--- conflicted
+++ resolved
@@ -34,13 +34,8 @@
     "tmp": "0.2.1",
     "typescript": "4.2.2",
     "terser": "5.14.2",
-<<<<<<< HEAD
     "yargs": "17.6.0",
-    "@firebase/util": "1.7.1",
-=======
-    "yargs": "17.4.1",
     "@firebase/util": "1.7.2",
->>>>>>> 7b6e99d5
     "gzip-size": "6.0.0",
     "glob": "7.2.0"
   },
