{
  "name": "firebase-size-analysis",
  "version": "0.1.0",
  "private": true,
  "description": "A template package for new firebase packages",
  "author": "Firebase <firebase-support@google.com> (https://firebase.google.com/)",
  "main": "dist/index.cjs.js",
  "esm2017": "dist/index.esm2017.js",
  "files": [
    "dist"
  ],
  "scripts": {
    "lint": "eslint -c .eslintrc.js '**/*.ts' --ignore-path '../../.gitignore'",
    "lint:fix": "eslint --fix -c .eslintrc.js '**/*.ts' --ignore-path '../../.gitignore'",
    "test": "run-p lint test:node",
    "test:ci": "node ../../scripts/run_tests_in_ci.js -s test:node",
    "pretest:node": "tsc -p test/test-inputs && rollup -c",
    "test:node": "TS_NODE_COMPILER_OPTIONS='{\"module\":\"commonjs\"}' nyc --reporter lcovonly -- mocha **/*.test.ts --config ../../config/mocharc.node.js --timeout 60000"
  },
  "dependencies": {
    "rollup": "2.26.5",
    "rollup-plugin-commonjs": "10.1.0",
    "rollup-plugin-json": "4.0.0",
    "rollup-plugin-node-resolve": "5.2.0",
    "rollup-plugin-replace": "2.2.0",
    "rollup-plugin-typescript2": "0.27.2",
    "tmp": "0.2.1",
<<<<<<< HEAD
    "typescript": "3.9.7",
=======
    "typescript": "4.0.2",
>>>>>>> 285c4274
    "terser": "5.2.1",
    "yargs": "15.4.1",
    "@firebase/util": "0.3.1"
  },
  "license": "Apache-2.0",
  "devDependencies": {
    "@firebase/logger": "0.2.6",
    "@firebase/app": "0.6.10"
  },
  "repository": {
    "directory": "repo-scripts/size-analysis",
    "type": "git",
    "url": "https://github.com/firebase/firebase-js-sdk.git"
  },
  "bugs": {
    "url": "https://github.com/firebase/firebase-js-sdk/issues"
  },
  "nyc": {
    "extension": [
      ".ts"
    ],
    "reportDir": "./coverage/node"
  }
}<|MERGE_RESOLUTION|>--- conflicted
+++ resolved
@@ -25,11 +25,7 @@
     "rollup-plugin-replace": "2.2.0",
     "rollup-plugin-typescript2": "0.27.2",
     "tmp": "0.2.1",
-<<<<<<< HEAD
-    "typescript": "3.9.7",
-=======
     "typescript": "4.0.2",
->>>>>>> 285c4274
     "terser": "5.2.1",
     "yargs": "15.4.1",
     "@firebase/util": "0.3.1"
