--- conflicted
+++ resolved
@@ -21,17 +21,13 @@
     "@rollup/plugin-json": "4.1.0",
     "@rollup/plugin-node-resolve": "9.0.0",
     "rollup-plugin-replace": "2.2.0",
-<<<<<<< HEAD
-    "rollup-plugin-typescript2": "0.27.2",
+    "rollup-plugin-typescript2": "0.27.3",
     "@rollup/plugin-virtual": "2.0.3",
     "webpack": "4.44.2",
     "@types/webpack": "4.41.22",
     "webpack-virtual-modules": "0.3.1",
     "child-process-promise": "2.2.1",
     "memfs": "3.2.0",
-=======
-    "rollup-plugin-typescript2": "0.27.3",
->>>>>>> 7156eb3d
     "tmp": "0.2.1",
     "typescript": "4.0.2",
     "terser": "5.3.5",
