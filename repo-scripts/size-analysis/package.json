--- conflicted
+++ resolved
@@ -33,13 +33,8 @@
     "memfs": "3.4.1",
     "tmp": "0.2.1",
     "typescript": "4.2.2",
-<<<<<<< HEAD
-    "terser": "5.9.0",
+    "terser": "5.13.1",
     "yargs": "17.4.1",
-=======
-    "terser": "5.13.1",
-    "yargs": "17.2.0",
->>>>>>> 095f6cab
     "@firebase/util": "1.5.2",
     "gzip-size": "6.0.0",
     "glob": "7.2.0"
