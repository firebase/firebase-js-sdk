--- conflicted
+++ resolved
@@ -40,11 +40,7 @@
     "yargs": "17.7.2"
   },
   "devDependencies": {
-<<<<<<< HEAD
-    "@firebase/app": "0.14.3",
-=======
     "@firebase/app": "0.14.4",
->>>>>>> b7e18d0f
     "@firebase/logger": "0.5.0",
     "@types/webpack": "5.28.5"
   },
