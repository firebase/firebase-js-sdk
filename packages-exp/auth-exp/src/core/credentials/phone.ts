--- conflicted
+++ resolved
@@ -121,18 +121,7 @@
     return obj;
   }
 
-<<<<<<< HEAD
-  /**
-   * Static method to deserialize a JSON representation of an object into an {@link  AuthCredential}.
-   *
-   * @param json - Either `object` or the stringified representation of the object. When string is
-   * provided, `JSON.parse` would be called first.
-   *
-   * @returns If the JSON input does not represent an {@link AuthCredential}, null is returned.
-   */
-=======
   /** Generates a phone credential based on a plain object or a JSON string. */
->>>>>>> bd7277df
   static fromJSON(json: object | string): PhoneAuthCredential | null {
     if (typeof json === 'string') {
       json = JSON.parse(json);
