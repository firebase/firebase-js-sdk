--- conflicted
+++ resolved
@@ -16,16 +16,11 @@
  */
 
 import { _registerComponent, registerVersion } from '@firebase/app-exp';
-<<<<<<< HEAD
-import { Config, Dependencies } from '../../model/public_types';
 import {
   Component,
   ComponentType,
   InstantiationMode
 } from '@firebase/component';
-=======
-import { Component, ComponentType } from '@firebase/component';
->>>>>>> 65a4e85a
 
 import { version } from '../../../package.json';
 import { AuthErrorCode } from '../errors';
