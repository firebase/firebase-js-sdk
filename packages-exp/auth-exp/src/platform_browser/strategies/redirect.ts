--- conflicted
+++ resolved
@@ -73,24 +73,18 @@
  *
  * @public
  */
-<<<<<<< HEAD
-export async function signInWithRedirect(
-  auth: Auth,
-  provider: AuthProvider,
-  resolver?: PopupRedirectResolver
-=======
 export function signInWithRedirect(
-  auth: externs.Auth,
-  provider: externs.AuthProvider,
-  resolver?: externs.PopupRedirectResolver
->>>>>>> 483567a7
+  auth: Auth,
+  provider: AuthProvider,
+  resolver?: PopupRedirectResolver
 ): Promise<never> {
   return _signInWithRedirect(auth, provider, resolver) as Promise<never>;
 }
+
 export async function _signInWithRedirect(
-  auth: externs.Auth,
-  provider: externs.AuthProvider,
-  resolver?: externs.PopupRedirectResolver
+  auth: Auth,
+  provider: AuthProvider,
+  resolver?: PopupRedirectResolver
 ): Promise<void | never> {
   const authInternal = _castAuth(auth);
   _assert(
@@ -134,18 +128,10 @@
  *
  * @public
  */
-<<<<<<< HEAD
-export async function reauthenticateWithRedirect(
-  user: User,
-  provider: AuthProvider,
-  resolver?: PopupRedirectResolver
-): Promise<never> {
-  const userInternal = user as UserInternal;
-=======
 export function reauthenticateWithRedirect(
-  user: externs.User,
-  provider: externs.AuthProvider,
-  resolver?: externs.PopupRedirectResolver
+  user: User,
+  provider: AuthProvider,
+  resolver?: PopupRedirectResolver
 ): Promise<never> {
   return _reauthenticateWithRedirect(
     user,
@@ -154,12 +140,11 @@
   ) as Promise<never>;
 }
 export async function _reauthenticateWithRedirect(
-  user: externs.User,
-  provider: externs.AuthProvider,
-  resolver?: externs.PopupRedirectResolver
+  user: User,
+  provider: AuthProvider,
+  resolver?: PopupRedirectResolver
 ): Promise<void | never> {
-  const userInternal = user as User;
->>>>>>> 483567a7
+  const userInternal = user as UserInternal;
   _assert(
     provider instanceof OAuthProvider,
     userInternal.auth,
@@ -203,28 +188,19 @@
  *
  * @public
  */
-<<<<<<< HEAD
-export async function linkWithRedirect(
-  user: User,
-  provider: AuthProvider,
-  resolver?: PopupRedirectResolver
-): Promise<never> {
-  const userInternal = user as UserInternal;
-=======
 export function linkWithRedirect(
-  user: externs.User,
-  provider: externs.AuthProvider,
-  resolver?: externs.PopupRedirectResolver
+  user: User,
+  provider: AuthProvider,
+  resolver?: PopupRedirectResolver
 ): Promise<never> {
   return _linkWithRedirect(user, provider, resolver) as Promise<never>;
 }
 export async function _linkWithRedirect(
-  user: externs.User,
-  provider: externs.AuthProvider,
-  resolver?: externs.PopupRedirectResolver
+  user: User,
+  provider: AuthProvider,
+  resolver?: PopupRedirectResolver
 ): Promise<void | never> {
-  const userInternal = user as User;
->>>>>>> 483567a7
+  const userInternal = user as UserInternal;
   _assert(
     provider instanceof OAuthProvider,
     userInternal.auth,
