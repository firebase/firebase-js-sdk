--- conflicted
+++ resolved
@@ -34,24 +34,13 @@
   },
   "peerDependencies": {
     "@firebase/app-exp": "0.x",
-<<<<<<< HEAD
     "@firebase/app-types-exp": "0.x"
   },
   "dependencies": {
     "@firebase/logger": "0.2.6",
     "@firebase/util": "0.3.0",
+    "@firebase/component": "0.1.17",
     "@firebase/auth-types-exp": "0.0.800",
-=======
-    "@firebase/app-types-exp": "0.x",
-    "@firebase/auth-exp": "0.x",
-    "@firebase/auth-types-exp": "0.x",
-    "@firebase/util": "0.x"
-  },
-  "dependencies": {
-    "@firebase/component": "0.1.17",
-    "@firebase/logger": "^0.2.6",
-    "@firebase/util": "^0.3.0",
->>>>>>> 1504aa1b
     "node-fetch": "2.6.0",
     "tslib": "^1.11.1"
   },
