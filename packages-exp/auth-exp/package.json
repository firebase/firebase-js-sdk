--- conflicted
+++ resolved
@@ -31,13 +31,9 @@
     "test:browser:unit:debug": "karma start --auto-watch --unit",
     "test:cordova": "karma start --single-run --cordova",
     "test:cordova:debug": "karma start --auto-watch --cordova",
-<<<<<<< HEAD
-    "test:node": "TS_NODE_COMPILER_OPTIONS='{\"module\":\"commonjs\"}' nyc --reporter lcovonly -- mocha 'src/!(platform_browser|platform_react_native|platform_cordova)/**/*.test.ts' --file index.node.ts --file src/platform_browser/iframe/gapi.iframes.ts --config ../../config/mocharc.node.js",
-=======
     "test:node": "run-s test:node:unit test:node:integration",
     "test:node:unit": "TS_NODE_COMPILER_OPTIONS='{\"module\":\"commonjs\"}' nyc --reporter lcovonly -- mocha 'src/!(platform_browser|platform_react_native|platform_cordova)/**/*.test.ts' --file index.node.ts --config ../../config/mocharc.node.js",
     "test:node:integration": "TS_NODE_COMPILER_OPTIONS='{\"module\":\"commonjs\"}' nyc --reporter lcovonly -- mocha 'test/integration/flows/{email,anonymous}.test.ts' --config ../../config/mocharc.node.js",
->>>>>>> 08e2aa3c
     "api-report": "api-extractor run --local --verbose",
     "predoc": "node ../../scripts/exp/remove-exp.js temp",
     "doc": "api-documenter markdown --input temp --output docs",
@@ -50,12 +46,7 @@
   "dependencies": {
     "@firebase/logger": "0.2.6",
     "@firebase/util": "0.3.4",
-<<<<<<< HEAD
-    "@firebase/component": "0.1.21",
-=======
     "@firebase/component": "0.2.0",
-    "@firebase/auth-types-exp": "0.0.900",
->>>>>>> 08e2aa3c
     "node-fetch": "2.6.1",
     "tslib": "^1.11.1"
   },
