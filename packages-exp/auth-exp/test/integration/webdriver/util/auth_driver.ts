--- conflicted
+++ resolved
@@ -220,7 +220,6 @@
     return this.selectMainWindow();
   }
 
-<<<<<<< HEAD
   async closeExtraWindows(): Promise<void> {
     const handles = await this.webDriver.getAllWindowHandles();
     await this.webDriver.switchTo().window(handles[handles.length - 1]);
@@ -229,9 +228,9 @@
       handles.pop();
       await this.webDriver.switchTo().window(handles[handles.length - 1]);
     }
-=======
+  }
+
   isCompatLayer(): boolean {
     return process.env.COMPAT_LAYER === 'true';
->>>>>>> 05f5bf30
   }
 }