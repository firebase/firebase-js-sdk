{
  "name": "firebase-exp",
  "version": "0.900.0",
  "private": true,
  "description": "Firebase JavaScript library for web and Node.js",
  "author": "Firebase <firebase-support@google.com> (https://firebase.google.com/)",
  "license": "Apache-2.0",
  "homepage": "https://firebase.google.com/",
  "keywords": [
    "authentication",
    "database",
    "Firebase",
    "firebase",
    "realtime",
    "storage",
    "performance",
    "remote-config"
  ],
  "files": [
    "**/dist/",
    "**/package.json",
    "/firebase*.js",
    "/firebase*.map"
  ],
  "repository": {
    "type": "git",
    "url": "https://github.com/firebase/firebase-js-sdk.git"
  },
  "scripts": {
    "build": "rollup -c && gulp firebase-js && yarn build:compat",
    "build:release": "rollup -c rollup.config.release.js && gulp firebase-js && yarn build:compat:release",
    "build:compat": "rollup -c compat/rollup.config.js",
    "build:compat:release": "rollup -c compat/rollup.config.release.js",
    "dev": "rollup -c -w",
    "prepare": "yarn build:release",
    "test": "echo 'No test suite for firebase wrapper'",
    "test:ci": "echo 'No test suite for firebase wrapper'"
  },
  "dependencies": {
<<<<<<< HEAD
    "@firebase/app-exp": "0.0.900",
    "@firebase/app-compat": "0.0.900",
    "@firebase/auth-exp": "0.0.900",
    "@firebase/functions-exp": "0.0.900",
    "@firebase/firestore": "2.0.0",
    "@firebase/performance-exp": "0.0.900"
=======
    "@firebase/app-exp": "0.0.800",
    "@firebase/app-compat": "0.0.800",
    "@firebase/auth-exp": "0.0.800",
    "@firebase/functions-exp": "0.0.800",
    "@firebase/firestore": "2.0.1",
    "@firebase/performance-exp": "0.0.800"
>>>>>>> 82ef45bf
  },
  "devDependencies": {
    "rollup": "2.33.1",
    "@rollup/plugin-commonjs": "15.1.0",
    "rollup-plugin-license": "2.2.0",
    "@rollup/plugin-node-resolve": "9.0.0",
    "rollup-plugin-sourcemaps": "0.6.3",
    "rollup-plugin-terser": "7.0.2",
    "rollup-plugin-typescript2": "0.29.0",
    "rollup-plugin-uglify": "6.0.4",
    "gulp": "4.0.2",
    "gulp-sourcemaps": "2.6.5",
    "gulp-concat": "2.6.1",
    "typescript": "4.0.5"
  },
  "components": [
    "app",
    "auth",
    "functions",
    "firestore",
    "firestore/lite",
    "performance"
  ]
}<|MERGE_RESOLUTION|>--- conflicted
+++ resolved
@@ -37,21 +37,12 @@
     "test:ci": "echo 'No test suite for firebase wrapper'"
   },
   "dependencies": {
-<<<<<<< HEAD
     "@firebase/app-exp": "0.0.900",
     "@firebase/app-compat": "0.0.900",
     "@firebase/auth-exp": "0.0.900",
     "@firebase/functions-exp": "0.0.900",
-    "@firebase/firestore": "2.0.0",
+    "@firebase/firestore": "2.0.1",
     "@firebase/performance-exp": "0.0.900"
-=======
-    "@firebase/app-exp": "0.0.800",
-    "@firebase/app-compat": "0.0.800",
-    "@firebase/auth-exp": "0.0.800",
-    "@firebase/functions-exp": "0.0.800",
-    "@firebase/firestore": "2.0.1",
-    "@firebase/performance-exp": "0.0.800"
->>>>>>> 82ef45bf
   },
   "devDependencies": {
     "rollup": "2.33.1",
