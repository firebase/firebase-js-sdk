--- conflicted
+++ resolved
@@ -41,14 +41,9 @@
     "@firebase/app-compat": "0.0.800",
     "@firebase/auth-exp": "0.0.800",
     "@firebase/functions-exp": "0.0.800",
-<<<<<<< HEAD
-    "@firebase/firestore": "2.0.0",
+    "@firebase/firestore": "2.0.1",
     "@firebase/performance-exp": "0.0.800",
     "@firebase/remote-config-exp": "0.0.800"
-=======
-    "@firebase/firestore": "2.0.1",
-    "@firebase/performance-exp": "0.0.800"
->>>>>>> 82ef45bf
   },
   "devDependencies": {
     "rollup": "2.33.1",
