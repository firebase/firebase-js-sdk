--- conflicted
+++ resolved
@@ -40,13 +40,8 @@
     "url": "https://github.com/firebase/firebase-js-sdk/issues"
   },
   "devDependencies": {
-<<<<<<< HEAD
     "@firebase/app-exp": "0.0.900",
-    "rollup": "2.29.0",
-=======
-    "@firebase/app-exp": "0.0.800",
     "rollup": "2.33.1",
->>>>>>> 82ef45bf
     "@rollup/plugin-commonjs": "15.1.0",
     "@rollup/plugin-json": "4.1.0",
     "@rollup/plugin-node-resolve": "9.0.0",
@@ -59,15 +54,9 @@
     "@firebase/app-types-exp": "0.x"
   },
   "dependencies": {
-<<<<<<< HEAD
     "@firebase/installations-types-exp": "0.0.900",
-    "@firebase/util": "0.3.3",
-    "@firebase/component": "0.1.20",
-=======
-    "@firebase/installations-types-exp": "0.0.800",
     "@firebase/util": "0.3.4",
     "@firebase/component": "0.1.21",
->>>>>>> 82ef45bf
     "idb": "3.0.2",
     "tslib": "^1.11.1"
   }
