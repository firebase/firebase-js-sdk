--- conflicted
+++ resolved
@@ -32,12 +32,8 @@
   },
   "dependencies": {
     "@firebase/performance-exp": "0.0.900",
-<<<<<<< HEAD
     "@firebase/performance-types": "0.0.13",
-    "@firebase/util": "0.4.0",
-=======
     "@firebase/util": "0.4.1",
->>>>>>> ecdc5a01
     "@firebase/logger": "0.2.6",
     "@firebase/component": "0.3.1",
     "tslib": "^2.1.0"
