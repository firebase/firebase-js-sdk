--- conflicted
+++ resolved
@@ -51,14 +51,9 @@
   },
   "dependencies": {
     "@firebase/installations-exp": "0.0.900",
-<<<<<<< HEAD
     "@firebase/installations-types": "0.3.4",
-    "@firebase/util": "0.4.0",
-    "@firebase/component": "0.3.0",
-=======
     "@firebase/util": "0.4.1",
     "@firebase/component": "0.3.1",
->>>>>>> ecdc5a01
     "idb": "3.0.2",
     "tslib": "^2.1.0"
   }
