{
  "name": "@firebase/remote-config-compat",
  "version": "0.0.900",
  "description": "The compatibility package of Remote Config",
  "author": "Firebase <firebase-support@google.com> (https://firebase.google.com/)",
  "private": true,
  "main": "dist/index.cjs.js",
  "browser": "dist/index.esm5.js",
  "module": "dist/index.esm5.js",
  "esm2017": "dist/index.esm2017.js",
  "files": [
    "dist"
  ],
  "scripts": {
    "lint": "eslint -c .eslintrc.js '**/*.ts' --ignore-path '../../.gitignore'",
    "lint:fix": "eslint --fix -c .eslintrc.js '**/*.ts'  --ignore-path '../../.gitignore'",
    "build": "rollup -c",
    "build:release": "rollup -c rollup.config.release.js && yarn add-compat-overloads",
    "build:deps": "lerna run --scope @firebase/remote-config-compat --include-dependencies build",
    "dev": "rollup -c -w",
    "test": "run-p lint test:all",
    "test:all": "run-p test:browser",
    "test:ci": "node ../../scripts/run_tests_in_ci.js -s test:all",
    "test:browser": "karma start --single-run",
    "test:browser:debug": "karma start --browsers Chrome --auto-watch",
    "add-compat-overloads": "ts-node-script ../../scripts/exp/create-overloads.ts -i ../remote-config-exp/dist/remote-config-exp-public.d.ts -o dist/src/index.d.ts -a -r RemoteConfig:RemoteConfigCompat -r FirebaseApp:FirebaseAppCompat --moduleToEnhance @firebase/remote-config"
  },
  "license": "Apache-2.0",
  "peerDependencies": {
    "@firebase/app-compat": "0.x"
  },
  "dependencies": {
    "@firebase/remote-config-exp": "0.0.900",
<<<<<<< HEAD
    "@firebase/remote-config-types": "0.1.9",
    "@firebase/util": "0.4.0",
=======
    "@firebase/util": "0.4.1",
>>>>>>> ecdc5a01
    "@firebase/logger": "0.2.6",
    "@firebase/component": "0.3.1",
    "tslib": "^2.1.0"
  },
  "devDependencies": {
    "rollup": "2.35.1",
    "@rollup/plugin-json": "4.1.0",
    "rollup-plugin-replace": "2.2.0",
    "rollup-plugin-typescript2": "0.29.0",
    "typescript": "4.2.2",
    "@firebase/app-compat": "0.0.900"
  },
  "repository": {
    "directory": "packages-exp/remote-config-compat",
    "type": "git",
    "url": "https://github.com/firebase/firebase-js-sdk.git"
  },
  "bugs": {
    "url": "https://github.com/firebase/firebase-js-sdk/issues"
  },
  "typings": "dist/src/index.d.ts",
  "nyc": {
    "extension": [
      ".ts"
    ],
    "reportDir": "./coverage/node"
  }
}<|MERGE_RESOLUTION|>--- conflicted
+++ resolved
@@ -31,12 +31,8 @@
   },
   "dependencies": {
     "@firebase/remote-config-exp": "0.0.900",
-<<<<<<< HEAD
     "@firebase/remote-config-types": "0.1.9",
-    "@firebase/util": "0.4.0",
-=======
     "@firebase/util": "0.4.1",
->>>>>>> ecdc5a01
     "@firebase/logger": "0.2.6",
     "@firebase/component": "0.3.1",
     "tslib": "^2.1.0"
