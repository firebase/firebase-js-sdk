{
  "name": "@firebase/app-exp",
  "version": "0.0.800",
  "private": true,
  "description": "FirebaseApp",
  "author": "Firebase <firebase-support@google.com> (https://firebase.google.com/)",
  "main": "dist/index.cjs.js",
  "browser": "dist/index.esm5.js",
  "module": "dist/index.esm5.js",
  "esm2017": "dist/index.esm2017.js",
  "files": ["dist"],
  "scripts": {
    "lint": "eslint -c .eslintrc.js '**/*.ts' --ignore-path '../../.gitignore'",
    "lint:fix": "eslint --fix -c .eslintrc.js '**/*.ts' --ignore-path '../../.gitignore'",
    "build": "rollup -c && yarn api-report",
    "build:release": "rollup -c rollup.config.release.js && yarn api-report && yarn typings:public",
    "build:deps": "lerna run --scope @firebase/app-exp --include-dependencies build",
    "dev": "rollup -c -w",
    "test": "run-p lint test:all",
    "test:ci": "node ../../scripts/run_tests_in_ci.js -s test:all",
    "test:all": "run-p test:browser test:node",
    "test:browser": "karma start --single-run",
    "test:node": "TS_NODE_COMPILER_OPTIONS='{\"module\":\"commonjs\"}' nyc --reporter lcovonly -- mocha src/**/*.test.ts --config ../../config/mocharc.node.js",
    "prepare": "rollup -c rollup.config.release.js && yarn api-report",
    "api-report": "api-extractor run --local --verbose",
    "predoc": "node ../../scripts/exp/remove-exp.js temp",
    "doc": "api-documenter markdown --input temp --output docs",
    "build:doc": "yarn build && yarn doc",
    "typings:public": "node ./use_typings.js --public",
    "typings:internal": "node ./use_typings.js"
  },
  "dependencies": {
    "@firebase/app-types-exp": "0.0.800",
    "@firebase/util": "0.3.1",
    "@firebase/logger": "0.2.6",
    "@firebase/component": "0.1.18",
    "tslib": "^1.11.1"
  },
  "license": "Apache-2.0",
  "devDependencies": {
    "rollup": "2.26.5",
    "rollup-plugin-json": "4.0.0",
    "rollup-plugin-replace": "2.2.0",
<<<<<<< HEAD
    "rollup-plugin-typescript2": "0.27.1",
    "typescript": "4.0.2"
=======
    "rollup-plugin-typescript2": "0.27.2",
    "typescript": "3.9.7"
>>>>>>> c0f2be02
  },
  "repository": {
    "directory": "packages-exp/app-exp",
    "type": "git",
    "url": "https://github.com/firebase/firebase-js-sdk.git"
  },
  "bugs": {
    "url": "https://github.com/firebase/firebase-js-sdk/issues"
  },
  "typings": "./dist/app-exp.d.ts",
  "nyc": {
    "extension": [
      ".ts"
    ],
    "reportDir": "./coverage/node"
  }
}<|MERGE_RESOLUTION|>--- conflicted
+++ resolved
@@ -41,13 +41,8 @@
     "rollup": "2.26.5",
     "rollup-plugin-json": "4.0.0",
     "rollup-plugin-replace": "2.2.0",
-<<<<<<< HEAD
-    "rollup-plugin-typescript2": "0.27.1",
+    "rollup-plugin-typescript2": "0.27.2",
     "typescript": "4.0.2"
-=======
-    "rollup-plugin-typescript2": "0.27.2",
-    "typescript": "3.9.7"
->>>>>>> c0f2be02
   },
   "repository": {
     "directory": "packages-exp/app-exp",
