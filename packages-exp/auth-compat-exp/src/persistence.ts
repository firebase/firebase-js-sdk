/**
 * @license
 * Copyright 2020 Google LLC
 *
 * Licensed under the Apache License, Version 2.0 (the "License");
 * you may not use this file except in compliance with the License.
 * You may obtain a copy of the License at
 *
 *   http://www.apache.org/licenses/LICENSE-2.0
 *
 * Unless required by applicable law or agreed to in writing, software
 * distributed under the License is distributed on an "AS IS" BASIS,
 * WITHOUT WARRANTIES OR CONDITIONS OF ANY KIND, either express or implied.
 * See the License for the specific language governing permissions and
 * limitations under the License.
 */

import * as exp from '@firebase/auth-exp/internal';
import { isIndexedDBAvailable, isNode, isReactNative } from '@firebase/util';
import { _isWebStorageSupported, _isWorker } from './platform';

export const Persistence = {
  LOCAL: 'local',
  NONE: 'none',
  SESSION: 'session'
};

const _assert: typeof exp._assert = exp._assert;

const PERSISTENCE_KEY = 'persistence';

/**
 * Validates that an argument is a valid persistence value. If an invalid type
 * is specified, an error is thrown synchronously.
 */
export function _validatePersistenceArgument(
  auth: exp.Auth,
  persistence: string
): void {
  _assert(
    Object.values(Persistence).includes(persistence),
    auth,
    exp.AuthErrorCode.INVALID_PERSISTENCE
  );
  // Validate if the specified type is supported in the current environment.
  if (isReactNative()) {
    // This is only supported in a browser.
    _assert(
      persistence !== Persistence.SESSION,
      auth,
      exp.AuthErrorCode.UNSUPPORTED_PERSISTENCE
    );
    return;
  }
  if (isNode()) {
    // Only none is supported in Node.js.
    _assert(
      persistence === Persistence.NONE,
      auth,
      exp.AuthErrorCode.UNSUPPORTED_PERSISTENCE
    );
    return;
  }
  if (_isWorker()) {
    // In a worker environment, either LOCAL or NONE are supported.
    // If indexedDB not supported and LOCAL provided, throw an error
    _assert(
      persistence === Persistence.NONE ||
        (persistence === Persistence.LOCAL && isIndexedDBAvailable()),
      auth,
      exp.AuthErrorCode.UNSUPPORTED_PERSISTENCE
    );
    return;
  }
  // This is restricted by what the browser supports.
  _assert(
    persistence === Persistence.NONE || _isWebStorageSupported(),
    auth,
    exp.AuthErrorCode.UNSUPPORTED_PERSISTENCE
  );
}

export async function _savePersistenceForRedirect(
  auth: exp.AuthInternal
): Promise<void> {
  await auth._initializationPromise;

  const win = getSelfWindow();
  const key = exp._persistenceKeyName(
    PERSISTENCE_KEY,
    auth.config.apiKey,
    auth.name
  );
  if (win?.sessionStorage) {
    win.sessionStorage.setItem(key, auth._getPersistence());
  }
}

<<<<<<< HEAD
export function _getPersistencesFromRedirect(
  auth: AuthInternal
): exp.Persistence[] {
=======
export function _getPersistenceFromRedirect(
  auth: exp.AuthInternal
): exp.Persistence | null {
>>>>>>> a66be53b
  const win = getSelfWindow();
  if (!win?.sessionStorage) {
    return [];
  }

  const key = exp._persistenceKeyName(
    PERSISTENCE_KEY,
    auth.config.apiKey,
    auth.name
  );
  const persistence = win.sessionStorage.getItem(key);

  switch (persistence) {
    case Persistence.NONE:
      return [exp.inMemoryPersistence];
    case Persistence.LOCAL:
      return [exp.indexedDBLocalPersistence, exp.browserSessionPersistence];
    case Persistence.SESSION:
      return [exp.browserSessionPersistence];
    default:
      return [];
  }
}

function getSelfWindow(): Window | null {
  return typeof window !== 'undefined' ? window : null;
}<|MERGE_RESOLUTION|>--- conflicted
+++ resolved
@@ -96,15 +96,9 @@
   }
 }
 
-<<<<<<< HEAD
 export function _getPersistencesFromRedirect(
-  auth: AuthInternal
+  auth: exp.AuthInternal
 ): exp.Persistence[] {
-=======
-export function _getPersistenceFromRedirect(
-  auth: exp.AuthInternal
-): exp.Persistence | null {
->>>>>>> a66be53b
   const win = getSelfWindow();
   if (!win?.sessionStorage) {
     return [];
