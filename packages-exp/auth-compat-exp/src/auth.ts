/**
 * @license
 * Copyright 2020 Google LLC
 *
 * Licensed under the Apache License, Version 2.0 (the "License");
 * you may not use this file except in compliance with the License.
 * You may obtain a copy of the License at
 *
 *   http://www.apache.org/licenses/LICENSE-2.0
 *
 * Unless required by applicable law or agreed to in writing, software
 * distributed under the License is distributed on an "AS IS" BASIS,
 * WITHOUT WARRANTIES OR CONDITIONS OF ANY KIND, either express or implied.
 * See the License for the specific language governing permissions and
 * limitations under the License.
 */

import { FirebaseApp, _FirebaseService } from '@firebase/app-compat';
import * as exp from '@firebase/auth-exp/internal';
import * as compat from '@firebase/auth-types';
import { Provider } from '@firebase/component';
import { ErrorFn, Observer, Unsubscribe } from '@firebase/util';

import {
  _validatePersistenceArgument,
  Persistence,
  _getPersistencesFromRedirect,
  _savePersistenceForRedirect
} from './persistence';
import { _isPopupRedirectSupported } from './platform';
import { CompatPopupRedirectResolver } from './popup_redirect';
import { User } from './user';
import {
  convertConfirmationResult,
  convertCredential
} from './user_credential';

const _assert: typeof exp._assert = exp._assert;

<<<<<<< HEAD
export class Auth implements compat.FirebaseAuth, _FirebaseService {
  // private readonly auth: impl.AuthImpl;

  constructor(readonly app: FirebaseApp, readonly _delegate: exp.AuthImpl) {
    const { apiKey } = app.options;
    if (this._delegate._deleted) {
      return;
    }

    // Note this is slightly different behavior: in this case, the stored
    // persistence is checked *first* rather than last. This is because we want
    // to prefer stored persistence type in the hierarchy.
    const persistences = _getPersistencesFromRedirect(this._delegate);
=======
export class Auth
  implements compat.FirebaseAuth, Wrapper<exp.Auth>, _FirebaseService {
  private readonly auth: exp.AuthImpl;

  constructor(readonly app: FirebaseApp, provider: Provider<'auth-exp'>) {
    if (provider.isInitialized()) {
      this.auth = provider.getImmediate() as exp.AuthImpl;
      return;
    }

    const { apiKey } = app.options;
    // TODO: platform needs to be determined using heuristics
    _assert(apiKey, exp.AuthErrorCode.INVALID_API_KEY, {
      appName: app.name
    });

    let persistences: exp.Persistence[] = [exp.inMemoryPersistence];
>>>>>>> fdadf71c

    // Only deal with persistences in web environments
    if (typeof window !== 'undefined') {
      // Note this is slightly different behavior: in this case, the stored
      // persistence is checked *first* rather than last. This is because we want
      // to prefer stored persistence type in the hierarchy.
      persistences = _getPersistencesFromRedirect(apiKey, app.name);

      for (const persistence of [
        exp.indexedDBLocalPersistence,
        exp.browserLocalPersistence
      ]) {
        if (!persistences.includes(persistence)) {
          persistences.push(persistence);
        }
      }
    }

    // TODO: platform needs to be determined using heuristics
    _assert(apiKey, exp.AuthErrorCode.INVALID_API_KEY, {
      appName: app.name
    });

<<<<<<< HEAD
    this._delegate._updateErrorMap(exp.debugErrorMap);

=======
>>>>>>> fdadf71c
    // Only use a popup/redirect resolver in browser environments
    const resolver =
      typeof window !== 'undefined' ? CompatPopupRedirectResolver : undefined;
    this.auth = provider.initialize({
      options: {
        persistence: persistences,
        popupRedirectResolver: resolver
      }
    }) as exp.AuthImpl;

<<<<<<< HEAD
    // This promise is intended to float; auth initialization happens in the
    // background, meanwhile the auth object may be used by the app.
    // eslint-disable-next-line @typescript-eslint/no-floating-promises
    this._delegate._initializeWithPersistence(hierarchy, resolver);
=======
    this.auth._updateErrorMap(exp.debugErrorMap);
>>>>>>> fdadf71c
  }

  get emulatorConfig(): compat.EmulatorConfig | null {
    return this._delegate.emulatorConfig;
  }

  get currentUser(): compat.User | null {
    if (!this._delegate.currentUser) {
      return null;
    }

    return User.getOrCreate(this._delegate.currentUser);
  }
  get languageCode(): string | null {
    return this._delegate.languageCode;
  }
  get settings(): compat.AuthSettings {
    return this._delegate.settings;
  }
  get tenantId(): string | null {
    return this._delegate.tenantId;
  }
  useDeviceLanguage(): void {
    this._delegate.useDeviceLanguage();
  }
  signOut(): Promise<void> {
    return this._delegate.signOut();
  }
  useEmulator(url: string, options?: { disableWarnings: boolean }): void {
    exp.useAuthEmulator(this._delegate, url, options);
  }
  applyActionCode(code: string): Promise<void> {
    return exp.applyActionCode(this._delegate, code);
  }

  checkActionCode(code: string): Promise<compat.ActionCodeInfo> {
    return exp.checkActionCode(this._delegate, code);
  }

  confirmPasswordReset(code: string, newPassword: string): Promise<void> {
    return exp.confirmPasswordReset(this._delegate, code, newPassword);
  }

  async createUserWithEmailAndPassword(
    email: string,
    password: string
  ): Promise<compat.UserCredential> {
    return convertCredential(
      this._delegate,
      exp.createUserWithEmailAndPassword(this._delegate, email, password)
    );
  }
  fetchProvidersForEmail(email: string): Promise<string[]> {
    return this.fetchSignInMethodsForEmail(email);
  }
  fetchSignInMethodsForEmail(email: string): Promise<string[]> {
    return exp.fetchSignInMethodsForEmail(this._delegate, email);
  }
  isSignInWithEmailLink(emailLink: string): boolean {
    return exp.isSignInWithEmailLink(this._delegate, emailLink);
  }
  async getRedirectResult(): Promise<compat.UserCredential> {
    _assert(
      _isPopupRedirectSupported(),
      this._delegate,
      exp.AuthErrorCode.OPERATION_NOT_SUPPORTED
    );
    const credential = await exp.getRedirectResult(
      this._delegate,
      CompatPopupRedirectResolver
    );
    if (!credential) {
      return {
        credential: null,
        user: null
      };
    }
    return convertCredential(this._delegate, Promise.resolve(credential));
  }
  onAuthStateChanged(
    nextOrObserver: Observer<unknown> | ((a: compat.User | null) => unknown),
    errorFn?: (error: compat.Error) => unknown,
    completed?: Unsubscribe
  ): Unsubscribe {
    const { next, error, complete } = wrapObservers(
      nextOrObserver,
      errorFn,
      completed
    );
    return this._delegate.onAuthStateChanged(next!, error, complete);
  }
  onIdTokenChanged(
    nextOrObserver: Observer<unknown> | ((a: compat.User | null) => unknown),
    errorFn?: (error: compat.Error) => unknown,
    completed?: Unsubscribe
  ): Unsubscribe {
    const { next, error, complete } = wrapObservers(
      nextOrObserver,
      errorFn,
      completed
    );
    return this._delegate.onIdTokenChanged(next!, error, complete);
  }
  sendSignInLinkToEmail(
    email: string,
    actionCodeSettings: compat.ActionCodeSettings
  ): Promise<void> {
    return exp.sendSignInLinkToEmail(this._delegate, email, actionCodeSettings);
  }
  sendPasswordResetEmail(
    email: string,
    actionCodeSettings?: compat.ActionCodeSettings | null
  ): Promise<void> {
    return exp.sendPasswordResetEmail(
      this._delegate,
      email,
      actionCodeSettings || undefined
    );
  }
  async setPersistence(persistence: string): Promise<void> {
    _validatePersistenceArgument(this._delegate, persistence);
    let converted;
    switch (persistence) {
      case Persistence.SESSION:
        converted = exp.browserSessionPersistence;
        break;
      case Persistence.LOCAL:
        // Not using isIndexedDBAvailable() since it only checks if indexedDB is defined.
        const isIndexedDBFullySupported = await (exp.indexedDBLocalPersistence as exp.PersistenceInternal)._isAvailable();
        converted = isIndexedDBFullySupported
          ? exp.indexedDBLocalPersistence
          : exp.browserLocalPersistence;
        break;
      case Persistence.NONE:
        converted = exp.inMemoryPersistence;
        break;
      default:
        return exp._fail(exp.AuthErrorCode.ARGUMENT_ERROR, {
          appName: this._delegate.name
        });
    }

    return this._delegate.setPersistence(converted);
  }

  signInAndRetrieveDataWithCredential(
    credential: compat.AuthCredential
  ): Promise<compat.UserCredential> {
    return this.signInWithCredential(credential);
  }
  signInAnonymously(): Promise<compat.UserCredential> {
    return convertCredential(
      this._delegate,
      exp.signInAnonymously(this._delegate)
    );
  }
  signInWithCredential(
    credential: compat.AuthCredential
  ): Promise<compat.UserCredential> {
    return convertCredential(
      this._delegate,
      exp.signInWithCredential(this._delegate, credential as exp.AuthCredential)
    );
  }
  signInWithCustomToken(token: string): Promise<compat.UserCredential> {
    return convertCredential(
      this._delegate,
      exp.signInWithCustomToken(this._delegate, token)
    );
  }
  signInWithEmailAndPassword(
    email: string,
    password: string
  ): Promise<compat.UserCredential> {
    return convertCredential(
      this._delegate,
      exp.signInWithEmailAndPassword(this._delegate, email, password)
    );
  }
  signInWithEmailLink(
    email: string,
    emailLink?: string
  ): Promise<compat.UserCredential> {
    return convertCredential(
      this._delegate,
      exp.signInWithEmailLink(this._delegate, email, emailLink)
    );
  }
  signInWithPhoneNumber(
    phoneNumber: string,
    applicationVerifier: compat.ApplicationVerifier
  ): Promise<compat.ConfirmationResult> {
    return convertConfirmationResult(
      this._delegate,
      exp.signInWithPhoneNumber(
        this._delegate,
        phoneNumber,
        applicationVerifier
      )
    );
  }
  async signInWithPopup(
    provider: compat.AuthProvider
  ): Promise<compat.UserCredential> {
    _assert(
      _isPopupRedirectSupported(),
      this._delegate,
      exp.AuthErrorCode.OPERATION_NOT_SUPPORTED
    );
    return convertCredential(
      this._delegate,
      exp.signInWithPopup(
        this._delegate,
        provider as exp.AuthProvider,
        CompatPopupRedirectResolver
      )
    );
  }
  async signInWithRedirect(provider: compat.AuthProvider): Promise<void> {
    _assert(
      _isPopupRedirectSupported(),
      this._delegate,
      exp.AuthErrorCode.OPERATION_NOT_SUPPORTED
    );

    await _savePersistenceForRedirect(this._delegate);
    return exp.signInWithRedirect(
      this._delegate,
      provider as exp.AuthProvider,
      CompatPopupRedirectResolver
    );
  }
  updateCurrentUser(user: compat.User | null): Promise<void> {
    // remove ts-ignore once overloads are defined for exp functions to accept compat objects
    // @ts-ignore
    return this._delegate.updateCurrentUser(user);
  }
  verifyPasswordResetCode(code: string): Promise<string> {
    return exp.verifyPasswordResetCode(this._delegate, code);
  }
  unwrap(): exp.Auth {
    return this._delegate;
  }
  _delete(): Promise<void> {
    return this._delegate._delete();
  }
}

function wrapObservers(
  nextOrObserver: Observer<unknown> | ((a: compat.User | null) => unknown),
  error?: (error: compat.Error) => unknown,
  complete?: Unsubscribe
): Partial<Observer<exp.User | null>> {
  let next = nextOrObserver;
  if (typeof nextOrObserver !== 'function') {
    ({ next, error, complete } = nextOrObserver);
  }

  // We know 'next' is now a function
  const oldNext = next as (a: compat.User | null) => unknown;

  const newNext = (user: exp.User | null): unknown =>
    oldNext(user && User.getOrCreate(user as exp.User));
  return {
    next: newNext,
    error: error as ErrorFn,
    complete
  };
}<|MERGE_RESOLUTION|>--- conflicted
+++ resolved
@@ -37,28 +37,12 @@
 
 const _assert: typeof exp._assert = exp._assert;
 
-<<<<<<< HEAD
 export class Auth implements compat.FirebaseAuth, _FirebaseService {
-  // private readonly auth: impl.AuthImpl;
-
-  constructor(readonly app: FirebaseApp, readonly _delegate: exp.AuthImpl) {
-    const { apiKey } = app.options;
-    if (this._delegate._deleted) {
-      return;
-    }
-
-    // Note this is slightly different behavior: in this case, the stored
-    // persistence is checked *first* rather than last. This is because we want
-    // to prefer stored persistence type in the hierarchy.
-    const persistences = _getPersistencesFromRedirect(this._delegate);
-=======
-export class Auth
-  implements compat.FirebaseAuth, Wrapper<exp.Auth>, _FirebaseService {
-  private readonly auth: exp.AuthImpl;
+  readonly _delegate: exp.AuthImpl;
 
   constructor(readonly app: FirebaseApp, provider: Provider<'auth-exp'>) {
     if (provider.isInitialized()) {
-      this.auth = provider.getImmediate() as exp.AuthImpl;
+      this._delegate = provider.getImmediate() as exp.AuthImpl;
       return;
     }
 
@@ -69,7 +53,6 @@
     });
 
     let persistences: exp.Persistence[] = [exp.inMemoryPersistence];
->>>>>>> fdadf71c
 
     // Only deal with persistences in web environments
     if (typeof window !== 'undefined') {
@@ -93,29 +76,17 @@
       appName: app.name
     });
 
-<<<<<<< HEAD
-    this._delegate._updateErrorMap(exp.debugErrorMap);
-
-=======
->>>>>>> fdadf71c
     // Only use a popup/redirect resolver in browser environments
     const resolver =
       typeof window !== 'undefined' ? CompatPopupRedirectResolver : undefined;
-    this.auth = provider.initialize({
+    this._delegate = provider.initialize({
       options: {
         persistence: persistences,
         popupRedirectResolver: resolver
       }
     }) as exp.AuthImpl;
 
-<<<<<<< HEAD
-    // This promise is intended to float; auth initialization happens in the
-    // background, meanwhile the auth object may be used by the app.
-    // eslint-disable-next-line @typescript-eslint/no-floating-promises
-    this._delegate._initializeWithPersistence(hierarchy, resolver);
-=======
-    this.auth._updateErrorMap(exp.debugErrorMap);
->>>>>>> fdadf71c
+    this._delegate._updateErrorMap(exp.debugErrorMap);
   }
 
   get emulatorConfig(): compat.EmulatorConfig | null {
