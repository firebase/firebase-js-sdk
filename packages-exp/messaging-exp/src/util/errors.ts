--- conflicted
+++ resolved
@@ -50,13 +50,9 @@
   [ErrorCode.PERMISSION_BLOCKED]:
     'The notification permission was not granted and blocked instead.',
   [ErrorCode.UNSUPPORTED_BROWSER]:
-<<<<<<< HEAD
     "This browser doesn't support the API's required to use the Firebase SDK.",
-=======
-    "This browser doesn't support the API's required to use the firebase SDK.",
   [ErrorCode.INDEXED_DB_UNSUPPORTED]:
     "This browser doesn't support indexedDb.open() (ex. Safari iFrame, Firefox Private Browsing, etc)",
->>>>>>> 3550d4e3
   [ErrorCode.FAILED_DEFAULT_REGISTRATION]:
     'We are unable to register the default service worker. {$browserErrorMessage}',
   [ErrorCode.TOKEN_SUBSCRIBE_FAILED]:
