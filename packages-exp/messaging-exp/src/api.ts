--- conflicted
+++ resolved
@@ -15,16 +15,11 @@
  * limitations under the License.
  */
 
-<<<<<<< HEAD
-import { FirebaseApp, _getProvider } from '@firebase/app-exp';
-import { FirebaseMessaging, MessagePayload } from './interfaces/public-types';
-import { NextFn, Observer, Unsubscribe } from '@firebase/util';
 import {
   onNotificationClick,
   onPush,
   onSubChange
 } from './listeners/sw-listeners';
-=======
 import { FirebaseApp, _getProvider, getApp } from '@firebase/app-exp';
 import { FirebaseMessaging, MessagePayload } from './interfaces/public-types';
 import {
@@ -33,7 +28,6 @@
   Unsubscribe,
   getModularInstance
 } from '@firebase/util';
->>>>>>> 7c84291f
 
 import { MessagingService } from './messaging-service';
 import { Provider } from '@firebase/component';
@@ -42,11 +36,8 @@
 import { getToken as _getToken } from './api/getToken';
 import { onBackgroundMessage as _onBackgroundMessage } from './api/onBackgroundMessage';
 import { onMessage as _onMessage } from './api/onMessage';
-<<<<<<< HEAD
 import { getModularInstance } from '@firebase/util';
 import { messageEventListener } from './listeners/window-listener';
-=======
->>>>>>> 7c84291f
 
 /**
  * Retrieves a firebase messaging instance in window context.
@@ -55,7 +46,9 @@
  *
  * @public
  */
-export function getMessaging(app: FirebaseApp = getApp()): FirebaseMessaging {
+export function getMessagingInWindow(
+  app: FirebaseApp = getApp()
+): FirebaseMessaging {
   app = getModularInstance(app);
   const messagingProvider: Provider<'messaging-exp'> = _getProvider(
     app,
