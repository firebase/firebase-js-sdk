--- conflicted
+++ resolved
@@ -23,10 +23,6 @@
     "test:ci": "node ../../scripts/run_tests_in_ci.js",
     "test:karma": "karma start --single-run",
     "test:debug": "karma start --browsers=Chrome --auto-watch",
-<<<<<<< HEAD
-    "prepare": "yarn build:release",
-=======
->>>>>>> b98cd659
     "api-report": "api-extractor run --local --verbose",
     "type-check": "tsc --noEmit"
   },
