toc:
- title: firebase
  path: /docs/reference/js/index
- title: ai
  path: /docs/reference/js/ai.md
  section:
  - title: AI
    path: /docs/reference/js/ai.ai.md
  - title: AIError
    path: /docs/reference/js/ai.aierror.md
  - title: AIModel
    path: /docs/reference/js/ai.aimodel.md
  - title: AIOptions
    path: /docs/reference/js/ai.aioptions.md
  - title: AnyOfSchema
    path: /docs/reference/js/ai.anyofschema.md
  - title: ArraySchema
    path: /docs/reference/js/ai.arrayschema.md
  - title: AudioConversationController
    path: /docs/reference/js/ai.audioconversationcontroller.md
<<<<<<< HEAD
=======
  - title: AudioTranscriptionConfig
    path: /docs/reference/js/ai.audiotranscriptionconfig.md
>>>>>>> 0aca7359
  - title: Backend
    path: /docs/reference/js/ai.backend.md
  - title: BaseParams
    path: /docs/reference/js/ai.baseparams.md
  - title: BooleanSchema
    path: /docs/reference/js/ai.booleanschema.md
  - title: ChatSession
    path: /docs/reference/js/ai.chatsession.md
  - title: ChromeAdapter
    path: /docs/reference/js/ai.chromeadapter.md
  - title: Citation
    path: /docs/reference/js/ai.citation.md
  - title: CitationMetadata
    path: /docs/reference/js/ai.citationmetadata.md
  - title: CodeExecutionResult
    path: /docs/reference/js/ai.codeexecutionresult.md
  - title: CodeExecutionResultPart
    path: /docs/reference/js/ai.codeexecutionresultpart.md
  - title: CodeExecutionTool
    path: /docs/reference/js/ai.codeexecutiontool.md
  - title: Content
    path: /docs/reference/js/ai.content.md
  - title: CountTokensRequest
    path: /docs/reference/js/ai.counttokensrequest.md
  - title: CountTokensResponse
    path: /docs/reference/js/ai.counttokensresponse.md
  - title: CustomErrorData
    path: /docs/reference/js/ai.customerrordata.md
  - title: Date_2
    path: /docs/reference/js/ai.date_2.md
  - title: EnhancedGenerateContentResponse
    path: /docs/reference/js/ai.enhancedgeneratecontentresponse.md
  - title: ErrorDetails
    path: /docs/reference/js/ai.errordetails.md
  - title: ExecutableCode
    path: /docs/reference/js/ai.executablecode.md
  - title: ExecutableCodePart
    path: /docs/reference/js/ai.executablecodepart.md
  - title: FileData
    path: /docs/reference/js/ai.filedata.md
  - title: FileDataPart
    path: /docs/reference/js/ai.filedatapart.md
  - title: FunctionCall
    path: /docs/reference/js/ai.functioncall.md
  - title: FunctionCallingConfig
    path: /docs/reference/js/ai.functioncallingconfig.md
  - title: FunctionCallPart
    path: /docs/reference/js/ai.functioncallpart.md
  - title: FunctionDeclaration
    path: /docs/reference/js/ai.functiondeclaration.md
  - title: FunctionDeclarationsTool
    path: /docs/reference/js/ai.functiondeclarationstool.md
  - title: FunctionResponse
    path: /docs/reference/js/ai.functionresponse.md
  - title: FunctionResponsePart
    path: /docs/reference/js/ai.functionresponsepart.md
  - title: GenerateContentCandidate
    path: /docs/reference/js/ai.generatecontentcandidate.md
  - title: GenerateContentRequest
    path: /docs/reference/js/ai.generatecontentrequest.md
  - title: GenerateContentResponse
    path: /docs/reference/js/ai.generatecontentresponse.md
  - title: GenerateContentResult
    path: /docs/reference/js/ai.generatecontentresult.md
  - title: GenerateContentStreamResult
    path: /docs/reference/js/ai.generatecontentstreamresult.md
  - title: GenerationConfig
    path: /docs/reference/js/ai.generationconfig.md
  - title: GenerativeContentBlob
    path: /docs/reference/js/ai.generativecontentblob.md
  - title: GenerativeModel
    path: /docs/reference/js/ai.generativemodel.md
  - title: GoogleAIBackend
    path: /docs/reference/js/ai.googleaibackend.md
  - title: GoogleSearch
    path: /docs/reference/js/ai.googlesearch.md
  - title: GoogleSearchTool
    path: /docs/reference/js/ai.googlesearchtool.md
  - title: GroundingChunk
    path: /docs/reference/js/ai.groundingchunk.md
  - title: GroundingMetadata
    path: /docs/reference/js/ai.groundingmetadata.md
  - title: GroundingSupport
    path: /docs/reference/js/ai.groundingsupport.md
  - title: HybridParams
    path: /docs/reference/js/ai.hybridparams.md
  - title: ImagenGCSImage
    path: /docs/reference/js/ai.imagengcsimage.md
  - title: ImagenGenerationConfig
    path: /docs/reference/js/ai.imagengenerationconfig.md
  - title: ImagenGenerationResponse
    path: /docs/reference/js/ai.imagengenerationresponse.md
  - title: ImagenImageFormat
    path: /docs/reference/js/ai.imagenimageformat.md
  - title: ImagenInlineImage
    path: /docs/reference/js/ai.imageninlineimage.md
  - title: ImagenModel
    path: /docs/reference/js/ai.imagenmodel.md
  - title: ImagenModelParams
    path: /docs/reference/js/ai.imagenmodelparams.md
  - title: ImagenSafetySettings
    path: /docs/reference/js/ai.imagensafetysettings.md
  - title: InlineDataPart
    path: /docs/reference/js/ai.inlinedatapart.md
  - title: IntegerSchema
    path: /docs/reference/js/ai.integerschema.md
  - title: LanguageModelCreateCoreOptions
    path: /docs/reference/js/ai.languagemodelcreatecoreoptions.md
  - title: LanguageModelCreateOptions
    path: /docs/reference/js/ai.languagemodelcreateoptions.md
  - title: LanguageModelExpected
    path: /docs/reference/js/ai.languagemodelexpected.md
  - title: LanguageModelMessage
    path: /docs/reference/js/ai.languagemodelmessage.md
  - title: LanguageModelMessageContent
    path: /docs/reference/js/ai.languagemodelmessagecontent.md
  - title: LanguageModelPromptOptions
    path: /docs/reference/js/ai.languagemodelpromptoptions.md
  - title: LiveGenerationConfig
    path: /docs/reference/js/ai.livegenerationconfig.md
  - title: LiveGenerativeModel
    path: /docs/reference/js/ai.livegenerativemodel.md
  - title: LiveModelParams
    path: /docs/reference/js/ai.livemodelparams.md
  - title: LiveServerContent
    path: /docs/reference/js/ai.liveservercontent.md
  - title: LiveServerToolCall
    path: /docs/reference/js/ai.liveservertoolcall.md
  - title: LiveServerToolCallCancellation
    path: /docs/reference/js/ai.liveservertoolcallcancellation.md
  - title: LiveSession
    path: /docs/reference/js/ai.livesession.md
  - title: ModalityTokenCount
    path: /docs/reference/js/ai.modalitytokencount.md
  - title: ModelParams
    path: /docs/reference/js/ai.modelparams.md
  - title: NumberSchema
    path: /docs/reference/js/ai.numberschema.md
  - title: ObjectSchema
    path: /docs/reference/js/ai.objectschema.md
  - title: ObjectSchemaRequest
    path: /docs/reference/js/ai.objectschemarequest.md
  - title: OnDeviceParams
    path: /docs/reference/js/ai.ondeviceparams.md
  - title: PrebuiltVoiceConfig
    path: /docs/reference/js/ai.prebuiltvoiceconfig.md
  - title: PromptFeedback
    path: /docs/reference/js/ai.promptfeedback.md
  - title: RequestOptions
    path: /docs/reference/js/ai.requestoptions.md
  - title: RetrievedContextAttribution
    path: /docs/reference/js/ai.retrievedcontextattribution.md
  - title: SafetyRating
    path: /docs/reference/js/ai.safetyrating.md
  - title: SafetySetting
    path: /docs/reference/js/ai.safetysetting.md
  - title: Schema
    path: /docs/reference/js/ai.schema.md
  - title: SchemaInterface
    path: /docs/reference/js/ai.schemainterface.md
  - title: SchemaParams
    path: /docs/reference/js/ai.schemaparams.md
  - title: SchemaRequest
    path: /docs/reference/js/ai.schemarequest.md
  - title: SchemaShared
    path: /docs/reference/js/ai.schemashared.md
  - title: SearchEntrypoint
    path: /docs/reference/js/ai.searchentrypoint.md
  - title: Segment
    path: /docs/reference/js/ai.segment.md
  - title: SpeechConfig
    path: /docs/reference/js/ai.speechconfig.md
  - title: StartAudioConversationOptions
    path: /docs/reference/js/ai.startaudioconversationoptions.md
  - title: StartChatParams
    path: /docs/reference/js/ai.startchatparams.md
  - title: StringSchema
    path: /docs/reference/js/ai.stringschema.md
  - title: TextPart
    path: /docs/reference/js/ai.textpart.md
  - title: ThinkingConfig
    path: /docs/reference/js/ai.thinkingconfig.md
  - title: ToolConfig
    path: /docs/reference/js/ai.toolconfig.md
<<<<<<< HEAD
=======
  - title: Transcription
    path: /docs/reference/js/ai.transcription.md
>>>>>>> 0aca7359
  - title: URLContext
    path: /docs/reference/js/ai.urlcontext.md
  - title: URLContextMetadata
    path: /docs/reference/js/ai.urlcontextmetadata.md
  - title: URLContextTool
    path: /docs/reference/js/ai.urlcontexttool.md
  - title: URLMetadata
    path: /docs/reference/js/ai.urlmetadata.md
  - title: UsageMetadata
    path: /docs/reference/js/ai.usagemetadata.md
  - title: VertexAIBackend
    path: /docs/reference/js/ai.vertexaibackend.md
  - title: VideoMetadata
    path: /docs/reference/js/ai.videometadata.md
  - title: VoiceConfig
    path: /docs/reference/js/ai.voiceconfig.md
  - title: WebAttribution
    path: /docs/reference/js/ai.webattribution.md
  - title: WebGroundingChunk
    path: /docs/reference/js/ai.webgroundingchunk.md
- title: analytics
  path: /docs/reference/js/analytics.md
  section:
  - title: Analytics
    path: /docs/reference/js/analytics.analytics.md
  - title: AnalyticsCallOptions
    path: /docs/reference/js/analytics.analyticscalloptions.md
  - title: AnalyticsSettings
    path: /docs/reference/js/analytics.analyticssettings.md
  - title: ConsentSettings
    path: /docs/reference/js/analytics.consentsettings.md
  - title: ControlParams
    path: /docs/reference/js/analytics.controlparams.md
  - title: CustomParams
    path: /docs/reference/js/analytics.customparams.md
  - title: EventParams
    path: /docs/reference/js/analytics.eventparams.md
  - title: GtagConfigParams
    path: /docs/reference/js/analytics.gtagconfigparams.md
  - title: Item
    path: /docs/reference/js/analytics.item.md
  - title: Promotion
    path: /docs/reference/js/analytics.promotion.md
  - title: SettingsOptions
    path: /docs/reference/js/analytics.settingsoptions.md
- title: app
  path: /docs/reference/js/app.md
  section:
  - title: FirebaseApp
    path: /docs/reference/js/app.firebaseapp.md
  - title: FirebaseAppSettings
    path: /docs/reference/js/app.firebaseappsettings.md
  - title: FirebaseOptions
    path: /docs/reference/js/app.firebaseoptions.md
  - title: FirebaseServerApp
    path: /docs/reference/js/app.firebaseserverapp.md
  - title: FirebaseServerAppSettings
    path: /docs/reference/js/app.firebaseserverappsettings.md
- title: app-check
  path: /docs/reference/js/app-check.md
  section:
  - title: AppCheck
    path: /docs/reference/js/app-check.appcheck.md
  - title: AppCheckOptions
    path: /docs/reference/js/app-check.appcheckoptions.md
  - title: AppCheckToken
    path: /docs/reference/js/app-check.appchecktoken.md
  - title: AppCheckTokenResult
    path: /docs/reference/js/app-check.appchecktokenresult.md
  - title: CustomProvider
    path: /docs/reference/js/app-check.customprovider.md
  - title: CustomProviderOptions
    path: /docs/reference/js/app-check.customprovideroptions.md
  - title: ReCaptchaEnterpriseProvider
    path: /docs/reference/js/app-check.recaptchaenterpriseprovider.md
  - title: ReCaptchaV3Provider
    path: /docs/reference/js/app-check.recaptchav3provider.md
- title: auth
  path: /docs/reference/js/auth.md
  section:
  - title: ActionCodeInfo
    path: /docs/reference/js/auth.actioncodeinfo.md
  - title: ActionCodeSettings
    path: /docs/reference/js/auth.actioncodesettings.md
  - title: ActionCodeURL
    path: /docs/reference/js/auth.actioncodeurl.md
  - title: AdditionalUserInfo
    path: /docs/reference/js/auth.additionaluserinfo.md
  - title: ApplicationVerifier
    path: /docs/reference/js/auth.applicationverifier.md
  - title: Auth
    path: /docs/reference/js/auth.auth.md
  - title: AuthCredential
    path: /docs/reference/js/auth.authcredential.md
  - title: AuthError
    path: /docs/reference/js/auth.autherror.md
  - title: AuthErrorMap
    path: /docs/reference/js/auth.autherrormap.md
  - title: AuthProvider
    path: /docs/reference/js/auth.authprovider.md
  - title: AuthSettings
    path: /docs/reference/js/auth.authsettings.md
  - title: Config
    path: /docs/reference/js/auth.config.md
  - title: ConfirmationResult
    path: /docs/reference/js/auth.confirmationresult.md
  - title: Dependencies
    path: /docs/reference/js/auth.dependencies.md
  - title: EmailAuthCredential
    path: /docs/reference/js/auth.emailauthcredential.md
  - title: EmailAuthProvider
    path: /docs/reference/js/auth.emailauthprovider.md
  - title: EmulatorConfig
    path: /docs/reference/js/auth.emulatorconfig.md
  - title: FacebookAuthProvider
    path: /docs/reference/js/auth.facebookauthprovider.md
  - title: GithubAuthProvider
    path: /docs/reference/js/auth.githubauthprovider.md
  - title: GoogleAuthProvider
    path: /docs/reference/js/auth.googleauthprovider.md
  - title: IdTokenResult
    path: /docs/reference/js/auth.idtokenresult.md
  - title: MultiFactorAssertion
    path: /docs/reference/js/auth.multifactorassertion.md
  - title: MultiFactorError
    path: /docs/reference/js/auth.multifactorerror.md
  - title: MultiFactorInfo
    path: /docs/reference/js/auth.multifactorinfo.md
  - title: MultiFactorResolver
    path: /docs/reference/js/auth.multifactorresolver.md
  - title: MultiFactorSession
    path: /docs/reference/js/auth.multifactorsession.md
  - title: MultiFactorUser
    path: /docs/reference/js/auth.multifactoruser.md
  - title: OAuthCredential
    path: /docs/reference/js/auth.oauthcredential.md
  - title: OAuthCredentialOptions
    path: /docs/reference/js/auth.oauthcredentialoptions.md
  - title: OAuthProvider
    path: /docs/reference/js/auth.oauthprovider.md
  - title: ParsedToken
    path: /docs/reference/js/auth.parsedtoken.md
  - title: PasswordPolicy
    path: /docs/reference/js/auth.passwordpolicy.md
  - title: PasswordValidationStatus
    path: /docs/reference/js/auth.passwordvalidationstatus.md
  - title: Persistence
    path: /docs/reference/js/auth.persistence.md
  - title: PhoneAuthCredential
    path: /docs/reference/js/auth.phoneauthcredential.md
  - title: PhoneAuthProvider
    path: /docs/reference/js/auth.phoneauthprovider.md
  - title: PhoneMultiFactorAssertion
    path: /docs/reference/js/auth.phonemultifactorassertion.md
  - title: PhoneMultiFactorEnrollInfoOptions
    path: /docs/reference/js/auth.phonemultifactorenrollinfooptions.md
  - title: PhoneMultiFactorGenerator
    path: /docs/reference/js/auth.phonemultifactorgenerator.md
  - title: PhoneMultiFactorInfo
    path: /docs/reference/js/auth.phonemultifactorinfo.md
  - title: PhoneMultiFactorSignInInfoOptions
    path: /docs/reference/js/auth.phonemultifactorsignininfooptions.md
  - title: PhoneSingleFactorInfoOptions
    path: /docs/reference/js/auth.phonesinglefactorinfooptions.md
  - title: PopupRedirectResolver
    path: /docs/reference/js/auth.popupredirectresolver.md
  - title: ReactNativeAsyncStorage
    path: /docs/reference/js/auth.reactnativeasyncstorage.md
  - title: RecaptchaParameters
    path: /docs/reference/js/auth.recaptchaparameters.md
  - title: RecaptchaVerifier
    path: /docs/reference/js/auth.recaptchaverifier.md
  - title: SAMLAuthProvider
    path: /docs/reference/js/auth.samlauthprovider.md
  - title: TotpMultiFactorAssertion
    path: /docs/reference/js/auth.totpmultifactorassertion.md
  - title: TotpMultiFactorGenerator
    path: /docs/reference/js/auth.totpmultifactorgenerator.md
  - title: TotpMultiFactorInfo
    path: /docs/reference/js/auth.totpmultifactorinfo.md
  - title: TotpSecret
    path: /docs/reference/js/auth.totpsecret.md
  - title: TwitterAuthProvider
    path: /docs/reference/js/auth.twitterauthprovider.md
  - title: User
    path: /docs/reference/js/auth.user.md
  - title: UserCredential
    path: /docs/reference/js/auth.usercredential.md
  - title: UserInfo
    path: /docs/reference/js/auth.userinfo.md
  - title: UserMetadata
    path: /docs/reference/js/auth.usermetadata.md
- title: database
  path: /docs/reference/js/database.md
  section:
  - title: Database
    path: /docs/reference/js/database.database.md
  - title: DatabaseReference
    path: /docs/reference/js/database.databasereference.md
  - title: DataSnapshot
    path: /docs/reference/js/database.datasnapshot.md
  - title: IteratedDataSnapshot
    path: /docs/reference/js/database.iterateddatasnapshot.md
  - title: ListenOptions
    path: /docs/reference/js/database.listenoptions.md
  - title: OnDisconnect
    path: /docs/reference/js/database.ondisconnect.md
  - title: Query
    path: /docs/reference/js/database.query.md
  - title: QueryConstraint
    path: /docs/reference/js/database.queryconstraint.md
  - title: ThenableReference
    path: /docs/reference/js/database.thenablereference.md
  - title: TransactionOptions
    path: /docs/reference/js/database.transactionoptions.md
  - title: TransactionResult
    path: /docs/reference/js/database.transactionresult.md
- title: firestore
  path: /docs/reference/js/firestore_.md
  section:
  - title: AggregateField
    path: /docs/reference/js/firestore_.aggregatefield.md
  - title: AggregateQuerySnapshot
    path: /docs/reference/js/firestore_.aggregatequerysnapshot.md
  - title: AggregateSpec
    path: /docs/reference/js/firestore_.aggregatespec.md
  - title: Bytes
    path: /docs/reference/js/firestore_.bytes.md
  - title: CollectionReference
    path: /docs/reference/js/firestore_.collectionreference.md
  - title: DocumentChange
    path: /docs/reference/js/firestore_.documentchange.md
  - title: DocumentData
    path: /docs/reference/js/firestore_.documentdata.md
  - title: DocumentReference
    path: /docs/reference/js/firestore_.documentreference.md
  - title: DocumentSnapshot
    path: /docs/reference/js/firestore_.documentsnapshot.md
  - title: ExperimentalLongPollingOptions
    path: /docs/reference/js/firestore_.experimentallongpollingoptions.md
  - title: FieldPath
    path: /docs/reference/js/firestore_.fieldpath.md
  - title: FieldValue
    path: /docs/reference/js/firestore_.fieldvalue.md
  - title: Firestore
    path: /docs/reference/js/firestore_.firestore.md
  - title: FirestoreDataConverter
    path: /docs/reference/js/firestore_.firestoredataconverter.md
  - title: FirestoreError
    path: /docs/reference/js/firestore_.firestoreerror.md
  - title: FirestoreSettings
    path: /docs/reference/js/firestore_.firestoresettings.md
  - title: GeoPoint
    path: /docs/reference/js/firestore_.geopoint.md
  - title: Index
    path: /docs/reference/js/firestore_.index.md
  - title: IndexConfiguration
    path: /docs/reference/js/firestore_.indexconfiguration.md
  - title: IndexField
    path: /docs/reference/js/firestore_.indexfield.md
  - title: LoadBundleTask
    path: /docs/reference/js/firestore_.loadbundletask.md
  - title: LoadBundleTaskProgress
    path: /docs/reference/js/firestore_.loadbundletaskprogress.md
  - title: MemoryCacheSettings
    path: /docs/reference/js/firestore_.memorycachesettings.md
  - title: MemoryEagerGarbageCollector
    path: /docs/reference/js/firestore_.memoryeagergarbagecollector.md
  - title: MemoryLocalCache
    path: /docs/reference/js/firestore_.memorylocalcache.md
  - title: MemoryLruGarbageCollector
    path: /docs/reference/js/firestore_.memorylrugarbagecollector.md
  - title: PersistenceSettings
    path: /docs/reference/js/firestore_.persistencesettings.md
  - title: PersistentCacheIndexManager
    path: /docs/reference/js/firestore_.persistentcacheindexmanager.md
  - title: PersistentCacheSettings
    path: /docs/reference/js/firestore_.persistentcachesettings.md
  - title: PersistentLocalCache
    path: /docs/reference/js/firestore_.persistentlocalcache.md
  - title: PersistentMultipleTabManager
    path: /docs/reference/js/firestore_.persistentmultipletabmanager.md
  - title: PersistentSingleTabManager
    path: /docs/reference/js/firestore_.persistentsingletabmanager.md
  - title: PersistentSingleTabManagerSettings
    path: /docs/reference/js/firestore_.persistentsingletabmanagersettings.md
  - title: Query
    path: /docs/reference/js/firestore_.query.md
  - title: QueryCompositeFilterConstraint
    path: /docs/reference/js/firestore_.querycompositefilterconstraint.md
  - title: QueryConstraint
    path: /docs/reference/js/firestore_.queryconstraint.md
  - title: QueryDocumentSnapshot
    path: /docs/reference/js/firestore_.querydocumentsnapshot.md
  - title: QueryEndAtConstraint
    path: /docs/reference/js/firestore_.queryendatconstraint.md
  - title: QueryFieldFilterConstraint
    path: /docs/reference/js/firestore_.queryfieldfilterconstraint.md
  - title: QueryLimitConstraint
    path: /docs/reference/js/firestore_.querylimitconstraint.md
  - title: QueryOrderByConstraint
    path: /docs/reference/js/firestore_.queryorderbyconstraint.md
  - title: QuerySnapshot
    path: /docs/reference/js/firestore_.querysnapshot.md
  - title: QueryStartAtConstraint
    path: /docs/reference/js/firestore_.querystartatconstraint.md
  - title: SnapshotListenOptions
    path: /docs/reference/js/firestore_.snapshotlistenoptions.md
  - title: SnapshotMetadata
    path: /docs/reference/js/firestore_.snapshotmetadata.md
  - title: SnapshotOptions
    path: /docs/reference/js/firestore_.snapshotoptions.md
  - title: Timestamp
    path: /docs/reference/js/firestore_.timestamp.md
  - title: Transaction
    path: /docs/reference/js/firestore_.transaction.md
  - title: TransactionOptions
    path: /docs/reference/js/firestore_.transactionoptions.md
  - title: Unsubscribe
    path: /docs/reference/js/firestore_.unsubscribe.md
  - title: VectorValue
    path: /docs/reference/js/firestore_.vectorvalue.md
  - title: WriteBatch
    path: /docs/reference/js/firestore_.writebatch.md
- title: firestore/lite
  path: /docs/reference/js/firestore_lite.md
  section:
  - title: AggregateField
    path: /docs/reference/js/firestore_lite.aggregatefield.md
  - title: AggregateQuerySnapshot
    path: /docs/reference/js/firestore_lite.aggregatequerysnapshot.md
  - title: AggregateSpec
    path: /docs/reference/js/firestore_lite.aggregatespec.md
  - title: Bytes
    path: /docs/reference/js/firestore_lite.bytes.md
  - title: CollectionReference
    path: /docs/reference/js/firestore_lite.collectionreference.md
  - title: DocumentData
    path: /docs/reference/js/firestore_lite.documentdata.md
  - title: DocumentReference
    path: /docs/reference/js/firestore_lite.documentreference.md
  - title: DocumentSnapshot
    path: /docs/reference/js/firestore_lite.documentsnapshot.md
  - title: FieldPath
    path: /docs/reference/js/firestore_lite.fieldpath.md
  - title: FieldValue
    path: /docs/reference/js/firestore_lite.fieldvalue.md
  - title: Firestore
    path: /docs/reference/js/firestore_lite.firestore.md
  - title: FirestoreDataConverter
    path: /docs/reference/js/firestore_lite.firestoredataconverter.md
  - title: FirestoreError
    path: /docs/reference/js/firestore_lite.firestoreerror.md
  - title: GeoPoint
    path: /docs/reference/js/firestore_lite.geopoint.md
  - title: Query
    path: /docs/reference/js/firestore_lite.query.md
  - title: QueryCompositeFilterConstraint
    path: /docs/reference/js/firestore_lite.querycompositefilterconstraint.md
  - title: QueryConstraint
    path: /docs/reference/js/firestore_lite.queryconstraint.md
  - title: QueryDocumentSnapshot
    path: /docs/reference/js/firestore_lite.querydocumentsnapshot.md
  - title: QueryEndAtConstraint
    path: /docs/reference/js/firestore_lite.queryendatconstraint.md
  - title: QueryFieldFilterConstraint
    path: /docs/reference/js/firestore_lite.queryfieldfilterconstraint.md
  - title: QueryLimitConstraint
    path: /docs/reference/js/firestore_lite.querylimitconstraint.md
  - title: QueryOrderByConstraint
    path: /docs/reference/js/firestore_lite.queryorderbyconstraint.md
  - title: QuerySnapshot
    path: /docs/reference/js/firestore_lite.querysnapshot.md
  - title: QueryStartAtConstraint
    path: /docs/reference/js/firestore_lite.querystartatconstraint.md
  - title: Settings
    path: /docs/reference/js/firestore_lite.settings.md
  - title: Timestamp
    path: /docs/reference/js/firestore_lite.timestamp.md
  - title: Transaction
    path: /docs/reference/js/firestore_lite.transaction.md
  - title: TransactionOptions
    path: /docs/reference/js/firestore_lite.transactionoptions.md
  - title: VectorValue
    path: /docs/reference/js/firestore_lite.vectorvalue.md
  - title: WriteBatch
    path: /docs/reference/js/firestore_lite.writebatch.md
- title: functions
  path: /docs/reference/js/functions.md
  section:
  - title: Functions
    path: /docs/reference/js/functions.functions.md
  - title: FunctionsError
    path: /docs/reference/js/functions.functionserror.md
  - title: HttpsCallable
    path: /docs/reference/js/functions.httpscallable.md
  - title: HttpsCallableOptions
    path: /docs/reference/js/functions.httpscallableoptions.md
  - title: HttpsCallableResult
    path: /docs/reference/js/functions.httpscallableresult.md
  - title: HttpsCallableStreamOptions
    path: /docs/reference/js/functions.httpscallablestreamoptions.md
  - title: HttpsCallableStreamResult
    path: /docs/reference/js/functions.httpscallablestreamresult.md
- title: installations
  path: /docs/reference/js/installations.md
  section:
  - title: Installations
    path: /docs/reference/js/installations.installations.md
- title: messaging
  path: /docs/reference/js/messaging_.md
  section:
  - title: FcmOptions
    path: /docs/reference/js/messaging_.fcmoptions.md
  - title: GetTokenOptions
    path: /docs/reference/js/messaging_.gettokenoptions.md
  - title: MessagePayload
    path: /docs/reference/js/messaging_.messagepayload.md
  - title: Messaging
    path: /docs/reference/js/messaging_.messaging.md
  - title: NotificationPayload
    path: /docs/reference/js/messaging_.notificationpayload.md
- title: messaging/sw
  path: /docs/reference/js/messaging_sw.md
  section:
  - title: FcmOptions
    path: /docs/reference/js/messaging_sw.fcmoptions.md
  - title: GetTokenOptions
    path: /docs/reference/js/messaging_sw.gettokenoptions.md
  - title: MessagePayload
    path: /docs/reference/js/messaging_sw.messagepayload.md
  - title: Messaging
    path: /docs/reference/js/messaging_sw.messaging.md
  - title: NotificationPayload
    path: /docs/reference/js/messaging_sw.notificationpayload.md
- title: performance
  path: /docs/reference/js/performance.md
  section:
  - title: FirebasePerformance
    path: /docs/reference/js/performance.firebaseperformance.md
  - title: PerformanceSettings
    path: /docs/reference/js/performance.performancesettings.md
  - title: PerformanceTrace
    path: /docs/reference/js/performance.performancetrace.md
- title: remote-config
  path: /docs/reference/js/remote-config.md
  section:
  - title: ConfigUpdate
    path: /docs/reference/js/remote-config.configupdate.md
  - title: ConfigUpdateObserver
    path: /docs/reference/js/remote-config.configupdateobserver.md
  - title: CustomSignals
    path: /docs/reference/js/remote-config.customsignals.md
  - title: FetchResponse
    path: /docs/reference/js/remote-config.fetchresponse.md
  - title: FirebaseRemoteConfigObject
    path: /docs/reference/js/remote-config.firebaseremoteconfigobject.md
  - title: RemoteConfig
    path: /docs/reference/js/remote-config.remoteconfig.md
  - title: RemoteConfigOptions
    path: /docs/reference/js/remote-config.remoteconfigoptions.md
  - title: RemoteConfigSettings
    path: /docs/reference/js/remote-config.remoteconfigsettings.md
  - title: Value
    path: /docs/reference/js/remote-config.value.md
- title: storage
  path: /docs/reference/js/storage.md
  section:
  - title: FirebaseStorage
    path: /docs/reference/js/storage.firebasestorage.md
  - title: FullMetadata
    path: /docs/reference/js/storage.fullmetadata.md
  - title: ListOptions
    path: /docs/reference/js/storage.listoptions.md
  - title: ListResult
    path: /docs/reference/js/storage.listresult.md
  - title: SettableMetadata
    path: /docs/reference/js/storage.settablemetadata.md
  - title: StorageError
    path: /docs/reference/js/storage.storageerror.md
  - title: StorageObserver
    path: /docs/reference/js/storage.storageobserver.md
  - title: StorageReference
    path: /docs/reference/js/storage.storagereference.md
  - title: UploadMetadata
    path: /docs/reference/js/storage.uploadmetadata.md
  - title: UploadResult
    path: /docs/reference/js/storage.uploadresult.md
  - title: UploadTask
    path: /docs/reference/js/storage.uploadtask.md
  - title: UploadTaskSnapshot
    path: /docs/reference/js/storage.uploadtasksnapshot.md<|MERGE_RESOLUTION|>--- conflicted
+++ resolved
@@ -18,11 +18,8 @@
     path: /docs/reference/js/ai.arrayschema.md
   - title: AudioConversationController
     path: /docs/reference/js/ai.audioconversationcontroller.md
-<<<<<<< HEAD
-=======
   - title: AudioTranscriptionConfig
     path: /docs/reference/js/ai.audiotranscriptionconfig.md
->>>>>>> 0aca7359
   - title: Backend
     path: /docs/reference/js/ai.backend.md
   - title: BaseParams
@@ -207,11 +204,8 @@
     path: /docs/reference/js/ai.thinkingconfig.md
   - title: ToolConfig
     path: /docs/reference/js/ai.toolconfig.md
-<<<<<<< HEAD
-=======
   - title: Transcription
     path: /docs/reference/js/ai.transcription.md
->>>>>>> 0aca7359
   - title: URLContext
     path: /docs/reference/js/ai.urlcontext.md
   - title: URLContextMetadata
