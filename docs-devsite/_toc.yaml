toc:
- title: firebase
  path: /docs/reference/js/index
- title: ai
  path: /docs/reference/js/ai.md
  section:
  - title: AI
    path: /docs/reference/js/ai.ai.md
  - title: AIError
    path: /docs/reference/js/ai.aierror.md
  - title: AIModel
    path: /docs/reference/js/ai.aimodel.md
  - title: AIOptions
    path: /docs/reference/js/ai.aioptions.md
  - title: ArraySchema
    path: /docs/reference/js/ai.arrayschema.md
  - title: Backend
    path: /docs/reference/js/ai.backend.md
  - title: BaseParams
    path: /docs/reference/js/ai.baseparams.md
  - title: BooleanSchema
    path: /docs/reference/js/ai.booleanschema.md
  - title: ChatSession
    path: /docs/reference/js/ai.chatsession.md
  - title: Citation
    path: /docs/reference/js/ai.citation.md
  - title: CitationMetadata
    path: /docs/reference/js/ai.citationmetadata.md
  - title: Content
    path: /docs/reference/js/ai.content.md
  - title: CountTokensRequest
    path: /docs/reference/js/ai.counttokensrequest.md
  - title: CountTokensResponse
    path: /docs/reference/js/ai.counttokensresponse.md
  - title: CustomErrorData
    path: /docs/reference/js/ai.customerrordata.md
  - title: Date_2
    path: /docs/reference/js/ai.date_2.md
  - title: EnhancedGenerateContentResponse
    path: /docs/reference/js/ai.enhancedgeneratecontentresponse.md
  - title: ErrorDetails
    path: /docs/reference/js/ai.errordetails.md
  - title: FileData
    path: /docs/reference/js/ai.filedata.md
  - title: FileDataPart
    path: /docs/reference/js/ai.filedatapart.md
  - title: FunctionCall
    path: /docs/reference/js/ai.functioncall.md
  - title: FunctionCallingConfig
    path: /docs/reference/js/ai.functioncallingconfig.md
  - title: FunctionCallPart
    path: /docs/reference/js/ai.functioncallpart.md
  - title: FunctionDeclaration
    path: /docs/reference/js/ai.functiondeclaration.md
  - title: FunctionDeclarationsTool
    path: /docs/reference/js/ai.functiondeclarationstool.md
  - title: FunctionResponse
    path: /docs/reference/js/ai.functionresponse.md
  - title: FunctionResponsePart
    path: /docs/reference/js/ai.functionresponsepart.md
  - title: GenerateContentCandidate
    path: /docs/reference/js/ai.generatecontentcandidate.md
  - title: GenerateContentRequest
    path: /docs/reference/js/ai.generatecontentrequest.md
  - title: GenerateContentResponse
    path: /docs/reference/js/ai.generatecontentresponse.md
  - title: GenerateContentResult
    path: /docs/reference/js/ai.generatecontentresult.md
  - title: GenerateContentStreamResult
    path: /docs/reference/js/ai.generatecontentstreamresult.md
  - title: GenerationConfig
    path: /docs/reference/js/ai.generationconfig.md
  - title: GenerativeContentBlob
    path: /docs/reference/js/ai.generativecontentblob.md
  - title: GenerativeModel
    path: /docs/reference/js/ai.generativemodel.md
  - title: GoogleAIBackend
    path: /docs/reference/js/ai.googleaibackend.md
<<<<<<< HEAD
=======
  - title: GoogleSearch
    path: /docs/reference/js/ai.googlesearch.md
  - title: GoogleSearchTool
    path: /docs/reference/js/ai.googlesearchtool.md
  - title: GroundingAttribution
    path: /docs/reference/js/ai.groundingattribution.md
  - title: GroundingChunk
    path: /docs/reference/js/ai.groundingchunk.md
>>>>>>> ec5f3740
  - title: GroundingMetadata
    path: /docs/reference/js/ai.groundingmetadata.md
  - title: GroundingSupport
    path: /docs/reference/js/ai.groundingsupport.md
  - title: ImagenGCSImage
    path: /docs/reference/js/ai.imagengcsimage.md
  - title: ImagenGenerationConfig
    path: /docs/reference/js/ai.imagengenerationconfig.md
  - title: ImagenGenerationResponse
    path: /docs/reference/js/ai.imagengenerationresponse.md
  - title: ImagenImageFormat
    path: /docs/reference/js/ai.imagenimageformat.md
  - title: ImagenInlineImage
    path: /docs/reference/js/ai.imageninlineimage.md
  - title: ImagenModel
    path: /docs/reference/js/ai.imagenmodel.md
  - title: ImagenModelParams
    path: /docs/reference/js/ai.imagenmodelparams.md
  - title: ImagenSafetySettings
    path: /docs/reference/js/ai.imagensafetysettings.md
  - title: InlineDataPart
    path: /docs/reference/js/ai.inlinedatapart.md
  - title: IntegerSchema
    path: /docs/reference/js/ai.integerschema.md
  - title: ModalityTokenCount
    path: /docs/reference/js/ai.modalitytokencount.md
  - title: ModelParams
    path: /docs/reference/js/ai.modelparams.md
  - title: NumberSchema
    path: /docs/reference/js/ai.numberschema.md
  - title: ObjectSchema
    path: /docs/reference/js/ai.objectschema.md
  - title: ObjectSchemaRequest
    path: /docs/reference/js/ai.objectschemarequest.md
  - title: PromptFeedback
    path: /docs/reference/js/ai.promptfeedback.md
  - title: RequestOptions
    path: /docs/reference/js/ai.requestoptions.md
  - title: RetrievedContextAttribution
    path: /docs/reference/js/ai.retrievedcontextattribution.md
  - title: SafetyRating
    path: /docs/reference/js/ai.safetyrating.md
  - title: SafetySetting
    path: /docs/reference/js/ai.safetysetting.md
  - title: Schema
    path: /docs/reference/js/ai.schema.md
  - title: SchemaInterface
    path: /docs/reference/js/ai.schemainterface.md
  - title: SchemaParams
    path: /docs/reference/js/ai.schemaparams.md
  - title: SchemaRequest
    path: /docs/reference/js/ai.schemarequest.md
  - title: SchemaShared
    path: /docs/reference/js/ai.schemashared.md
  - title: SearchEntrypoint
    path: /docs/reference/js/ai.searchentrypoint.md
  - title: Segment
    path: /docs/reference/js/ai.segment.md
  - title: StartChatParams
    path: /docs/reference/js/ai.startchatparams.md
  - title: StringSchema
    path: /docs/reference/js/ai.stringschema.md
  - title: TextPart
    path: /docs/reference/js/ai.textpart.md
  - title: ThinkingConfig
    path: /docs/reference/js/ai.thinkingconfig.md
  - title: ToolConfig
    path: /docs/reference/js/ai.toolconfig.md
  - title: UsageMetadata
    path: /docs/reference/js/ai.usagemetadata.md
  - title: VertexAIBackend
    path: /docs/reference/js/ai.vertexaibackend.md
  - title: VideoMetadata
    path: /docs/reference/js/ai.videometadata.md
  - title: WebAttribution
    path: /docs/reference/js/ai.webattribution.md
  - title: WebGroundingChunk
    path: /docs/reference/js/ai.webgroundingchunk.md
- title: analytics
  path: /docs/reference/js/analytics.md
  section:
  - title: Analytics
    path: /docs/reference/js/analytics.analytics.md
  - title: AnalyticsCallOptions
    path: /docs/reference/js/analytics.analyticscalloptions.md
  - title: AnalyticsSettings
    path: /docs/reference/js/analytics.analyticssettings.md
  - title: ConsentSettings
    path: /docs/reference/js/analytics.consentsettings.md
  - title: ControlParams
    path: /docs/reference/js/analytics.controlparams.md
  - title: CustomParams
    path: /docs/reference/js/analytics.customparams.md
  - title: EventParams
    path: /docs/reference/js/analytics.eventparams.md
  - title: GtagConfigParams
    path: /docs/reference/js/analytics.gtagconfigparams.md
  - title: Item
    path: /docs/reference/js/analytics.item.md
  - title: Promotion
    path: /docs/reference/js/analytics.promotion.md
  - title: SettingsOptions
    path: /docs/reference/js/analytics.settingsoptions.md
- title: app
  path: /docs/reference/js/app.md
  section:
  - title: FirebaseApp
    path: /docs/reference/js/app.firebaseapp.md
  - title: FirebaseAppSettings
    path: /docs/reference/js/app.firebaseappsettings.md
  - title: FirebaseOptions
    path: /docs/reference/js/app.firebaseoptions.md
  - title: FirebaseServerApp
    path: /docs/reference/js/app.firebaseserverapp.md
  - title: FirebaseServerAppSettings
    path: /docs/reference/js/app.firebaseserverappsettings.md
- title: app-check
  path: /docs/reference/js/app-check.md
  section:
  - title: AppCheck
    path: /docs/reference/js/app-check.appcheck.md
  - title: AppCheckOptions
    path: /docs/reference/js/app-check.appcheckoptions.md
  - title: AppCheckToken
    path: /docs/reference/js/app-check.appchecktoken.md
  - title: AppCheckTokenResult
    path: /docs/reference/js/app-check.appchecktokenresult.md
  - title: CustomProvider
    path: /docs/reference/js/app-check.customprovider.md
  - title: CustomProviderOptions
    path: /docs/reference/js/app-check.customprovideroptions.md
  - title: ReCaptchaEnterpriseProvider
    path: /docs/reference/js/app-check.recaptchaenterpriseprovider.md
  - title: ReCaptchaV3Provider
    path: /docs/reference/js/app-check.recaptchav3provider.md
- title: auth
  path: /docs/reference/js/auth.md
  section:
  - title: ActionCodeInfo
    path: /docs/reference/js/auth.actioncodeinfo.md
  - title: ActionCodeSettings
    path: /docs/reference/js/auth.actioncodesettings.md
  - title: ActionCodeURL
    path: /docs/reference/js/auth.actioncodeurl.md
  - title: AdditionalUserInfo
    path: /docs/reference/js/auth.additionaluserinfo.md
  - title: ApplicationVerifier
    path: /docs/reference/js/auth.applicationverifier.md
  - title: Auth
    path: /docs/reference/js/auth.auth.md
  - title: AuthCredential
    path: /docs/reference/js/auth.authcredential.md
  - title: AuthError
    path: /docs/reference/js/auth.autherror.md
  - title: AuthErrorMap
    path: /docs/reference/js/auth.autherrormap.md
  - title: AuthProvider
    path: /docs/reference/js/auth.authprovider.md
  - title: AuthSettings
    path: /docs/reference/js/auth.authsettings.md
  - title: Config
    path: /docs/reference/js/auth.config.md
  - title: ConfirmationResult
    path: /docs/reference/js/auth.confirmationresult.md
  - title: Dependencies
    path: /docs/reference/js/auth.dependencies.md
  - title: EmailAuthCredential
    path: /docs/reference/js/auth.emailauthcredential.md
  - title: EmailAuthProvider
    path: /docs/reference/js/auth.emailauthprovider.md
  - title: EmulatorConfig
    path: /docs/reference/js/auth.emulatorconfig.md
  - title: FacebookAuthProvider
    path: /docs/reference/js/auth.facebookauthprovider.md
  - title: GithubAuthProvider
    path: /docs/reference/js/auth.githubauthprovider.md
  - title: GoogleAuthProvider
    path: /docs/reference/js/auth.googleauthprovider.md
  - title: IdTokenResult
    path: /docs/reference/js/auth.idtokenresult.md
  - title: MultiFactorAssertion
    path: /docs/reference/js/auth.multifactorassertion.md
  - title: MultiFactorError
    path: /docs/reference/js/auth.multifactorerror.md
  - title: MultiFactorInfo
    path: /docs/reference/js/auth.multifactorinfo.md
  - title: MultiFactorResolver
    path: /docs/reference/js/auth.multifactorresolver.md
  - title: MultiFactorSession
    path: /docs/reference/js/auth.multifactorsession.md
  - title: MultiFactorUser
    path: /docs/reference/js/auth.multifactoruser.md
  - title: OAuthCredential
    path: /docs/reference/js/auth.oauthcredential.md
  - title: OAuthCredentialOptions
    path: /docs/reference/js/auth.oauthcredentialoptions.md
  - title: OAuthProvider
    path: /docs/reference/js/auth.oauthprovider.md
  - title: ParsedToken
    path: /docs/reference/js/auth.parsedtoken.md
  - title: PasswordPolicy
    path: /docs/reference/js/auth.passwordpolicy.md
  - title: PasswordValidationStatus
    path: /docs/reference/js/auth.passwordvalidationstatus.md
  - title: Persistence
    path: /docs/reference/js/auth.persistence.md
  - title: PhoneAuthCredential
    path: /docs/reference/js/auth.phoneauthcredential.md
  - title: PhoneAuthProvider
    path: /docs/reference/js/auth.phoneauthprovider.md
  - title: PhoneMultiFactorAssertion
    path: /docs/reference/js/auth.phonemultifactorassertion.md
  - title: PhoneMultiFactorEnrollInfoOptions
    path: /docs/reference/js/auth.phonemultifactorenrollinfooptions.md
  - title: PhoneMultiFactorGenerator
    path: /docs/reference/js/auth.phonemultifactorgenerator.md
  - title: PhoneMultiFactorInfo
    path: /docs/reference/js/auth.phonemultifactorinfo.md
  - title: PhoneMultiFactorSignInInfoOptions
    path: /docs/reference/js/auth.phonemultifactorsignininfooptions.md
  - title: PhoneSingleFactorInfoOptions
    path: /docs/reference/js/auth.phonesinglefactorinfooptions.md
  - title: PopupRedirectResolver
    path: /docs/reference/js/auth.popupredirectresolver.md
  - title: ReactNativeAsyncStorage
    path: /docs/reference/js/auth.reactnativeasyncstorage.md
  - title: RecaptchaParameters
    path: /docs/reference/js/auth.recaptchaparameters.md
  - title: RecaptchaVerifier
    path: /docs/reference/js/auth.recaptchaverifier.md
  - title: SAMLAuthProvider
    path: /docs/reference/js/auth.samlauthprovider.md
  - title: TotpMultiFactorAssertion
    path: /docs/reference/js/auth.totpmultifactorassertion.md
  - title: TotpMultiFactorGenerator
    path: /docs/reference/js/auth.totpmultifactorgenerator.md
  - title: TotpMultiFactorInfo
    path: /docs/reference/js/auth.totpmultifactorinfo.md
  - title: TotpSecret
    path: /docs/reference/js/auth.totpsecret.md
  - title: TwitterAuthProvider
    path: /docs/reference/js/auth.twitterauthprovider.md
  - title: User
    path: /docs/reference/js/auth.user.md
  - title: UserCredential
    path: /docs/reference/js/auth.usercredential.md
  - title: UserInfo
    path: /docs/reference/js/auth.userinfo.md
  - title: UserMetadata
    path: /docs/reference/js/auth.usermetadata.md
- title: database
  path: /docs/reference/js/database.md
  section:
  - title: Database
    path: /docs/reference/js/database.database.md
  - title: DatabaseReference
    path: /docs/reference/js/database.databasereference.md
  - title: DataSnapshot
    path: /docs/reference/js/database.datasnapshot.md
  - title: IteratedDataSnapshot
    path: /docs/reference/js/database.iterateddatasnapshot.md
  - title: ListenOptions
    path: /docs/reference/js/database.listenoptions.md
  - title: OnDisconnect
    path: /docs/reference/js/database.ondisconnect.md
  - title: Query
    path: /docs/reference/js/database.query.md
  - title: QueryConstraint
    path: /docs/reference/js/database.queryconstraint.md
  - title: ThenableReference
    path: /docs/reference/js/database.thenablereference.md
  - title: TransactionOptions
    path: /docs/reference/js/database.transactionoptions.md
  - title: TransactionResult
    path: /docs/reference/js/database.transactionresult.md
- title: firestore
  path: /docs/reference/js/firestore_.md
  section:
  - title: AggregateField
    path: /docs/reference/js/firestore_.aggregatefield.md
  - title: AggregateQuerySnapshot
    path: /docs/reference/js/firestore_.aggregatequerysnapshot.md
  - title: AggregateSpec
    path: /docs/reference/js/firestore_.aggregatespec.md
  - title: Bytes
    path: /docs/reference/js/firestore_.bytes.md
  - title: CollectionReference
    path: /docs/reference/js/firestore_.collectionreference.md
  - title: DocumentChange
    path: /docs/reference/js/firestore_.documentchange.md
  - title: DocumentData
    path: /docs/reference/js/firestore_.documentdata.md
  - title: DocumentReference
    path: /docs/reference/js/firestore_.documentreference.md
  - title: DocumentSnapshot
    path: /docs/reference/js/firestore_.documentsnapshot.md
  - title: ExperimentalLongPollingOptions
    path: /docs/reference/js/firestore_.experimentallongpollingoptions.md
  - title: FieldPath
    path: /docs/reference/js/firestore_.fieldpath.md
  - title: FieldValue
    path: /docs/reference/js/firestore_.fieldvalue.md
  - title: Firestore
    path: /docs/reference/js/firestore_.firestore.md
  - title: FirestoreDataConverter
    path: /docs/reference/js/firestore_.firestoredataconverter.md
  - title: FirestoreError
    path: /docs/reference/js/firestore_.firestoreerror.md
  - title: FirestoreSettings
    path: /docs/reference/js/firestore_.firestoresettings.md
  - title: GeoPoint
    path: /docs/reference/js/firestore_.geopoint.md
  - title: Index
    path: /docs/reference/js/firestore_.index.md
  - title: IndexConfiguration
    path: /docs/reference/js/firestore_.indexconfiguration.md
  - title: IndexField
    path: /docs/reference/js/firestore_.indexfield.md
  - title: LoadBundleTask
    path: /docs/reference/js/firestore_.loadbundletask.md
  - title: LoadBundleTaskProgress
    path: /docs/reference/js/firestore_.loadbundletaskprogress.md
  - title: MemoryCacheSettings
    path: /docs/reference/js/firestore_.memorycachesettings.md
  - title: MemoryEagerGarbageCollector
    path: /docs/reference/js/firestore_.memoryeagergarbagecollector.md
  - title: MemoryLocalCache
    path: /docs/reference/js/firestore_.memorylocalcache.md
  - title: MemoryLruGarbageCollector
    path: /docs/reference/js/firestore_.memorylrugarbagecollector.md
  - title: PersistenceSettings
    path: /docs/reference/js/firestore_.persistencesettings.md
  - title: PersistentCacheIndexManager
    path: /docs/reference/js/firestore_.persistentcacheindexmanager.md
  - title: PersistentCacheSettings
    path: /docs/reference/js/firestore_.persistentcachesettings.md
  - title: PersistentLocalCache
    path: /docs/reference/js/firestore_.persistentlocalcache.md
  - title: PersistentMultipleTabManager
    path: /docs/reference/js/firestore_.persistentmultipletabmanager.md
  - title: PersistentSingleTabManager
    path: /docs/reference/js/firestore_.persistentsingletabmanager.md
  - title: PersistentSingleTabManagerSettings
    path: /docs/reference/js/firestore_.persistentsingletabmanagersettings.md
  - title: Query
    path: /docs/reference/js/firestore_.query.md
  - title: QueryCompositeFilterConstraint
    path: /docs/reference/js/firestore_.querycompositefilterconstraint.md
  - title: QueryConstraint
    path: /docs/reference/js/firestore_.queryconstraint.md
  - title: QueryDocumentSnapshot
    path: /docs/reference/js/firestore_.querydocumentsnapshot.md
  - title: QueryEndAtConstraint
    path: /docs/reference/js/firestore_.queryendatconstraint.md
  - title: QueryFieldFilterConstraint
    path: /docs/reference/js/firestore_.queryfieldfilterconstraint.md
  - title: QueryLimitConstraint
    path: /docs/reference/js/firestore_.querylimitconstraint.md
  - title: QueryOrderByConstraint
    path: /docs/reference/js/firestore_.queryorderbyconstraint.md
  - title: QuerySnapshot
    path: /docs/reference/js/firestore_.querysnapshot.md
  - title: QueryStartAtConstraint
    path: /docs/reference/js/firestore_.querystartatconstraint.md
  - title: SnapshotListenOptions
    path: /docs/reference/js/firestore_.snapshotlistenoptions.md
  - title: SnapshotMetadata
    path: /docs/reference/js/firestore_.snapshotmetadata.md
  - title: SnapshotOptions
    path: /docs/reference/js/firestore_.snapshotoptions.md
  - title: Timestamp
    path: /docs/reference/js/firestore_.timestamp.md
  - title: Transaction
    path: /docs/reference/js/firestore_.transaction.md
  - title: TransactionOptions
    path: /docs/reference/js/firestore_.transactionoptions.md
  - title: Unsubscribe
    path: /docs/reference/js/firestore_.unsubscribe.md
  - title: VectorValue
    path: /docs/reference/js/firestore_.vectorvalue.md
  - title: WriteBatch
    path: /docs/reference/js/firestore_.writebatch.md
- title: firestore/lite
  path: /docs/reference/js/firestore_lite.md
  section:
  - title: AggregateField
    path: /docs/reference/js/firestore_lite.aggregatefield.md
  - title: AggregateQuerySnapshot
    path: /docs/reference/js/firestore_lite.aggregatequerysnapshot.md
  - title: AggregateSpec
    path: /docs/reference/js/firestore_lite.aggregatespec.md
  - title: Bytes
    path: /docs/reference/js/firestore_lite.bytes.md
  - title: CollectionReference
    path: /docs/reference/js/firestore_lite.collectionreference.md
  - title: DocumentData
    path: /docs/reference/js/firestore_lite.documentdata.md
  - title: DocumentReference
    path: /docs/reference/js/firestore_lite.documentreference.md
  - title: DocumentSnapshot
    path: /docs/reference/js/firestore_lite.documentsnapshot.md
  - title: FieldPath
    path: /docs/reference/js/firestore_lite.fieldpath.md
  - title: FieldValue
    path: /docs/reference/js/firestore_lite.fieldvalue.md
  - title: Firestore
    path: /docs/reference/js/firestore_lite.firestore.md
  - title: FirestoreDataConverter
    path: /docs/reference/js/firestore_lite.firestoredataconverter.md
  - title: FirestoreError
    path: /docs/reference/js/firestore_lite.firestoreerror.md
  - title: GeoPoint
    path: /docs/reference/js/firestore_lite.geopoint.md
  - title: Query
    path: /docs/reference/js/firestore_lite.query.md
  - title: QueryCompositeFilterConstraint
    path: /docs/reference/js/firestore_lite.querycompositefilterconstraint.md
  - title: QueryConstraint
    path: /docs/reference/js/firestore_lite.queryconstraint.md
  - title: QueryDocumentSnapshot
    path: /docs/reference/js/firestore_lite.querydocumentsnapshot.md
  - title: QueryEndAtConstraint
    path: /docs/reference/js/firestore_lite.queryendatconstraint.md
  - title: QueryFieldFilterConstraint
    path: /docs/reference/js/firestore_lite.queryfieldfilterconstraint.md
  - title: QueryLimitConstraint
    path: /docs/reference/js/firestore_lite.querylimitconstraint.md
  - title: QueryOrderByConstraint
    path: /docs/reference/js/firestore_lite.queryorderbyconstraint.md
  - title: QuerySnapshot
    path: /docs/reference/js/firestore_lite.querysnapshot.md
  - title: QueryStartAtConstraint
    path: /docs/reference/js/firestore_lite.querystartatconstraint.md
  - title: Settings
    path: /docs/reference/js/firestore_lite.settings.md
  - title: Timestamp
    path: /docs/reference/js/firestore_lite.timestamp.md
  - title: Transaction
    path: /docs/reference/js/firestore_lite.transaction.md
  - title: TransactionOptions
    path: /docs/reference/js/firestore_lite.transactionoptions.md
  - title: VectorValue
    path: /docs/reference/js/firestore_lite.vectorvalue.md
  - title: WriteBatch
    path: /docs/reference/js/firestore_lite.writebatch.md
- title: functions
  path: /docs/reference/js/functions.md
  section:
  - title: Functions
    path: /docs/reference/js/functions.functions.md
  - title: FunctionsError
    path: /docs/reference/js/functions.functionserror.md
  - title: HttpsCallable
    path: /docs/reference/js/functions.httpscallable.md
  - title: HttpsCallableOptions
    path: /docs/reference/js/functions.httpscallableoptions.md
  - title: HttpsCallableResult
    path: /docs/reference/js/functions.httpscallableresult.md
  - title: HttpsCallableStreamOptions
    path: /docs/reference/js/functions.httpscallablestreamoptions.md
  - title: HttpsCallableStreamResult
    path: /docs/reference/js/functions.httpscallablestreamresult.md
- title: installations
  path: /docs/reference/js/installations.md
  section:
  - title: Installations
    path: /docs/reference/js/installations.installations.md
- title: messaging
  path: /docs/reference/js/messaging_.md
  section:
  - title: FcmOptions
    path: /docs/reference/js/messaging_.fcmoptions.md
  - title: GetTokenOptions
    path: /docs/reference/js/messaging_.gettokenoptions.md
  - title: MessagePayload
    path: /docs/reference/js/messaging_.messagepayload.md
  - title: Messaging
    path: /docs/reference/js/messaging_.messaging.md
  - title: NotificationPayload
    path: /docs/reference/js/messaging_.notificationpayload.md
- title: messaging/sw
  path: /docs/reference/js/messaging_sw.md
  section:
  - title: FcmOptions
    path: /docs/reference/js/messaging_sw.fcmoptions.md
  - title: GetTokenOptions
    path: /docs/reference/js/messaging_sw.gettokenoptions.md
  - title: MessagePayload
    path: /docs/reference/js/messaging_sw.messagepayload.md
  - title: Messaging
    path: /docs/reference/js/messaging_sw.messaging.md
  - title: NotificationPayload
    path: /docs/reference/js/messaging_sw.notificationpayload.md
- title: performance
  path: /docs/reference/js/performance.md
  section:
  - title: FirebasePerformance
    path: /docs/reference/js/performance.firebaseperformance.md
  - title: PerformanceSettings
    path: /docs/reference/js/performance.performancesettings.md
  - title: PerformanceTrace
    path: /docs/reference/js/performance.performancetrace.md
- title: remote-config
  path: /docs/reference/js/remote-config.md
  section:
  - title: CustomSignals
    path: /docs/reference/js/remote-config.customsignals.md
  - title: FetchResponse
    path: /docs/reference/js/remote-config.fetchresponse.md
  - title: FirebaseRemoteConfigObject
    path: /docs/reference/js/remote-config.firebaseremoteconfigobject.md
  - title: RemoteConfig
    path: /docs/reference/js/remote-config.remoteconfig.md
  - title: RemoteConfigOptions
    path: /docs/reference/js/remote-config.remoteconfigoptions.md
  - title: RemoteConfigSettings
    path: /docs/reference/js/remote-config.remoteconfigsettings.md
  - title: Value
    path: /docs/reference/js/remote-config.value.md
- title: storage
  path: /docs/reference/js/storage.md
  section:
  - title: FirebaseStorage
    path: /docs/reference/js/storage.firebasestorage.md
  - title: FullMetadata
    path: /docs/reference/js/storage.fullmetadata.md
  - title: ListOptions
    path: /docs/reference/js/storage.listoptions.md
  - title: ListResult
    path: /docs/reference/js/storage.listresult.md
  - title: SettableMetadata
    path: /docs/reference/js/storage.settablemetadata.md
  - title: StorageError
    path: /docs/reference/js/storage.storageerror.md
  - title: StorageObserver
    path: /docs/reference/js/storage.storageobserver.md
  - title: StorageReference
    path: /docs/reference/js/storage.storagereference.md
  - title: UploadMetadata
    path: /docs/reference/js/storage.uploadmetadata.md
  - title: UploadResult
    path: /docs/reference/js/storage.uploadresult.md
  - title: UploadTask
    path: /docs/reference/js/storage.uploadtask.md
  - title: UploadTaskSnapshot
    path: /docs/reference/js/storage.uploadtasksnapshot.md<|MERGE_RESOLUTION|>--- conflicted
+++ resolved
@@ -76,17 +76,12 @@
     path: /docs/reference/js/ai.generativemodel.md
   - title: GoogleAIBackend
     path: /docs/reference/js/ai.googleaibackend.md
-<<<<<<< HEAD
-=======
   - title: GoogleSearch
     path: /docs/reference/js/ai.googlesearch.md
   - title: GoogleSearchTool
     path: /docs/reference/js/ai.googlesearchtool.md
-  - title: GroundingAttribution
-    path: /docs/reference/js/ai.groundingattribution.md
   - title: GroundingChunk
     path: /docs/reference/js/ai.groundingchunk.md
->>>>>>> ec5f3740
   - title: GroundingMetadata
     path: /docs/reference/js/ai.groundingmetadata.md
   - title: GroundingSupport
