toc:
- title: firebase
  path: /docs/reference/js/index
- title: ai
  path: /docs/reference/js/ai.md
  section:
  - title: AI
    path: /docs/reference/js/ai.ai.md
  - title: AIError
    path: /docs/reference/js/ai.aierror.md
  - title: AIModel
    path: /docs/reference/js/ai.aimodel.md
  - title: AIOptions
    path: /docs/reference/js/ai.aioptions.md
  - title: ArraySchema
    path: /docs/reference/js/ai.arrayschema.md
  - title: Backend
    path: /docs/reference/js/ai.backend.md
  - title: BaseParams
    path: /docs/reference/js/ai.baseparams.md
  - title: BooleanSchema
    path: /docs/reference/js/ai.booleanschema.md
  - title: ChatSession
    path: /docs/reference/js/ai.chatsession.md
  - title: Citation
    path: /docs/reference/js/ai.citation.md
  - title: CitationMetadata
    path: /docs/reference/js/ai.citationmetadata.md
  - title: Content
    path: /docs/reference/js/ai.content.md
  - title: CountTokensRequest
    path: /docs/reference/js/ai.counttokensrequest.md
  - title: CountTokensResponse
    path: /docs/reference/js/ai.counttokensresponse.md
  - title: CustomErrorData
    path: /docs/reference/js/ai.customerrordata.md
  - title: Date_2
    path: /docs/reference/js/ai.date_2.md
  - title: EnhancedGenerateContentResponse
    path: /docs/reference/js/ai.enhancedgeneratecontentresponse.md
  - title: ErrorDetails
    path: /docs/reference/js/ai.errordetails.md
  - title: FileData
    path: /docs/reference/js/ai.filedata.md
  - title: FileDataPart
    path: /docs/reference/js/ai.filedatapart.md
  - title: FunctionCall
    path: /docs/reference/js/ai.functioncall.md
  - title: FunctionCallingConfig
    path: /docs/reference/js/ai.functioncallingconfig.md
  - title: FunctionCallPart
    path: /docs/reference/js/ai.functioncallpart.md
  - title: FunctionDeclaration
    path: /docs/reference/js/ai.functiondeclaration.md
  - title: FunctionDeclarationsTool
    path: /docs/reference/js/ai.functiondeclarationstool.md
  - title: FunctionResponse
    path: /docs/reference/js/ai.functionresponse.md
  - title: FunctionResponsePart
    path: /docs/reference/js/ai.functionresponsepart.md
  - title: GenerateContentCandidate
    path: /docs/reference/js/ai.generatecontentcandidate.md
  - title: GenerateContentRequest
    path: /docs/reference/js/ai.generatecontentrequest.md
  - title: GenerateContentResponse
    path: /docs/reference/js/ai.generatecontentresponse.md
  - title: GenerateContentResult
    path: /docs/reference/js/ai.generatecontentresult.md
  - title: GenerateContentStreamResult
    path: /docs/reference/js/ai.generatecontentstreamresult.md
  - title: GenerationConfig
    path: /docs/reference/js/ai.generationconfig.md
  - title: GenerativeContentBlob
    path: /docs/reference/js/ai.generativecontentblob.md
  - title: GenerativeModel
    path: /docs/reference/js/ai.generativemodel.md
  - title: GoogleAIBackend
    path: /docs/reference/js/ai.googleaibackend.md
  - title: GroundingAttribution
    path: /docs/reference/js/ai.groundingattribution.md
  - title: GroundingMetadata
    path: /docs/reference/js/ai.groundingmetadata.md
  - title: ImagenGCSImage
    path: /docs/reference/js/ai.imagengcsimage.md
  - title: ImagenGenerationConfig
    path: /docs/reference/js/ai.imagengenerationconfig.md
  - title: ImagenGenerationResponse
    path: /docs/reference/js/ai.imagengenerationresponse.md
  - title: ImagenImageFormat
    path: /docs/reference/js/ai.imagenimageformat.md
  - title: ImagenInlineImage
    path: /docs/reference/js/ai.imageninlineimage.md
  - title: ImagenModel
    path: /docs/reference/js/ai.imagenmodel.md
  - title: ImagenModelParams
    path: /docs/reference/js/ai.imagenmodelparams.md
  - title: ImagenSafetySettings
    path: /docs/reference/js/ai.imagensafetysettings.md
  - title: InlineDataPart
    path: /docs/reference/js/ai.inlinedatapart.md
  - title: IntegerSchema
    path: /docs/reference/js/ai.integerschema.md
  - title: ModalityTokenCount
    path: /docs/reference/js/ai.modalitytokencount.md
  - title: ModelParams
    path: /docs/reference/js/ai.modelparams.md
  - title: NumberSchema
    path: /docs/reference/js/ai.numberschema.md
  - title: ObjectSchema
    path: /docs/reference/js/ai.objectschema.md
  - title: ObjectSchemaInterface
    path: /docs/reference/js/ai.objectschemainterface.md
  - title: PromptFeedback
    path: /docs/reference/js/ai.promptfeedback.md
  - title: RequestOptions
    path: /docs/reference/js/ai.requestoptions.md
  - title: RetrievedContextAttribution
    path: /docs/reference/js/ai.retrievedcontextattribution.md
  - title: SafetyRating
    path: /docs/reference/js/ai.safetyrating.md
  - title: SafetySetting
    path: /docs/reference/js/ai.safetysetting.md
  - title: Schema
    path: /docs/reference/js/ai.schema.md
  - title: SchemaInterface
    path: /docs/reference/js/ai.schemainterface.md
  - title: SchemaParams
    path: /docs/reference/js/ai.schemaparams.md
  - title: SchemaRequest
    path: /docs/reference/js/ai.schemarequest.md
  - title: SchemaShared
    path: /docs/reference/js/ai.schemashared.md
  - title: Segment
    path: /docs/reference/js/ai.segment.md
  - title: StartChatParams
    path: /docs/reference/js/ai.startchatparams.md
  - title: StringSchema
    path: /docs/reference/js/ai.stringschema.md
  - title: TextPart
    path: /docs/reference/js/ai.textpart.md
  - title: ToolConfig
    path: /docs/reference/js/ai.toolconfig.md
  - title: UsageMetadata
    path: /docs/reference/js/ai.usagemetadata.md
  - title: VertexAIBackend
    path: /docs/reference/js/ai.vertexaibackend.md
  - title: VertexAIOptions
    path: /docs/reference/js/ai.vertexaioptions.md
  - title: VideoMetadata
    path: /docs/reference/js/ai.videometadata.md
  - title: WebAttribution
    path: /docs/reference/js/ai.webattribution.md
- title: analytics
  path: /docs/reference/js/analytics.md
  section:
  - title: Analytics
    path: /docs/reference/js/analytics.analytics.md
  - title: AnalyticsCallOptions
    path: /docs/reference/js/analytics.analyticscalloptions.md
  - title: AnalyticsSettings
    path: /docs/reference/js/analytics.analyticssettings.md
  - title: ConsentSettings
    path: /docs/reference/js/analytics.consentsettings.md
  - title: ControlParams
    path: /docs/reference/js/analytics.controlparams.md
  - title: CustomParams
    path: /docs/reference/js/analytics.customparams.md
  - title: EventParams
    path: /docs/reference/js/analytics.eventparams.md
  - title: GtagConfigParams
    path: /docs/reference/js/analytics.gtagconfigparams.md
  - title: Item
    path: /docs/reference/js/analytics.item.md
  - title: Promotion
    path: /docs/reference/js/analytics.promotion.md
  - title: SettingsOptions
    path: /docs/reference/js/analytics.settingsoptions.md
- title: app
  path: /docs/reference/js/app.md
  section:
  - title: FirebaseApp
    path: /docs/reference/js/app.firebaseapp.md
  - title: FirebaseAppSettings
    path: /docs/reference/js/app.firebaseappsettings.md
  - title: FirebaseOptions
    path: /docs/reference/js/app.firebaseoptions.md
  - title: FirebaseServerApp
    path: /docs/reference/js/app.firebaseserverapp.md
  - title: FirebaseServerAppSettings
    path: /docs/reference/js/app.firebaseserverappsettings.md
- title: app-check
  path: /docs/reference/js/app-check.md
  section:
  - title: AppCheck
    path: /docs/reference/js/app-check.appcheck.md
  - title: AppCheckOptions
    path: /docs/reference/js/app-check.appcheckoptions.md
  - title: AppCheckToken
    path: /docs/reference/js/app-check.appchecktoken.md
  - title: AppCheckTokenResult
    path: /docs/reference/js/app-check.appchecktokenresult.md
  - title: CustomProvider
    path: /docs/reference/js/app-check.customprovider.md
  - title: CustomProviderOptions
    path: /docs/reference/js/app-check.customprovideroptions.md
  - title: ReCaptchaEnterpriseProvider
    path: /docs/reference/js/app-check.recaptchaenterpriseprovider.md
  - title: ReCaptchaV3Provider
    path: /docs/reference/js/app-check.recaptchav3provider.md
- title: auth
  path: /docs/reference/js/auth.md
  section:
  - title: ActionCodeInfo
    path: /docs/reference/js/auth.actioncodeinfo.md
  - title: ActionCodeSettings
    path: /docs/reference/js/auth.actioncodesettings.md
  - title: ActionCodeURL
    path: /docs/reference/js/auth.actioncodeurl.md
  - title: AdditionalUserInfo
    path: /docs/reference/js/auth.additionaluserinfo.md
  - title: ApplicationVerifier
    path: /docs/reference/js/auth.applicationverifier.md
  - title: Auth
    path: /docs/reference/js/auth.auth.md
  - title: AuthCredential
    path: /docs/reference/js/auth.authcredential.md
  - title: AuthError
    path: /docs/reference/js/auth.autherror.md
  - title: AuthErrorMap
    path: /docs/reference/js/auth.autherrormap.md
  - title: AuthProvider
    path: /docs/reference/js/auth.authprovider.md
  - title: AuthSettings
    path: /docs/reference/js/auth.authsettings.md
  - title: Config
    path: /docs/reference/js/auth.config.md
  - title: ConfirmationResult
    path: /docs/reference/js/auth.confirmationresult.md
  - title: Dependencies
    path: /docs/reference/js/auth.dependencies.md
  - title: EmailAuthCredential
    path: /docs/reference/js/auth.emailauthcredential.md
  - title: EmailAuthProvider
    path: /docs/reference/js/auth.emailauthprovider.md
  - title: EmulatorConfig
    path: /docs/reference/js/auth.emulatorconfig.md
  - title: FacebookAuthProvider
    path: /docs/reference/js/auth.facebookauthprovider.md
  - title: GithubAuthProvider
    path: /docs/reference/js/auth.githubauthprovider.md
  - title: GoogleAuthProvider
    path: /docs/reference/js/auth.googleauthprovider.md
  - title: IdTokenResult
    path: /docs/reference/js/auth.idtokenresult.md
  - title: MultiFactorAssertion
    path: /docs/reference/js/auth.multifactorassertion.md
  - title: MultiFactorError
    path: /docs/reference/js/auth.multifactorerror.md
  - title: MultiFactorInfo
    path: /docs/reference/js/auth.multifactorinfo.md
  - title: MultiFactorResolver
    path: /docs/reference/js/auth.multifactorresolver.md
  - title: MultiFactorSession
    path: /docs/reference/js/auth.multifactorsession.md
  - title: MultiFactorUser
    path: /docs/reference/js/auth.multifactoruser.md
  - title: OAuthCredential
    path: /docs/reference/js/auth.oauthcredential.md
  - title: OAuthCredentialOptions
    path: /docs/reference/js/auth.oauthcredentialoptions.md
  - title: OAuthProvider
    path: /docs/reference/js/auth.oauthprovider.md
  - title: ParsedToken
    path: /docs/reference/js/auth.parsedtoken.md
  - title: PasswordPolicy
    path: /docs/reference/js/auth.passwordpolicy.md
  - title: PasswordValidationStatus
    path: /docs/reference/js/auth.passwordvalidationstatus.md
  - title: Persistence
    path: /docs/reference/js/auth.persistence.md
  - title: PhoneAuthCredential
    path: /docs/reference/js/auth.phoneauthcredential.md
  - title: PhoneAuthProvider
    path: /docs/reference/js/auth.phoneauthprovider.md
  - title: PhoneMultiFactorAssertion
    path: /docs/reference/js/auth.phonemultifactorassertion.md
  - title: PhoneMultiFactorEnrollInfoOptions
    path: /docs/reference/js/auth.phonemultifactorenrollinfooptions.md
  - title: PhoneMultiFactorGenerator
    path: /docs/reference/js/auth.phonemultifactorgenerator.md
  - title: PhoneMultiFactorInfo
    path: /docs/reference/js/auth.phonemultifactorinfo.md
  - title: PhoneMultiFactorSignInInfoOptions
    path: /docs/reference/js/auth.phonemultifactorsignininfooptions.md
  - title: PhoneSingleFactorInfoOptions
    path: /docs/reference/js/auth.phonesinglefactorinfooptions.md
  - title: PopupRedirectResolver
    path: /docs/reference/js/auth.popupredirectresolver.md
  - title: ReactNativeAsyncStorage
    path: /docs/reference/js/auth.reactnativeasyncstorage.md
  - title: RecaptchaParameters
    path: /docs/reference/js/auth.recaptchaparameters.md
  - title: RecaptchaVerifier
    path: /docs/reference/js/auth.recaptchaverifier.md
  - title: SAMLAuthProvider
    path: /docs/reference/js/auth.samlauthprovider.md
  - title: TotpMultiFactorAssertion
    path: /docs/reference/js/auth.totpmultifactorassertion.md
  - title: TotpMultiFactorGenerator
    path: /docs/reference/js/auth.totpmultifactorgenerator.md
  - title: TotpMultiFactorInfo
    path: /docs/reference/js/auth.totpmultifactorinfo.md
  - title: TotpSecret
    path: /docs/reference/js/auth.totpsecret.md
  - title: TwitterAuthProvider
    path: /docs/reference/js/auth.twitterauthprovider.md
  - title: User
    path: /docs/reference/js/auth.user.md
  - title: UserCredential
    path: /docs/reference/js/auth.usercredential.md
  - title: UserInfo
    path: /docs/reference/js/auth.userinfo.md
  - title: UserMetadata
    path: /docs/reference/js/auth.usermetadata.md
- title: database
  path: /docs/reference/js/database.md
  section:
  - title: Database
    path: /docs/reference/js/database.database.md
  - title: DatabaseReference
    path: /docs/reference/js/database.databasereference.md
  - title: DataSnapshot
    path: /docs/reference/js/database.datasnapshot.md
  - title: IteratedDataSnapshot
    path: /docs/reference/js/database.iterateddatasnapshot.md
  - title: ListenOptions
    path: /docs/reference/js/database.listenoptions.md
  - title: OnDisconnect
    path: /docs/reference/js/database.ondisconnect.md
  - title: Query
    path: /docs/reference/js/database.query.md
  - title: QueryConstraint
    path: /docs/reference/js/database.queryconstraint.md
  - title: ThenableReference
    path: /docs/reference/js/database.thenablereference.md
  - title: TransactionOptions
    path: /docs/reference/js/database.transactionoptions.md
  - title: TransactionResult
    path: /docs/reference/js/database.transactionresult.md
- title: firestore
  path: /docs/reference/js/firestore_.md
  section:
  - title: AggregateField
    path: /docs/reference/js/firestore_.aggregatefield.md
  - title: AggregateQuerySnapshot
    path: /docs/reference/js/firestore_.aggregatequerysnapshot.md
  - title: AggregateSpec
    path: /docs/reference/js/firestore_.aggregatespec.md
  - title: Bytes
    path: /docs/reference/js/firestore_.bytes.md
  - title: CollectionReference
    path: /docs/reference/js/firestore_.collectionreference.md
  - title: DocumentChange
    path: /docs/reference/js/firestore_.documentchange.md
  - title: DocumentData
    path: /docs/reference/js/firestore_.documentdata.md
  - title: DocumentReference
    path: /docs/reference/js/firestore_.documentreference.md
  - title: DocumentSnapshot
    path: /docs/reference/js/firestore_.documentsnapshot.md
  - title: ExperimentalLongPollingOptions
    path: /docs/reference/js/firestore_.experimentallongpollingoptions.md
  - title: FieldPath
    path: /docs/reference/js/firestore_.fieldpath.md
  - title: FieldValue
    path: /docs/reference/js/firestore_.fieldvalue.md
  - title: Firestore
    path: /docs/reference/js/firestore_.firestore.md
  - title: FirestoreDataConverter
    path: /docs/reference/js/firestore_.firestoredataconverter.md
  - title: FirestoreError
    path: /docs/reference/js/firestore_.firestoreerror.md
  - title: FirestoreSettings
    path: /docs/reference/js/firestore_.firestoresettings.md
  - title: GeoPoint
    path: /docs/reference/js/firestore_.geopoint.md
  - title: Index
    path: /docs/reference/js/firestore_.index.md
  - title: IndexConfiguration
    path: /docs/reference/js/firestore_.indexconfiguration.md
  - title: IndexField
    path: /docs/reference/js/firestore_.indexfield.md
  - title: LoadBundleTask
    path: /docs/reference/js/firestore_.loadbundletask.md
  - title: LoadBundleTaskProgress
    path: /docs/reference/js/firestore_.loadbundletaskprogress.md
  - title: PersistenceSettings
    path: /docs/reference/js/firestore_.persistencesettings.md
  - title: PersistentCacheIndexManager
    path: /docs/reference/js/firestore_.persistentcacheindexmanager.md
  - title: Query
    path: /docs/reference/js/firestore_.query.md
  - title: QueryCompositeFilterConstraint
    path: /docs/reference/js/firestore_.querycompositefilterconstraint.md
  - title: QueryConstraint
    path: /docs/reference/js/firestore_.queryconstraint.md
  - title: QueryDocumentSnapshot
    path: /docs/reference/js/firestore_.querydocumentsnapshot.md
  - title: QueryEndAtConstraint
    path: /docs/reference/js/firestore_.queryendatconstraint.md
  - title: QueryFieldFilterConstraint
    path: /docs/reference/js/firestore_.queryfieldfilterconstraint.md
  - title: QueryLimitConstraint
    path: /docs/reference/js/firestore_.querylimitconstraint.md
  - title: QueryOrderByConstraint
    path: /docs/reference/js/firestore_.queryorderbyconstraint.md
  - title: QuerySnapshot
    path: /docs/reference/js/firestore_.querysnapshot.md
  - title: QueryStartAtConstraint
    path: /docs/reference/js/firestore_.querystartatconstraint.md
  - title: SnapshotListenOptions
    path: /docs/reference/js/firestore_.snapshotlistenoptions.md
  - title: SnapshotMetadata
    path: /docs/reference/js/firestore_.snapshotmetadata.md
  - title: SnapshotOptions
    path: /docs/reference/js/firestore_.snapshotoptions.md
  - title: Timestamp
    path: /docs/reference/js/firestore_.timestamp.md
  - title: Transaction
    path: /docs/reference/js/firestore_.transaction.md
  - title: TransactionOptions
    path: /docs/reference/js/firestore_.transactionoptions.md
  - title: Unsubscribe
    path: /docs/reference/js/firestore_.unsubscribe.md
  - title: VectorValue
    path: /docs/reference/js/firestore_.vectorvalue.md
  - title: WriteBatch
    path: /docs/reference/js/firestore_.writebatch.md
- title: firestore/lite
  path: /docs/reference/js/firestore_lite.md
  section:
  - title: AggregateField
    path: /docs/reference/js/firestore_lite.aggregatefield.md
  - title: AggregateQuerySnapshot
    path: /docs/reference/js/firestore_lite.aggregatequerysnapshot.md
  - title: AggregateSpec
    path: /docs/reference/js/firestore_lite.aggregatespec.md
  - title: Bytes
    path: /docs/reference/js/firestore_lite.bytes.md
  - title: CollectionReference
    path: /docs/reference/js/firestore_lite.collectionreference.md
  - title: DocumentData
    path: /docs/reference/js/firestore_lite.documentdata.md
  - title: DocumentReference
    path: /docs/reference/js/firestore_lite.documentreference.md
  - title: DocumentSnapshot
    path: /docs/reference/js/firestore_lite.documentsnapshot.md
  - title: FieldPath
    path: /docs/reference/js/firestore_lite.fieldpath.md
  - title: FieldValue
    path: /docs/reference/js/firestore_lite.fieldvalue.md
  - title: Firestore
    path: /docs/reference/js/firestore_lite.firestore.md
  - title: FirestoreDataConverter
    path: /docs/reference/js/firestore_lite.firestoredataconverter.md
  - title: FirestoreError
    path: /docs/reference/js/firestore_lite.firestoreerror.md
  - title: GeoPoint
    path: /docs/reference/js/firestore_lite.geopoint.md
  - title: Query
    path: /docs/reference/js/firestore_lite.query.md
  - title: QueryCompositeFilterConstraint
    path: /docs/reference/js/firestore_lite.querycompositefilterconstraint.md
  - title: QueryConstraint
    path: /docs/reference/js/firestore_lite.queryconstraint.md
  - title: QueryDocumentSnapshot
    path: /docs/reference/js/firestore_lite.querydocumentsnapshot.md
  - title: QueryEndAtConstraint
    path: /docs/reference/js/firestore_lite.queryendatconstraint.md
  - title: QueryFieldFilterConstraint
    path: /docs/reference/js/firestore_lite.queryfieldfilterconstraint.md
  - title: QueryLimitConstraint
    path: /docs/reference/js/firestore_lite.querylimitconstraint.md
  - title: QueryOrderByConstraint
    path: /docs/reference/js/firestore_lite.queryorderbyconstraint.md
  - title: QuerySnapshot
    path: /docs/reference/js/firestore_lite.querysnapshot.md
  - title: QueryStartAtConstraint
    path: /docs/reference/js/firestore_lite.querystartatconstraint.md
  - title: Settings
    path: /docs/reference/js/firestore_lite.settings.md
  - title: Timestamp
    path: /docs/reference/js/firestore_lite.timestamp.md
  - title: Transaction
    path: /docs/reference/js/firestore_lite.transaction.md
  - title: TransactionOptions
    path: /docs/reference/js/firestore_lite.transactionoptions.md
  - title: VectorValue
    path: /docs/reference/js/firestore_lite.vectorvalue.md
  - title: WriteBatch
    path: /docs/reference/js/firestore_lite.writebatch.md
- title: functions
  path: /docs/reference/js/functions.md
  section:
  - title: Functions
    path: /docs/reference/js/functions.functions.md
  - title: FunctionsError
    path: /docs/reference/js/functions.functionserror.md
  - title: HttpsCallable
    path: /docs/reference/js/functions.httpscallable.md
  - title: HttpsCallableOptions
    path: /docs/reference/js/functions.httpscallableoptions.md
  - title: HttpsCallableResult
    path: /docs/reference/js/functions.httpscallableresult.md
  - title: HttpsCallableStreamOptions
    path: /docs/reference/js/functions.httpscallablestreamoptions.md
  - title: HttpsCallableStreamResult
    path: /docs/reference/js/functions.httpscallablestreamresult.md
- title: installations
  path: /docs/reference/js/installations.md
  section:
  - title: Installations
    path: /docs/reference/js/installations.installations.md
- title: messaging
  path: /docs/reference/js/messaging_.md
  section:
  - title: FcmOptions
    path: /docs/reference/js/messaging_.fcmoptions.md
  - title: GetTokenOptions
    path: /docs/reference/js/messaging_.gettokenoptions.md
  - title: MessagePayload
    path: /docs/reference/js/messaging_.messagepayload.md
  - title: Messaging
    path: /docs/reference/js/messaging_.messaging.md
  - title: NotificationPayload
    path: /docs/reference/js/messaging_.notificationpayload.md
- title: messaging/sw
  path: /docs/reference/js/messaging_sw.md
  section:
  - title: FcmOptions
    path: /docs/reference/js/messaging_sw.fcmoptions.md
  - title: GetTokenOptions
    path: /docs/reference/js/messaging_sw.gettokenoptions.md
  - title: MessagePayload
    path: /docs/reference/js/messaging_sw.messagepayload.md
  - title: Messaging
    path: /docs/reference/js/messaging_sw.messaging.md
  - title: NotificationPayload
    path: /docs/reference/js/messaging_sw.notificationpayload.md
- title: performance
  path: /docs/reference/js/performance.md
  section:
  - title: FirebasePerformance
    path: /docs/reference/js/performance.firebaseperformance.md
  - title: PerformanceSettings
    path: /docs/reference/js/performance.performancesettings.md
  - title: PerformanceTrace
    path: /docs/reference/js/performance.performancetrace.md
- title: remote-config
  path: /docs/reference/js/remote-config.md
  section:
  - title: CustomSignals
    path: /docs/reference/js/remote-config.customsignals.md
  - title: FetchResponse
    path: /docs/reference/js/remote-config.fetchresponse.md
  - title: FirebaseRemoteConfigObject
    path: /docs/reference/js/remote-config.firebaseremoteconfigobject.md
  - title: RemoteConfig
    path: /docs/reference/js/remote-config.remoteconfig.md
  - title: RemoteConfigOptions
    path: /docs/reference/js/remote-config.remoteconfigoptions.md
  - title: RemoteConfigSettings
    path: /docs/reference/js/remote-config.remoteconfigsettings.md
  - title: Value
    path: /docs/reference/js/remote-config.value.md
- title: storage
  path: /docs/reference/js/storage.md
  section:
  - title: FirebaseStorage
    path: /docs/reference/js/storage.firebasestorage.md
  - title: FullMetadata
    path: /docs/reference/js/storage.fullmetadata.md
  - title: ListOptions
    path: /docs/reference/js/storage.listoptions.md
  - title: ListResult
    path: /docs/reference/js/storage.listresult.md
  - title: SettableMetadata
    path: /docs/reference/js/storage.settablemetadata.md
  - title: StorageError
    path: /docs/reference/js/storage.storageerror.md
  - title: StorageObserver
    path: /docs/reference/js/storage.storageobserver.md
  - title: StorageReference
    path: /docs/reference/js/storage.storagereference.md
  - title: UploadMetadata
    path: /docs/reference/js/storage.uploadmetadata.md
  - title: UploadResult
    path: /docs/reference/js/storage.uploadresult.md
  - title: UploadTask
    path: /docs/reference/js/storage.uploadtask.md
  - title: UploadTaskSnapshot
<<<<<<< HEAD
    path: /docs/reference/js/storage.uploadtasksnapshot.md
- title: vertexai
  path: /docs/reference/js/vertexai.md
  section:
  - title: AI
    path: /docs/reference/js/vertexai.ai.md
  - title: AIError
    path: /docs/reference/js/vertexai.aierror.md
  - title: AIModel
    path: /docs/reference/js/vertexai.aimodel.md
  - title: AIOptions
    path: /docs/reference/js/vertexai.aioptions.md
  - title: ArraySchema
    path: /docs/reference/js/vertexai.arrayschema.md
  - title: Backend
    path: /docs/reference/js/vertexai.backend.md
  - title: BaseParams
    path: /docs/reference/js/vertexai.baseparams.md
  - title: BooleanSchema
    path: /docs/reference/js/vertexai.booleanschema.md
  - title: ChatSession
    path: /docs/reference/js/vertexai.chatsession.md
  - title: Citation
    path: /docs/reference/js/vertexai.citation.md
  - title: CitationMetadata
    path: /docs/reference/js/vertexai.citationmetadata.md
  - title: Content
    path: /docs/reference/js/vertexai.content.md
  - title: CountTokensRequest
    path: /docs/reference/js/vertexai.counttokensrequest.md
  - title: CountTokensResponse
    path: /docs/reference/js/vertexai.counttokensresponse.md
  - title: CustomErrorData
    path: /docs/reference/js/vertexai.customerrordata.md
  - title: Date_2
    path: /docs/reference/js/vertexai.date_2.md
  - title: EnhancedGenerateContentResponse
    path: /docs/reference/js/vertexai.enhancedgeneratecontentresponse.md
  - title: ErrorDetails
    path: /docs/reference/js/vertexai.errordetails.md
  - title: FileData
    path: /docs/reference/js/vertexai.filedata.md
  - title: FileDataPart
    path: /docs/reference/js/vertexai.filedatapart.md
  - title: FunctionCall
    path: /docs/reference/js/vertexai.functioncall.md
  - title: FunctionCallingConfig
    path: /docs/reference/js/vertexai.functioncallingconfig.md
  - title: FunctionCallPart
    path: /docs/reference/js/vertexai.functioncallpart.md
  - title: FunctionDeclaration
    path: /docs/reference/js/vertexai.functiondeclaration.md
  - title: FunctionDeclarationsTool
    path: /docs/reference/js/vertexai.functiondeclarationstool.md
  - title: FunctionResponse
    path: /docs/reference/js/vertexai.functionresponse.md
  - title: FunctionResponsePart
    path: /docs/reference/js/vertexai.functionresponsepart.md
  - title: GenerateContentCandidate
    path: /docs/reference/js/vertexai.generatecontentcandidate.md
  - title: GenerateContentRequest
    path: /docs/reference/js/vertexai.generatecontentrequest.md
  - title: GenerateContentResponse
    path: /docs/reference/js/vertexai.generatecontentresponse.md
  - title: GenerateContentResult
    path: /docs/reference/js/vertexai.generatecontentresult.md
  - title: GenerateContentStreamResult
    path: /docs/reference/js/vertexai.generatecontentstreamresult.md
  - title: GenerationConfig
    path: /docs/reference/js/vertexai.generationconfig.md
  - title: GenerativeContentBlob
    path: /docs/reference/js/vertexai.generativecontentblob.md
  - title: GenerativeModel
    path: /docs/reference/js/vertexai.generativemodel.md
  - title: GoogleAIBackend
    path: /docs/reference/js/vertexai.googleaibackend.md
  - title: GroundingAttribution
    path: /docs/reference/js/vertexai.groundingattribution.md
  - title: GroundingMetadata
    path: /docs/reference/js/vertexai.groundingmetadata.md
  - title: ImagenGCSImage
    path: /docs/reference/js/vertexai.imagengcsimage.md
  - title: ImagenGenerationConfig
    path: /docs/reference/js/vertexai.imagengenerationconfig.md
  - title: ImagenGenerationResponse
    path: /docs/reference/js/vertexai.imagengenerationresponse.md
  - title: ImagenImageFormat
    path: /docs/reference/js/vertexai.imagenimageformat.md
  - title: ImagenInlineImage
    path: /docs/reference/js/vertexai.imageninlineimage.md
  - title: ImagenModel
    path: /docs/reference/js/vertexai.imagenmodel.md
  - title: ImagenModelParams
    path: /docs/reference/js/vertexai.imagenmodelparams.md
  - title: ImagenSafetySettings
    path: /docs/reference/js/vertexai.imagensafetysettings.md
  - title: InlineDataPart
    path: /docs/reference/js/vertexai.inlinedatapart.md
  - title: IntegerSchema
    path: /docs/reference/js/vertexai.integerschema.md
  - title: ModalityTokenCount
    path: /docs/reference/js/vertexai.modalitytokencount.md
  - title: ModelParams
    path: /docs/reference/js/vertexai.modelparams.md
  - title: NumberSchema
    path: /docs/reference/js/vertexai.numberschema.md
  - title: ObjectSchema
    path: /docs/reference/js/vertexai.objectschema.md
  - title: ObjectSchemaInterface
    path: /docs/reference/js/vertexai.objectschemainterface.md
  - title: PromptFeedback
    path: /docs/reference/js/vertexai.promptfeedback.md
  - title: RequestOptions
    path: /docs/reference/js/vertexai.requestoptions.md
  - title: RetrievedContextAttribution
    path: /docs/reference/js/vertexai.retrievedcontextattribution.md
  - title: SafetyRating
    path: /docs/reference/js/vertexai.safetyrating.md
  - title: SafetySetting
    path: /docs/reference/js/vertexai.safetysetting.md
  - title: Schema
    path: /docs/reference/js/vertexai.schema.md
  - title: SchemaInterface
    path: /docs/reference/js/vertexai.schemainterface.md
  - title: SchemaParams
    path: /docs/reference/js/vertexai.schemaparams.md
  - title: SchemaRequest
    path: /docs/reference/js/vertexai.schemarequest.md
  - title: SchemaShared
    path: /docs/reference/js/vertexai.schemashared.md
  - title: Segment
    path: /docs/reference/js/vertexai.segment.md
  - title: StartChatParams
    path: /docs/reference/js/vertexai.startchatparams.md
  - title: StringSchema
    path: /docs/reference/js/vertexai.stringschema.md
  - title: TextPart
    path: /docs/reference/js/vertexai.textpart.md
  - title: ToolConfig
    path: /docs/reference/js/vertexai.toolconfig.md
  - title: UsageMetadata
    path: /docs/reference/js/vertexai.usagemetadata.md
  - title: VertexAIBackend
    path: /docs/reference/js/vertexai.vertexaibackend.md
  - title: VertexAIOptions
    path: /docs/reference/js/vertexai.vertexaioptions.md
  - title: VideoMetadata
    path: /docs/reference/js/vertexai.videometadata.md
  - title: WebAttribution
    path: /docs/reference/js/vertexai.webattribution.md
=======
    path: /docs/reference/js/storage.uploadtasksnapshot.md
>>>>>>> 35ad5266
<|MERGE_RESOLUTION|>--- conflicted
+++ resolved
@@ -599,157 +599,4 @@
   - title: UploadTask
     path: /docs/reference/js/storage.uploadtask.md
   - title: UploadTaskSnapshot
-<<<<<<< HEAD
-    path: /docs/reference/js/storage.uploadtasksnapshot.md
-- title: vertexai
-  path: /docs/reference/js/vertexai.md
-  section:
-  - title: AI
-    path: /docs/reference/js/vertexai.ai.md
-  - title: AIError
-    path: /docs/reference/js/vertexai.aierror.md
-  - title: AIModel
-    path: /docs/reference/js/vertexai.aimodel.md
-  - title: AIOptions
-    path: /docs/reference/js/vertexai.aioptions.md
-  - title: ArraySchema
-    path: /docs/reference/js/vertexai.arrayschema.md
-  - title: Backend
-    path: /docs/reference/js/vertexai.backend.md
-  - title: BaseParams
-    path: /docs/reference/js/vertexai.baseparams.md
-  - title: BooleanSchema
-    path: /docs/reference/js/vertexai.booleanschema.md
-  - title: ChatSession
-    path: /docs/reference/js/vertexai.chatsession.md
-  - title: Citation
-    path: /docs/reference/js/vertexai.citation.md
-  - title: CitationMetadata
-    path: /docs/reference/js/vertexai.citationmetadata.md
-  - title: Content
-    path: /docs/reference/js/vertexai.content.md
-  - title: CountTokensRequest
-    path: /docs/reference/js/vertexai.counttokensrequest.md
-  - title: CountTokensResponse
-    path: /docs/reference/js/vertexai.counttokensresponse.md
-  - title: CustomErrorData
-    path: /docs/reference/js/vertexai.customerrordata.md
-  - title: Date_2
-    path: /docs/reference/js/vertexai.date_2.md
-  - title: EnhancedGenerateContentResponse
-    path: /docs/reference/js/vertexai.enhancedgeneratecontentresponse.md
-  - title: ErrorDetails
-    path: /docs/reference/js/vertexai.errordetails.md
-  - title: FileData
-    path: /docs/reference/js/vertexai.filedata.md
-  - title: FileDataPart
-    path: /docs/reference/js/vertexai.filedatapart.md
-  - title: FunctionCall
-    path: /docs/reference/js/vertexai.functioncall.md
-  - title: FunctionCallingConfig
-    path: /docs/reference/js/vertexai.functioncallingconfig.md
-  - title: FunctionCallPart
-    path: /docs/reference/js/vertexai.functioncallpart.md
-  - title: FunctionDeclaration
-    path: /docs/reference/js/vertexai.functiondeclaration.md
-  - title: FunctionDeclarationsTool
-    path: /docs/reference/js/vertexai.functiondeclarationstool.md
-  - title: FunctionResponse
-    path: /docs/reference/js/vertexai.functionresponse.md
-  - title: FunctionResponsePart
-    path: /docs/reference/js/vertexai.functionresponsepart.md
-  - title: GenerateContentCandidate
-    path: /docs/reference/js/vertexai.generatecontentcandidate.md
-  - title: GenerateContentRequest
-    path: /docs/reference/js/vertexai.generatecontentrequest.md
-  - title: GenerateContentResponse
-    path: /docs/reference/js/vertexai.generatecontentresponse.md
-  - title: GenerateContentResult
-    path: /docs/reference/js/vertexai.generatecontentresult.md
-  - title: GenerateContentStreamResult
-    path: /docs/reference/js/vertexai.generatecontentstreamresult.md
-  - title: GenerationConfig
-    path: /docs/reference/js/vertexai.generationconfig.md
-  - title: GenerativeContentBlob
-    path: /docs/reference/js/vertexai.generativecontentblob.md
-  - title: GenerativeModel
-    path: /docs/reference/js/vertexai.generativemodel.md
-  - title: GoogleAIBackend
-    path: /docs/reference/js/vertexai.googleaibackend.md
-  - title: GroundingAttribution
-    path: /docs/reference/js/vertexai.groundingattribution.md
-  - title: GroundingMetadata
-    path: /docs/reference/js/vertexai.groundingmetadata.md
-  - title: ImagenGCSImage
-    path: /docs/reference/js/vertexai.imagengcsimage.md
-  - title: ImagenGenerationConfig
-    path: /docs/reference/js/vertexai.imagengenerationconfig.md
-  - title: ImagenGenerationResponse
-    path: /docs/reference/js/vertexai.imagengenerationresponse.md
-  - title: ImagenImageFormat
-    path: /docs/reference/js/vertexai.imagenimageformat.md
-  - title: ImagenInlineImage
-    path: /docs/reference/js/vertexai.imageninlineimage.md
-  - title: ImagenModel
-    path: /docs/reference/js/vertexai.imagenmodel.md
-  - title: ImagenModelParams
-    path: /docs/reference/js/vertexai.imagenmodelparams.md
-  - title: ImagenSafetySettings
-    path: /docs/reference/js/vertexai.imagensafetysettings.md
-  - title: InlineDataPart
-    path: /docs/reference/js/vertexai.inlinedatapart.md
-  - title: IntegerSchema
-    path: /docs/reference/js/vertexai.integerschema.md
-  - title: ModalityTokenCount
-    path: /docs/reference/js/vertexai.modalitytokencount.md
-  - title: ModelParams
-    path: /docs/reference/js/vertexai.modelparams.md
-  - title: NumberSchema
-    path: /docs/reference/js/vertexai.numberschema.md
-  - title: ObjectSchema
-    path: /docs/reference/js/vertexai.objectschema.md
-  - title: ObjectSchemaInterface
-    path: /docs/reference/js/vertexai.objectschemainterface.md
-  - title: PromptFeedback
-    path: /docs/reference/js/vertexai.promptfeedback.md
-  - title: RequestOptions
-    path: /docs/reference/js/vertexai.requestoptions.md
-  - title: RetrievedContextAttribution
-    path: /docs/reference/js/vertexai.retrievedcontextattribution.md
-  - title: SafetyRating
-    path: /docs/reference/js/vertexai.safetyrating.md
-  - title: SafetySetting
-    path: /docs/reference/js/vertexai.safetysetting.md
-  - title: Schema
-    path: /docs/reference/js/vertexai.schema.md
-  - title: SchemaInterface
-    path: /docs/reference/js/vertexai.schemainterface.md
-  - title: SchemaParams
-    path: /docs/reference/js/vertexai.schemaparams.md
-  - title: SchemaRequest
-    path: /docs/reference/js/vertexai.schemarequest.md
-  - title: SchemaShared
-    path: /docs/reference/js/vertexai.schemashared.md
-  - title: Segment
-    path: /docs/reference/js/vertexai.segment.md
-  - title: StartChatParams
-    path: /docs/reference/js/vertexai.startchatparams.md
-  - title: StringSchema
-    path: /docs/reference/js/vertexai.stringschema.md
-  - title: TextPart
-    path: /docs/reference/js/vertexai.textpart.md
-  - title: ToolConfig
-    path: /docs/reference/js/vertexai.toolconfig.md
-  - title: UsageMetadata
-    path: /docs/reference/js/vertexai.usagemetadata.md
-  - title: VertexAIBackend
-    path: /docs/reference/js/vertexai.vertexaibackend.md
-  - title: VertexAIOptions
-    path: /docs/reference/js/vertexai.vertexaioptions.md
-  - title: VideoMetadata
-    path: /docs/reference/js/vertexai.videometadata.md
-  - title: WebAttribution
-    path: /docs/reference/js/vertexai.webattribution.md
-=======
-    path: /docs/reference/js/storage.uploadtasksnapshot.md
->>>>>>> 35ad5266
+    path: /docs/reference/js/storage.uploadtasksnapshot.md