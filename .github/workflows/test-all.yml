name: Test All Packages

<<<<<<< HEAD
on:
  pull_request:
    branches:
      - master
    types:
      - closed
  schedule:
    - cron: '0 6,18 * * *'
=======
on: push
>>>>>>> cbc191d0

jobs:
  test:
    name: Node.js and Browser (Chrome) Tests
    runs-on: ubuntu-latest

    steps:
    - uses: actions/checkout@v2
    - name: Set up Node (10)
      uses: actions/setup-node@v1
      with:
        node-version: 10.x
    - name: install Chrome stable
      run: |
        sudo apt-get update
        sudo apt-get install google-chrome-stable
    - name: Test setup and yarn install
      run: |
        cp config/ci.config.json config/project.json
        yarn
    - name: yarn build
      run: yarn build
    - name: Run unit tests
      run: xvfb-run yarn test
    - name: Generate coverage file
      run: yarn ci:coverage
    - name: Run coverage
      uses: coverallsapp/github-action@master
      with:
        github-token: ${{ secrets.GITHUB_TOKEN }}
        path-to-lcov: ./lcov-all.info
      continue-on-error: true
  deploy:
    name: Canary Deploy
    runs-on: ubuntu-latest
    if: github.ref == 'refs/heads/master'
    needs: test

    steps:
    - uses: actions/checkout@v2
    - name: Checkout
      # Canary release script requires git history and tags.
      run: git fetch --prune --unshallow
    - name: Set up Node (10)
      uses: actions/setup-node@v1
      with:
        node-version: 10.x
    - name: Yarn install
      run: yarn
    - name: Deploy canary
      run: yarn release --canary
      env:
        NPM_TOKEN_ANALYTICS: ${{secrets.NPM_TOKEN_ANALYTICS}}
        NPM_TOKEN_ANALYTICS_INTEROP_TYPES: ${{secrets.NPM_TOKEN_ANALYTICS_INTEROP_TYPES}}
        NPM_TOKEN_ANALYTICS_TYPES: ${{secrets.NPM_TOKEN_ANALYTICS_TYPES}}
        NPM_TOKEN_APP: ${{secrets.NPM_TOKEN_APP}}
        NPM_TOKEN_APP_TYPES: ${{secrets.NPM_TOKEN_APP_TYPES}}
        NPM_TOKEN_AUTH: ${{secrets.NPM_TOKEN_AUTH}}
        NPM_TOKEN_AUTH_INTEROP_TYPES: ${{secrets.NPM_TOKEN_AUTH_INTEROP_TYPES}}
        NPM_TOKEN_AUTH_TYPES: ${{secrets.NPM_TOKEN_AUTH_TYPES}}
        NPM_TOKEN_COMPONENT: ${{secrets.NPM_TOKEN_COMPONENT}}
        NPM_TOKEN_DATABASE: ${{secrets.NPM_TOKEN_DATABASE}}
        NPM_TOKEN_DATABASE_TYPES: ${{secrets.NPM_TOKEN_DATABASE_TYPES}}
        NPM_TOKEN_FIRESTORE: ${{secrets.NPM_TOKEN_FIRESTORE}}
        NPM_TOKEN_FIRESTORE_TYPES: ${{secrets.NPM_TOKEN_FIRESTORE_TYPES}}
        NPM_TOKEN_FUNCTIONS: ${{secrets.NPM_TOKEN_FUNCTIONS}}
        NPM_TOKEN_FUNCTIONS_TYPES: ${{secrets.NPM_TOKEN_FUNCTIONS_TYPES}}
        NPM_TOKEN_INSTALLATIONS: ${{secrets.NPM_TOKEN_INSTALLATIONS}}
        NPM_TOKEN_INSTALLATIONS_TYPES: ${{secrets.NPM_TOKEN_INSTALLATIONS_TYPES}}
        NPM_TOKEN_LOGGER: ${{secrets.NPM_TOKEN_LOGGER}}
        NPM_TOKEN_MESSAGING: ${{secrets.NPM_TOKEN_MESSAGING}}
        NPM_TOKEN_MESSAGING_TYPES: ${{secrets.NPM_TOKEN_MESSAGING_TYPES}}
        NPM_TOKEN_PERFORMANCE: ${{secrets.NPM_TOKEN_PERFORMANCE}}
        NPM_TOKEN_PERFORMANCE_TYPES: ${{secrets.NPM_TOKEN_PERFORMANCE_TYPES}}
        NPM_TOKEN_POLYFILL: ${{secrets.NPM_TOKEN_POLYFILL}}
        NPM_TOKEN_REMOTE_CONFIG: ${{secrets.NPM_TOKEN_REMOTE_CONFIG}}
        NPM_TOKEN_REMOTE_CONFIG_TYPES: ${{secrets.NPM_TOKEN_REMOTE_CONFIG_TYPES}}
        NPM_TOKEN_STORAGE: ${{secrets.NPM_TOKEN_STORAGE}}
        NPM_TOKEN_STORAGE_TYPES: ${{secrets.NPM_TOKEN_STORAGE_TYPES}}
        NPM_TOKEN_TESTING: ${{secrets.NPM_TOKEN_TESTING}}
        NPM_TOKEN_UTIL: ${{secrets.NPM_TOKEN_UTIL}}
        NPM_TOKEN_WEBCHANNEL_WRAPPER: ${{secrets.NPM_TOKEN_WEBCHANNEL_WRAPPER}}
        NPM_TOKEN_FIREBASE: ${{secrets.NPM_TOKEN_FIREBASE}}
        NPM_TOKEN_RXFIRE: ${{secrets.NPM_TOKEN_RXFIRE}}
        CI: true<|MERGE_RESOLUTION|>--- conflicted
+++ resolved
@@ -1,17 +1,6 @@
 name: Test All Packages
 
-<<<<<<< HEAD
-on:
-  pull_request:
-    branches:
-      - master
-    types:
-      - closed
-  schedule:
-    - cron: '0 6,18 * * *'
-=======
 on: push
->>>>>>> cbc191d0
 
 jobs:
   test:
