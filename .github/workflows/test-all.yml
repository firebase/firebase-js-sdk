name: Test All Packages

on: push

jobs:
  test:
    name: Node.js and Browser (Chrome) Tests
    runs-on: ubuntu-latest

    steps:
    - uses: actions/checkout@v2
    - name: Set up Node (10)
      uses: actions/setup-node@v1
      with:
        node-version: 10.x
    - name: install Chrome stable
      run: |
        sudo apt-get update
        sudo apt-get install google-chrome-stable
    - name: Test setup and yarn install
      run: |
        cp config/ci.config.json config/project.json
        yarn
    - name: yarn build
      run: yarn build
    - name: Run unit tests
<<<<<<< HEAD
      run: xvfb-run yarn test
=======
      run: xvfb-run yarn test:ci
>>>>>>> 55478616
      env:
        FCM_TEST_PROJECT_SERVER_KEY: $${{secrets.FCM_TEST_PROJECT_SERVER_KEY}}
    - name: Generate coverage file
      run: yarn ci:coverage
    - name: Run coverage
      uses: coverallsapp/github-action@master
      with:
        github-token: ${{ secrets.GITHUB_TOKEN }}
        path-to-lcov: ./lcov-all.info
      continue-on-error: true
  deploy:
    name: Canary Deploy
    runs-on: ubuntu-latest
    if: github.ref == 'refs/heads/master'
    needs: test

    steps:
    - uses: actions/checkout@v2
    - name: Checkout
      # Canary release script requires git history and tags.
      run: git fetch --prune --unshallow
    - name: Set up Node (10)
      uses: actions/setup-node@v1
      with:
        node-version: 10.x
    - name: Yarn install
      run: yarn
    - name: Deploy canary
      run: yarn release --canary
      env:
        NPM_TOKEN_ANALYTICS: ${{secrets.NPM_TOKEN_ANALYTICS}}
        NPM_TOKEN_ANALYTICS_INTEROP_TYPES: ${{secrets.NPM_TOKEN_ANALYTICS_INTEROP_TYPES}}
        NPM_TOKEN_ANALYTICS_TYPES: ${{secrets.NPM_TOKEN_ANALYTICS_TYPES}}
        NPM_TOKEN_APP: ${{secrets.NPM_TOKEN_APP}}
        NPM_TOKEN_APP_TYPES: ${{secrets.NPM_TOKEN_APP_TYPES}}
        NPM_TOKEN_AUTH: ${{secrets.NPM_TOKEN_AUTH}}
        NPM_TOKEN_AUTH_INTEROP_TYPES: ${{secrets.NPM_TOKEN_AUTH_INTEROP_TYPES}}
        NPM_TOKEN_AUTH_TYPES: ${{secrets.NPM_TOKEN_AUTH_TYPES}}
        NPM_TOKEN_COMPONENT: ${{secrets.NPM_TOKEN_COMPONENT}}
        NPM_TOKEN_DATABASE: ${{secrets.NPM_TOKEN_DATABASE}}
        NPM_TOKEN_DATABASE_TYPES: ${{secrets.NPM_TOKEN_DATABASE_TYPES}}
        NPM_TOKEN_FIRESTORE: ${{secrets.NPM_TOKEN_FIRESTORE}}
        NPM_TOKEN_FIRESTORE_TYPES: ${{secrets.NPM_TOKEN_FIRESTORE_TYPES}}
        NPM_TOKEN_FUNCTIONS: ${{secrets.NPM_TOKEN_FUNCTIONS}}
        NPM_TOKEN_FUNCTIONS_TYPES: ${{secrets.NPM_TOKEN_FUNCTIONS_TYPES}}
        NPM_TOKEN_INSTALLATIONS: ${{secrets.NPM_TOKEN_INSTALLATIONS}}
        NPM_TOKEN_INSTALLATIONS_TYPES: ${{secrets.NPM_TOKEN_INSTALLATIONS_TYPES}}
        NPM_TOKEN_LOGGER: ${{secrets.NPM_TOKEN_LOGGER}}
        NPM_TOKEN_MESSAGING: ${{secrets.NPM_TOKEN_MESSAGING}}
        NPM_TOKEN_MESSAGING_TYPES: ${{secrets.NPM_TOKEN_MESSAGING_TYPES}}
        NPM_TOKEN_PERFORMANCE: ${{secrets.NPM_TOKEN_PERFORMANCE}}
        NPM_TOKEN_PERFORMANCE_TYPES: ${{secrets.NPM_TOKEN_PERFORMANCE_TYPES}}
        NPM_TOKEN_POLYFILL: ${{secrets.NPM_TOKEN_POLYFILL}}
        NPM_TOKEN_REMOTE_CONFIG: ${{secrets.NPM_TOKEN_REMOTE_CONFIG}}
        NPM_TOKEN_REMOTE_CONFIG_TYPES: ${{secrets.NPM_TOKEN_REMOTE_CONFIG_TYPES}}
        NPM_TOKEN_STORAGE: ${{secrets.NPM_TOKEN_STORAGE}}
        NPM_TOKEN_STORAGE_TYPES: ${{secrets.NPM_TOKEN_STORAGE_TYPES}}
        NPM_TOKEN_TESTING: ${{secrets.NPM_TOKEN_TESTING}}
        NPM_TOKEN_UTIL: ${{secrets.NPM_TOKEN_UTIL}}
        NPM_TOKEN_WEBCHANNEL_WRAPPER: ${{secrets.NPM_TOKEN_WEBCHANNEL_WRAPPER}}
        NPM_TOKEN_FIREBASE: ${{secrets.NPM_TOKEN_FIREBASE}}
        NPM_TOKEN_RXFIRE: ${{secrets.NPM_TOKEN_RXFIRE}}
        CI: true<|MERGE_RESOLUTION|>--- conflicted
+++ resolved
@@ -24,11 +24,7 @@
     - name: yarn build
       run: yarn build
     - name: Run unit tests
-<<<<<<< HEAD
-      run: xvfb-run yarn test
-=======
       run: xvfb-run yarn test:ci
->>>>>>> 55478616
       env:
         FCM_TEST_PROJECT_SERVER_KEY: $${{secrets.FCM_TEST_PROJECT_SERVER_KEY}}
     - name: Generate coverage file
