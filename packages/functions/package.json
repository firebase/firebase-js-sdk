{
  "name": "@firebase/functions",
  "version": "0.11.9",
  "description": "",
  "author": "Firebase <firebase-support@google.com> (https://firebase.google.com/)",
  "main": "dist/index.cjs.js",
  "browser": "dist/esm/index.esm2017.js",
  "module": "dist/esm/index.esm2017.js",
  "exports": {
    ".": {
      "types": "./dist/functions-public.d.ts",
      "node": {
        "import": "./dist/esm/index.esm2017.js",
        "require": "./dist/index.cjs.js"
      },
      "browser": {
        "require": "./dist/index.cjs.js",
        "import": "./dist/esm/index.esm2017.js"
      },
      "default": "./dist/esm/index.esm2017.js"
    },
    "./package.json": "./package.json"
  },
  "files": [
    "dist"
  ],
  "scripts": {
    "lint": "eslint -c .eslintrc.js '**/*.ts' --ignore-path '../../.gitignore'",
    "lint:fix": "eslint --fix -c .eslintrc.js '**/*.ts' --ignore-path '../../.gitignore'",
    "build": "rollup -c && yarn api-report",
    "build:deps": "lerna run --scope @firebase/functions --include-dependencies build",
    "build:release": "rollup -c rollup.config.release.js && yarn api-report",
    "dev": "rollup -c -w",
    "test": "run-p --npm-path npm lint test:all",
    "test:ci": "node ../../scripts/run_tests_in_ci.js -s test:all",
    "test:all": "run-p --npm-path npm test:browser test:node",
    "test:browser": "karma start",
    "test:browser:debug": "karma start --browsers=Chrome --auto-watch",
<<<<<<< HEAD
    "test:node": "TS_NODE_COMPILER_OPTIONS='{\"module\":\"commonjs\"}' nyc --reporter lcovonly -- mocha 'src/{,!(browser)/**/}*.test.ts' --file src/index.node.ts --config ../../config/mocharc.node.js",
    "test:emulator": "env FIREBASE_FUNCTIONS_EMULATOR_ORIGIN=http://127.0.0.1:5005 run-p test:node",
=======
    "test:node": "TS_NODE_COMPILER_OPTIONS='{\"module\":\"commonjs\"}' nyc --reporter lcovonly -- mocha 'src/{,!(browser)/**/}*.test.ts' --file src/index.ts --config ../../config/mocharc.node.js",
    "test:emulator": "env FIREBASE_FUNCTIONS_EMULATOR_ORIGIN=http://localhost:5005 run-p --npm-path npm test:node",
    "trusted-type-check": "tsec -p tsconfig.json --noEmit",
>>>>>>> b8071192
    "api-report": "api-extractor run --local --verbose",
    "doc": "api-documenter markdown --input temp --output docs",
    "build:doc": "yarn build && yarn doc",
    "typings:public": "node ../../scripts/build/use_typings.js ./dist/functions-public.d.ts"
  },
  "license": "Apache-2.0",
  "peerDependencies": {
    "@firebase/app": "0.x"
  },
  "devDependencies": {
    "@firebase/app": "0.10.15",
    "rollup": "2.79.1",
    "@rollup/plugin-json": "4.1.0",
    "rollup-plugin-typescript2": "0.31.2",
    "typescript": "5.5.4"
  },
  "repository": {
    "directory": "packages/functions",
    "type": "git",
    "url": "git+https://github.com/firebase/firebase-js-sdk.git"
  },
  "bugs": {
    "url": "https://github.com/firebase/firebase-js-sdk/issues"
  },
  "typings": "dist/src/index.d.ts",
  "dependencies": {
    "@firebase/component": "0.6.10",
    "@firebase/messaging-interop-types": "0.2.2",
    "@firebase/auth-interop-types": "0.2.3",
    "@firebase/app-check-interop-types": "0.3.2",
    "@firebase/util": "1.10.1",
    "tslib": "^2.1.0"
  },
  "nyc": {
    "extension": [
      ".ts"
    ],
    "reportDir": "./coverage/node"
  },
  "engines": {
    "node": ">=18.0.0"
  }
}<|MERGE_RESOLUTION|>--- conflicted
+++ resolved
@@ -36,14 +36,10 @@
     "test:all": "run-p --npm-path npm test:browser test:node",
     "test:browser": "karma start",
     "test:browser:debug": "karma start --browsers=Chrome --auto-watch",
-<<<<<<< HEAD
-    "test:node": "TS_NODE_COMPILER_OPTIONS='{\"module\":\"commonjs\"}' nyc --reporter lcovonly -- mocha 'src/{,!(browser)/**/}*.test.ts' --file src/index.node.ts --config ../../config/mocharc.node.js",
+    "test:node": "TS_NODE_COMPILER_OPTIONS='{\"module\":\"commonjs\"}' nyc --reporter lcovonly -- mocha 'src/{,!(browser)/**/}*.test.ts' --file src/index.ts --config ../../config/mocharc.node.js",
     "test:emulator": "env FIREBASE_FUNCTIONS_EMULATOR_ORIGIN=http://127.0.0.1:5005 run-p test:node",
-=======
-    "test:node": "TS_NODE_COMPILER_OPTIONS='{\"module\":\"commonjs\"}' nyc --reporter lcovonly -- mocha 'src/{,!(browser)/**/}*.test.ts' --file src/index.ts --config ../../config/mocharc.node.js",
-    "test:emulator": "env FIREBASE_FUNCTIONS_EMULATOR_ORIGIN=http://localhost:5005 run-p --npm-path npm test:node",
+    "test:emulator": "env FIREBASE_FUNCTIONS_EMULATOR_ORIGIN=http://127.0.0.1:5005 run-p --npm-path npm test:node",
     "trusted-type-check": "tsec -p tsconfig.json --noEmit",
->>>>>>> b8071192
     "api-report": "api-extractor run --local --verbose",
     "doc": "api-documenter markdown --input temp --output docs",
     "build:doc": "yarn build && yarn doc",
