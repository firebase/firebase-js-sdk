{
  "name": "@firebase/functions",
  "version": "0.11.8",
  "description": "",
  "author": "Firebase <firebase-support@google.com> (https://firebase.google.com/)",
  "main": "dist/index.cjs.js",
<<<<<<< HEAD
  "browser": "dist/esm/index.esm2017.js",
  "module": "dist/esm/index.esm2017.js",
  "esm5": "dist/index.esm.js",
=======
  "browser": "dist/index.esm2017.js",
  "module": "dist/index.esm2017.js",
>>>>>>> 36cb0178
  "exports": {
    ".": {
      "types": "./dist/functions-public.d.ts",
      "node": {
        "import": "./dist/esm/index.esm2017.js",
        "require": "./dist/index.cjs.js" 
      },
      "browser": {
        "require": "./dist/index.cjs.js",
        "import": "./dist/esm/index.esm2017.js"
      },
      "default": "./dist/esm/index.esm2017.js"
    },
    "./package.json": "./package.json"
  },
  "files": [
    "dist"
  ],
  "scripts": {
    "lint": "eslint -c .eslintrc.js '**/*.ts' --ignore-path '../../.gitignore'",
    "lint:fix": "eslint --fix -c .eslintrc.js '**/*.ts' --ignore-path '../../.gitignore'",
    "build": "rollup -c && yarn api-report",
    "build:deps": "lerna run --scope @firebase/functions --include-dependencies build",
    "build:release": "rollup -c rollup.config.release.js && yarn api-report",
    "dev": "rollup -c -w",
    "test": "run-p --npm-path npm lint test:all",
    "test:ci": "node ../../scripts/run_tests_in_ci.js -s test:all",
    "test:all": "run-p --npm-path npm test:browser test:node",
    "test:browser": "karma start",
    "test:browser:debug": "karma start --browsers=Chrome --auto-watch",
    "test:node": "TS_NODE_COMPILER_OPTIONS='{\"module\":\"commonjs\"}' nyc --reporter lcovonly -- mocha 'src/{,!(browser)/**/}*.test.ts' --file src/index.ts --config ../../config/mocharc.node.js",
    "test:emulator": "env FIREBASE_FUNCTIONS_EMULATOR_ORIGIN=http://localhost:5005 run-p --npm-path npm test:node",
    "trusted-type-check": "tsec -p tsconfig.json --noEmit",
    "api-report": "api-extractor run --local --verbose",
    "doc": "api-documenter markdown --input temp --output docs",
    "build:doc": "yarn build && yarn doc",
    "typings:public": "node ../../scripts/build/use_typings.js ./dist/functions-public.d.ts"
  },
  "license": "Apache-2.0",
  "peerDependencies": {
    "@firebase/app": "0.x"
  },
  "devDependencies": {
    "@firebase/app": "0.10.11",
    "rollup": "2.79.1",
    "@rollup/plugin-json": "4.1.0",
    "rollup-plugin-typescript2": "0.31.2",
    "typescript": "4.7.4"
  },
  "repository": {
    "directory": "packages/functions",
    "type": "git",
    "url": "git+https://github.com/firebase/firebase-js-sdk.git"
  },
  "bugs": {
    "url": "https://github.com/firebase/firebase-js-sdk/issues"
  },
  "typings": "dist/src/index.d.ts",
  "dependencies": {
    "@firebase/component": "0.6.9",
    "@firebase/messaging-interop-types": "0.2.2",
    "@firebase/auth-interop-types": "0.2.3",
    "@firebase/app-check-interop-types": "0.3.2",
    "@firebase/util": "1.10.0",
    "tslib": "^2.1.0"
  },
  "nyc": {
    "extension": [
      ".ts"
    ],
    "reportDir": "./coverage/node"
  },
  "engines": {
    "node": ">=18.0.0"
  }
}<|MERGE_RESOLUTION|>--- conflicted
+++ resolved
@@ -4,14 +4,8 @@
   "description": "",
   "author": "Firebase <firebase-support@google.com> (https://firebase.google.com/)",
   "main": "dist/index.cjs.js",
-<<<<<<< HEAD
   "browser": "dist/esm/index.esm2017.js",
   "module": "dist/esm/index.esm2017.js",
-  "esm5": "dist/index.esm.js",
-=======
-  "browser": "dist/index.esm2017.js",
-  "module": "dist/index.esm2017.js",
->>>>>>> 36cb0178
   "exports": {
     ".": {
       "types": "./dist/functions-public.d.ts",
