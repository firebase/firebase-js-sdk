/**
 * @license
 * Copyright 2018 Google LLC
 *
 * Licensed under the Apache License, Version 2.0 (the "License");
 * you may not use this file except in compliance with the License.
 * You may obtain a copy of the License at
 *
 *   http://www.apache.org/licenses/LICENSE-2.0
 *
 * Unless required by applicable law or agreed to in writing, software
 * distributed under the License is distributed on an "AS IS" BASIS,
 * WITHOUT WARRANTIES OR CONDITIONS OF ANY KIND, either express or implied.
 * See the License for the specific language governing permissions and
 * limitations under the License.
 */

import json from '@rollup/plugin-json';
import typescriptPlugin from 'rollup-plugin-typescript2';
import replace from 'rollup-plugin-replace';
import typescript from 'typescript';
import pkg from './package.json';
import { generateBuildTargetReplaceConfig } from '../../scripts/build/rollup_replace_build_target';
import { emitModulePackageFile } from '../../scripts/build/rollup_emit_module_package_file';

const deps = Object.keys(
  Object.assign({}, pkg.peerDependencies, pkg.dependencies)
);

const buildPlugins = [
  typescriptPlugin({
    typescript
  }),
  json({ preferConst: true })
];

const builds = [
  {
    input: 'src/index.ts',
    output: {
      file: pkg.browser,
      format: 'es',
      sourcemap: true
    },
    external: id => deps.some(dep => id === dep || id.startsWith(`${dep}/`)),
    plugins: [
<<<<<<< HEAD
      ...es2017BuildPlugins,
      replace(generateBuildTargetReplaceConfig('esm', 2017)),
      emitModulePackageFile()
=======
      ...buildPlugins,
      replace(generateBuildTargetReplaceConfig('esm', 2017))
>>>>>>> 36cb0178
    ]
  },
  {
    input: 'src/index.ts',
    output: {
      file: pkg.main,
      format: 'cjs',
      sourcemap: true
    },
    external: id => deps.some(dep => id === dep || id.startsWith(`${dep}/`)),
    plugins: [
      ...buildPlugins,
      replace(generateBuildTargetReplaceConfig('cjs', 2017))
    ]
  }
];

export default builds;<|MERGE_RESOLUTION|>--- conflicted
+++ resolved
@@ -44,14 +44,9 @@
     },
     external: id => deps.some(dep => id === dep || id.startsWith(`${dep}/`)),
     plugins: [
-<<<<<<< HEAD
-      ...es2017BuildPlugins,
+      ...buildPlugins,
       replace(generateBuildTargetReplaceConfig('esm', 2017)),
       emitModulePackageFile()
-=======
-      ...buildPlugins,
-      replace(generateBuildTargetReplaceConfig('esm', 2017))
->>>>>>> 36cb0178
     ]
   },
   {
