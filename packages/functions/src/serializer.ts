--- conflicted
+++ resolved
@@ -18,15 +18,9 @@
 const LONG_TYPE = 'type.googleapis.com/google.protobuf.Int64Value';
 const UNSIGNED_LONG_TYPE = 'type.googleapis.com/google.protobuf.UInt64Value';
 
-<<<<<<< HEAD
 function mapValues(o: { [key: string]: any }, f: (arg0: any) => any): object {
   let result: { [key: string]: any } = {};
   for (var key in o) {
-=======
-function mapValues(o: object, f: (val: unknown) => unknown): object {
-  const result = {};
-  for (const key in o) {
->>>>>>> 9f109f85
     if (o.hasOwnProperty(key)) {
       result[key] = f(o[key]);
     }
@@ -67,7 +61,7 @@
 
   // Takes data that's been encoded in a JSON-friendly form and returns a form
   // with richer datatypes, such as Dates, etc.
-  decode(json: {} | null): {} | null {
+  decode(json: { [key: string]: unknown } | null): {} | null {
     if (json == null) {
       return json;
     }
