/**
 * @license
 * Copyright 2017 Google Inc.
 *
 * Licensed under the Apache License, Version 2.0 (the "License");
 * you may not use this file except in compliance with the License.
 * You may obtain a copy of the License at
 *
 *   http://www.apache.org/licenses/LICENSE-2.0
 *
 * Unless required by applicable law or agreed to in writing, software
 * distributed under the License is distributed on an "AS IS" BASIS,
 * WITHOUT WARRANTIES OR CONDITIONS OF ANY KIND, either express or implied.
 * See the License for the specific language governing permissions and
 * limitations under the License.
 */
import firebase from '@firebase/app';
<<<<<<< HEAD
import * as app_types from '@firebase/app-types';
import {
  FirebaseServiceFactory,
  _FirebaseNamespace
} from '@firebase/app-types/private';
=======
import * as appTypes from '@firebase/app-types';
import { FirebaseServiceFactory } from '@firebase/app-types/private';
>>>>>>> 9f109f85
import * as types from '@firebase/functions-types';
import { Service } from './src/api/service';

/**
 * Type constant for Firebase Functions.
 */
const FUNCTIONS_TYPE = 'functions';

function factory(
  app: appTypes.FirebaseApp,
  _unused: unknown,
  region?: string
): Service {
  return new Service(app, region);
}

<<<<<<< HEAD
export function registerFunctions(instance: _FirebaseNamespace) {
  let namespaceExports = {
=======
export function registerFunctions(instance): void {
  const namespaceExports = {
>>>>>>> 9f109f85
    // no-inline
    Functions: Service
  };
  instance.INTERNAL.registerService(
    FUNCTIONS_TYPE,
    factory as FirebaseServiceFactory,
    namespaceExports,
    // We don't need to wait on any AppHooks.
    undefined,
    // Allow multiple functions instances per app.
    true
  );
}

registerFunctions(firebase as _FirebaseNamespace);

declare module '@firebase/app-types' {
  interface FirebaseNamespace {
    functions?: {
      (app?: FirebaseApp): types.FirebaseFunctions;
      Functions: typeof types.FirebaseFunctions;
    };
  }
  interface FirebaseApp {
    functions?(region?: string): types.FirebaseFunctions;
  }
}<|MERGE_RESOLUTION|>--- conflicted
+++ resolved
@@ -15,16 +15,11 @@
  * limitations under the License.
  */
 import firebase from '@firebase/app';
-<<<<<<< HEAD
 import * as app_types from '@firebase/app-types';
 import {
   FirebaseServiceFactory,
   _FirebaseNamespace
 } from '@firebase/app-types/private';
-=======
-import * as appTypes from '@firebase/app-types';
-import { FirebaseServiceFactory } from '@firebase/app-types/private';
->>>>>>> 9f109f85
 import * as types from '@firebase/functions-types';
 import { Service } from './src/api/service';
 
@@ -34,20 +29,15 @@
 const FUNCTIONS_TYPE = 'functions';
 
 function factory(
-  app: appTypes.FirebaseApp,
+  app: app_types.FirebaseApp,
   _unused: unknown,
   region?: string
 ): Service {
   return new Service(app, region);
 }
 
-<<<<<<< HEAD
-export function registerFunctions(instance: _FirebaseNamespace) {
-  let namespaceExports = {
-=======
-export function registerFunctions(instance): void {
+export function registerFunctions(instance: _FirebaseNamespace): void {
   const namespaceExports = {
->>>>>>> 9f109f85
     // no-inline
     Functions: Service
   };
