--- conflicted
+++ resolved
@@ -61,11 +61,7 @@
       body: fcmSubscribeBody
     };
 
-<<<<<<< HEAD
     let responseData: any = null;
-=======
-    let responseData: Object | null = null;
->>>>>>> a1020bfd
     try {
       const response = await fetch(
         ENDPOINT + '/fcm/connect/subscribe',
@@ -135,11 +131,7 @@
       body: fcmUpdateBody
     };
 
-<<<<<<< HEAD
     let responseData: any = null;
-=======
-    let responseData: Object | null = null;
->>>>>>> a1020bfd
     try {
       const response = await fetch(
         ENDPOINT + '/fcm/connect/subscribe',
