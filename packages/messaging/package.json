{
  "name": "@firebase/messaging",
  "version": "0.1.5",
  "description": "",
  "main": "dist/cjs/index.js",
  "module": "dist/esm/index.js",
  "scripts": {
    "dev": "gulp dev",
    "test": "karma start --single-run",
    "test:debug": "karma start --browsers=Chrome --auto-watch",
    "prepare": "gulp build"
  },
  "license": "Apache-2.0",
  "peerDependencies": {
    "@firebase/app": "^0.1.0"
  },
  "dependencies": {
<<<<<<< HEAD
    "@firebase/messaging-types": "^0.1.0",
    "@firebase/util": "^0.1.3"
=======
    "@firebase/util": "0.1.4"
>>>>>>> 819eda13
  },
  "devDependencies": {
    "@types/chai": "^4.0.4",
    "@types/mocha": "^2.2.44",
    "@types/sinon": "^2.3.7",
    "chai": "^4.1.1",
    "gulp": "gulpjs/gulp#4.0",
    "karma": "^1.7.0",
    "karma-chrome-launcher": "^2.2.0",
    "karma-cli": "^1.0.1",
    "karma-mocha": "^1.3.0",
    "karma-sauce-launcher": "^1.2.0",
    "karma-sourcemap-loader": "^0.3.7",
    "karma-spec-reporter": "^0.0.31",
    "karma-webpack": "^2.0.4",
    "npm-run-all": "^4.1.1",
    "sinon": "^4.0.2",
    "source-map-loader": "^0.2.3",
    "ts-loader": "^3.1.0",
    "typescript": "^2.4.2",
    "webpack": "^3.8.1"
  },
  "repository": {
    "type": "git",
    "url": "https://github.com/firebase/firebase-js-sdk/tree/master/packages/messaging"
  },
  "bugs": {
    "url": "https://github.com/firebase/firebase-js-sdk/issues"
  },
  "typings": "dist/esm/index.d.ts"
}<|MERGE_RESOLUTION|>--- conflicted
+++ resolved
@@ -15,12 +15,8 @@
     "@firebase/app": "^0.1.0"
   },
   "dependencies": {
-<<<<<<< HEAD
-    "@firebase/messaging-types": "^0.1.0",
-    "@firebase/util": "^0.1.3"
-=======
+    "@firebase/messaging-types": "0.1.0",
     "@firebase/util": "0.1.4"
->>>>>>> 819eda13
   },
   "devDependencies": {
     "@types/chai": "^4.0.4",
