{
  "name": "@firebase/messaging",
  "version": "0.1.9",
  "description": "",
  "author": "Firebase <firebase-support@google.com> (https://firebase.google.com/)",
  "main": "dist/cjs/index.js",
  "module": "dist/esm/index.js",
  "scripts": {
    "dev": "gulp dev",
    "test": "karma start --single-run",
    "test:debug": "karma start --browsers=Chrome --auto-watch",
    "prepare": "gulp build"
  },
  "license": "Apache-2.0",
  "peerDependencies": {
    "@firebase/app": "^0.1.0"
  },
  "dependencies": {
    "@firebase/messaging-types": "0.1.1",
<<<<<<< HEAD
    "@firebase/util": "0.1.7",
    "lcov-result-merger": "^1.2.0"
=======
    "@firebase/util": "0.1.8"
>>>>>>> 631e1ad1
  },
  "devDependencies": {
    "@types/chai": "^4.0.4",
    "@types/mocha": "^2.2.44",
    "@types/sinon": "^2.3.7",
    "chai": "^4.1.1",
    "gulp": "gulpjs/gulp#4.0",
    "karma": "^1.7.0",
    "karma-chrome-launcher": "^2.2.0",
    "karma-cli": "^1.0.1",
    "karma-mocha": "^1.3.0",
    "karma-sauce-launcher": "^1.2.0",
    "karma-sourcemap-loader": "^0.3.7",
    "karma-spec-reporter": "^0.0.31",
    "karma-webpack": "^2.0.4",
    "npm-run-all": "^4.1.1",
    "sinon": "^4.0.2",
    "source-map-loader": "^0.2.3",
    "ts-loader": "^3.1.0",
    "typescript": "^2.4.2",
    "webpack": "^3.8.1"
  },
  "repository": {
    "type": "git",
    "url": "https://github.com/firebase/firebase-js-sdk/tree/master/packages/messaging"
  },
  "bugs": {
    "url": "https://github.com/firebase/firebase-js-sdk/issues"
  },
  "typings": "dist/esm/index.d.ts"
}<|MERGE_RESOLUTION|>--- conflicted
+++ resolved
@@ -17,12 +17,8 @@
   },
   "dependencies": {
     "@firebase/messaging-types": "0.1.1",
-<<<<<<< HEAD
-    "@firebase/util": "0.1.7",
+    "@firebase/util": "0.1.8",
     "lcov-result-merger": "^1.2.0"
-=======
-    "@firebase/util": "0.1.8"
->>>>>>> 631e1ad1
   },
   "devDependencies": {
     "@types/chai": "^4.0.4",
