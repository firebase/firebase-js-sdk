--- conflicted
+++ resolved
@@ -36,27 +36,17 @@
     "@firebase/app": "0.x"
   },
   "dependencies": {
-<<<<<<< HEAD
-    "@firebase/component": "0.5.5",
     "@firebase/installations": "0.4.32",
-    "@firebase/util": "1.2.0",
-=======
-    "@firebase/installations": "0.4.32",
-    "@firebase/messaging-types": "0.5.0",
     "@firebase/util": "1.3.0",
     "@firebase/component": "0.5.6",
->>>>>>> 4d747b15
     "idb": "3.0.2",
     "tslib": "^2.1.0"
   },
   "devDependencies": {
     "@firebase/app": "0.6.30",
-<<<<<<< HEAD
+    "rollup": "2.52.2",
+    "rollup-plugin-typescript2": "0.30.0",
     "@rollup/plugin-json": "4.1.0",
-=======
-    "rollup": "2.52.2",
->>>>>>> 4d747b15
-    "rollup-plugin-typescript2": "0.30.0",
     "ts-essentials": "7.0.1",
     "typescript": "4.2.2"
   },
