{
  "name": "@firebase/app-check-compat",
  "version": "0.4.0",
  "description": "A compat App Check package for new firebase packages",
  "author": "Firebase <firebase-support@google.com> (https://firebase.google.com/)",
  "main": "dist/index.cjs.js",
  "browser": "dist/esm/index.esm.js",
  "module": "dist/esm/index.esm.js",
  "exports": {
    ".": {
      "types": "./dist/src/index.d.ts",
      "require": "./dist/index.cjs.js",
      "default": "./dist/esm/index.esm.js"
    },
    "./package.json": "./package.json"
  },
  "files": [
    "dist"
  ],
  "scripts": {
    "lint": "eslint -c .eslintrc.js '**/*.ts' --ignore-path '../../.gitignore'",
    "lint:fix": "eslint --fix -c .eslintrc.js '**/*.ts' --ignore-path '../../.gitignore'",
    "build": "rollup -c",
    "build:release": "yarn build && yarn add-compat-overloads",
    "build:deps": "lerna run --scope @firebase/app-check-compat --include-dependencies build",
    "dev": "rollup -c -w",
    "test": "run-p --npm-path npm lint test:browser",
    "test:ci": "node ../../scripts/run_tests_in_ci.js -s test:browser",
    "test:browser": "karma start --nocache",
    "trusted-type-check": "tsec -p tsconfig.json --noEmit",
    "add-compat-overloads": "ts-node-script ../../scripts/build/create-overloads.ts -i ../app-check/dist/app-check-public.d.ts -o dist/src/index.d.ts -a -r AppCheck:FirebaseAppCheck -r FirebaseApp:FirebaseAppCompat --moduleToEnhance @firebase/app-check"
  },
  "peerDependencies": {
    "@firebase/app-compat": "0.x"
  },
  "dependencies": {
    "@firebase/app-check": "0.11.0",
    "@firebase/app-check-types": "0.5.3",
    "@firebase/logger": "0.5.0",
    "@firebase/util": "1.13.0",
    "@firebase/component": "0.7.0",
    "tslib": "^2.1.0"
  },
  "license": "Apache-2.0",
  "devDependencies": {
<<<<<<< HEAD
    "@firebase/app-compat": "0.5.3",
=======
    "@firebase/app-compat": "0.5.4",
>>>>>>> b7e18d0f
    "rollup": "2.79.2",
    "@rollup/plugin-commonjs": "21.1.0",
    "@rollup/plugin-json": "6.1.0",
    "@rollup/plugin-node-resolve": "16.0.0",
    "rollup-plugin-typescript2": "0.36.0",
    "typescript": "5.5.4"
  },
  "repository": {
    "directory": "packages/app-check",
    "type": "git",
    "url": "git+https://github.com/firebase/firebase-js-sdk.git"
  },
  "bugs": {
    "url": "https://github.com/firebase/firebase-js-sdk/issues"
  },
  "typings": "dist/src/index.d.ts",
  "nyc": {
    "extension": [
      ".ts"
    ],
    "reportDir": "./coverage/node"
  },
  "engines": {
    "node": ">=20.0.0"
  }
}<|MERGE_RESOLUTION|>--- conflicted
+++ resolved
@@ -43,11 +43,7 @@
   },
   "license": "Apache-2.0",
   "devDependencies": {
-<<<<<<< HEAD
-    "@firebase/app-compat": "0.5.3",
-=======
     "@firebase/app-compat": "0.5.4",
->>>>>>> b7e18d0f
     "rollup": "2.79.2",
     "@rollup/plugin-commonjs": "21.1.0",
     "@rollup/plugin-json": "6.1.0",
