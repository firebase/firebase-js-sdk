--- conflicted
+++ resolved
@@ -62,13 +62,8 @@
     "rollup": "2.79.1",
     "rollup-plugin-replace": "2.2.0",
     "rollup-plugin-typescript2": "0.31.2",
-<<<<<<< HEAD
-    "selenium-webdriver": "4.23.0",
-    "typescript": "4.7.4"
-=======
     "selenium-webdriver": "4.8.0",
     "typescript": "5.5.4"
->>>>>>> 0f5714ba
   },
   "repository": {
     "directory": "packages/auth-compat",
