{
  "name": "@firebase/auth-compat",
<<<<<<< HEAD
  "version": "0.5.16",
=======
  "version": "0.5.26",
>>>>>>> 40be2dbb
  "description": "FirebaseAuth compatibility package that uses API style compatible with Firebase@8 and prior versions",
  "author": "Firebase <firebase-support@google.com> (https://firebase.google.com/)",
  "main": "dist/index.node.cjs.js",
  "browser": "dist/index.esm2017.js",
  "module": "dist/index.esm2017.js",
  "exports": {
    ".": {
      "types": "./dist/auth-compat/index.d.ts",
      "node": {
        "types": "./dist/auth-compat/index.node.d.ts",
        "import": "./dist/esm/index.node.esm.js",
        "require": "./dist/index.node.cjs.js"
      },
      "browser": {
        "require": "./dist/index.cjs.js",
        "import": "./dist/index.esm2017.js"
      },
      "default": "./dist/index.esm2017.js"
    },
    "./package.json": "./package.json"
  },
  "files": [
    "dist"
  ],
  "scripts": {
    "lint": "eslint -c .eslintrc.js '**/*.ts' --ignore-path '../../.gitignore'",
    "lint:fix": "eslint --fix -c .eslintrc.js '**/*.ts' --ignore-path '../../.gitignore'",
    "build": "rollup -c",
    "build:deps": "lerna run --scope @firebase/auth-compat --include-dependencies build",
    "build:release": "yarn build && yarn add-compat-overloads",
    "dev": "rollup -c -w",
    "test": "run-p --npm-path npm lint test:all",
    "test:all": "run-p --npm-path npm test:browser test:node test:integration",
    "test:ci": "node ../../scripts/run_tests_in_ci.js -s test:all",
    "test:browser": "karma start",
    "test:browser:unit": "karma start --unit",
    "test:browser:integration": "karma start --integration",
    "test:node": "ts-node -O '{\"module\": \"commonjs\", \"target\": \"es6\"}' scripts/run_node_tests.ts",
    "test:node:integration": "ts-node -O '{\"module\": \"commonjs\", \"target\": \"es6\"}' scripts/run_node_tests.ts --integration",
    "test:webdriver": "rollup -c test/integration/webdriver/static/rollup.config.js && ts-node -O '{\"module\": \"commonjs\", \"target\": \"es6\"}' scripts/run_node_tests.ts --webdriver",
    "test:integration": "firebase emulators:exec --project demo-emulatedproject --only auth \"run-s --npm-path npm test:browser:integration test:node:integration test:webdriver\"",
    "trusted-type-check": "tsec -p tsconfig.json --noEmit",
    "add-compat-overloads": "ts-node-script ../../scripts/build/create-overloads.ts -i ../auth/dist/auth-public.d.ts -o dist/auth-compat/index.d.ts -a -r Auth:types.FirebaseAuth -r User:types.User -r FirebaseApp:FirebaseAppCompat --moduleToEnhance @firebase/auth"
  },
  "peerDependencies": {
    "@firebase/app-compat": "0.x"
  },
  "dependencies": {
<<<<<<< HEAD
    "@firebase/auth": "1.8.1",
    "@firebase/auth-types": "0.12.3",
    "@firebase/component": "0.6.11",
    "@firebase/util": "1.10.2",
=======
    "@firebase/auth": "1.10.6",
    "@firebase/auth-types": "0.13.0",
    "@firebase/component": "0.6.17",
    "@firebase/util": "1.12.0",
>>>>>>> 40be2dbb
    "tslib": "^2.1.0"
  },
  "license": "Apache-2.0",
  "devDependencies": {
<<<<<<< HEAD
    "@firebase/app-compat": "0.2.46",
    "@rollup/plugin-json": "4.1.0",
    "rollup": "2.79.1",
=======
    "@firebase/app-compat": "0.4.0",
    "@rollup/plugin-json": "6.1.0",
    "rollup": "2.79.2",
>>>>>>> 40be2dbb
    "rollup-plugin-replace": "2.2.0",
    "rollup-plugin-typescript2": "0.36.0",
    "selenium-webdriver": "4.30.0",
    "typescript": "5.5.4"
  },
  "repository": {
    "directory": "packages/auth-compat",
    "type": "git",
    "url": "git+https://github.com/firebase/firebase-js-sdk.git"
  },
  "bugs": {
    "url": "https://github.com/firebase/firebase-js-sdk/issues"
  },
  "typings": "dist/auth-compat/index.d.ts",
  "nyc": {
    "extension": [
      ".ts"
    ],
    "reportDir": "./coverage/node"
  },
  "engines": {
    "node": ">=18.0.0"
  }
}<|MERGE_RESOLUTION|>--- conflicted
+++ resolved
@@ -1,10 +1,6 @@
 {
   "name": "@firebase/auth-compat",
-<<<<<<< HEAD
-  "version": "0.5.16",
-=======
   "version": "0.5.26",
->>>>>>> 40be2dbb
   "description": "FirebaseAuth compatibility package that uses API style compatible with Firebase@8 and prior versions",
   "author": "Firebase <firebase-support@google.com> (https://firebase.google.com/)",
   "main": "dist/index.node.cjs.js",
@@ -53,30 +49,17 @@
     "@firebase/app-compat": "0.x"
   },
   "dependencies": {
-<<<<<<< HEAD
-    "@firebase/auth": "1.8.1",
-    "@firebase/auth-types": "0.12.3",
-    "@firebase/component": "0.6.11",
-    "@firebase/util": "1.10.2",
-=======
     "@firebase/auth": "1.10.6",
     "@firebase/auth-types": "0.13.0",
     "@firebase/component": "0.6.17",
     "@firebase/util": "1.12.0",
->>>>>>> 40be2dbb
     "tslib": "^2.1.0"
   },
   "license": "Apache-2.0",
   "devDependencies": {
-<<<<<<< HEAD
-    "@firebase/app-compat": "0.2.46",
-    "@rollup/plugin-json": "4.1.0",
-    "rollup": "2.79.1",
-=======
     "@firebase/app-compat": "0.4.0",
     "@rollup/plugin-json": "6.1.0",
     "rollup": "2.79.2",
->>>>>>> 40be2dbb
     "rollup-plugin-replace": "2.2.0",
     "rollup-plugin-typescript2": "0.36.0",
     "selenium-webdriver": "4.30.0",
