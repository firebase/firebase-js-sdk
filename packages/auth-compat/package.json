--- conflicted
+++ resolved
@@ -57,11 +57,7 @@
   },
   "license": "Apache-2.0",
   "devDependencies": {
-<<<<<<< HEAD
-    "@firebase/app-compat": "0.5.4",
-=======
     "@firebase/app-compat": "0.5.5",
->>>>>>> c47bd717
     "@rollup/plugin-json": "6.1.0",
     "rollup": "2.79.2",
     "rollup-plugin-replace": "2.2.0",
