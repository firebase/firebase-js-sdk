--- conflicted
+++ resolved
@@ -1,10 +1,6 @@
 {
   "name": "@firebase/auth-compat",
-<<<<<<< HEAD
-  "version": "0.5.26",
-=======
   "version": "0.5.27",
->>>>>>> 86155b3c
   "description": "FirebaseAuth compatibility package that uses API style compatible with Firebase@8 and prior versions",
   "author": "Firebase <firebase-support@google.com> (https://firebase.google.com/)",
   "main": "dist/index.node.cjs.js",
@@ -53,11 +49,7 @@
     "@firebase/app-compat": "0.x"
   },
   "dependencies": {
-<<<<<<< HEAD
-    "@firebase/auth": "1.10.6",
-=======
     "@firebase/auth": "1.10.7",
->>>>>>> 86155b3c
     "@firebase/auth-types": "0.13.0",
     "@firebase/component": "0.6.17",
     "@firebase/util": "1.12.0",
@@ -65,11 +57,7 @@
   },
   "license": "Apache-2.0",
   "devDependencies": {
-<<<<<<< HEAD
-    "@firebase/app-compat": "0.4.0",
-=======
     "@firebase/app-compat": "0.4.1",
->>>>>>> 86155b3c
     "@rollup/plugin-json": "6.1.0",
     "rollup": "2.79.2",
     "rollup-plugin-replace": "2.2.0",
