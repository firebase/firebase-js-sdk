--- conflicted
+++ resolved
@@ -1,7 +1,5 @@
 # @firebase/auth-compat
 
-<<<<<<< HEAD
-=======
 ## 0.5.26
 
 ### Patch Changes
@@ -85,7 +83,6 @@
   - @firebase/auth@1.8.2
   - @firebase/component@0.6.12
 
->>>>>>> 40be2dbb
 ## 0.5.16
 
 ### Patch Changes
