# @firebase/app

<<<<<<< HEAD
=======
## 0.13.0

### Minor Changes

- [`6be75f7`](https://github.com/firebase/firebase-js-sdk/commit/6be75f74dec92d1b84f77f79ccb770a3e23280b7) [#9010](https://github.com/firebase/firebase-js-sdk/pull/9010) - Default `automaticDataCollectionEnabled` to true without changing App Check's default behavior.

### Patch Changes

- Updated dependencies [[`8a03143`](https://github.com/firebase/firebase-js-sdk/commit/8a03143b9217effdd86d68bdf195493c0979aa27)]:
  - @firebase/util@1.12.0
  - @firebase/component@0.6.17

## 0.12.3

### Patch Changes

- Updated dependencies [[`9bcd1ea`](https://github.com/firebase/firebase-js-sdk/commit/9bcd1ea9b8cc5b55692765d40df000da8ddef02b)]:
  - @firebase/util@1.11.3
  - @firebase/component@0.6.16

## 0.12.2

### Patch Changes

- Updated dependencies [[`8593fa0`](https://github.com/firebase/firebase-js-sdk/commit/8593fa05bd884c2f1f6f3b4ae062efa48af93d24)]:
  - @firebase/util@1.11.2
  - @firebase/component@0.6.15

## 0.12.1

### Patch Changes

- [`51e7b48`](https://github.com/firebase/firebase-js-sdk/commit/51e7b489d8aadd531453f882421903da8727b19d) [#9007](https://github.com/firebase/firebase-js-sdk/pull/9007) - Revert https://github.com/firebase/firebase-js-sdk/pull/8999

## 0.12.0

### Minor Changes

- [`3789b5a`](https://github.com/firebase/firebase-js-sdk/commit/3789b5ad16ffd462fce1d0b9c2e9ffae373bc6eb) [#8999](https://github.com/firebase/firebase-js-sdk/pull/8999) - Default automaticDataCollectionEnabled to true without changing App Check's default behavior.

### Patch Changes

- Updated dependencies [[`ea1f913`](https://github.com/firebase/firebase-js-sdk/commit/ea1f9139e6baec0269fbb91233fd3f7f4b0d5875), [`0e12766`](https://github.com/firebase/firebase-js-sdk/commit/0e127664946ba324c6566a02b393dafd23fc1ddb)]:
  - @firebase/util@1.11.1
  - @firebase/component@0.6.14

## 0.11.5

### Patch Changes

- Update SDK_VERSION.

## 0.11.4

### Patch Changes

- Update SDK_VERSION.

## 0.11.3

### Patch Changes

- Update SDK_VERSION.

## 0.11.2

### Patch Changes

- Update SDK_VERSION.

- Updated dependencies [[`777f465`](https://github.com/firebase/firebase-js-sdk/commit/777f465ff37495ff933a29583769ce8a6a2b59b5)]:
  - @firebase/util@1.11.0
  - @firebase/component@0.6.13

## 0.11.1

### Patch Changes

- Update SDK_VERSION.

## 0.11.0

### Minor Changes

- [`97d48c7`](https://github.com/firebase/firebase-js-sdk/commit/97d48c7650e2d4273b7f94c8964dfcb44113952a) [#8651](https://github.com/firebase/firebase-js-sdk/pull/8651) - `FirebaseServerApp` can now be initalized with an App Check token instead of invoking the App Check
  `getToken` method. This should unblock the use of App Check enforced products in SSR environments
  where the App Check SDK cannot be initialized.

### Patch Changes

- [`dafae52`](https://github.com/firebase/firebase-js-sdk/commit/dafae52afda0b653a763b071960ee87010a63aa1) [#8724](https://github.com/firebase/firebase-js-sdk/pull/8724) - Discard the earliest heartbeat once a limit of 30 heartbeats in storage has been hit.

## 0.10.18

### Patch Changes

- Updated dependencies [[`25a6204c1`](https://github.com/firebase/firebase-js-sdk/commit/25a6204c1531b6c772e5368d12b2411ae1d21bbc)]:
  - @firebase/util@1.10.3
  - @firebase/component@0.6.12

## 0.10.17

### Patch Changes

- Update SDK_VERSION.

>>>>>>> 40be2dbb
## 0.10.16

### Patch Changes

- [`b80711925`](https://github.com/firebase/firebase-js-sdk/commit/b807119252dacf46b0122344c2b6dfc503cecde1) [#8604](https://github.com/firebase/firebase-js-sdk/pull/8604) - Upgrade to TypeScript 5.5.4

- Updated dependencies [[`b80711925`](https://github.com/firebase/firebase-js-sdk/commit/b807119252dacf46b0122344c2b6dfc503cecde1)]:
  - @firebase/component@0.6.11
  - @firebase/logger@0.4.4
  - @firebase/util@1.10.2

## 0.10.15

### Patch Changes

- Update SDK_VERSION.

## 0.10.14

### Patch Changes

- [`479226bf3`](https://github.com/firebase/firebase-js-sdk/commit/479226bf3ebd99017bb12fa21440c75715658702) [#8475](https://github.com/firebase/firebase-js-sdk/pull/8475) - Remove ES5 bundles. The minimum required ES version is now ES2017.

- Updated dependencies [[`479226bf3`](https://github.com/firebase/firebase-js-sdk/commit/479226bf3ebd99017bb12fa21440c75715658702)]:
  - @firebase/component@0.6.10
  - @firebase/logger@0.4.3
  - @firebase/util@1.10.1

## 0.10.13

### Patch Changes

- Update SDK_VERSION.

## 0.10.12

### Patch Changes

- [`beaa4dffb`](https://github.com/firebase/firebase-js-sdk/commit/beaa4dffb7f48cb12ccc6c1d1b7cdc9c3605fc04) [#8480](https://github.com/firebase/firebase-js-sdk/pull/8480) - Included Data Connect product.

## 0.10.11

### Patch Changes

- Updated dependencies [[`16d62d4fa`](https://github.com/firebase/firebase-js-sdk/commit/16d62d4fa16faddb8cb676c0af3f29b8a5824741)]:
  - @firebase/util@1.10.0
  - @firebase/component@0.6.9

## 0.10.10

### Patch Changes

- [`05c34c91e`](https://github.com/firebase/firebase-js-sdk/commit/05c34c91e61deb1c148ff1bc99333fc50e9e371f) [#8437](https://github.com/firebase/firebase-js-sdk/pull/8437) - Removed an unnecessary console.log statement.

## 0.10.9

### Patch Changes

- [`6d6ce8100`](https://github.com/firebase/firebase-js-sdk/commit/6d6ce8100fd1443a40cd1ebd68ad980cab55fb10) [#8425](https://github.com/firebase/firebase-js-sdk/pull/8425) (fixes [#8407](https://github.com/firebase/firebase-js-sdk/issues/8407)) - Prevent heartbeats methods from throwing - warn instead.

## 0.10.8

### Patch Changes

- Update SDK_VERSION.

## 0.10.7

### Patch Changes

- Update SDK_VERSION.

## 0.10.6

### Patch Changes

- [`ed1c99379`](https://github.com/firebase/firebase-js-sdk/commit/ed1c993796cf7d7544b9f9ac8ffde71a13324aaf) [#8335](https://github.com/firebase/firebase-js-sdk/pull/8335) - Guard the use of `FinalizationRegistry` in `FirebaseServerApp` initialization based on the availability of `FinalizationRegistry` in the runtime.

- [`192561b15`](https://github.com/firebase/firebase-js-sdk/commit/192561b1552a08840d8e341f30f3dbe275465558) [#8315](https://github.com/firebase/firebase-js-sdk/pull/8315) (fixes [#8299](https://github.com/firebase/firebase-js-sdk/issues/8299)) - fix: server app should initialize in web workers

- [`f01806221`](https://github.com/firebase/firebase-js-sdk/commit/f01806221bcf1edb4356c5901ee65ba322851981) [#8341](https://github.com/firebase/firebase-js-sdk/pull/8341) - The `FirebaseServerAppSettings.name` field inherited from `FirebaseAppSettings` is now omitted
  instead of overloading the value as `undefined`. This fixes a TypeScript compilation error. For more
  information, see [GitHub Issue #8336](https://github.com/firebase/firebase-js-sdk/issues/8336).
- Updated dependencies [[`192561b15`](https://github.com/firebase/firebase-js-sdk/commit/192561b1552a08840d8e341f30f3dbe275465558)]:
  - @firebase/util@1.9.7
  - @firebase/component@0.6.8

## 0.10.5

### Patch Changes

- Update SDK_VERSION.

## 0.10.4

### Patch Changes

- Update SDK_VERSION.

## 0.10.3

### Patch Changes

- [`506b8a6ab`](https://github.com/firebase/firebase-js-sdk/commit/506b8a6abf662d74c2085fb729cace57d861ed17) [#8119](https://github.com/firebase/firebase-js-sdk/pull/8119) - Add the preview version of the VertexAI SDK.

- [`ab883d016`](https://github.com/firebase/firebase-js-sdk/commit/ab883d016015de0436346f586d8442b5703771b7) [#8237](https://github.com/firebase/firebase-js-sdk/pull/8237) - Bump all packages so staging works.

- Updated dependencies [[`ab883d016`](https://github.com/firebase/firebase-js-sdk/commit/ab883d016015de0436346f586d8442b5703771b7)]:
  - @firebase/component@0.6.7
  - @firebase/logger@0.4.2
  - @firebase/util@1.9.6

## 0.10.2

### Patch Changes

- Update SDK_VERSION.

## 0.10.1

### Patch Changes

- [`6d31930b3`](https://github.com/firebase/firebase-js-sdk/commit/6d31930b3abe1588ae81a5c14b59cd386fddc718) [#8109](https://github.com/firebase/firebase-js-sdk/pull/8109) - FirebaseServerApp should not be JSON serializable

- [`ad8d5470d`](https://github.com/firebase/firebase-js-sdk/commit/ad8d5470dad9b9ec1bcd939609da4a1c439c8414) [#8134](https://github.com/firebase/firebase-js-sdk/pull/8134) - Updated dependencies. See GitHub PR #8098.

## 0.10.0

### Minor Changes

- [`ed84efe50`](https://github.com/firebase/firebase-js-sdk/commit/ed84efe50bfc365da8ebfacdd2b17b5cc2a9e596) [#8005](https://github.com/firebase/firebase-js-sdk/pull/8005) - Added the new `FirebaseServerApp` interface to bridge state
  data between client and server runtime environments. This interface extends `FirebaseApp`.

### Patch Changes

- [`0c5150106`](https://github.com/firebase/firebase-js-sdk/commit/0c515010607bf2223b468acb94c672b1279ed1a0) [#8079](https://github.com/firebase/firebase-js-sdk/pull/8079) - Update `repository.url` field in all `package.json` files to NPM's preferred format.

- Updated dependencies [[`0c5150106`](https://github.com/firebase/firebase-js-sdk/commit/0c515010607bf2223b468acb94c672b1279ed1a0)]:
  - @firebase/component@0.6.6
  - @firebase/logger@0.4.1
  - @firebase/util@1.9.5

## 0.9.29

### Patch Changes

- Update SDK_VERSION.

## 0.9.28

### Patch Changes

- Update SDK_VERSION.

## 0.9.27

### Patch Changes

- [`3f8cbcd18`](https://github.com/firebase/firebase-js-sdk/commit/3f8cbcd18f47fcae8c0d8060fd8c245c025784c0) [#7984](https://github.com/firebase/firebase-js-sdk/pull/7984) - Catch `transaction.done` errors in `readHeartbeatsFromIndexedDB` and log them as a warning, because platform logging errors should never throw or block user app functionality.

- Updated dependencies [[`434f8418c`](https://github.com/firebase/firebase-js-sdk/commit/434f8418c3db3ae98489a8461c437c248c039070)]:
  - @firebase/util@1.9.4
  - @firebase/component@0.6.5

## 0.9.26

### Patch Changes

- [`16728cf3c`](https://github.com/firebase/firebase-js-sdk/commit/16728cf3c6b4e358dc3d12f80623e5966f104c31) [#7890](https://github.com/firebase/firebase-js-sdk/pull/7890) (fixes [#7829](https://github.com/firebase/firebase-js-sdk/issues/7829)) - Catch possible error in Safari browsers.

## 0.9.25

### Patch Changes

- Update SDK_VERSION.

## 0.9.24

### Patch Changes

- [`e9ff107ee`](https://github.com/firebase/firebase-js-sdk/commit/e9ff107eedbb9ec695ddc35e45bdd62734735674) [#7789](https://github.com/firebase/firebase-js-sdk/pull/7789) - More safeguards to ensure that heartbeat objects queried from IndexedDB include a heartbeats field.

## 0.9.23

### Patch Changes

- [`5c7fa8491`](https://github.com/firebase/firebase-js-sdk/commit/5c7fa84912ac8a9652b82ebf88eb483dd44977a8) [#7749](https://github.com/firebase/firebase-js-sdk/pull/7749) - App - provide a more robust check to cover more cases of empty heartbeat data.

## 0.9.22

### Patch Changes

- Update SDK_VERSION.

## 0.9.21

### Patch Changes

- Update SDK_VERSION.

## 0.9.20

### Patch Changes

- Update SDK_VERSION.

## 0.9.19

### Patch Changes

- Update SDK_VERSION.

## 0.9.18

### Patch Changes

- Update SDK_VERSION.

## 0.9.17

### Patch Changes

- Update SDK_VERSION.

## 0.9.16

### Patch Changes

- Update SDK_VERSION.

## 0.9.15

### Patch Changes

- Update SDK_VERSION.

## 0.9.14

### Patch Changes

- Update SDK_VERSION.

## 0.9.13

### Patch Changes

- Update SDK_VERSION.

## 0.9.12

### Patch Changes

- Update SDK_VERSION.

## 0.9.11

### Patch Changes

- Update SDK_VERSION.

## 0.9.10

### Patch Changes

- [`466d3670a`](https://github.com/firebase/firebase-js-sdk/commit/466d3670ae32b61e3e0319bb73407bcd7ac90290) [#7263](https://github.com/firebase/firebase-js-sdk/pull/7263) - Make the error more helpful when `getApp()` is called before `initializeApp()`.

- [`e0551fa13`](https://github.com/firebase/firebase-js-sdk/commit/e0551fa13c9ae1556edf0ffb967f2f9e661f18a0) [#7272](https://github.com/firebase/firebase-js-sdk/pull/7272) (fixes [#6871](https://github.com/firebase/firebase-js-sdk/issues/6871)) - Catch more heartbeat read/write errors.

## 0.9.9

### Patch Changes

- Update SDK_VERSION.

## 0.9.8

### Patch Changes

- Update SDK_VERSION.

## 0.9.7

### Patch Changes

- Update SDK_VERSION.

## 0.9.6

### Patch Changes

- Update SDK_VERSION.

## 0.9.5

### Patch Changes

- Update SDK_VERSION.

## 0.9.4

### Patch Changes

- Updated dependencies [[`c59f537b1`](https://github.com/firebase/firebase-js-sdk/commit/c59f537b1262b5d7997291b8c1e9324d378effb6)]:
  - @firebase/util@1.9.3
  - @firebase/component@0.6.4

## 0.9.3

### Patch Changes

- Updated dependencies [[`d071bd1ac`](https://github.com/firebase/firebase-js-sdk/commit/d071bd1acaa0583b4dd3454387fc58eafddb5c30)]:
  - @firebase/util@1.9.2
  - @firebase/component@0.6.3

## 0.9.2

### Patch Changes

- Updated dependencies [[`0bab0b7a7`](https://github.com/firebase/firebase-js-sdk/commit/0bab0b7a786d1563bf665904c7097d1fe06efce5)]:
  - @firebase/util@1.9.1
  - @firebase/component@0.6.2

## 0.9.1

### Patch Changes

- Updated dependencies [[`d4114a4f7`](https://github.com/firebase/firebase-js-sdk/commit/d4114a4f7da3f469c0c900416ac8beee58885ec3), [`06dc1364d`](https://github.com/firebase/firebase-js-sdk/commit/06dc1364d7560f4c563e1ccc89af9cad4cd91df8)]:
  - @firebase/util@1.9.0
  - @firebase/component@0.6.1

## 0.9.0

### Minor Changes

- [`1625f7a95`](https://github.com/firebase/firebase-js-sdk/commit/1625f7a95cc3ffb666845db0a8044329be74b5be) [#6799](https://github.com/firebase/firebase-js-sdk/pull/6799) - Update TypeScript version to 4.7.4.

### Patch Changes

- Updated dependencies [[`c20633ed3`](https://github.com/firebase/firebase-js-sdk/commit/c20633ed35056cbadc9d65d9ceddf4e28d1ea666), [`1625f7a95`](https://github.com/firebase/firebase-js-sdk/commit/1625f7a95cc3ffb666845db0a8044329be74b5be)]:
  - @firebase/util@1.8.0
  - @firebase/component@0.6.0
  - @firebase/logger@0.4.0

## 0.8.4

### Patch Changes

- Update SDK_VERSION.

## 0.8.3

### Patch Changes

- [`4af28c1a4`](https://github.com/firebase/firebase-js-sdk/commit/4af28c1a42bd25ce2353f694ca1724c6101cbce5) [#6682](https://github.com/firebase/firebase-js-sdk/pull/6682) - Upgrade TypeScript to 4.7.4.

- Updated dependencies [[`4af28c1a4`](https://github.com/firebase/firebase-js-sdk/commit/4af28c1a42bd25ce2353f694ca1724c6101cbce5)]:
  - @firebase/component@0.5.21
  - @firebase/logger@0.3.4
  - @firebase/util@1.7.3

## 0.8.2

### Patch Changes

- Updated dependencies [[`807f06aa2`](https://github.com/firebase/firebase-js-sdk/commit/807f06aa26438a91aaea08fd38efb6c706bb8a5d)]:
  - @firebase/util@1.7.2
  - @firebase/component@0.5.20

## 0.8.1

### Patch Changes

- Updated dependencies [[`171b78b76`](https://github.com/firebase/firebase-js-sdk/commit/171b78b762826a640d267dd4dd172ad9459c4561), [`29d034072`](https://github.com/firebase/firebase-js-sdk/commit/29d034072c20af394ce384e42aa10a37d5dfcb18)]:
  - @firebase/util@1.7.1
  - @firebase/component@0.5.19

## 0.8.0

### Minor Changes

- [`fdd4ab464`](https://github.com/firebase/firebase-js-sdk/commit/fdd4ab464b59a107bdcc195df3f01e32efd89ed4) [#6526](https://github.com/firebase/firebase-js-sdk/pull/6526) - Add functionality to auto-initialize project config and emulator settings from global defaults provided by framework tooling.

### Patch Changes

- Updated dependencies [[`fdd4ab464`](https://github.com/firebase/firebase-js-sdk/commit/fdd4ab464b59a107bdcc195df3f01e32efd89ed4)]:
  - @firebase/util@1.7.0
  - @firebase/component@0.5.18

## 0.7.33

### Patch Changes

- Update SDK_VERSION.

## 0.7.32

### Patch Changes

- Update SDK_VERSION.

## 0.7.31

### Patch Changes

- Update SDK_VERSION.

## 0.7.30

### Patch Changes

- [`82a6add13`](https://github.com/firebase/firebase-js-sdk/commit/82a6add1354fe7e4ac1d444157ac027cdd41da6e) [#6480](https://github.com/firebase/firebase-js-sdk/pull/6480) - Prevent core app from throwing if IndexedDB heartbeat functions throw.

## 0.7.29

### Patch Changes

- Update SDK_VERSION.

## 0.7.28

### Patch Changes

- Updated dependencies [[`b12af44a5`](https://github.com/firebase/firebase-js-sdk/commit/b12af44a5c7500e1192d6cc1a4afc4d77efadbaf)]:
  - @firebase/util@1.6.3
  - @firebase/component@0.5.17

## 0.7.27

### Patch Changes

- Updated dependencies [[`efe2000fc`](https://github.com/firebase/firebase-js-sdk/commit/efe2000fc499e2c85c4e5e0fef6741ff3bad2eb0)]:
  - @firebase/util@1.6.2
  - @firebase/component@0.5.16

## 0.7.26

### Patch Changes

- [`2cd1cc76f`](https://github.com/firebase/firebase-js-sdk/commit/2cd1cc76f2a308135cd60f424fe09084a34b5cb5) [#6307](https://github.com/firebase/firebase-js-sdk/pull/6307) (fixes [#6300](https://github.com/firebase/firebase-js-sdk/issues/6300)) - fix: add type declarations to exports field

- Updated dependencies [[`2cd1cc76f`](https://github.com/firebase/firebase-js-sdk/commit/2cd1cc76f2a308135cd60f424fe09084a34b5cb5)]:
  - @firebase/component@0.5.15
  - @firebase/logger@0.3.3
  - @firebase/util@1.6.1

## 0.7.25

### Patch Changes

- Update SDK_VERSION.

## 0.7.24

### Patch Changes

- Update SDK_VERSION.

## 0.7.23

### Patch Changes

- [`9c5c9c36d`](https://github.com/firebase/firebase-js-sdk/commit/9c5c9c36da80b98b73cfd60ef2e2965087e9f801) [#6154](https://github.com/firebase/firebase-js-sdk/pull/6154) - Replace stopgap firebase/util IndexedDB methods with `idb` library.

- Updated dependencies [[`9c5c9c36d`](https://github.com/firebase/firebase-js-sdk/commit/9c5c9c36da80b98b73cfd60ef2e2965087e9f801)]:
  - @firebase/util@1.6.0
  - @firebase/component@0.5.14

## 0.7.22

### Patch Changes

- Update SDK_VERSION.

## 0.7.21

### Patch Changes

- Updated dependencies [[`e9e5f6b3c`](https://github.com/firebase/firebase-js-sdk/commit/e9e5f6b3ca9d61323b22f87986d9959f5297ec59)]:
  - @firebase/util@1.5.2
  - @firebase/component@0.5.13

## 0.7.20

### Patch Changes

- Updated dependencies [[`3198d58dc`](https://github.com/firebase/firebase-js-sdk/commit/3198d58dcedbf7583914dbcc76984f6f7df8d2ef)]:
  - @firebase/util@1.5.1
  - @firebase/component@0.5.12

## 0.7.19

### Patch Changes

- [`2d672cead`](https://github.com/firebase/firebase-js-sdk/commit/2d672cead167187cb714cd89b638c0884ba58f03) [#6061](https://github.com/firebase/firebase-js-sdk/pull/6061) - Remove idb dependency and replace with our own code.

* [`927c1afc1`](https://github.com/firebase/firebase-js-sdk/commit/927c1afc103e4f9b8a75320d3946a4c840445a2a) [#6039](https://github.com/firebase/firebase-js-sdk/pull/6039) - Fix heartbeat controller to ensure not sending more than one a day.

* Updated dependencies [[`2d672cead`](https://github.com/firebase/firebase-js-sdk/commit/2d672cead167187cb714cd89b638c0884ba58f03)]:
  - @firebase/util@1.5.0
  - @firebase/component@0.5.11

## 0.7.18

### Patch Changes

- [`1588990b7`](https://github.com/firebase/firebase-js-sdk/commit/1588990b7fb06b6fa545c0d478663e137ec0ea07) [#5723](https://github.com/firebase/firebase-js-sdk/pull/5723) - Add heartbeat controller for platform logging.

## 0.7.17

### Patch Changes

- Update SDK_VERSION.

## 0.7.16

### Patch Changes

- Update SDK_VERSION.

## 0.7.15

### Patch Changes

- Update SDK_VERSION.

## 0.7.14

### Patch Changes

- Update SDK_VERSION.

## 0.7.13

### Patch Changes

- Update SDK_VERSION.

## 0.7.12

### Patch Changes

- Updated dependencies [[`3b481f572`](https://github.com/firebase/firebase-js-sdk/commit/3b481f572456e1eab3435bfc25717770d95a8c49)]:
  - @firebase/util@1.4.3
  - @firebase/component@0.5.10

## 0.7.11

### Patch Changes

- Update SDK_VERSION.

## 0.7.10

### Patch Changes

- Update SDK_VERSION.

## 0.7.9

### Patch Changes

- Update SDK_VERSION.

## 0.7.8

### Patch Changes

- Update SDK_VERSION.

## 0.7.7

### Patch Changes

- [`3281315fa`](https://github.com/firebase/firebase-js-sdk/commit/3281315fae9c6f535f9d5052ee17d60861ea569a) [#5708](https://github.com/firebase/firebase-js-sdk/pull/5708) (fixes [#1487](https://github.com/firebase/firebase-js-sdk/issues/1487)) - Update build scripts to work with the exports field

- Updated dependencies [[`3281315fa`](https://github.com/firebase/firebase-js-sdk/commit/3281315fae9c6f535f9d5052ee17d60861ea569a)]:
  - @firebase/component@0.5.9
  - @firebase/logger@0.3.2
  - @firebase/util@1.4.2

## 0.7.6

### Patch Changes

- [`2322b6023`](https://github.com/firebase/firebase-js-sdk/commit/2322b6023c628cd9f4f4172767c17d215dd91684) [#5693](https://github.com/firebase/firebase-js-sdk/pull/5693) - Add exports field to all packages

- Updated dependencies [[`2322b6023`](https://github.com/firebase/firebase-js-sdk/commit/2322b6023c628cd9f4f4172767c17d215dd91684)]:
  - @firebase/component@0.5.8
  - @firebase/logger@0.3.1
  - @firebase/util@1.4.1

## 0.7.5

### Patch Changes

- Update SDK_VERSION.

## 0.7.4

### Patch Changes

- [`93795c780`](https://github.com/firebase/firebase-js-sdk/commit/93795c7801d6b28ccbbe5855fd2f3fc377b1db5f) [#5596](https://github.com/firebase/firebase-js-sdk/pull/5596) - report build variants for packages

## 0.7.3

### Patch Changes

- Update SDK_VERSION.

## 0.7.2

### Patch Changes

- Update SDK_VERSION.

## 0.7.1

### Patch Changes

- Updated dependencies [[`a99943fe3`](https://github.com/firebase/firebase-js-sdk/commit/a99943fe3bd5279761aa29d138ec91272b06df39), [`b835b4cba`](https://github.com/firebase/firebase-js-sdk/commit/b835b4cbabc4b7b180ae38b908c49205ce31a422)]:
  - @firebase/logger@0.3.0
  - @firebase/util@1.4.0
  - @firebase/component@0.5.7

## 0.7.0

### Minor Changes

- [`cdada6c68`](https://github.com/firebase/firebase-js-sdk/commit/cdada6c68f9740d13dd6674bcb658e28e68253b6) [#5345](https://github.com/firebase/firebase-js-sdk/pull/5345) (fixes [#5015](https://github.com/firebase/firebase-js-sdk/issues/5015)) - Release modularized SDKs

## 0.6.30

### Patch Changes

- Updated dependencies [[`bb6b5abff`](https://github.com/firebase/firebase-js-sdk/commit/bb6b5abff6f89ce9ec1bd66ff4e795a059a98eec), [`3c6a11c8d`](https://github.com/firebase/firebase-js-sdk/commit/3c6a11c8d0b35afddb50e9c3e0c4d2e30f642131)]:
  - @firebase/component@0.5.6
  - @firebase/util@1.3.0

## 0.6.29

### Patch Changes

- Updated dependencies [[`a3cbe719b`](https://github.com/firebase/firebase-js-sdk/commit/a3cbe719b1bd733a5c4c15ee0d0e6388d512054c), [`3d10d33bc`](https://github.com/firebase/firebase-js-sdk/commit/3d10d33bc167177fecbf86d2a6574af2e4e210f9)]:
  - @firebase/util@1.2.0
  - @firebase/app-types@0.6.3
  - @firebase/component@0.5.5

## 0.6.28

### Patch Changes

- Updated dependencies [[`56a6a9d4a`](https://github.com/firebase/firebase-js-sdk/commit/56a6a9d4af2766154584a0f66d3c4d8024d74ba5)]:
  - @firebase/component@0.5.4

## 0.6.27

### Patch Changes

- Updated dependencies [[`725ab4684`](https://github.com/firebase/firebase-js-sdk/commit/725ab4684ef0999a12f71e704c204a00fb030e5d)]:
  - @firebase/component@0.5.3

## 0.6.26

### Patch Changes

- Update SDK_VERSION.

## 0.6.25

### Patch Changes

- Updated dependencies [[`4c4b6aed9`](https://github.com/firebase/firebase-js-sdk/commit/4c4b6aed9757c9a7e75fb698a15e53274f93880b)]:
  - @firebase/component@0.5.2

## 0.6.24

### Patch Changes

- Update SDK_VERSION.

## 0.6.23

### Patch Changes

- Updated dependencies [[`5fbc5fb01`](https://github.com/firebase/firebase-js-sdk/commit/5fbc5fb0140d7da980fd7ebbfbae810f8c64ae19)]:
  - @firebase/component@0.5.1

## 0.6.22

### Patch Changes

- [`60e834739`](https://github.com/firebase/firebase-js-sdk/commit/60e83473940e60f8390b1b0f97cf45a1733f66f0) [#4897](https://github.com/firebase/firebase-js-sdk/pull/4897) - Make App Check initialization explicit, to prevent unexpected errors for users who do not intend to use App Check.

## 0.6.21

### Patch Changes

- [`e123f241c`](https://github.com/firebase/firebase-js-sdk/commit/e123f241c0cf39a983645582c4e42b7a5bff7bd6) [#4857](https://github.com/firebase/firebase-js-sdk/pull/4857) - Add AppCheck platform logging string.

- Updated dependencies [[`c34ac7a92`](https://github.com/firebase/firebase-js-sdk/commit/c34ac7a92a616915f38d192654db7770d81747ae), [`ac4ad08a2`](https://github.com/firebase/firebase-js-sdk/commit/ac4ad08a284397ec966e991dd388bb1fba857467)]:
  - @firebase/component@0.5.0
  - @firebase/util@1.1.0

## 0.6.20

### Patch Changes

- Updated dependencies [[`7354a0ed4`](https://github.com/firebase/firebase-js-sdk/commit/7354a0ed438f4e3df6577e4927e8c8f8f1fbbfda)]:
  - @firebase/util@1.0.0
  - @firebase/component@0.4.1

## 0.6.19

### Patch Changes

- [`f24d8961b`](https://github.com/firebase/firebase-js-sdk/commit/f24d8961b3b87821413297688803fc85113086b3) [#4714](https://github.com/firebase/firebase-js-sdk/pull/4714) - Internal typing changes

- Updated dependencies [[`f24d8961b`](https://github.com/firebase/firebase-js-sdk/commit/f24d8961b3b87821413297688803fc85113086b3), [`f24d8961b`](https://github.com/firebase/firebase-js-sdk/commit/f24d8961b3b87821413297688803fc85113086b3)]:
  - @firebase/component@0.4.0
  - @firebase/app-types@0.6.2

## 0.6.18

### Patch Changes

- Updated dependencies [[`de5f90501`](https://github.com/firebase/firebase-js-sdk/commit/de5f9050137acc9ed1490082e5aa429b5de3cb2a)]:
  - @firebase/util@0.4.1
  - @firebase/component@0.3.1

## 0.6.17

### Patch Changes

- Updated dependencies [[`5c1a83ed7`](https://github.com/firebase/firebase-js-sdk/commit/5c1a83ed70bae979322bd8751c0885d683ce4bf3)]:
  - @firebase/component@0.3.0

## 0.6.16

### Patch Changes

- Updated dependencies [[`ec95df3d0`](https://github.com/firebase/firebase-js-sdk/commit/ec95df3d07e5f091f2a7f7327e46417f64d04b4e)]:
  - @firebase/util@0.4.0
  - @firebase/component@0.2.1

## 0.6.15

### Patch Changes

- Updated dependencies [[`6afe42613`](https://github.com/firebase/firebase-js-sdk/commit/6afe42613ed3d7a842d378dc1a09a795811db2ac)]:
  - @firebase/component@0.2.0

## 0.6.14

### Patch Changes

- [`749c7f3d9`](https://github.com/firebase/firebase-js-sdk/commit/749c7f3d985f978cd2a204cbc28c3fff09458b5b) [#4298](https://github.com/firebase/firebase-js-sdk/pull/4298) (fixes [#4258](https://github.com/firebase/firebase-js-sdk/issues/4258)) - Firestore classes like DocumentReference and Query can now be serialized to JSON (#4258)

## 0.6.13

### Patch Changes

- Updated dependencies [[`9cf727fcc`](https://github.com/firebase/firebase-js-sdk/commit/9cf727fcc3d049551b16ae0698ac33dc2fe45ada)]:
  - @firebase/util@0.3.4
  - @firebase/component@0.1.21

## 0.6.12

### Patch Changes

- [`a5768b0aa`](https://github.com/firebase/firebase-js-sdk/commit/a5768b0aa7d7ce732279931aa436e988c9f36487) [#3932](https://github.com/firebase/firebase-js-sdk/pull/3932) - Point browser field to esm build. Now you need to use default import instead of namespace import to import firebase.

  Before this change

  ```
  import * as firebase from 'firebase/app';
  ```

  After this change

  ```
  import firebase from 'firebase/app';
  ```

- Updated dependencies [[`a5768b0aa`](https://github.com/firebase/firebase-js-sdk/commit/a5768b0aa7d7ce732279931aa436e988c9f36487), [`7d916d905`](https://github.com/firebase/firebase-js-sdk/commit/7d916d905ba16816ac8ac7c8748c83831ff614ce)]:
  - @firebase/component@0.1.20
  - @firebase/util@0.3.3

## 0.6.11

### Patch Changes

- Updated dependencies [[`da1c7df79`](https://github.com/firebase/firebase-js-sdk/commit/da1c7df7982b08bbef82fcc8d93255f3e2d23cca), [`fb3b095e4`](https://github.com/firebase/firebase-js-sdk/commit/fb3b095e4b7c8f57fdb3172bc039c84576abf290)]:
  - @firebase/component@0.1.19
  - @firebase/util@0.3.2

## 0.6.10

### Patch Changes

- Updated dependencies [[`d4ca3da0`](https://github.com/firebase/firebase-js-sdk/commit/d4ca3da0a59fcea1261ba69d7eb663bba38d3089)]:
  - @firebase/util@0.3.1
  - @firebase/component@0.1.18

## 0.6.9

### Patch Changes

- Updated dependencies [[`a87676b8`](https://github.com/firebase/firebase-js-sdk/commit/a87676b84b78ccc2f057a22eb947a5d13402949c)]:
  - @firebase/util@0.3.0
  - @firebase/component@0.1.17

## 0.6.8

### Patch Changes

- [`a754645e`](https://github.com/firebase/firebase-js-sdk/commit/a754645ec2be1b8c205f25f510196eee298b0d6e) [#3297](https://github.com/firebase/firebase-js-sdk/pull/3297) Thanks [@renovate](https://github.com/apps/renovate)! - Update dependency typescript to v3.9.5

- Updated dependencies [[`a754645e`](https://github.com/firebase/firebase-js-sdk/commit/a754645ec2be1b8c205f25f510196eee298b0d6e)]:
  - @firebase/component@0.1.16
  - @firebase/logger@0.2.6<|MERGE_RESOLUTION|>--- conflicted
+++ resolved
@@ -1,7 +1,5 @@
 # @firebase/app
 
-<<<<<<< HEAD
-=======
 ## 0.13.0
 
 ### Minor Changes
@@ -108,7 +106,6 @@
 
 - Update SDK_VERSION.
 
->>>>>>> 40be2dbb
 ## 0.10.16
 
 ### Patch Changes
