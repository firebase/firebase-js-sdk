# @firebase/app

<<<<<<< HEAD
=======
## 0.13.1

### Patch Changes

- Update SDK_VERSION.

>>>>>>> 86155b3c
## 0.13.0

### Minor Changes

- [`6be75f7`](https://github.com/firebase/firebase-js-sdk/commit/6be75f74dec92d1b84f77f79ccb770a3e23280b7) [#9010](https://github.com/firebase/firebase-js-sdk/pull/9010) - Default `automaticDataCollectionEnabled` to true without changing App Check's default behavior.

### Patch Changes

- Updated dependencies [[`8a03143`](https://github.com/firebase/firebase-js-sdk/commit/8a03143b9217effdd86d68bdf195493c0979aa27)]:
  - @firebase/util@1.12.0
  - @firebase/component@0.6.17

## 0.12.3

### Patch Changes

- Updated dependencies [[`9bcd1ea`](https://github.com/firebase/firebase-js-sdk/commit/9bcd1ea9b8cc5b55692765d40df000da8ddef02b)]:
  - @firebase/util@1.11.3
  - @firebase/component@0.6.16

## 0.12.2

### Patch Changes

- Updated dependencies [[`8593fa0`](https://github.com/firebase/firebase-js-sdk/commit/8593fa05bd884c2f1f6f3b4ae062efa48af93d24)]:
  - @firebase/util@1.11.2
  - @firebase/component@0.6.15

## 0.12.1

### Patch Changes

- [`51e7b48`](https://github.com/firebase/firebase-js-sdk/commit/51e7b489d8aadd531453f882421903da8727b19d) [#9007](https://github.com/firebase/firebase-js-sdk/pull/9007) - Revert https://github.com/firebase/firebase-js-sdk/pull/8999

## 0.12.0

### Minor Changes

- [`3789b5a`](https://github.com/firebase/firebase-js-sdk/commit/3789b5ad16ffd462fce1d0b9c2e9ffae373bc6eb) [#8999](https://github.com/firebase/firebase-js-sdk/pull/8999) - Default automaticDataCollectionEnabled to true without changing App Check's default behavior.

### Patch Changes

- Updated dependencies [[`ea1f913`](https://github.com/firebase/firebase-js-sdk/commit/ea1f9139e6baec0269fbb91233fd3f7f4b0d5875), [`0e12766`](https://github.com/firebase/firebase-js-sdk/commit/0e127664946ba324c6566a02b393dafd23fc1ddb)]:
  - @firebase/util@1.11.1
  - @firebase/component@0.6.14

## 0.11.5

### Patch Changes

- Update SDK_VERSION.

## 0.11.4

### Patch Changes

- Update SDK_VERSION.

## 0.11.3

### Patch Changes

- Update SDK_VERSION.

## 0.11.2

### Patch Changes

- Update SDK_VERSION.

- Updated dependencies [[`777f465`](https://github.com/firebase/firebase-js-sdk/commit/777f465ff37495ff933a29583769ce8a6a2b59b5)]:
  - @firebase/util@1.11.0
  - @firebase/component@0.6.13

## 0.11.1

### Patch Changes

- Update SDK_VERSION.

## 0.11.0

### Minor Changes

- [`97d48c7`](https://github.com/firebase/firebase-js-sdk/commit/97d48c7650e2d4273b7f94c8964dfcb44113952a) [#8651](https://github.com/firebase/firebase-js-sdk/pull/8651) - `FirebaseServerApp` can now be initalized with an App Check token instead of invoking the App Check
  `getToken` method. This should unblock the use of App Check enforced products in SSR environments
  where the App Check SDK cannot be initialized.

### Patch Changes

- [`dafae52`](https://github.com/firebase/firebase-js-sdk/commit/dafae52afda0b653a763b071960ee87010a63aa1) [#8724](https://github.com/firebase/firebase-js-sdk/pull/8724) - Discard the earliest heartbeat once a limit of 30 heartbeats in storage has been hit.

## 0.10.18

### Patch Changes

- Updated dependencies [[`25a6204c1`](https://github.com/firebase/firebase-js-sdk/commit/25a6204c1531b6c772e5368d12b2411ae1d21bbc)]:
  - @firebase/util@1.10.3
  - @firebase/component@0.6.12

## 0.10.17

### Patch Changes

- Update SDK_VERSION.

## 0.10.16

### Patch Changes

- [`b80711925`](https://github.com/firebase/firebase-js-sdk/commit/b807119252dacf46b0122344c2b6dfc503cecde1) [#8604](https://github.com/firebase/firebase-js-sdk/pull/8604) - Upgrade to TypeScript 5.5.4

- Updated dependencies [[`b80711925`](https://github.com/firebase/firebase-js-sdk/commit/b807119252dacf46b0122344c2b6dfc503cecde1)]:
  - @firebase/component@0.6.11
  - @firebase/logger@0.4.4
  - @firebase/util@1.10.2

## 0.10.15

### Patch Changes

- Update SDK_VERSION.

## 0.10.14

### Patch Changes

- [`479226bf3`](https://github.com/firebase/firebase-js-sdk/commit/479226bf3ebd99017bb12fa21440c75715658702) [#8475](https://github.com/firebase/firebase-js-sdk/pull/8475) - Remove ES5 bundles. The minimum required ES version is now ES2017.

- Updated dependencies [[`479226bf3`](https://github.com/firebase/firebase-js-sdk/commit/479226bf3ebd99017bb12fa21440c75715658702)]:
  - @firebase/component@0.6.10
  - @firebase/logger@0.4.3
  - @firebase/util@1.10.1

## 0.10.13

### Patch Changes

- Update SDK_VERSION.

## 0.10.12

### Patch Changes

- [`beaa4dffb`](https://github.com/firebase/firebase-js-sdk/commit/beaa4dffb7f48cb12ccc6c1d1b7cdc9c3605fc04) [#8480](https://github.com/firebase/firebase-js-sdk/pull/8480) - Included Data Connect product.

## 0.10.11

### Patch Changes

- Updated dependencies [[`16d62d4fa`](https://github.com/firebase/firebase-js-sdk/commit/16d62d4fa16faddb8cb676c0af3f29b8a5824741)]:
  - @firebase/util@1.10.0
  - @firebase/component@0.6.9

## 0.10.10

### Patch Changes

- [`05c34c91e`](https://github.com/firebase/firebase-js-sdk/commit/05c34c91e61deb1c148ff1bc99333fc50e9e371f) [#8437](https://github.com/firebase/firebase-js-sdk/pull/8437) - Removed an unnecessary console.log statement.

## 0.10.9

### Patch Changes

- [`6d6ce8100`](https://github.com/firebase/firebase-js-sdk/commit/6d6ce8100fd1443a40cd1ebd68ad980cab55fb10) [#8425](https://github.com/firebase/firebase-js-sdk/pull/8425) (fixes [#8407](https://github.com/firebase/firebase-js-sdk/issues/8407)) - Prevent heartbeats methods from throwing - warn instead.

## 0.10.8

### Patch Changes

- Update SDK_VERSION.

## 0.10.7

### Patch Changes

- Update SDK_VERSION.

## 0.10.6

### Patch Changes

- [`ed1c99379`](https://github.com/firebase/firebase-js-sdk/commit/ed1c993796cf7d7544b9f9ac8ffde71a13324aaf) [#8335](https://github.com/firebase/firebase-js-sdk/pull/8335) - Guard the use of `FinalizationRegistry` in `FirebaseServerApp` initialization based on the availability of `FinalizationRegistry` in the runtime.

- [`192561b15`](https://github.com/firebase/firebase-js-sdk/commit/192561b1552a08840d8e341f30f3dbe275465558) [#8315](https://github.com/firebase/firebase-js-sdk/pull/8315) (fixes [#8299](https://github.com/firebase/firebase-js-sdk/issues/8299)) - fix: server app should initialize in web workers

- [`f01806221`](https://github.com/firebase/firebase-js-sdk/commit/f01806221bcf1edb4356c5901ee65ba322851981) [#8341](https://github.com/firebase/firebase-js-sdk/pull/8341) - The `FirebaseServerAppSettings.name` field inherited from `FirebaseAppSettings` is now omitted
  instead of overloading the value as `undefined`. This fixes a TypeScript compilation error. For more
  information, see [GitHub Issue #8336](https://github.com/firebase/firebase-js-sdk/issues/8336).
- Updated dependencies [[`192561b15`](https://github.com/firebase/firebase-js-sdk/commit/192561b1552a08840d8e341f30f3dbe275465558)]:
  - @firebase/util@1.9.7
  - @firebase/component@0.6.8

## 0.10.5

### Patch Changes

- Update SDK_VERSION.

## 0.10.4

### Patch Changes

- Update SDK_VERSION.

## 0.10.3

### Patch Changes

- [`506b8a6ab`](https://github.com/firebase/firebase-js-sdk/commit/506b8a6abf662d74c2085fb729cace57d861ed17) [#8119](https://github.com/firebase/firebase-js-sdk/pull/8119) - Add the preview version of the VertexAI SDK.

- [`ab883d016`](https://github.com/firebase/firebase-js-sdk/commit/ab883d016015de0436346f586d8442b5703771b7) [#8237](https://github.com/firebase/firebase-js-sdk/pull/8237) - Bump all packages so staging works.

- Updated dependencies [[`ab883d016`](https://github.com/firebase/firebase-js-sdk/commit/ab883d016015de0436346f586d8442b5703771b7)]:
  - @firebase/component@0.6.7
  - @firebase/logger@0.4.2
  - @firebase/util@1.9.6

## 0.10.2

### Patch Changes

- Update SDK_VERSION.

## 0.10.1

### Patch Changes

- [`6d31930b3`](https://github.com/firebase/firebase-js-sdk/commit/6d31930b3abe1588ae81a5c14b59cd386fddc718) [#8109](https://github.com/firebase/firebase-js-sdk/pull/8109) - FirebaseServerApp should not be JSON serializable

- [`ad8d5470d`](https://github.com/firebase/firebase-js-sdk/commit/ad8d5470dad9b9ec1bcd939609da4a1c439c8414) [#8134](https://github.com/firebase/firebase-js-sdk/pull/8134) - Updated dependencies. See GitHub PR #8098.

## 0.10.0

### Minor Changes

- [`ed84efe50`](https://github.com/firebase/firebase-js-sdk/commit/ed84efe50bfc365da8ebfacdd2b17b5cc2a9e596) [#8005](https://github.com/firebase/firebase-js-sdk/pull/8005) - Added the new `FirebaseServerApp` interface to bridge state
  data between client and server runtime environments. This interface extends `FirebaseApp`.

### Patch Changes

- [`0c5150106`](https://github.com/firebase/firebase-js-sdk/commit/0c515010607bf2223b468acb94c672b1279ed1a0) [#8079](https://github.com/firebase/firebase-js-sdk/pull/8079) - Update `repository.url` field in all `package.json` files to NPM's preferred format.

- Updated dependencies [[`0c5150106`](https://github.com/firebase/firebase-js-sdk/commit/0c515010607bf2223b468acb94c672b1279ed1a0)]:
  - @firebase/component@0.6.6
  - @firebase/logger@0.4.1
  - @firebase/util@1.9.5

## 0.9.29

### Patch Changes

- Update SDK_VERSION.

## 0.9.28

### Patch Changes

- Update SDK_VERSION.

## 0.9.27

### Patch Changes

- [`3f8cbcd18`](https://github.com/firebase/firebase-js-sdk/commit/3f8cbcd18f47fcae8c0d8060fd8c245c025784c0) [#7984](https://github.com/firebase/firebase-js-sdk/pull/7984) - Catch `transaction.done` errors in `readHeartbeatsFromIndexedDB` and log them as a warning, because platform logging errors should never throw or block user app functionality.

- Updated dependencies [[`434f8418c`](https://github.com/firebase/firebase-js-sdk/commit/434f8418c3db3ae98489a8461c437c248c039070)]:
  - @firebase/util@1.9.4
  - @firebase/component@0.6.5

## 0.9.26

### Patch Changes

- [`16728cf3c`](https://github.com/firebase/firebase-js-sdk/commit/16728cf3c6b4e358dc3d12f80623e5966f104c31) [#7890](https://github.com/firebase/firebase-js-sdk/pull/7890) (fixes [#7829](https://github.com/firebase/firebase-js-sdk/issues/7829)) - Catch possible error in Safari browsers.

## 0.9.25

### Patch Changes

- Update SDK_VERSION.

## 0.9.24

### Patch Changes

- [`e9ff107ee`](https://github.com/firebase/firebase-js-sdk/commit/e9ff107eedbb9ec695ddc35e45bdd62734735674) [#7789](https://github.com/firebase/firebase-js-sdk/pull/7789) - More safeguards to ensure that heartbeat objects queried from IndexedDB include a heartbeats field.

## 0.9.23

### Patch Changes

- [`5c7fa8491`](https://github.com/firebase/firebase-js-sdk/commit/5c7fa84912ac8a9652b82ebf88eb483dd44977a8) [#7749](https://github.com/firebase/firebase-js-sdk/pull/7749) - App - provide a more robust check to cover more cases of empty heartbeat data.

## 0.9.22

### Patch Changes

- Update SDK_VERSION.

## 0.9.21

### Patch Changes

- Update SDK_VERSION.

## 0.9.20

### Patch Changes

- Update SDK_VERSION.

## 0.9.19

### Patch Changes

- Update SDK_VERSION.

## 0.9.18

### Patch Changes

- Update SDK_VERSION.

## 0.9.17

### Patch Changes

- Update SDK_VERSION.

## 0.9.16

### Patch Changes

- Update SDK_VERSION.

## 0.9.15

### Patch Changes

- Update SDK_VERSION.

## 0.9.14

### Patch Changes

- Update SDK_VERSION.

## 0.9.13

### Patch Changes

- Update SDK_VERSION.

## 0.9.12

### Patch Changes

- Update SDK_VERSION.

## 0.9.11

### Patch Changes

- Update SDK_VERSION.

## 0.9.10

### Patch Changes

- [`466d3670a`](https://github.com/firebase/firebase-js-sdk/commit/466d3670ae32b61e3e0319bb73407bcd7ac90290) [#7263](https://github.com/firebase/firebase-js-sdk/pull/7263) - Make the error more helpful when `getApp()` is called before `initializeApp()`.

- [`e0551fa13`](https://github.com/firebase/firebase-js-sdk/commit/e0551fa13c9ae1556edf0ffb967f2f9e661f18a0) [#7272](https://github.com/firebase/firebase-js-sdk/pull/7272) (fixes [#6871](https://github.com/firebase/firebase-js-sdk/issues/6871)) - Catch more heartbeat read/write errors.

## 0.9.9

### Patch Changes

- Update SDK_VERSION.

## 0.9.8

### Patch Changes

- Update SDK_VERSION.

## 0.9.7

### Patch Changes

- Update SDK_VERSION.

## 0.9.6

### Patch Changes

- Update SDK_VERSION.

## 0.9.5

### Patch Changes

- Update SDK_VERSION.

## 0.9.4

### Patch Changes

- Updated dependencies [[`c59f537b1`](https://github.com/firebase/firebase-js-sdk/commit/c59f537b1262b5d7997291b8c1e9324d378effb6)]:
  - @firebase/util@1.9.3
  - @firebase/component@0.6.4

## 0.9.3

### Patch Changes

- Updated dependencies [[`d071bd1ac`](https://github.com/firebase/firebase-js-sdk/commit/d071bd1acaa0583b4dd3454387fc58eafddb5c30)]:
  - @firebase/util@1.9.2
  - @firebase/component@0.6.3

## 0.9.2

### Patch Changes

- Updated dependencies [[`0bab0b7a7`](https://github.com/firebase/firebase-js-sdk/commit/0bab0b7a786d1563bf665904c7097d1fe06efce5)]:
  - @firebase/util@1.9.1
  - @firebase/component@0.6.2

## 0.9.1

### Patch Changes

- Updated dependencies [[`d4114a4f7`](https://github.com/firebase/firebase-js-sdk/commit/d4114a4f7da3f469c0c900416ac8beee58885ec3), [`06dc1364d`](https://github.com/firebase/firebase-js-sdk/commit/06dc1364d7560f4c563e1ccc89af9cad4cd91df8)]:
  - @firebase/util@1.9.0
  - @firebase/component@0.6.1

## 0.9.0

### Minor Changes

- [`1625f7a95`](https://github.com/firebase/firebase-js-sdk/commit/1625f7a95cc3ffb666845db0a8044329be74b5be) [#6799](https://github.com/firebase/firebase-js-sdk/pull/6799) - Update TypeScript version to 4.7.4.

### Patch Changes

- Updated dependencies [[`c20633ed3`](https://github.com/firebase/firebase-js-sdk/commit/c20633ed35056cbadc9d65d9ceddf4e28d1ea666), [`1625f7a95`](https://github.com/firebase/firebase-js-sdk/commit/1625f7a95cc3ffb666845db0a8044329be74b5be)]:
  - @firebase/util@1.8.0
  - @firebase/component@0.6.0
  - @firebase/logger@0.4.0

## 0.8.4

### Patch Changes

- Update SDK_VERSION.

## 0.8.3

### Patch Changes

- [`4af28c1a4`](https://github.com/firebase/firebase-js-sdk/commit/4af28c1a42bd25ce2353f694ca1724c6101cbce5) [#6682](https://github.com/firebase/firebase-js-sdk/pull/6682) - Upgrade TypeScript to 4.7.4.

- Updated dependencies [[`4af28c1a4`](https://github.com/firebase/firebase-js-sdk/commit/4af28c1a42bd25ce2353f694ca1724c6101cbce5)]:
  - @firebase/component@0.5.21
  - @firebase/logger@0.3.4
  - @firebase/util@1.7.3

## 0.8.2

### Patch Changes

- Updated dependencies [[`807f06aa2`](https://github.com/firebase/firebase-js-sdk/commit/807f06aa26438a91aaea08fd38efb6c706bb8a5d)]:
  - @firebase/util@1.7.2
  - @firebase/component@0.5.20

## 0.8.1

### Patch Changes

- Updated dependencies [[`171b78b76`](https://github.com/firebase/firebase-js-sdk/commit/171b78b762826a640d267dd4dd172ad9459c4561), [`29d034072`](https://github.com/firebase/firebase-js-sdk/commit/29d034072c20af394ce384e42aa10a37d5dfcb18)]:
  - @firebase/util@1.7.1
  - @firebase/component@0.5.19

## 0.8.0

### Minor Changes

- [`fdd4ab464`](https://github.com/firebase/firebase-js-sdk/commit/fdd4ab464b59a107bdcc195df3f01e32efd89ed4) [#6526](https://github.com/firebase/firebase-js-sdk/pull/6526) - Add functionality to auto-initialize project config and emulator settings from global defaults provided by framework tooling.

### Patch Changes

- Updated dependencies [[`fdd4ab464`](https://github.com/firebase/firebase-js-sdk/commit/fdd4ab464b59a107bdcc195df3f01e32efd89ed4)]:
  - @firebase/util@1.7.0
  - @firebase/component@0.5.18

## 0.7.33

### Patch Changes

- Update SDK_VERSION.

## 0.7.32

### Patch Changes

- Update SDK_VERSION.

## 0.7.31

### Patch Changes

- Update SDK_VERSION.

## 0.7.30

### Patch Changes

- [`82a6add13`](https://github.com/firebase/firebase-js-sdk/commit/82a6add1354fe7e4ac1d444157ac027cdd41da6e) [#6480](https://github.com/firebase/firebase-js-sdk/pull/6480) - Prevent core app from throwing if IndexedDB heartbeat functions throw.

## 0.7.29

### Patch Changes

- Update SDK_VERSION.

## 0.7.28

### Patch Changes

- Updated dependencies [[`b12af44a5`](https://github.com/firebase/firebase-js-sdk/commit/b12af44a5c7500e1192d6cc1a4afc4d77efadbaf)]:
  - @firebase/util@1.6.3
  - @firebase/component@0.5.17

## 0.7.27

### Patch Changes

- Updated dependencies [[`efe2000fc`](https://github.com/firebase/firebase-js-sdk/commit/efe2000fc499e2c85c4e5e0fef6741ff3bad2eb0)]:
  - @firebase/util@1.6.2
  - @firebase/component@0.5.16

## 0.7.26

### Patch Changes

- [`2cd1cc76f`](https://github.com/firebase/firebase-js-sdk/commit/2cd1cc76f2a308135cd60f424fe09084a34b5cb5) [#6307](https://github.com/firebase/firebase-js-sdk/pull/6307) (fixes [#6300](https://github.com/firebase/firebase-js-sdk/issues/6300)) - fix: add type declarations to exports field

- Updated dependencies [[`2cd1cc76f`](https://github.com/firebase/firebase-js-sdk/commit/2cd1cc76f2a308135cd60f424fe09084a34b5cb5)]:
  - @firebase/component@0.5.15
  - @firebase/logger@0.3.3
  - @firebase/util@1.6.1

## 0.7.25

### Patch Changes

- Update SDK_VERSION.

## 0.7.24

### Patch Changes

- Update SDK_VERSION.

## 0.7.23

### Patch Changes

- [`9c5c9c36d`](https://github.com/firebase/firebase-js-sdk/commit/9c5c9c36da80b98b73cfd60ef2e2965087e9f801) [#6154](https://github.com/firebase/firebase-js-sdk/pull/6154) - Replace stopgap firebase/util IndexedDB methods with `idb` library.

- Updated dependencies [[`9c5c9c36d`](https://github.com/firebase/firebase-js-sdk/commit/9c5c9c36da80b98b73cfd60ef2e2965087e9f801)]:
  - @firebase/util@1.6.0
  - @firebase/component@0.5.14

## 0.7.22

### Patch Changes

- Update SDK_VERSION.

## 0.7.21

### Patch Changes

- Updated dependencies [[`e9e5f6b3c`](https://github.com/firebase/firebase-js-sdk/commit/e9e5f6b3ca9d61323b22f87986d9959f5297ec59)]:
  - @firebase/util@1.5.2
  - @firebase/component@0.5.13

## 0.7.20

### Patch Changes

- Updated dependencies [[`3198d58dc`](https://github.com/firebase/firebase-js-sdk/commit/3198d58dcedbf7583914dbcc76984f6f7df8d2ef)]:
  - @firebase/util@1.5.1
  - @firebase/component@0.5.12

## 0.7.19

### Patch Changes

- [`2d672cead`](https://github.com/firebase/firebase-js-sdk/commit/2d672cead167187cb714cd89b638c0884ba58f03) [#6061](https://github.com/firebase/firebase-js-sdk/pull/6061) - Remove idb dependency and replace with our own code.

* [`927c1afc1`](https://github.com/firebase/firebase-js-sdk/commit/927c1afc103e4f9b8a75320d3946a4c840445a2a) [#6039](https://github.com/firebase/firebase-js-sdk/pull/6039) - Fix heartbeat controller to ensure not sending more than one a day.

* Updated dependencies [[`2d672cead`](https://github.com/firebase/firebase-js-sdk/commit/2d672cead167187cb714cd89b638c0884ba58f03)]:
  - @firebase/util@1.5.0
  - @firebase/component@0.5.11

## 0.7.18

### Patch Changes

- [`1588990b7`](https://github.com/firebase/firebase-js-sdk/commit/1588990b7fb06b6fa545c0d478663e137ec0ea07) [#5723](https://github.com/firebase/firebase-js-sdk/pull/5723) - Add heartbeat controller for platform logging.

## 0.7.17

### Patch Changes

- Update SDK_VERSION.

## 0.7.16

### Patch Changes

- Update SDK_VERSION.

## 0.7.15

### Patch Changes

- Update SDK_VERSION.

## 0.7.14

### Patch Changes

- Update SDK_VERSION.

## 0.7.13

### Patch Changes

- Update SDK_VERSION.

## 0.7.12

### Patch Changes

- Updated dependencies [[`3b481f572`](https://github.com/firebase/firebase-js-sdk/commit/3b481f572456e1eab3435bfc25717770d95a8c49)]:
  - @firebase/util@1.4.3
  - @firebase/component@0.5.10

## 0.7.11

### Patch Changes

- Update SDK_VERSION.

## 0.7.10

### Patch Changes

- Update SDK_VERSION.

## 0.7.9

### Patch Changes

- Update SDK_VERSION.

## 0.7.8

### Patch Changes

- Update SDK_VERSION.

## 0.7.7

### Patch Changes

- [`3281315fa`](https://github.com/firebase/firebase-js-sdk/commit/3281315fae9c6f535f9d5052ee17d60861ea569a) [#5708](https://github.com/firebase/firebase-js-sdk/pull/5708) (fixes [#1487](https://github.com/firebase/firebase-js-sdk/issues/1487)) - Update build scripts to work with the exports field

- Updated dependencies [[`3281315fa`](https://github.com/firebase/firebase-js-sdk/commit/3281315fae9c6f535f9d5052ee17d60861ea569a)]:
  - @firebase/component@0.5.9
  - @firebase/logger@0.3.2
  - @firebase/util@1.4.2

## 0.7.6

### Patch Changes

- [`2322b6023`](https://github.com/firebase/firebase-js-sdk/commit/2322b6023c628cd9f4f4172767c17d215dd91684) [#5693](https://github.com/firebase/firebase-js-sdk/pull/5693) - Add exports field to all packages

- Updated dependencies [[`2322b6023`](https://github.com/firebase/firebase-js-sdk/commit/2322b6023c628cd9f4f4172767c17d215dd91684)]:
  - @firebase/component@0.5.8
  - @firebase/logger@0.3.1
  - @firebase/util@1.4.1

## 0.7.5

### Patch Changes

- Update SDK_VERSION.

## 0.7.4

### Patch Changes

- [`93795c780`](https://github.com/firebase/firebase-js-sdk/commit/93795c7801d6b28ccbbe5855fd2f3fc377b1db5f) [#5596](https://github.com/firebase/firebase-js-sdk/pull/5596) - report build variants for packages

## 0.7.3

### Patch Changes

- Update SDK_VERSION.

## 0.7.2

### Patch Changes

- Update SDK_VERSION.

## 0.7.1

### Patch Changes

- Updated dependencies [[`a99943fe3`](https://github.com/firebase/firebase-js-sdk/commit/a99943fe3bd5279761aa29d138ec91272b06df39), [`b835b4cba`](https://github.com/firebase/firebase-js-sdk/commit/b835b4cbabc4b7b180ae38b908c49205ce31a422)]:
  - @firebase/logger@0.3.0
  - @firebase/util@1.4.0
  - @firebase/component@0.5.7

## 0.7.0

### Minor Changes

- [`cdada6c68`](https://github.com/firebase/firebase-js-sdk/commit/cdada6c68f9740d13dd6674bcb658e28e68253b6) [#5345](https://github.com/firebase/firebase-js-sdk/pull/5345) (fixes [#5015](https://github.com/firebase/firebase-js-sdk/issues/5015)) - Release modularized SDKs

## 0.6.30

### Patch Changes

- Updated dependencies [[`bb6b5abff`](https://github.com/firebase/firebase-js-sdk/commit/bb6b5abff6f89ce9ec1bd66ff4e795a059a98eec), [`3c6a11c8d`](https://github.com/firebase/firebase-js-sdk/commit/3c6a11c8d0b35afddb50e9c3e0c4d2e30f642131)]:
  - @firebase/component@0.5.6
  - @firebase/util@1.3.0

## 0.6.29

### Patch Changes

- Updated dependencies [[`a3cbe719b`](https://github.com/firebase/firebase-js-sdk/commit/a3cbe719b1bd733a5c4c15ee0d0e6388d512054c), [`3d10d33bc`](https://github.com/firebase/firebase-js-sdk/commit/3d10d33bc167177fecbf86d2a6574af2e4e210f9)]:
  - @firebase/util@1.2.0
  - @firebase/app-types@0.6.3
  - @firebase/component@0.5.5

## 0.6.28

### Patch Changes

- Updated dependencies [[`56a6a9d4a`](https://github.com/firebase/firebase-js-sdk/commit/56a6a9d4af2766154584a0f66d3c4d8024d74ba5)]:
  - @firebase/component@0.5.4

## 0.6.27

### Patch Changes

- Updated dependencies [[`725ab4684`](https://github.com/firebase/firebase-js-sdk/commit/725ab4684ef0999a12f71e704c204a00fb030e5d)]:
  - @firebase/component@0.5.3

## 0.6.26

### Patch Changes

- Update SDK_VERSION.

## 0.6.25

### Patch Changes

- Updated dependencies [[`4c4b6aed9`](https://github.com/firebase/firebase-js-sdk/commit/4c4b6aed9757c9a7e75fb698a15e53274f93880b)]:
  - @firebase/component@0.5.2

## 0.6.24

### Patch Changes

- Update SDK_VERSION.

## 0.6.23

### Patch Changes

- Updated dependencies [[`5fbc5fb01`](https://github.com/firebase/firebase-js-sdk/commit/5fbc5fb0140d7da980fd7ebbfbae810f8c64ae19)]:
  - @firebase/component@0.5.1

## 0.6.22

### Patch Changes

- [`60e834739`](https://github.com/firebase/firebase-js-sdk/commit/60e83473940e60f8390b1b0f97cf45a1733f66f0) [#4897](https://github.com/firebase/firebase-js-sdk/pull/4897) - Make App Check initialization explicit, to prevent unexpected errors for users who do not intend to use App Check.

## 0.6.21

### Patch Changes

- [`e123f241c`](https://github.com/firebase/firebase-js-sdk/commit/e123f241c0cf39a983645582c4e42b7a5bff7bd6) [#4857](https://github.com/firebase/firebase-js-sdk/pull/4857) - Add AppCheck platform logging string.

- Updated dependencies [[`c34ac7a92`](https://github.com/firebase/firebase-js-sdk/commit/c34ac7a92a616915f38d192654db7770d81747ae), [`ac4ad08a2`](https://github.com/firebase/firebase-js-sdk/commit/ac4ad08a284397ec966e991dd388bb1fba857467)]:
  - @firebase/component@0.5.0
  - @firebase/util@1.1.0

## 0.6.20

### Patch Changes

- Updated dependencies [[`7354a0ed4`](https://github.com/firebase/firebase-js-sdk/commit/7354a0ed438f4e3df6577e4927e8c8f8f1fbbfda)]:
  - @firebase/util@1.0.0
  - @firebase/component@0.4.1

## 0.6.19

### Patch Changes

- [`f24d8961b`](https://github.com/firebase/firebase-js-sdk/commit/f24d8961b3b87821413297688803fc85113086b3) [#4714](https://github.com/firebase/firebase-js-sdk/pull/4714) - Internal typing changes

- Updated dependencies [[`f24d8961b`](https://github.com/firebase/firebase-js-sdk/commit/f24d8961b3b87821413297688803fc85113086b3), [`f24d8961b`](https://github.com/firebase/firebase-js-sdk/commit/f24d8961b3b87821413297688803fc85113086b3)]:
  - @firebase/component@0.4.0
  - @firebase/app-types@0.6.2

## 0.6.18

### Patch Changes

- Updated dependencies [[`de5f90501`](https://github.com/firebase/firebase-js-sdk/commit/de5f9050137acc9ed1490082e5aa429b5de3cb2a)]:
  - @firebase/util@0.4.1
  - @firebase/component@0.3.1

## 0.6.17

### Patch Changes

- Updated dependencies [[`5c1a83ed7`](https://github.com/firebase/firebase-js-sdk/commit/5c1a83ed70bae979322bd8751c0885d683ce4bf3)]:
  - @firebase/component@0.3.0

## 0.6.16

### Patch Changes

- Updated dependencies [[`ec95df3d0`](https://github.com/firebase/firebase-js-sdk/commit/ec95df3d07e5f091f2a7f7327e46417f64d04b4e)]:
  - @firebase/util@0.4.0
  - @firebase/component@0.2.1

## 0.6.15

### Patch Changes

- Updated dependencies [[`6afe42613`](https://github.com/firebase/firebase-js-sdk/commit/6afe42613ed3d7a842d378dc1a09a795811db2ac)]:
  - @firebase/component@0.2.0

## 0.6.14

### Patch Changes

- [`749c7f3d9`](https://github.com/firebase/firebase-js-sdk/commit/749c7f3d985f978cd2a204cbc28c3fff09458b5b) [#4298](https://github.com/firebase/firebase-js-sdk/pull/4298) (fixes [#4258](https://github.com/firebase/firebase-js-sdk/issues/4258)) - Firestore classes like DocumentReference and Query can now be serialized to JSON (#4258)

## 0.6.13

### Patch Changes

- Updated dependencies [[`9cf727fcc`](https://github.com/firebase/firebase-js-sdk/commit/9cf727fcc3d049551b16ae0698ac33dc2fe45ada)]:
  - @firebase/util@0.3.4
  - @firebase/component@0.1.21

## 0.6.12

### Patch Changes

- [`a5768b0aa`](https://github.com/firebase/firebase-js-sdk/commit/a5768b0aa7d7ce732279931aa436e988c9f36487) [#3932](https://github.com/firebase/firebase-js-sdk/pull/3932) - Point browser field to esm build. Now you need to use default import instead of namespace import to import firebase.

  Before this change

  ```
  import * as firebase from 'firebase/app';
  ```

  After this change

  ```
  import firebase from 'firebase/app';
  ```

- Updated dependencies [[`a5768b0aa`](https://github.com/firebase/firebase-js-sdk/commit/a5768b0aa7d7ce732279931aa436e988c9f36487), [`7d916d905`](https://github.com/firebase/firebase-js-sdk/commit/7d916d905ba16816ac8ac7c8748c83831ff614ce)]:
  - @firebase/component@0.1.20
  - @firebase/util@0.3.3

## 0.6.11

### Patch Changes

- Updated dependencies [[`da1c7df79`](https://github.com/firebase/firebase-js-sdk/commit/da1c7df7982b08bbef82fcc8d93255f3e2d23cca), [`fb3b095e4`](https://github.com/firebase/firebase-js-sdk/commit/fb3b095e4b7c8f57fdb3172bc039c84576abf290)]:
  - @firebase/component@0.1.19
  - @firebase/util@0.3.2

## 0.6.10

### Patch Changes

- Updated dependencies [[`d4ca3da0`](https://github.com/firebase/firebase-js-sdk/commit/d4ca3da0a59fcea1261ba69d7eb663bba38d3089)]:
  - @firebase/util@0.3.1
  - @firebase/component@0.1.18

## 0.6.9

### Patch Changes

- Updated dependencies [[`a87676b8`](https://github.com/firebase/firebase-js-sdk/commit/a87676b84b78ccc2f057a22eb947a5d13402949c)]:
  - @firebase/util@0.3.0
  - @firebase/component@0.1.17

## 0.6.8

### Patch Changes

- [`a754645e`](https://github.com/firebase/firebase-js-sdk/commit/a754645ec2be1b8c205f25f510196eee298b0d6e) [#3297](https://github.com/firebase/firebase-js-sdk/pull/3297) Thanks [@renovate](https://github.com/apps/renovate)! - Update dependency typescript to v3.9.5

- Updated dependencies [[`a754645e`](https://github.com/firebase/firebase-js-sdk/commit/a754645ec2be1b8c205f25f510196eee298b0d6e)]:
  - @firebase/component@0.1.16
  - @firebase/logger@0.2.6<|MERGE_RESOLUTION|>--- conflicted
+++ resolved
@@ -1,14 +1,11 @@
 # @firebase/app
 
-<<<<<<< HEAD
-=======
 ## 0.13.1
 
 ### Patch Changes
 
 - Update SDK_VERSION.
 
->>>>>>> 86155b3c
 ## 0.13.0
 
 ### Minor Changes
