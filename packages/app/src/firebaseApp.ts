--- conflicted
+++ resolved
@@ -26,11 +26,7 @@
   _FirebaseNamespace,
   FirebaseService
 } from '@firebase/app-types/private';
-<<<<<<< HEAD
-import { deepCopy, deepExtend, ErrorFactory } from '@firebase/util';
 
-const DEFAULT_ENTRY_NAME = '[DEFAULT]';
-=======
 import { deepCopy, deepExtend } from '@firebase/util';
 import { error, AppError } from './errors';
 
@@ -40,7 +36,6 @@
 // exist
 let tokenListeners: any[] = [];
 
->>>>>>> a5d8837c
 /**
  * Global context object for a collection of services using
  * a shared authentication state.
@@ -83,36 +78,7 @@
     return this.options_;
   }
 
-<<<<<<< HEAD
-=======
-  delete(): Promise<void> {
-    return new Promise(resolve => {
-      this.checkDestroyed_();
-      resolve();
-    })
-      .then(() => {
-        (this.firebase_ as _FirebaseNamespace).INTERNAL.removeApp(this.name_);
-        let services: FirebaseService[] = [];
-        Object.keys(this.services_).forEach(serviceKey => {
-          Object.keys(this.services_[serviceKey]).forEach(instanceKey => {
-            services.push(this.services_[serviceKey][instanceKey]);
-          });
-        });
-        return Promise.all(
-          services.map(service => {
-            return service.INTERNAL!.delete();
-          })
-        );
-      })
-      .then(
-        (): void => {
-          this.isDeleted_ = true;
-          this.services_ = {};
-        }
-      );
-  }
 
->>>>>>> a5d8837c
   /**
    * Return a service instance associated with this app (creating it
    * on demand), identified by the passed instanceIdentifier.
@@ -145,167 +111,7 @@
   private extendApp(props: { [name: string]: any }): void {
     // Copy the object onto the FirebaseAppImpl prototype
     deepExtend(this, props);
-<<<<<<< HEAD
-  }
-}
 
-/**
- * Return a firebase namespace object.
- *
- * In production, this will be called exactly once and the result
- * assigned to the 'firebase' global.  It may be called multiple times
- * in unit tests.
- */
-export function createFirebaseNamespace(): FirebaseNamespace {
-  let appInstance: FirebaseApp;
-  let factories: { [service: string]: FirebaseServiceFactory } = {};
-  let appHooks: { [service: string]: AppHook } = {};
-
-  // A namespace is a plain JavaScript Object.
-  let namespace = {
-    // Hack to prevent Babel from modifying the object returned
-    // as the firebase namespace.
-    __esModule: true,
-    initializeApp: initializeApp,
-    app: app as any,
-    apps: null as any,
-    SDK_VERSION: '${JSCORE_VERSION}',
-    INTERNAL: {
-      registerService: registerService
-    }
-  };
-
-  // Inject a circular default export to allow Babel users who were previously
-  // using:
-  //
-  //   import firebase from 'firebase';
-  //   which becomes: var firebase = require('firebase').default;
-  //
-  // instead of
-  //
-  //   import * as firebase from 'firebase';
-  //   which becomes: var firebase = require('firebase');
-  namespace['default'] = namespace;
-
-  /**
-   * Get the App object for a given name (or DEFAULT).
-   */
-  function app(): FirebaseApp {
-    if (!appInstance) {
-      error('no-app', { name: DEFAULT_ENTRY_NAME });
-    }
-    return appInstance;
-  }
-
-  /**
-   * Create a new App instance (name must be unique).
-   */
-  function initializeApp(options: FirebaseOptions): FirebaseApp {
-    const config = {
-      name: DEFAULT_ENTRY_NAME,
-      automaticDataCollectionEnabled: false
-    } as FirebaseAppConfig;
-
-    if (appInstance) {
-      error('duplicate-app', { name: DEFAULT_ENTRY_NAME });
-    }
-
-    let app = new FirebaseAppImpl(
-      options,
-      config!,
-      namespace as FirebaseNamespace
-    );
-
-    appInstance = app;
-    callAppHooks(app, 'create');
-
-    return app;
-  }
-
-  /*
-   * Register a Firebase Service.
-   *
-   * firebase.INTERNAL.registerService()
-   *
-   * TODO: Implement serviceProperties.
-   */
-  function registerService(
-    name: string,
-    createService: FirebaseServiceFactory,
-    serviceProperties?: { [prop: string]: any },
-    appHook?: AppHook,
-    allowMultipleInstances?: boolean
-  ): FirebaseServiceNamespace<FirebaseService> {
-    // Cannot re-register a service that already exists
-    if (factories[name]) {
-      error('duplicate-service', { name: name });
-    }
-
-    // Capture the service factory for later service instantiation
-    factories[name] = createService;
-
-    // Capture the appHook, if passed
-    if (appHook) {
-      appHooks[name] = appHook;
-
-      // Run the **new** app hook on all existing apps
-      if (appInstance) {
-        appHook('create', appInstance);
-      }
-    }
-
-    // The Service namespace is an accessor function ...
-    const serviceNamespace = () => {
-      // Forward service instance lookup to the FirebaseApp.
-      return app()[name]();
-    };
-
-    // ... and a container for service-level properties.
-    if (serviceProperties !== undefined) {
-      deepExtend(serviceNamespace, serviceProperties);
-    }
-
-    // Monkey-patch the serviceNamespace onto the firebase namespace
-    (namespace as any)[name] = serviceNamespace;
-
-    // Patch the FirebaseAppImpl prototype
-    FirebaseAppImpl.prototype[name] = function(...args) {
-      const serviceFxn = this._getService.bind(this, name);
-      return serviceFxn.apply(this);
-    };
-
-    return serviceNamespace;
-  }
-
-  function callAppHooks(app: FirebaseApp, eventName: string) {
-    Object.keys(factories).forEach(serviceName => {
-      if (appHooks[serviceName]) {
-        appHooks[serviceName](eventName, app);
-      }
-    });
-  }
-
-  return (namespace as any) as FirebaseNamespace;
-}
-
-type AppError = 'no-app' | 'duplicate-app' | 'duplicate-service';
-
-function error(code: AppError, args?: { [name: string]: any }) {
-  throw appErrors.create(code, args);
-}
-
-// TypeScript does not support non-string indexes!
-// let errors: {[code: AppError: string} = {
-let errors: { [code in AppError]: string } = {
-  'no-app':
-    "No Firebase App '{$name}' has been created - " +
-    'call Firebase App.initializeApp()',
-  'duplicate-app': "Firebase App named '{$name}' already exists",
-  'duplicate-service': "Firebase service named '{$name}' already registered"
-};
-
-let appErrors = new ErrorFactory<AppError>('app', 'Firebase', errors);
-=======
 
     /**
      * If the app has overwritten the addAuthTokenListener stub, forward
@@ -339,5 +145,4 @@
 // copying.
 (FirebaseAppImpl.prototype.name && FirebaseAppImpl.prototype.options) ||
   FirebaseAppImpl.prototype.delete ||
-  console.log('dc');
->>>>>>> a5d8837c
+  console.log('dc');