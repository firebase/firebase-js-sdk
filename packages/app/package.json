--- conflicted
+++ resolved
@@ -1,10 +1,6 @@
 {
   "name": "@firebase/app",
-<<<<<<< HEAD
-  "version": "0.10.16",
-=======
   "version": "0.11.4",
->>>>>>> 4b349837
   "description": "The primary entrypoint to the Firebase JS SDK",
   "author": "Firebase <firebase-support@google.com> (https://firebase.google.com/)",
   "main": "dist/index.cjs.js",
@@ -41,15 +37,9 @@
     "typings:internal": "node ../../scripts/build/use_typings.js ./dist/app.d.ts"
   },
   "dependencies": {
-<<<<<<< HEAD
-    "@firebase/util": "1.10.2",
-    "@firebase/logger": "0.4.4",
-    "@firebase/component": "0.6.11",
-=======
     "@firebase/util": "1.11.0",
     "@firebase/logger": "0.4.4",
     "@firebase/component": "0.6.13",
->>>>>>> 4b349837
     "idb": "7.1.1",
     "tslib": "^2.1.0"
   },
