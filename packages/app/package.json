--- conflicted
+++ resolved
@@ -4,24 +4,15 @@
   "description": "The primary entrypoint to the Firebase JS SDK",
   "author": "Firebase <firebase-support@google.com> (https://firebase.google.com/)",
   "main": "dist/index.cjs.js",
-<<<<<<< HEAD
   "browser": "dist/esm/index.esm.js",
   "module": "dist/esm/index.esm.js",
-=======
-  "browser": "dist/esm/index.esm2017.js",
-  "module": "dist/esm/index.esm2017.js",
   "react-native": "dist/index.cjs.js",
->>>>>>> ec5f3740
   "exports": {
     ".": {
       "types": "./dist/app-public.d.ts",
       "require": "./dist/index.cjs.js",
-<<<<<<< HEAD
+      "react-native": "./dist/index.cjs.js",
       "default": "./dist/esm/index.esm.js"
-=======
-      "react-native": "./dist/index.cjs.js",
-      "default": "./dist/esm/index.esm2017.js"
->>>>>>> ec5f3740
     },
     "./package.json": "./package.json"
   },
