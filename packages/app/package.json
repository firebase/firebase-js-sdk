{
  "name": "@firebase/app",
  "version": "0.1.1",
  "description": "The primary entrypoint to the Firebase JS SDK",
  "main": "dist/cjs/index.js",
  "module": "dist/esm/index.js",
  "scripts": {
    "dev": "gulp dev",
    "test": "run-p test:browser test:node",
    "test:browser": "karma start --single-run",
<<<<<<< HEAD
    "test:browser:debug": "karma start --browsers Chrome --auto-watch",
    "test:node": "nyc --reporter lcovonly -- mocha test/**/*.test.* --compilers ts:ts-node/register",
=======
    "test:node": "mocha test/**/*.test.* --compilers ts:ts-node/register --exit",
>>>>>>> dc17ad55
    "prepare": "gulp build"
  },
  "license": "Apache-2.0",
  "dependencies": {
    "@firebase/util": "^0.1.1"
  },
  "devDependencies": {
    "@types/chai": "^4.0.4",
    "@types/mocha": "^2.2.44",
    "@types/sinon": "^2.3.7",
    "chai": "^4.1.1",
    "gulp": "gulpjs/gulp#4.0",
    "gulp-replace": "^0.6.1",
    "gulp-sourcemaps": "^2.6.1",
    "karma": "^1.7.0",
    "karma-chrome-launcher": "^2.2.0",
    "karma-cli": "^1.0.1",
    "karma-coverage-istanbul-reporter": "^1.3.0",
    "karma-mocha": "^1.3.0",
    "karma-sauce-launcher": "^1.2.0",
    "karma-sourcemap-loader": "^0.3.7",
    "karma-spec-reporter": "^0.0.31",
    "karma-webpack": "^2.0.4",
    "mocha": "^4.0.1",
    "npm-run-all": "^4.1.1",
<<<<<<< HEAD
    "nyc": "^11.2.1",
    "sinon": "^3.2.1",
    "source-map-loader": "^0.2.1",
    "ts-loader": "^2.3.4",
=======
    "sinon": "^4.0.2",
    "source-map-loader": "^0.2.3",
    "ts-loader": "^3.1.0",
>>>>>>> dc17ad55
    "ts-node": "^3.3.0",
    "typescript": "^2.4.2",
    "webpack": "^3.8.1"
  },
  "repository": {
    "type": "git",
    "url": "https://github.com/firebase/firebase-js-sdk/tree/master/packages/app"
  },
  "bugs": {
    "url": "https://github.com/firebase/firebase-js-sdk/issues"
  },
  "typings": "dist/index.d.ts",
  "nyc": {
    "extension": [
      ".ts"
    ],
    "reportDir": "./coverage/node"
  }
}<|MERGE_RESOLUTION|>--- conflicted
+++ resolved
@@ -8,12 +8,8 @@
     "dev": "gulp dev",
     "test": "run-p test:browser test:node",
     "test:browser": "karma start --single-run",
-<<<<<<< HEAD
     "test:browser:debug": "karma start --browsers Chrome --auto-watch",
-    "test:node": "nyc --reporter lcovonly -- mocha test/**/*.test.* --compilers ts:ts-node/register",
-=======
-    "test:node": "mocha test/**/*.test.* --compilers ts:ts-node/register --exit",
->>>>>>> dc17ad55
+    "test:node": "nyc --reporter lcovonly -- mocha test/**/*.test.* --compilers ts:ts-node/register --exit",
     "prepare": "gulp build"
   },
   "license": "Apache-2.0",
@@ -39,16 +35,10 @@
     "karma-webpack": "^2.0.4",
     "mocha": "^4.0.1",
     "npm-run-all": "^4.1.1",
-<<<<<<< HEAD
     "nyc": "^11.2.1",
-    "sinon": "^3.2.1",
-    "source-map-loader": "^0.2.1",
-    "ts-loader": "^2.3.4",
-=======
     "sinon": "^4.0.2",
     "source-map-loader": "^0.2.3",
     "ts-loader": "^3.1.0",
->>>>>>> dc17ad55
     "ts-node": "^3.3.0",
     "typescript": "^2.4.2",
     "webpack": "^3.8.1"
