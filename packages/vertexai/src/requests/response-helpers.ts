--- conflicted
+++ resolved
@@ -23,12 +23,8 @@
   GenerateContentResponse,
   ImagenGCSImage,
   ImagenInlineImage,
-<<<<<<< HEAD
-  AIErrorCode
-=======
-  InlineDataPart,
-  VertexAIErrorCode
->>>>>>> e99683b1
+  AIErrorCode,
+  InlineDataPart
 } from '../types';
 import { AIError } from '../errors';
 import { logger } from '../logger';
@@ -106,8 +102,8 @@
         );
       }
       if (hadBadFinishReason(response.candidates[0])) {
-        throw new VertexAIError(
-          VertexAIErrorCode.RESPONSE_ERROR,
+        throw new AIError(
+          AIErrorCode.RESPONSE_ERROR,
           `Response error: ${formatBlockErrorMessage(
             response
           )}. Response body stored in error.response`,
@@ -118,8 +114,8 @@
       }
       return getInlineDataParts(response);
     } else if (response.promptFeedback) {
-      throw new VertexAIError(
-        VertexAIErrorCode.RESPONSE_ERROR,
+      throw new AIError(
+        AIErrorCode.RESPONSE_ERROR,
         `Data not available. ${formatBlockErrorMessage(response)}`,
         {
           response
