/**
 * @license
 * Copyright 2024 Google LLC
 *
 * Licensed under the Apache License, Version 2.0 (the "License");
 * you may not use this file except in compliance with the License.
 * You may obtain a copy of the License at
 *
 *   http://www.apache.org/licenses/LICENSE-2.0
 *
 * Unless required by applicable law or agreed to in writing, software
 * distributed under the License is distributed on an "AS IS" BASIS,
 * WITHOUT WARRANTIES OR CONDITIONS OF ANY KIND, either express or implied.
 * See the License for the specific language governing permissions and
 * limitations under the License.
 */

import { FirebaseApp, getApp, _getProvider } from '@firebase/app';
import { Provider } from '@firebase/component';
import { getModularInstance } from '@firebase/util';
import { DEFAULT_LOCATION, VERTEX_TYPE } from './constants';
import { VertexAIService } from './service';
import { VertexAI, VertexAIOptions } from './public-types';
import {
  ImagenModelParams,
  HybridParams,
  ModelParams,
  RequestOptions,
  VertexAIErrorCode
} from './types';
import { VertexAIError } from './errors';
import { VertexAIModel, GenerativeModel, ImagenModel } from './models';
import { ChromeAdapter } from './methods/chrome-adapter';

export { ChatSession } from './methods/chat-session';
export * from './requests/schema-builder';
export { ImagenImageFormat } from './requests/imagen-image-format';
export { VertexAIModel, GenerativeModel, ImagenModel };
export { VertexAIError };

declare module '@firebase/component' {
  interface NameServiceMapping {
    [VERTEX_TYPE]: VertexAIService;
  }
}

/**
 * Returns a <code>{@link VertexAI}</code> instance for the given app.
 *
 * @public
 *
 * @param app - The {@link @firebase/app#FirebaseApp} to use.
 */
export function getVertexAI(
  app: FirebaseApp = getApp(),
  options?: VertexAIOptions
): VertexAI {
  app = getModularInstance(app);
  // Dependencies
  const vertexProvider: Provider<'vertexAI'> = _getProvider(app, VERTEX_TYPE);

  return vertexProvider.getImmediate({
    identifier: options?.location || DEFAULT_LOCATION
  });
}

/**
 * Returns a <code>{@link GenerativeModel}</code> class with methods for inference
 * and other functionality.
 *
 * @public
 */
export function getGenerativeModel(
  vertexAI: VertexAI,
  modelParams: ModelParams | HybridParams,
  requestOptions?: RequestOptions
): GenerativeModel {
  // Uses the existence of HybridParams.mode to clarify the type of the modelParams input.
  const hybridParams = modelParams as HybridParams;
  let inCloudParams: ModelParams;
  if (hybridParams.mode) {
    inCloudParams = hybridParams.inCloudParams || {
      model: GenerativeModel.DEFAULT_HYBRID_IN_CLOUD_MODEL
    };
  } else {
    inCloudParams = modelParams as ModelParams;
  }

  if (!inCloudParams.model) {
    throw new VertexAIError(
      VertexAIErrorCode.NO_MODEL,
      `Must provide a model name. Example: getGenerativeModel({ model: 'my-model-name' })`
    );
  }
<<<<<<< HEAD
  return new GenerativeModel(
    vertexAI,
    onCloudParams,
    new ChromeAdapter(
      window.ai as AI,
      hybridParams.mode,
      hybridParams.onDeviceParams
    ),
    requestOptions
  );
=======
  return new GenerativeModel(vertexAI, inCloudParams, requestOptions);
>>>>>>> 814a1dc9
}

/**
 * Returns an <code>{@link ImagenModel}</code> class with methods for using Imagen.
 *
 * Only Imagen 3 models (named `imagen-3.0-*`) are supported.
 *
 * @param vertexAI - An instance of the Vertex AI in Firebase SDK.
 * @param modelParams - Parameters to use when making Imagen requests.
 * @param requestOptions - Additional options to use when making requests.
 *
 * @throws If the `apiKey` or `projectId` fields are missing in your
 * Firebase config.
 *
 * @beta
 */
export function getImagenModel(
  vertexAI: VertexAI,
  modelParams: ImagenModelParams,
  requestOptions?: RequestOptions
): ImagenModel {
  if (!modelParams.model) {
    throw new VertexAIError(
      VertexAIErrorCode.NO_MODEL,
      `Must provide a model name. Example: getImagenModel({ model: 'my-model-name' })`
    );
  }
  return new ImagenModel(vertexAI, modelParams, requestOptions);
}<|MERGE_RESOLUTION|>--- conflicted
+++ resolved
@@ -92,10 +92,9 @@
       `Must provide a model name. Example: getGenerativeModel({ model: 'my-model-name' })`
     );
   }
-<<<<<<< HEAD
   return new GenerativeModel(
     vertexAI,
-    onCloudParams,
+    inCloudParams,
     new ChromeAdapter(
       window.ai as AI,
       hybridParams.mode,
@@ -103,9 +102,6 @@
     ),
     requestOptions
   );
-=======
-  return new GenerativeModel(vertexAI, inCloudParams, requestOptions);
->>>>>>> 814a1dc9
 }
 
 /**
