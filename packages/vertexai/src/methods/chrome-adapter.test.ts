--- conflicted
+++ resolved
@@ -326,10 +326,6 @@
       });
     });
   });
-<<<<<<< HEAD
-  describe('generateContentStreamOnDevice', () => {
-    it('generates content stream', async () => {
-=======
   describe('countTokens', () => {
     it('counts tokens from a singular input', async () => {
       const inputText = 'first';
@@ -339,66 +335,28 @@
       } as LanguageModelCreateOptions;
 
       // setting up stubs
->>>>>>> e069751d
       const languageModelProvider = {
         create: () => Promise.resolve({})
       } as LanguageModel;
       const languageModel = {
-<<<<<<< HEAD
-        promptStreaming: _i => new ReadableStream()
-=======
         measureInputUsage: _i => Promise.resolve(123)
->>>>>>> e069751d
       } as LanguageModel;
       const createStub = stub(languageModelProvider, 'create').resolves(
         languageModel
       );
-<<<<<<< HEAD
-      const part = 'hi';
-      const promptStub = stub(languageModel, 'promptStreaming').returns(
-        new ReadableStream({
-          start(controller) {
-            controller.enqueue([part]);
-            controller.close();
-          }
-        })
-      );
-      const onDeviceParams = {} as LanguageModelCreateOptions;
-=======
+
       // overrides impl with stub method
       const measureInputUsageStub = stub(
         languageModel,
         'measureInputUsage'
       ).resolves(expectedCount);
 
->>>>>>> e069751d
       const adapter = new ChromeAdapter(
         languageModelProvider,
         'prefer_on_device',
         onDeviceParams
       );
-<<<<<<< HEAD
-      const request = {
-        contents: [{ role: 'user', parts: [{ text: 'anything' }] }]
-      } as GenerateContentRequest;
-      const response = await adapter.generateContentStream(request);
-      expect(createStub).to.have.been.calledOnceWith(onDeviceParams);
-      expect(promptStub).to.have.been.calledOnceWith([
-        {
-          role: request.contents[0].role,
-          content: [
-            {
-              type: 'text',
-              content: request.contents[0].parts[0].text
-            }
-          ]
-        }
-      ]);
-      const actual = await toStringArray(response.body!);
-      expect(actual).to.deep.equal([
-        `data: {"candidates":[{"content":{"role":"model","parts":[{"text":["${part}"]}]}}]}\n\n`
-      ]);
-=======
+
       const countTokenRequest = {
         contents: [{ role: 'user', parts: [{ text: inputText }] }]
       } as GenerateContentRequest;
@@ -420,7 +378,54 @@
       expect(await response.json()).to.deep.equal({
         totalTokens: expectedCount
       });
->>>>>>> e069751d
+    });
+  });
+  describe('generateContentStreamOnDevice', () => {
+    it('generates content stream', async () => {
+      const languageModelProvider = {
+        create: () => Promise.resolve({})
+      } as LanguageModel;
+      const languageModel = {
+        promptStreaming: _i => new ReadableStream()
+      } as LanguageModel;
+      const createStub = stub(languageModelProvider, 'create').resolves(
+        languageModel
+      );
+      const part = 'hi';
+      const promptStub = stub(languageModel, 'promptStreaming').returns(
+        new ReadableStream({
+          start(controller) {
+            controller.enqueue([part]);
+            controller.close();
+          }
+        })
+      );
+      const onDeviceParams = {} as LanguageModelCreateOptions;
+      const adapter = new ChromeAdapter(
+        languageModelProvider,
+        'prefer_on_device',
+        onDeviceParams
+      );
+      const request = {
+        contents: [{ role: 'user', parts: [{ text: 'anything' }] }]
+      } as GenerateContentRequest;
+      const response = await adapter.generateContentStream(request);
+      expect(createStub).to.have.been.calledOnceWith(onDeviceParams);
+      expect(promptStub).to.have.been.calledOnceWith([
+        {
+          role: request.contents[0].role,
+          content: [
+            {
+              type: 'text',
+              content: request.contents[0].parts[0].text
+            }
+          ]
+        }
+      ]);
+      const actual = await toStringArray(response.body!);
+      expect(actual).to.deep.equal([
+        `data: {"candidates":[{"content":{"role":"model","parts":[{"text":["${part}"]}]}}]}\n\n`
+      ]);
     });
   });
 });