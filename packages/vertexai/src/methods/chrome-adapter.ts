--- conflicted
+++ resolved
@@ -15,17 +15,8 @@
  * limitations under the License.
  */
 
-<<<<<<< HEAD
 import { isChrome } from '@firebase/util';
-import {
-  Content,
-  GenerateContentRequest,
-  InferenceMode,
-  Role
-} from '../types';
-=======
-import { GenerateContentRequest, InferenceMode } from '../types';
->>>>>>> 4db0d63b
+import { Content, GenerateContentRequest, InferenceMode, Role } from '../types';
 
 /**
  * Defines an inference "backend" that uses Chrome's on-device model,
@@ -79,7 +70,6 @@
   async generateContentOnDevice(
     request: GenerateContentRequest
   ): Promise<Response> {
-<<<<<<< HEAD
     const createOptions = this.onDeviceParams || {};
     createOptions.initialPrompts ??= [];
     const extractedInitialPrompts = ChromeAdapter.toInitialPrompts(
@@ -166,19 +156,5 @@
     // Holds session reference, so model isn't unloaded from memory.
     this.oldSession = newSession;
     return newSession;
-=======
-    return {
-      json: () =>
-        Promise.resolve({
-          candidates: [
-            {
-              content: {
-                parts: [{ text: '' }]
-              }
-            }
-          ]
-        })
-    } as Response;
->>>>>>> 4db0d63b
   }
 }