--- conflicted
+++ resolved
@@ -78,13 +78,11 @@
   /** An error associated with a Content object.  */
   INVALID_CONTENT = 'invalid-content',
 
-<<<<<<< HEAD
   /** An error due to the Firebase API not being enabled in the Console. */
   API_NOT_ENABLED = 'api-not-enabled',
-=======
+
   /** An error due to invalid Schema input.  */
   INVALID_SCHEMA = 'invalid-schema',
->>>>>>> 09ba48f8
 
   /** An error occurred due to a missing Firebase API key. */
   NO_API_KEY = 'no-api-key',
