--- conflicted
+++ resolved
@@ -16,11 +16,7 @@
  */
 
 import { FirebaseApp, _FirebaseService } from '@firebase/app';
-<<<<<<< HEAD
-import { Vertex } from './public-types';
-=======
-import { VertexAI, VertexAIOptions } from './public-types';
->>>>>>> d27cd8e6
+import { VertexAI } from './public-types';
 import {
   AppCheckInternalComponentName,
   FirebaseAppCheckInternal
@@ -34,12 +30,7 @@
 
   constructor(
     public app: FirebaseApp,
-<<<<<<< HEAD
     appCheckProvider?: Provider<AppCheckInternalComponentName>
-=======
-    appCheckProvider?: Provider<AppCheckInternalComponentName>,
-    public options?: VertexAIOptions
->>>>>>> d27cd8e6
   ) {
     const appCheck = appCheckProvider?.getImmediate({ optional: true });
     this.appCheck = appCheck || null;
