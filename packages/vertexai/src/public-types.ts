/**
 * @license
 * Copyright 2024 Google LLC
 *
 * Licensed under the Apache License, Version 2.0 (the "License");
 * you may not use this file except in compliance with the License.
 * You may obtain a copy of the License at
 *
 *   http://www.apache.org/licenses/LICENSE-2.0
 *
 * Unless required by applicable law or agreed to in writing, software
 * distributed under the License is distributed on an "AS IS" BASIS,
 * WITHOUT WARRANTIES OR CONDITIONS OF ANY KIND, either express or implied.
 * See the License for the specific language governing permissions and
 * limitations under the License.
 */

import { FirebaseApp } from '@firebase/app';

export * from './types';

/**
 * An instance of Firebase Vertex AI.
 * @public
 */
export interface VertexAI {
  /**
   * The {@link @firebase/app#FirebaseApp} this {@link VertexAI} instance is associated with.
   */
  app: FirebaseApp;
  location: string;
<<<<<<< HEAD
=======
}

export interface VertexAIOptions {
  location?: string;
>>>>>>> d27cd8e6
}<|MERGE_RESOLUTION|>--- conflicted
+++ resolved
@@ -29,11 +29,4 @@
    */
   app: FirebaseApp;
   location: string;
-<<<<<<< HEAD
-=======
-}
-
-export interface VertexAIOptions {
-  location?: string;
->>>>>>> d27cd8e6
 }