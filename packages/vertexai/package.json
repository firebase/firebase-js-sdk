--- conflicted
+++ resolved
@@ -1,10 +1,6 @@
 {
   "name": "@firebase/vertexai",
-<<<<<<< HEAD
-  "version": "1.0.1",
-=======
   "version": "1.2.1",
->>>>>>> 4b349837
   "description": "A Firebase SDK for VertexAI",
   "author": "Firebase <firebase-support@google.com> (https://firebase.google.com/)",
   "engines": {
@@ -53,28 +49,16 @@
   },
   "dependencies": {
     "@firebase/app-check-interop-types": "0.3.3",
-<<<<<<< HEAD
-    "@firebase/component": "0.6.11",
-    "@firebase/logger": "0.4.4",
-    "@firebase/util": "1.10.2",
-=======
     "@firebase/component": "0.6.13",
     "@firebase/logger": "0.4.4",
     "@firebase/util": "1.11.0",
->>>>>>> 4b349837
     "tslib": "^2.1.0"
   },
   "license": "Apache-2.0",
   "devDependencies": {
-<<<<<<< HEAD
-    "@firebase/app": "0.10.16",
-    "@rollup/plugin-json": "4.1.0",
-    "rollup": "2.79.1",
-=======
     "@firebase/app": "0.11.4",
     "@rollup/plugin-json": "6.1.0",
     "rollup": "2.79.2",
->>>>>>> 4b349837
     "rollup-plugin-replace": "2.2.0",
     "rollup-plugin-typescript2": "0.36.0",
     "typescript": "5.5.4"
