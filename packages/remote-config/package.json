{
  "name": "@firebase/remote-config",
<<<<<<< HEAD
  "version": "0.4.11",
=======
  "version": "0.6.0",
>>>>>>> 4b349837
  "description": "The Remote Config package of the Firebase JS SDK",
  "author": "Firebase <firebase-support@google.com> (https://firebase.google.com/)",
  "main": "dist/index.cjs.js",
  "browser": "dist/esm/index.esm2017.js",
  "module": "dist/esm/index.esm2017.js",
  "exports": {
    ".": {
      "types": "./dist/remote-config-public.d.ts",
      "require": "./dist/index.cjs.js",
      "default": "./dist/esm/index.esm2017.js"
    },
    "./package.json": "./package.json"
  },
  "files": [
    "dist"
  ],
  "scripts": {
    "lint": "eslint -c .eslintrc.js '**/*.ts' --ignore-path '../../.gitignore'",
    "lint:fix": "eslint --fix -c .eslintrc.js '**/*.ts' --ignore-path '../../.gitignore'",
    "build": "rollup -c && yarn api-report",
    "build:deps": "lerna run --scope @firebase/remote-config --include-dependencies build",
    "build:release": "yarn build && yarn typings:public",
    "dev": "rollup -c -w",
    "test": "run-p --npm-path npm lint test:browser",
    "test:ci": "node ../../scripts/run_tests_in_ci.js -s test:browser",
    "test:browser": "karma start",
    "test:debug": "karma start --browsers=Chrome --auto-watch",
    "trusted-type-check": "tsec -p tsconfig.json --noEmit",
    "prettier": "prettier --write '{src,test}/**/*.{js,ts}'",
    "api-report": "api-extractor run --local --verbose",
    "doc": "api-documenter markdown --input temp --output docs",
    "build:doc": "yarn build && yarn doc",
    "typings:public": "node ../../scripts/build/use_typings.js ./dist/remote-config-public.d.ts",
    "typings:internal": "node ../../scripts/build/use_typings.js ./dist/src/index.d.ts"
  },
  "peerDependencies": {
    "@firebase/app": "0.x"
  },
  "dependencies": {
<<<<<<< HEAD
    "@firebase/installations": "0.6.11",
    "@firebase/logger": "0.4.4",
    "@firebase/util": "1.10.2",
    "@firebase/component": "0.6.11",
=======
    "@firebase/installations": "0.6.13",
    "@firebase/logger": "0.4.4",
    "@firebase/util": "1.11.0",
    "@firebase/component": "0.6.13",
>>>>>>> 4b349837
    "tslib": "^2.1.0"
  },
  "license": "Apache-2.0",
  "devDependencies": {
<<<<<<< HEAD
    "@firebase/app": "0.10.16",
    "rollup": "2.79.1",
    "rollup-plugin-typescript2": "0.31.2",
=======
    "@firebase/app": "0.11.4",
    "rollup": "2.79.2",
    "rollup-plugin-typescript2": "0.36.0",
>>>>>>> 4b349837
    "typescript": "5.5.4"
  },
  "repository": {
    "directory": "packages/remote-config",
    "type": "git",
    "url": "git+https://github.com/firebase/firebase-js-sdk.git"
  },
  "bugs": {
    "url": "https://github.com/firebase/firebase-js-sdk/issues"
  },
  "typings": "dist/src/index.d.ts",
  "nyc": {
    "extension": [
      ".ts"
    ],
    "reportDir": "./coverage/node"
  }
}<|MERGE_RESOLUTION|>--- conflicted
+++ resolved
@@ -1,10 +1,6 @@
 {
   "name": "@firebase/remote-config",
-<<<<<<< HEAD
-  "version": "0.4.11",
-=======
   "version": "0.6.0",
->>>>>>> 4b349837
   "description": "The Remote Config package of the Firebase JS SDK",
   "author": "Firebase <firebase-support@google.com> (https://firebase.google.com/)",
   "main": "dist/index.cjs.js",
@@ -44,30 +40,17 @@
     "@firebase/app": "0.x"
   },
   "dependencies": {
-<<<<<<< HEAD
-    "@firebase/installations": "0.6.11",
-    "@firebase/logger": "0.4.4",
-    "@firebase/util": "1.10.2",
-    "@firebase/component": "0.6.11",
-=======
     "@firebase/installations": "0.6.13",
     "@firebase/logger": "0.4.4",
     "@firebase/util": "1.11.0",
     "@firebase/component": "0.6.13",
->>>>>>> 4b349837
     "tslib": "^2.1.0"
   },
   "license": "Apache-2.0",
   "devDependencies": {
-<<<<<<< HEAD
-    "@firebase/app": "0.10.16",
-    "rollup": "2.79.1",
-    "rollup-plugin-typescript2": "0.31.2",
-=======
     "@firebase/app": "0.11.4",
     "rollup": "2.79.2",
     "rollup-plugin-typescript2": "0.36.0",
->>>>>>> 4b349837
     "typescript": "5.5.4"
   },
   "repository": {
