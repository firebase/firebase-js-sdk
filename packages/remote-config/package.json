{
  "name": "@firebase/remote-config",
  "version": "0.6.4",
  "description": "The Remote Config package of the Firebase JS SDK",
  "author": "Firebase <firebase-support@google.com> (https://firebase.google.com/)",
  "main": "dist/index.cjs.js",
  "browser": "dist/esm/index.esm2017.js",
  "module": "dist/esm/index.esm2017.js",
  "exports": {
    ".": {
      "types": "./dist/remote-config-public.d.ts",
      "require": "./dist/index.cjs.js",
      "default": "./dist/esm/index.esm2017.js"
    },
    "./package.json": "./package.json"
  },
  "files": [
    "dist"
  ],
  "scripts": {
    "lint": "eslint -c .eslintrc.js '**/*.ts' --ignore-path '../../.gitignore'",
    "lint:fix": "eslint --fix -c .eslintrc.js '**/*.ts' --ignore-path '../../.gitignore'",
    "build": "rollup -c && yarn api-report",
    "build:deps": "lerna run --scope @firebase/remote-config --include-dependencies build",
    "build:release": "yarn build && yarn typings:public",
    "dev": "rollup -c -w",
    "test": "run-p --npm-path npm lint test:browser",
    "test:ci": "node ../../scripts/run_tests_in_ci.js -s test:browser",
    "test:browser": "karma start",
    "test:debug": "karma start --browsers=Chrome --auto-watch",
    "trusted-type-check": "tsec -p tsconfig.json --noEmit",
    "prettier": "prettier --write '{src,test}/**/*.{js,ts}'",
    "api-report": "api-extractor run --local --verbose",
    "doc": "api-documenter markdown --input temp --output docs",
    "build:doc": "yarn build && yarn doc",
    "typings:public": "node ../../scripts/build/use_typings.js ./dist/remote-config-public.d.ts",
    "typings:internal": "node ../../scripts/build/use_typings.js ./dist/src/index.d.ts"
  },
  "peerDependencies": {
    "@firebase/app": "0.x"
  },
  "dependencies": {
    "@firebase/installations": "0.6.17",
    "@firebase/logger": "0.4.4",
    "@firebase/util": "1.12.0",
    "@firebase/component": "0.6.17",
    "tslib": "^2.1.0"
  },
  "license": "Apache-2.0",
  "devDependencies": {
<<<<<<< HEAD
    "@firebase/app": "0.13.0",
    "rollup": "2.79.2",
=======
    "@firebase/app": "0.13.1",
    "rollup": "2.79.2",
    "rollup-plugin-dts": "5.3.1",
>>>>>>> 86155b3c
    "rollup-plugin-typescript2": "0.36.0",
    "typescript": "5.5.4"
  },
  "repository": {
    "directory": "packages/remote-config",
    "type": "git",
    "url": "git+https://github.com/firebase/firebase-js-sdk.git"
  },
  "bugs": {
    "url": "https://github.com/firebase/firebase-js-sdk/issues"
  },
  "typings": "dist/src/index.d.ts",
  "nyc": {
    "extension": [
      ".ts"
    ],
    "reportDir": "./coverage/node"
  }
}<|MERGE_RESOLUTION|>--- conflicted
+++ resolved
@@ -48,14 +48,9 @@
   },
   "license": "Apache-2.0",
   "devDependencies": {
-<<<<<<< HEAD
-    "@firebase/app": "0.13.0",
-    "rollup": "2.79.2",
-=======
     "@firebase/app": "0.13.1",
     "rollup": "2.79.2",
     "rollup-plugin-dts": "5.3.1",
->>>>>>> 86155b3c
     "rollup-plugin-typescript2": "0.36.0",
     "typescript": "5.5.4"
   },
