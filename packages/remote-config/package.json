--- conflicted
+++ resolved
@@ -33,14 +33,8 @@
   "dependencies": {
     "@firebase/installations": "0.4.32",
     "@firebase/logger": "0.2.6",
-<<<<<<< HEAD
-    "@firebase/util": "1.2.0",
-    "@firebase/component": "0.5.5",
-=======
-    "@firebase/remote-config-types": "0.1.9",
     "@firebase/util": "1.3.0",
     "@firebase/component": "0.5.6",
->>>>>>> 4d747b15
     "tslib": "^2.1.0"
   },
   "license": "Apache-2.0",
