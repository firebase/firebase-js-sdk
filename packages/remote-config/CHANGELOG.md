# @firebase/remote-config

<<<<<<< HEAD
=======
## 0.6.4

### Patch Changes

- Updated dependencies [[`8a03143`](https://github.com/firebase/firebase-js-sdk/commit/8a03143b9217effdd86d68bdf195493c0979aa27)]:
  - @firebase/util@1.12.0
  - @firebase/component@0.6.17
  - @firebase/installations@0.6.17

## 0.6.3

### Patch Changes

- Updated dependencies [[`9bcd1ea`](https://github.com/firebase/firebase-js-sdk/commit/9bcd1ea9b8cc5b55692765d40df000da8ddef02b)]:
  - @firebase/util@1.11.3
  - @firebase/component@0.6.16
  - @firebase/installations@0.6.16

## 0.6.2

### Patch Changes

- Updated dependencies [[`8593fa0`](https://github.com/firebase/firebase-js-sdk/commit/8593fa05bd884c2f1f6f3b4ae062efa48af93d24)]:
  - @firebase/util@1.11.2
  - @firebase/component@0.6.15
  - @firebase/installations@0.6.15

## 0.6.1

### Patch Changes

- Updated dependencies [[`ea1f913`](https://github.com/firebase/firebase-js-sdk/commit/ea1f9139e6baec0269fbb91233fd3f7f4b0d5875), [`0e12766`](https://github.com/firebase/firebase-js-sdk/commit/0e127664946ba324c6566a02b393dafd23fc1ddb)]:
  - @firebase/util@1.11.1
  - @firebase/installations@0.6.14
  - @firebase/component@0.6.14

## 0.6.0

### Minor Changes

- [`70e08cf`](https://github.com/firebase/firebase-js-sdk/commit/70e08cf95b5c43d3b98382a6f68fbd3c3555e31f) [#8699](https://github.com/firebase/firebase-js-sdk/pull/8699) - Adds support for initial state hydration (from SSR contexts)

### Patch Changes

- Updated dependencies [[`777f465`](https://github.com/firebase/firebase-js-sdk/commit/777f465ff37495ff933a29583769ce8a6a2b59b5)]:
  - @firebase/util@1.11.0
  - @firebase/installations@0.6.13
  - @firebase/component@0.6.13

## 0.5.0

### Minor Changes

- [`7bf2aec63`](https://github.com/firebase/firebase-js-sdk/commit/7bf2aec6328b06c9c7dda91354630c0d59f2b411) [#8602](https://github.com/firebase/firebase-js-sdk/pull/8602) - Added support for custom signal targeting in Remote Config. Use `setCustomSignals` API for setting custom signals and use them to build custom targeting conditions in Remote Config.

### Patch Changes

- Updated dependencies [[`25a6204c1`](https://github.com/firebase/firebase-js-sdk/commit/25a6204c1531b6c772e5368d12b2411ae1d21bbc)]:
  - @firebase/util@1.10.3
  - @firebase/component@0.6.12
  - @firebase/installations@0.6.12

>>>>>>> 40be2dbb
## 0.4.11

### Patch Changes

- [`b80711925`](https://github.com/firebase/firebase-js-sdk/commit/b807119252dacf46b0122344c2b6dfc503cecde1) [#8604](https://github.com/firebase/firebase-js-sdk/pull/8604) - Upgrade to TypeScript 5.5.4

- Updated dependencies [[`b80711925`](https://github.com/firebase/firebase-js-sdk/commit/b807119252dacf46b0122344c2b6dfc503cecde1)]:
  - @firebase/component@0.6.11
  - @firebase/installations@0.6.11
  - @firebase/logger@0.4.4
  - @firebase/util@1.10.2

## 0.4.10

### Patch Changes

- [`479226bf3`](https://github.com/firebase/firebase-js-sdk/commit/479226bf3ebd99017bb12fa21440c75715658702) [#8475](https://github.com/firebase/firebase-js-sdk/pull/8475) - Remove ES5 bundles. The minimum required ES version is now ES2017.

- Updated dependencies [[`479226bf3`](https://github.com/firebase/firebase-js-sdk/commit/479226bf3ebd99017bb12fa21440c75715658702)]:
  - @firebase/installations@0.6.10
  - @firebase/component@0.6.10
  - @firebase/logger@0.4.3
  - @firebase/util@1.10.1

## 0.4.9

### Patch Changes

- Updated dependencies [[`16d62d4fa`](https://github.com/firebase/firebase-js-sdk/commit/16d62d4fa16faddb8cb676c0af3f29b8a5824741)]:
  - @firebase/util@1.10.0
  - @firebase/component@0.6.9
  - @firebase/installations@0.6.9

## 0.4.8

### Patch Changes

- Updated dependencies [[`192561b15`](https://github.com/firebase/firebase-js-sdk/commit/192561b1552a08840d8e341f30f3dbe275465558)]:
  - @firebase/util@1.9.7
  - @firebase/component@0.6.8
  - @firebase/installations@0.6.8

## 0.4.7

### Patch Changes

- [`ab883d016`](https://github.com/firebase/firebase-js-sdk/commit/ab883d016015de0436346f586d8442b5703771b7) [#8237](https://github.com/firebase/firebase-js-sdk/pull/8237) - Bump all packages so staging works.

- Updated dependencies [[`ab883d016`](https://github.com/firebase/firebase-js-sdk/commit/ab883d016015de0436346f586d8442b5703771b7)]:
  - @firebase/component@0.6.7
  - @firebase/installations@0.6.7
  - @firebase/logger@0.4.2
  - @firebase/util@1.9.6

## 0.4.6

### Patch Changes

- [`0c5150106`](https://github.com/firebase/firebase-js-sdk/commit/0c515010607bf2223b468acb94c672b1279ed1a0) [#8079](https://github.com/firebase/firebase-js-sdk/pull/8079) - Update `repository.url` field in all `package.json` files to NPM's preferred format.

- Updated dependencies [[`0c5150106`](https://github.com/firebase/firebase-js-sdk/commit/0c515010607bf2223b468acb94c672b1279ed1a0)]:
  - @firebase/installations@0.6.6
  - @firebase/component@0.6.6
  - @firebase/logger@0.4.1
  - @firebase/util@1.9.5

## 0.4.5

### Patch Changes

- Updated dependencies [[`434f8418c`](https://github.com/firebase/firebase-js-sdk/commit/434f8418c3db3ae98489a8461c437c248c039070)]:
  - @firebase/util@1.9.4
  - @firebase/installations@0.6.5
  - @firebase/component@0.6.5

## 0.4.4

### Patch Changes

- Updated dependencies [[`c59f537b1`](https://github.com/firebase/firebase-js-sdk/commit/c59f537b1262b5d7997291b8c1e9324d378effb6)]:
  - @firebase/util@1.9.3
  - @firebase/component@0.6.4
  - @firebase/installations@0.6.4

## 0.4.3

### Patch Changes

- Updated dependencies [[`d071bd1ac`](https://github.com/firebase/firebase-js-sdk/commit/d071bd1acaa0583b4dd3454387fc58eafddb5c30)]:
  - @firebase/util@1.9.2
  - @firebase/component@0.6.3
  - @firebase/installations@0.6.3

## 0.4.2

### Patch Changes

- Updated dependencies [[`0bab0b7a7`](https://github.com/firebase/firebase-js-sdk/commit/0bab0b7a786d1563bf665904c7097d1fe06efce5)]:
  - @firebase/util@1.9.1
  - @firebase/component@0.6.2
  - @firebase/installations@0.6.2

## 0.4.1

### Patch Changes

- Updated dependencies [[`d4114a4f7`](https://github.com/firebase/firebase-js-sdk/commit/d4114a4f7da3f469c0c900416ac8beee58885ec3), [`06dc1364d`](https://github.com/firebase/firebase-js-sdk/commit/06dc1364d7560f4c563e1ccc89af9cad4cd91df8)]:
  - @firebase/util@1.9.0
  - @firebase/component@0.6.1
  - @firebase/installations@0.6.1

## 0.4.0

### Minor Changes

- [`1625f7a95`](https://github.com/firebase/firebase-js-sdk/commit/1625f7a95cc3ffb666845db0a8044329be74b5be) [#6799](https://github.com/firebase/firebase-js-sdk/pull/6799) - Update TypeScript version to 4.7.4.

### Patch Changes

- Updated dependencies [[`c20633ed3`](https://github.com/firebase/firebase-js-sdk/commit/c20633ed35056cbadc9d65d9ceddf4e28d1ea666), [`1625f7a95`](https://github.com/firebase/firebase-js-sdk/commit/1625f7a95cc3ffb666845db0a8044329be74b5be)]:
  - @firebase/util@1.8.0
  - @firebase/component@0.6.0
  - @firebase/installations@0.6.0
  - @firebase/logger@0.4.0

## 0.3.15

### Patch Changes

- [`4af28c1a4`](https://github.com/firebase/firebase-js-sdk/commit/4af28c1a42bd25ce2353f694ca1724c6101cbce5) [#6682](https://github.com/firebase/firebase-js-sdk/pull/6682) - Upgrade TypeScript to 4.7.4.

- Updated dependencies [[`4af28c1a4`](https://github.com/firebase/firebase-js-sdk/commit/4af28c1a42bd25ce2353f694ca1724c6101cbce5)]:
  - @firebase/component@0.5.21
  - @firebase/installations@0.5.16
  - @firebase/logger@0.3.4
  - @firebase/util@1.7.3

## 0.3.14

### Patch Changes

- Updated dependencies [[`807f06aa2`](https://github.com/firebase/firebase-js-sdk/commit/807f06aa26438a91aaea08fd38efb6c706bb8a5d)]:
  - @firebase/util@1.7.2
  - @firebase/component@0.5.20
  - @firebase/installations@0.5.15

## 0.3.13

### Patch Changes

- Updated dependencies [[`171b78b76`](https://github.com/firebase/firebase-js-sdk/commit/171b78b762826a640d267dd4dd172ad9459c4561), [`29d034072`](https://github.com/firebase/firebase-js-sdk/commit/29d034072c20af394ce384e42aa10a37d5dfcb18)]:
  - @firebase/util@1.7.1
  - @firebase/component@0.5.19
  - @firebase/installations@0.5.14

## 0.3.12

### Patch Changes

- Updated dependencies [[`fdd4ab464`](https://github.com/firebase/firebase-js-sdk/commit/fdd4ab464b59a107bdcc195df3f01e32efd89ed4)]:
  - @firebase/util@1.7.0
  - @firebase/installations@0.5.13
  - @firebase/component@0.5.18

## 0.3.11

### Patch Changes

- Updated dependencies [[`b12af44a5`](https://github.com/firebase/firebase-js-sdk/commit/b12af44a5c7500e1192d6cc1a4afc4d77efadbaf)]:
  - @firebase/util@1.6.3
  - @firebase/component@0.5.17
  - @firebase/installations@0.5.12

## 0.3.10

### Patch Changes

- Updated dependencies [[`efe2000fc`](https://github.com/firebase/firebase-js-sdk/commit/efe2000fc499e2c85c4e5e0fef6741ff3bad2eb0)]:
  - @firebase/util@1.6.2
  - @firebase/component@0.5.16
  - @firebase/installations@0.5.11

## 0.3.9

### Patch Changes

- [`2cd1cc76f`](https://github.com/firebase/firebase-js-sdk/commit/2cd1cc76f2a308135cd60f424fe09084a34b5cb5) [#6307](https://github.com/firebase/firebase-js-sdk/pull/6307) (fixes [#6300](https://github.com/firebase/firebase-js-sdk/issues/6300)) - fix: add type declarations to exports field

- Updated dependencies [[`2cd1cc76f`](https://github.com/firebase/firebase-js-sdk/commit/2cd1cc76f2a308135cd60f424fe09084a34b5cb5)]:
  - @firebase/component@0.5.15
  - @firebase/installations@0.5.10
  - @firebase/logger@0.3.3
  - @firebase/util@1.6.1

## 0.3.8

### Patch Changes

- Updated dependencies [[`9c5c9c36d`](https://github.com/firebase/firebase-js-sdk/commit/9c5c9c36da80b98b73cfd60ef2e2965087e9f801)]:
  - @firebase/util@1.6.0
  - @firebase/installations@0.5.9
  - @firebase/component@0.5.14

## 0.3.7

### Patch Changes

- Updated dependencies [[`e9e5f6b3c`](https://github.com/firebase/firebase-js-sdk/commit/e9e5f6b3ca9d61323b22f87986d9959f5297ec59)]:
  - @firebase/util@1.5.2
  - @firebase/component@0.5.13
  - @firebase/installations@0.5.8

## 0.3.6

### Patch Changes

- Updated dependencies [[`3198d58dc`](https://github.com/firebase/firebase-js-sdk/commit/3198d58dcedbf7583914dbcc76984f6f7df8d2ef)]:
  - @firebase/util@1.5.1
  - @firebase/component@0.5.12
  - @firebase/installations@0.5.7

## 0.3.5

### Patch Changes

- Updated dependencies [[`2d672cead`](https://github.com/firebase/firebase-js-sdk/commit/2d672cead167187cb714cd89b638c0884ba58f03), [`ddeff8384`](https://github.com/firebase/firebase-js-sdk/commit/ddeff8384ab8a927f02244e2591db525fd58c7dd)]:
  - @firebase/installations@0.5.6
  - @firebase/util@1.5.0
  - @firebase/component@0.5.11

## 0.3.4

### Patch Changes

- Updated dependencies [[`3b481f572`](https://github.com/firebase/firebase-js-sdk/commit/3b481f572456e1eab3435bfc25717770d95a8c49)]:
  - @firebase/util@1.4.3
  - @firebase/component@0.5.10
  - @firebase/installations@0.5.5

## 0.3.3

### Patch Changes

- [`3281315fa`](https://github.com/firebase/firebase-js-sdk/commit/3281315fae9c6f535f9d5052ee17d60861ea569a) [#5708](https://github.com/firebase/firebase-js-sdk/pull/5708) (fixes [#1487](https://github.com/firebase/firebase-js-sdk/issues/1487)) - Update build scripts to work with the exports field

- Updated dependencies [[`3281315fa`](https://github.com/firebase/firebase-js-sdk/commit/3281315fae9c6f535f9d5052ee17d60861ea569a)]:
  - @firebase/component@0.5.9
  - @firebase/installations@0.5.4
  - @firebase/logger@0.3.2
  - @firebase/util@1.4.2

## 0.3.2

### Patch Changes

- [`2322b6023`](https://github.com/firebase/firebase-js-sdk/commit/2322b6023c628cd9f4f4172767c17d215dd91684) [#5693](https://github.com/firebase/firebase-js-sdk/pull/5693) - Add exports field to all packages

- Updated dependencies [[`2322b6023`](https://github.com/firebase/firebase-js-sdk/commit/2322b6023c628cd9f4f4172767c17d215dd91684)]:
  - @firebase/component@0.5.8
  - @firebase/installations@0.5.3
  - @firebase/logger@0.3.1
  - @firebase/util@1.4.1

## 0.3.1

### Patch Changes

- [`93795c780`](https://github.com/firebase/firebase-js-sdk/commit/93795c7801d6b28ccbbe5855fd2f3fc377b1db5f) [#5596](https://github.com/firebase/firebase-js-sdk/pull/5596) - report build variants for packages

- Updated dependencies [[`93795c780`](https://github.com/firebase/firebase-js-sdk/commit/93795c7801d6b28ccbbe5855fd2f3fc377b1db5f)]:
  - @firebase/installations@0.5.2

## 0.3.0

### Minor Changes

- [`f90c1d081`](https://github.com/firebase/firebase-js-sdk/commit/f90c1d081ee6be472b3a372e1f01f7a5cace3155) [#3623](https://github.com/firebase/firebase-js-sdk/pull/3623) - Issue 2393 - Add environment check to Remote-Config Module

### Patch Changes

- Updated dependencies [[`a99943fe3`](https://github.com/firebase/firebase-js-sdk/commit/a99943fe3bd5279761aa29d138ec91272b06df39), [`b835b4cba`](https://github.com/firebase/firebase-js-sdk/commit/b835b4cbabc4b7b180ae38b908c49205ce31a422)]:
  - @firebase/logger@0.3.0
  - @firebase/util@1.4.0
  - @firebase/component@0.5.7
  - @firebase/installations@0.5.1

## 0.2.0

### Minor Changes

- [`cdada6c68`](https://github.com/firebase/firebase-js-sdk/commit/cdada6c68f9740d13dd6674bcb658e28e68253b6) [#5345](https://github.com/firebase/firebase-js-sdk/pull/5345) (fixes [#5015](https://github.com/firebase/firebase-js-sdk/issues/5015)) - Release modularized SDKs

### Patch Changes

- Updated dependencies [[`cdada6c68`](https://github.com/firebase/firebase-js-sdk/commit/cdada6c68f9740d13dd6674bcb658e28e68253b6)]:
  - @firebase/installations@0.5.0

## 0.1.43

### Patch Changes

- Updated dependencies [[`bb6b5abff`](https://github.com/firebase/firebase-js-sdk/commit/bb6b5abff6f89ce9ec1bd66ff4e795a059a98eec), [`3c6a11c8d`](https://github.com/firebase/firebase-js-sdk/commit/3c6a11c8d0b35afddb50e9c3e0c4d2e30f642131)]:
  - @firebase/component@0.5.6
  - @firebase/util@1.3.0
  - @firebase/installations@0.4.32

## 0.1.42

### Patch Changes

- Updated dependencies [[`a3cbe719b`](https://github.com/firebase/firebase-js-sdk/commit/a3cbe719b1bd733a5c4c15ee0d0e6388d512054c)]:
  - @firebase/util@1.2.0
  - @firebase/component@0.5.5
  - @firebase/installations@0.4.31

## 0.1.41

### Patch Changes

- Updated dependencies [[`56a6a9d4a`](https://github.com/firebase/firebase-js-sdk/commit/56a6a9d4af2766154584a0f66d3c4d8024d74ba5)]:
  - @firebase/component@0.5.4
  - @firebase/installations@0.4.30

## 0.1.40

### Patch Changes

- Updated dependencies [[`725ab4684`](https://github.com/firebase/firebase-js-sdk/commit/725ab4684ef0999a12f71e704c204a00fb030e5d)]:
  - @firebase/component@0.5.3
  - @firebase/installations@0.4.29

## 0.1.39

### Patch Changes

- Updated dependencies [[`4c4b6aed9`](https://github.com/firebase/firebase-js-sdk/commit/4c4b6aed9757c9a7e75fb698a15e53274f93880b)]:
  - @firebase/component@0.5.2
  - @firebase/installations@0.4.28

## 0.1.38

### Patch Changes

- Updated dependencies [[`5fbc5fb01`](https://github.com/firebase/firebase-js-sdk/commit/5fbc5fb0140d7da980fd7ebbfbae810f8c64ae19)]:
  - @firebase/component@0.5.1
  - @firebase/installations@0.4.27

## 0.1.37

### Patch Changes

- Updated dependencies [[`c34ac7a92`](https://github.com/firebase/firebase-js-sdk/commit/c34ac7a92a616915f38d192654db7770d81747ae), [`ac4ad08a2`](https://github.com/firebase/firebase-js-sdk/commit/ac4ad08a284397ec966e991dd388bb1fba857467)]:
  - @firebase/component@0.5.0
  - @firebase/util@1.1.0
  - @firebase/installations@0.4.26

## 0.1.36

### Patch Changes

- Updated dependencies [[`7354a0ed4`](https://github.com/firebase/firebase-js-sdk/commit/7354a0ed438f4e3df6577e4927e8c8f8f1fbbfda)]:
  - @firebase/util@1.0.0
  - @firebase/component@0.4.1
  - @firebase/installations@0.4.25

## 0.1.35

### Patch Changes

- Updated dependencies [[`f24d8961b`](https://github.com/firebase/firebase-js-sdk/commit/f24d8961b3b87821413297688803fc85113086b3)]:
  - @firebase/component@0.4.0
  - @firebase/installations@0.4.24

## 0.1.34

### Patch Changes

- Updated dependencies [[`de5f90501`](https://github.com/firebase/firebase-js-sdk/commit/de5f9050137acc9ed1490082e5aa429b5de3cb2a)]:
  - @firebase/util@0.4.1
  - @firebase/component@0.3.1
  - @firebase/installations@0.4.23

## 0.1.33

### Patch Changes

- [`5c1a83ed7`](https://github.com/firebase/firebase-js-sdk/commit/5c1a83ed70bae979322bd8751c0885d683ce4bf3) [#4595](https://github.com/firebase/firebase-js-sdk/pull/4595) - Component factory now takes an options object. And added `Provider.initialize()` that can be used to pass an options object to the component factory.

- Updated dependencies [[`5c1a83ed7`](https://github.com/firebase/firebase-js-sdk/commit/5c1a83ed70bae979322bd8751c0885d683ce4bf3)]:
  - @firebase/component@0.3.0
  - @firebase/installations@0.4.22

## 0.1.32

### Patch Changes

- Updated dependencies [[`ec95df3d0`](https://github.com/firebase/firebase-js-sdk/commit/ec95df3d07e5f091f2a7f7327e46417f64d04b4e)]:
  - @firebase/util@0.4.0
  - @firebase/component@0.2.1
  - @firebase/installations@0.4.21

## 0.1.31

### Patch Changes

- Updated dependencies [[`6afe42613`](https://github.com/firebase/firebase-js-sdk/commit/6afe42613ed3d7a842d378dc1a09a795811db2ac)]:
  - @firebase/component@0.2.0
  - @firebase/installations@0.4.20

## 0.1.30

### Patch Changes

- Updated dependencies [[`9cf727fcc`](https://github.com/firebase/firebase-js-sdk/commit/9cf727fcc3d049551b16ae0698ac33dc2fe45ada)]:
  - @firebase/util@0.3.4
  - @firebase/component@0.1.21
  - @firebase/installations@0.4.19

## 0.1.29

### Patch Changes

- [`a5768b0aa`](https://github.com/firebase/firebase-js-sdk/commit/a5768b0aa7d7ce732279931aa436e988c9f36487) [#3932](https://github.com/firebase/firebase-js-sdk/pull/3932) - Point browser field to esm build. Now you need to use default import instead of namespace import to import firebase.

  Before this change

  ```
  import * as firebase from 'firebase/app';
  ```

  After this change

  ```
  import firebase from 'firebase/app';
  ```

- Updated dependencies [[`a5768b0aa`](https://github.com/firebase/firebase-js-sdk/commit/a5768b0aa7d7ce732279931aa436e988c9f36487), [`7d916d905`](https://github.com/firebase/firebase-js-sdk/commit/7d916d905ba16816ac8ac7c8748c83831ff614ce)]:
  - @firebase/component@0.1.20
  - @firebase/util@0.3.3
  - @firebase/installations@0.4.18

## 0.1.28

### Patch Changes

- [`fb3b095e4`](https://github.com/firebase/firebase-js-sdk/commit/fb3b095e4b7c8f57fdb3172bc039c84576abf290) [#2800](https://github.com/firebase/firebase-js-sdk/pull/2800) - Moved `calculateBackoffMillis()` exponential backoff function to util and have remote-config
  import it from util.
- Updated dependencies [[`da1c7df79`](https://github.com/firebase/firebase-js-sdk/commit/da1c7df7982b08bbef82fcc8d93255f3e2d23cca), [`fb3b095e4`](https://github.com/firebase/firebase-js-sdk/commit/fb3b095e4b7c8f57fdb3172bc039c84576abf290)]:
  - @firebase/component@0.1.19
  - @firebase/util@0.3.2
  - @firebase/installations@0.4.17

## 0.1.27

### Patch Changes

- Updated dependencies [[`d4ca3da0`](https://github.com/firebase/firebase-js-sdk/commit/d4ca3da0a59fcea1261ba69d7eb663bba38d3089)]:
  - @firebase/util@0.3.1
  - @firebase/component@0.1.18
  - @firebase/installations@0.4.16

## 0.1.26

### Patch Changes

- Updated dependencies [[`a87676b8`](https://github.com/firebase/firebase-js-sdk/commit/a87676b84b78ccc2f057a22eb947a5d13402949c)]:
  - @firebase/util@0.3.0
  - @firebase/component@0.1.17
  - @firebase/installations@0.4.15

## 0.1.25

### Patch Changes

- Updated dependencies [[`a754645e`](https://github.com/firebase/firebase-js-sdk/commit/a754645ec2be1b8c205f25f510196eee298b0d6e)]:
  - @firebase/component@0.1.16
  - @firebase/installations@0.4.14
  - @firebase/logger@0.2.6<|MERGE_RESOLUTION|>--- conflicted
+++ resolved
@@ -1,7 +1,5 @@
 # @firebase/remote-config
 
-<<<<<<< HEAD
-=======
 ## 0.6.4
 
 ### Patch Changes
@@ -64,7 +62,6 @@
   - @firebase/component@0.6.12
   - @firebase/installations@0.6.12
 
->>>>>>> 40be2dbb
 ## 0.4.11
 
 ### Patch Changes
