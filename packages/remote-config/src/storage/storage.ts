--- conflicted
+++ resolved
@@ -170,11 +170,7 @@
     return this.get<Set<string>>('active_experiments');
   }
 
-<<<<<<< HEAD
-  setActiveExperiments(experiments:Set<string>): Promise<void> {
-=======
   setActiveExperiments(experiments: Set<string>): Promise<void> {
->>>>>>> ccc71e19
     return this.set<Set<string>>('active_experiments', experiments);
   }
 
