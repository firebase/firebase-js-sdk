/**
 * @license
 * Copyright 2020 Google LLC
 *
 * Licensed under the Apache License, Version 2.0 (the "License");
 * you may not use this file except in compliance with the License.
 * You may obtain a copy of the License at
 *
 *   http://www.apache.org/licenses/LICENSE-2.0
 *
 * Unless required by applicable law or agreed to in writing, software
 * distributed under the License is distributed on an "AS IS" BASIS,
 * WITHOUT WARRANTIES OR CONDITIONS OF ANY KIND, either express or implied.
 * See the License for the specific language governing permissions and
 * limitations under the License.
 */
import {
  _registerComponent,
  registerVersion,
  SDK_VERSION
} from '@firebase/app';
import { isIndexedDBAvailable } from '@firebase/util';
import {
  Component,
  ComponentType,
  ComponentContainer
} from '@firebase/component';
import { Logger, LogLevel as FirebaseLogLevel } from '@firebase/logger';
import { RemoteConfig, RemoteConfigOptions } from './public_types';
import { name as packageName, version } from '../package.json';
import { ensureInitialized } from './api';
import { CachingClient } from './client/caching_client';
import { RestClient } from './client/rest_client';
import { RetryingClient } from './client/retrying_client';
import { RC_COMPONENT_NAME } from './constants';
import { ErrorCode, ERROR_FACTORY } from './errors';
import { RemoteConfig as RemoteConfigImpl } from './remote_config';
import { IndexedDbStorage, InMemoryStorage } from './storage/storage';
import { StorageCache } from './storage/storage_cache';
import { RealtimeHandler } from './client/realtime_handler';
// This needs to be in the same file that calls `getProvider()` on the component
// or it will get tree-shaken out.
import '@firebase/installations';

export function registerRemoteConfig(): void {
  _registerComponent(
    new Component(
      RC_COMPONENT_NAME,
      remoteConfigFactory,
      ComponentType.PUBLIC
    ).setMultipleInstances(true)
  );

  registerVersion(packageName, version);
  // BUILD_TARGET will be replaced by values like esm, cjs, etc during the compilation
  registerVersion(packageName, version, '__BUILD_TARGET__');

  function remoteConfigFactory(
    container: ComponentContainer,
    { options }: { options?: RemoteConfigOptions }
  ): RemoteConfig {
    /* Dependencies */
    // getImmediate for FirebaseApp will always succeed
    const app = container.getProvider('app').getImmediate();
    // The following call will always succeed because rc has `import '@firebase/installations'`
    const installations = container
      .getProvider('installations-internal')
      .getImmediate();
    const analytics = container.getProvider('analytics-internal');

    // Normalizes optional inputs.
    const { projectId, apiKey, appId } = app.options;
    if (!projectId) {
      throw ERROR_FACTORY.create(ErrorCode.REGISTRATION_PROJECT_ID);
    }
    if (!apiKey) {
      throw ERROR_FACTORY.create(ErrorCode.REGISTRATION_API_KEY);
    }
    if (!appId) {
      throw ERROR_FACTORY.create(ErrorCode.REGISTRATION_APP_ID);
    }
    const namespace = options?.templateId || 'firebase';

    const storage = isIndexedDBAvailable()
      ? new IndexedDbStorage(appId, app.name, namespace)
      : new InMemoryStorage();
    const storageCache = new StorageCache(storage);

    const logger = new Logger(packageName);

    // Sets ERROR as the default log level.
    // See RemoteConfig#setLogLevel for corresponding normalization to ERROR log level.
    logger.logLevel = FirebaseLogLevel.ERROR;

    const restClient = new RestClient(
      installations,
      // Uses the JS SDK version, by which the RC package version can be deduced, if necessary.
      SDK_VERSION,
      namespace,
      projectId,
      apiKey,
      appId
    );
    const retryingClient = new RetryingClient(restClient, storage);
    const cachingClient = new CachingClient(
      retryingClient,
      storage,
      storageCache,
      logger
    );

    const realtimeHandler = new RealtimeHandler(
      installations,
      storage,
      SDK_VERSION,
      namespace,
      projectId,
      apiKey,
      appId,
      logger,
      storageCache,
      cachingClient
    );

    const remoteConfigInstance = new RemoteConfigImpl(
      app,
      cachingClient,
      storageCache,
      storage,
      logger,
<<<<<<< HEAD
      analytics
=======
      realtimeHandler
>>>>>>> ccc71e19
    );

    // Starts warming cache.
    // eslint-disable-next-line @typescript-eslint/no-floating-promises
    ensureInitialized(remoteConfigInstance);

    return remoteConfigInstance;
  }
}<|MERGE_RESOLUTION|>--- conflicted
+++ resolved
@@ -128,11 +128,8 @@
       storageCache,
       storage,
       logger,
-<<<<<<< HEAD
+      realtimeHandler,
       analytics
-=======
-      realtimeHandler
->>>>>>> ccc71e19
     );
 
     // Starts warming cache.
