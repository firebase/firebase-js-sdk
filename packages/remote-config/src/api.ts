--- conflicted
+++ resolved
@@ -111,12 +111,6 @@
     // config.
     return false;
   }
-<<<<<<< HEAD
-  const experiment = new Experiment(rc._storage, rc._analytics);
-  await Promise.all([
-    rc._storageCache.setActiveConfig(lastSuccessfulFetchResponse.config),
-    lastSuccessfulFetchResponse.experiments && experiment.updateActiveExperiments(lastSuccessfulFetchResponse.experiments),
-=======
   const experiment = new Experiment(rc._storage);
   await Promise.all([
     rc._storageCache.setActiveConfig(lastSuccessfulFetchResponse.config),
@@ -128,7 +122,6 @@
       experiment.updateActiveExperiments(
         lastSuccessfulFetchResponse.experiments
       ),
->>>>>>> ccc71e19
     rc._storage.setActiveConfigEtag(lastSuccessfulFetchResponse.eTag)
   ]);
   return true;
