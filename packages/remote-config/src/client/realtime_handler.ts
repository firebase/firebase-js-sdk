--- conflicted
+++ resolved
@@ -30,16 +30,7 @@
     */
     public addObserver(observer: ConfigUpdateObserver): void {
         this.observers.add(observer);
-<<<<<<< HEAD
         this.beginRealtime();
-
-=======
-<<<<<<< HEAD
-        his.beginRealtime();
-=======
-        this.begineRealtime();
->>>>>>> 0e1e4c98f94a55cb8a96ba07f2ec5c8059266e67
->>>>>>> f5700cdc
     }
     
     /**
@@ -48,11 +39,7 @@
      */
     public removeObserver(observer: ConfigUpdateObserver): void {
         if (this.observers.has(observer)) {
-<<<<<<< HEAD
             this.observers.delete(observer);
-=======
-            return this.observers.delete(observer);
->>>>>>> 0e1e4c98f94a55cb8a96ba07f2ec5c8059266e67
         }
     }
 
