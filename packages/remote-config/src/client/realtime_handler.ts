--- conflicted
+++ resolved
@@ -276,7 +276,6 @@
     return new URL(urlString);
   }
 
-<<<<<<< HEAD
   private onVisibilityChange(visible: unknown) {
     const wasInBackground = this.isInBackground;
     this.isInBackground = !visible;
@@ -288,8 +287,6 @@
       }
     }
   }
-}
-=======
   private async parseErrorResponseBody(
     body: ReadableStream<Uint8Array> | null
   ): Promise<string> {
@@ -321,4 +318,3 @@
     }
   }
 }
->>>>>>> 91b1fc33
