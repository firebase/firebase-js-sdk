/**
 * @license
 * Copyright 2025 Google LLC
 *
 * Licensed under the Apache License, Version 2.0 (the "License");
 * you may not use this file except in compliance with the License.
 * You may obtain a copy of the License at
 *
 *   http://www.apache.org/licenses/LICENSE-2.0
 *
 * Unless required by applicable law or agreed to in writing, software
 * distributed under the License is distributed on an "AS IS" BASIS,
 * WITHOUT WARRANTIES OR CONDITIONS OF ANY KIND, either express or implied.
 * See the License for the specific language governing permissions and
 * limitations under the License.
 */

<<<<<<< HEAD
import { _FirebaseInstallationsInternal } from "@firebase/installations";
import { ConfigUpdateObserver } from "../public_types";
import { calculateBackoffMillis, FirebaseError } from "@firebase/util";
import { ERROR_FACTORY, ErrorCode } from "../errors";
import { Storage } from "../storage/storage";
import { isBefore } from 'date-fns';
import { VisibilityMonitor } from './visibility_monitor';
=======
import { _FirebaseInstallationsInternal } from '@firebase/installations';
import { Logger } from '@firebase/logger';
import { ConfigUpdateObserver } from '../public_types';
import { calculateBackoffMillis, FirebaseError } from '@firebase/util';
import { ERROR_FACTORY, ErrorCode } from '../errors';
import { Storage } from '../storage/storage';
>>>>>>> 0ff48938

const API_KEY_HEADER = 'X-Goog-Api-Key';
const INSTALLATIONS_AUTH_TOKEN_HEADER = 'X-Goog-Firebase-Installations-Auth';
const ORIGINAL_RETRIES = 8;
const NO_BACKOFF_TIME_IN_MILLIS = -1;
const NO_FAILED_REALTIME_STREAMS = 0;

export class RealtimeHandler {
  constructor(
    private readonly firebaseInstallations: _FirebaseInstallationsInternal,
    private readonly storage: Storage,
    private readonly sdkVersion: string,
    private readonly namespace: string,
    private readonly projectId: string,
    private readonly apiKey: string,
    private readonly appId: string,
<<<<<<< HEAD
  ) { 
    this.httpRetriesRemaining = ORIGINAL_RETRIES;
    this.setRetriesRemaining();
    VisibilityMonitor.getInstance().on('visible', this.onVisibilityChange, this);
=======
    private readonly logger: Logger
  ) {
    void this.setRetriesRemaining();
>>>>>>> 0ff48938
  }

  private observers: Set<ConfigUpdateObserver> =
    new Set<ConfigUpdateObserver>();
  private isConnectionActive: boolean = false;
  private isRealtimeDisabled: boolean = false;
  private controller?: AbortController;
  private reader: ReadableStreamDefaultReader | undefined;
  private httpRetriesRemaining: number = ORIGINAL_RETRIES;
  private isInBackground: boolean = false;

  private async setRetriesRemaining(): Promise<void> {
    // Retrieve number of remaining retries from last session. The minimum retry count being one.
    const metadata = await this.storage.getRealtimeBackoffMetadata();
    const numFailedStreams = metadata?.numFailedStreams || 0;
    this.httpRetriesRemaining = Math.max(
      ORIGINAL_RETRIES - numFailedStreams,
      1
    );
  }

  private propagateError = (e: FirebaseError): void =>
    this.observers.forEach(o => o.error?.(e));

  /**
   * Increment the number of failed stream attempts, increase the backoff duration, set the backoff
   * end time to "backoff duration" after {@code lastFailedStreamTime} and persist the new
   * values to storage metadata.
   */
  private async updateBackoffMetadataWithLastFailedStreamConnectionTime(
    lastFailedStreamTime: Date
  ): Promise<void> {
    const numFailedStreams =
      ((await this.storage.getRealtimeBackoffMetadata())?.numFailedStreams ||
        0) + 1;
    const backoffMillis = calculateBackoffMillis(numFailedStreams);
    await this.storage.setRealtimeBackoffMetadata({
      backoffEndTimeMillis: new Date(
        lastFailedStreamTime.getTime() + backoffMillis
      ),
      numFailedStreams
    });
  }

  /**
   * HTTP status code that the Realtime client should retry on.
   */
  private isStatusCodeRetryable = (statusCode?: number): boolean => {
    const retryableStatusCodes = [
      408, // Request Timeout
      429, // Too Many Requests
      502, // Bad Gateway
      503, // Service Unavailable
      504 // Gateway Timeout
    ];
    return !statusCode || retryableStatusCodes.includes(statusCode);
  };

  /**
   * Stops the real-time HTTP connection by aborting the in-progress fetch request
   * and canceling the stream reader if they exist.
   */
  private closeRealtimeHttpConnection(): void {
    if (this.controller && !this.isInBackground) {
       this.controller.abort();
       this.controller = undefined;
    }

    if (this.reader) {
      void this.reader.cancel();
      this.reader = undefined;
    }
  }

  private async resetRealtimeBackoff(): Promise<void> {
    await this.storage.setRealtimeBackoffMetadata({
      backoffEndTimeMillis: new Date(-1),
      numFailedStreams: 0
    });
  }

  private resetRetryCount(): void {
    this.httpRetriesRemaining = ORIGINAL_RETRIES;
  }

  /**
   * Assembles the request headers and body and executes the fetch request to
   * establish the real-time streaming connection. This is the "worker" method
   * that performs the actual network communication.
   */
  private async establishRealtimeConnection(
    url: URL,
    installationId: string,
    installationTokenResult: string,
    signal: AbortSignal
  ): Promise<Response> {
    const eTagValue = await this.storage.getActiveConfigEtag();
    const lastKnownVersionNumber =
      await this.storage.getLastKnownTemplateVersion();

    const headers = {
      [API_KEY_HEADER]: this.apiKey,
      [INSTALLATIONS_AUTH_TOKEN_HEADER]: installationTokenResult,
      'Content-Type': 'application/json',
      'Accept': 'application/json',
      'If-None-Match': eTagValue || '*',
      'Content-Encoding': 'gzip'
    };

    const requestBody = {
      project: this.projectId,
      namespace: this.namespace,
      lastKnownVersionNumber,
      appId: this.appId,
      sdkVersion: this.sdkVersion,
      appInstanceId: installationId
    };

    const response = await fetch(url, {
      method: 'POST',
      headers,
      body: JSON.stringify(requestBody),
      signal
    });
    return response;
  }

  private getRealtimeUrl(): URL {
    const urlBase =
      window.FIREBASE_REMOTE_CONFIG_URL_BASE ||
      'https://firebaseremoteconfigrealtime.googleapis.com';

    const urlString = `${urlBase}/v1/projects/${this.projectId}/namespaces/${this.namespace}:streamFetchInvalidations?key=${this.apiKey}`;
    return new URL(urlString);
  }

  private async createRealtimeConnection(): Promise<Response> {
    const [installationId, installationTokenResult] = await Promise.all([
      this.firebaseInstallations.getId(),
      this.firebaseInstallations.getToken(false)
    ]);
    this.controller = new AbortController();
    const url = this.getRealtimeUrl();
    const realtimeConnection = await this.establishRealtimeConnection(
      url,
      installationId,
      installationTokenResult,
      this.controller.signal
    );
    return realtimeConnection;
  }

  /**
   * Retries HTTP stream connection asyncly in random time intervals.
   */
  private async retryHttpConnectionWhenBackoffEnds(): Promise<void> {
    let backoffMetadata = await this.storage.getRealtimeBackoffMetadata();
    if (!backoffMetadata) {
      backoffMetadata = {
        backoffEndTimeMillis: new Date(NO_BACKOFF_TIME_IN_MILLIS),
        numFailedStreams: NO_FAILED_REALTIME_STREAMS
      };
    }
    const backoffEndTime = new Date(
      backoffMetadata.backoffEndTimeMillis
    ).getTime();
    const currentTime = Date.now();
    const retryMillis = Math.max(0, backoffEndTime - currentTime);
    await this.makeRealtimeHttpConnection(retryMillis);
  }

  private setIsHttpConnectionRunning(connectionRunning: boolean): void {
    this.isConnectionActive = connectionRunning;
  }

  private checkAndSetHttpConnectionFlagIfNotRunning(): boolean {
    const canMakeConnection = this.canEstablishStreamConnection();
    if (canMakeConnection) {
      this.setIsHttpConnectionRunning(true);
    }
    return canMakeConnection;
  }

  /**
   * Open the real-time connection, begin listening for updates, and auto-fetch when an update is
   * received.
   *
   * <p>If the connection is successful, this method will block on its thread while it reads the
   * chunk-encoded HTTP body. When the connection closes, it attempts to reestablish the stream.
   */
  private async beginRealtimeHttpStream(): Promise<void> {
    if (!this.checkAndSetHttpConnectionFlagIfNotRunning()) {
      return;
    }

    let backoffMetadata = await this.storage.getRealtimeBackoffMetadata();
    if (!backoffMetadata) {
      backoffMetadata = {
        backoffEndTimeMillis: new Date(NO_BACKOFF_TIME_IN_MILLIS),
        numFailedStreams: NO_FAILED_REALTIME_STREAMS
      };
    }
    const backoffEndTime = backoffMetadata.backoffEndTimeMillis.getTime();
    if (Date.now() < backoffEndTime) {
      await this.retryHttpConnectionWhenBackoffEnds();
      return;
    }

    let response: Response | undefined;
    let responseCode: number | undefined;
    try {
      //this has been called in the try cause it throws an error if the method does not get implemented
      response = await this.createRealtimeConnection();
      responseCode = response.status;
      if (response.ok && response.body) {
        this.resetRetryCount();
        await this.resetRealtimeBackoff();
        //const configAutoFetch = this.startAutoFetch(reader);
        //await configAutoFetch.listenForNotifications();
      }
    } catch (error) {
      if (this.isInBackground) {
        // It's possible the app was backgrounded while the connection was open, which
        // threw an exception trying to read the response. No real error here, so treat
        // this as a success, even if we haven't read a 200 response code yet.
        this.resetRetryCount();
      } else {
      //there might have been a transient error so the client will retry the connection.
<<<<<<< HEAD
      console.error('Exception connecting to real-time RC backend. Retrying the connection...:', error);
      }
=======
      this.logger.error(
        'Exception connecting to real-time RC backend. Retrying the connection...:',
        error
      );
>>>>>>> 0ff48938
    } finally {
      // Close HTTP connection and associated streams.
      this.closeRealtimeHttpConnection();
      this.setIsHttpConnectionRunning(false);

      // Update backoff metadata if the connection failed in the foreground.
<<<<<<< HEAD
      const connectionFailed = !this.isInBackground && (responseCode == null || this.isStatusCodeRetryable(responseCode));
=======
      const connectionFailed =
        responseCode == null || this.isStatusCodeRetryable(responseCode);
>>>>>>> 0ff48938

      if (connectionFailed) {
        await this.updateBackoffMetadataWithLastFailedStreamConnectionTime(
          new Date()
        );
      }
      // If responseCode is null then no connection was made to server and the SDK should still retry.
      if (connectionFailed || response?.ok) {
        await this.retryHttpConnectionWhenBackoffEnds();
      } else {
        const errorMessage = `Unable to connect to the server. HTTP status code: ${responseCode}`;
        const firebaseError = ERROR_FACTORY.create(
          ErrorCode.CONFIG_UPDATE_STREAM_ERROR,
          {
            httpStatus: responseCode,
            originalErrorMessage: errorMessage
          }
        );
        this.propagateError(firebaseError);
      }
    }
  }

  /**
   * Checks whether connection can be made or not based on some conditions
   * @returns booelean
   */
  private canEstablishStreamConnection(): boolean {
    const hasActiveListeners = this.observers.size > 0;
    const isNotDisabled = !this.isRealtimeDisabled;
    const isNoConnectionActive = !this.isConnectionActive;
    const inForeground = !this.isInBackground;
    return hasActiveListeners && isNotDisabled && isNoConnectionActive && inForeground;
  }
  
  private async makeRealtimeHttpConnection(delayMillis: number): Promise<void> {
    if (!this.canEstablishStreamConnection()) {
      return;
    }
    if (this.httpRetriesRemaining > 0) {
      this.httpRetriesRemaining--;
      setTimeout(async () => {
        await this.beginRealtimeHttpStream();
      }, delayMillis);
    } else if (!this.isInBackground) {
      const error = ERROR_FACTORY.create(ErrorCode.CONFIG_UPDATE_STREAM_ERROR, { originalErrorMessage: 'Unable to connect to the server. Check your connection and try again.' });
      this.propagateError(error);
    }
  }

  private async beginRealtime(): Promise<void> {
    if (this.observers.size > 0) {
      await this.makeRealtimeHttpConnection(0);
    }
  }

  /**
   * Adds an observer to the realtime updates.
   * @param observer The observer to add.
   */
  async addObserver(observer: ConfigUpdateObserver): Promise<void> {
    this.observers.add(observer);
    await this.beginRealtime();
  }

<<<<<<< HEAD
  private async onVisibilityChange(visible: unknown) {
    this.isInBackground = !visible;
    if (!visible && this.controller) {
      this.controller.abort();
      this.controller = undefined;
    } else if(visible) {
      await this.beginRealtime();
=======
  /**
   * Removes an observer from the realtime updates.
   * @param observer The observer to remove.
   */
  removeObserver(observer: ConfigUpdateObserver): void {
    if (this.observers.has(observer)) {
      this.observers.delete(observer);
>>>>>>> 0ff48938
    }
  }
}<|MERGE_RESOLUTION|>--- conflicted
+++ resolved
@@ -15,22 +15,13 @@
  * limitations under the License.
  */
 
-<<<<<<< HEAD
-import { _FirebaseInstallationsInternal } from "@firebase/installations";
-import { ConfigUpdateObserver } from "../public_types";
-import { calculateBackoffMillis, FirebaseError } from "@firebase/util";
-import { ERROR_FACTORY, ErrorCode } from "../errors";
-import { Storage } from "../storage/storage";
-import { isBefore } from 'date-fns';
-import { VisibilityMonitor } from './visibility_monitor';
-=======
 import { _FirebaseInstallationsInternal } from '@firebase/installations';
 import { Logger } from '@firebase/logger';
 import { ConfigUpdateObserver } from '../public_types';
 import { calculateBackoffMillis, FirebaseError } from '@firebase/util';
 import { ERROR_FACTORY, ErrorCode } from '../errors';
 import { Storage } from '../storage/storage';
->>>>>>> 0ff48938
+import { VisibilityMonitor } from './visibility_monitor';
 
 const API_KEY_HEADER = 'X-Goog-Api-Key';
 const INSTALLATIONS_AUTH_TOKEN_HEADER = 'X-Goog-Firebase-Installations-Auth';
@@ -47,16 +38,10 @@
     private readonly projectId: string,
     private readonly apiKey: string,
     private readonly appId: string,
-<<<<<<< HEAD
-  ) { 
-    this.httpRetriesRemaining = ORIGINAL_RETRIES;
-    this.setRetriesRemaining();
-    VisibilityMonitor.getInstance().on('visible', this.onVisibilityChange, this);
-=======
     private readonly logger: Logger
   ) {
     void this.setRetriesRemaining();
->>>>>>> 0ff48938
+    VisibilityMonitor.getInstance().on('visible', this.onVisibilityChange, this);
   }
 
   private observers: Set<ConfigUpdateObserver> =
@@ -285,27 +270,19 @@
         this.resetRetryCount();
       } else {
       //there might have been a transient error so the client will retry the connection.
-<<<<<<< HEAD
-      console.error('Exception connecting to real-time RC backend. Retrying the connection...:', error);
-      }
-=======
       this.logger.error(
         'Exception connecting to real-time RC backend. Retrying the connection...:',
         error
       );
->>>>>>> 0ff48938
+      }
     } finally {
       // Close HTTP connection and associated streams.
       this.closeRealtimeHttpConnection();
       this.setIsHttpConnectionRunning(false);
 
       // Update backoff metadata if the connection failed in the foreground.
-<<<<<<< HEAD
-      const connectionFailed = !this.isInBackground && (responseCode == null || this.isStatusCodeRetryable(responseCode));
-=======
       const connectionFailed =
         responseCode == null || this.isStatusCodeRetryable(responseCode);
->>>>>>> 0ff48938
 
       if (connectionFailed) {
         await this.updateBackoffMetadataWithLastFailedStreamConnectionTime(
@@ -371,7 +348,16 @@
     await this.beginRealtime();
   }
 
-<<<<<<< HEAD
+  /**
+   * Removes an observer from the realtime updates.
+   * @param observer The observer to remove.
+   */
+  removeObserver(observer: ConfigUpdateObserver): void {
+    if (this.observers.has(observer)) {
+      this.observers.delete(observer);
+    }
+  }
+
   private async onVisibilityChange(visible: unknown) {
     this.isInBackground = !visible;
     if (!visible && this.controller) {
@@ -379,15 +365,6 @@
       this.controller = undefined;
     } else if(visible) {
       await this.beginRealtime();
-=======
-  /**
-   * Removes an observer from the realtime updates.
-   * @param observer The observer to remove.
-   */
-  removeObserver(observer: ConfigUpdateObserver): void {
-    if (this.observers.has(observer)) {
-      this.observers.delete(observer);
->>>>>>> 0ff48938
     }
   }
 }