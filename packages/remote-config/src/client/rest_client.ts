--- conflicted
+++ resolved
@@ -143,10 +143,7 @@
 
     let config: FirebaseRemoteConfigObject | undefined;
     let state: string | undefined;
-<<<<<<< HEAD
-=======
     let templateVersion: number | undefined;
->>>>>>> ccc71e19
     let experiments: FirebaseExperimentDescription[] | undefined;
 
     // JSON parsing throws SyntaxError if the response body isn't a JSON string.
@@ -162,10 +159,7 @@
       }
       config = responseBody['entries'];
       state = responseBody['state'];
-<<<<<<< HEAD
-=======
       templateVersion = responseBody['templateVersion'];
->>>>>>> ccc71e19
       experiments = responseBody['experimentDescriptions'];
     }
 
@@ -190,10 +184,6 @@
       });
     }
 
-<<<<<<< HEAD
-    return { status, eTag: responseEtag, config, experiments };
-=======
     return { status, eTag: responseEtag, config, templateVersion, experiments };
->>>>>>> ccc71e19
   }
 }