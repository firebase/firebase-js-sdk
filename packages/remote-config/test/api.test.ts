/**
 * @license
 * Copyright 2025 Google LLC
 *
 * Licensed under the Apache License, Version 2.0 (the "License");
 * you may not use this file except in compliance with the License.
 * You may obtain a copy of the License at
 *
 *   http://www.apache.org/licenses/LICENSE-2.0
 *
 * Unless required by applicable law or agreed to in writing, software
 * distributed under the License is distributed on an "AS IS" BASIS,
 * WITHOUT WARRANTIES OR CONDITIONS OF ANY KIND, either express or implied.
 * See the License for the specific language governing permissions and
 * limitations under the License.
 */

import { expect } from 'chai';
import {
  ConfigUpdateObserver,
  ensureInitialized,
  fetchAndActivate,
  FetchResponse,
  getRemoteConfig,
  getString,
  onConfigUpdate
} from '../src';
import '../test/setup';
import {
  deleteApp,
  FirebaseApp,
  initializeApp,
  _addOrOverwriteComponent
} from '@firebase/app';
import * as sinon from 'sinon';
import { Component, ComponentType } from '@firebase/component';
import { FirebaseInstallations } from '@firebase/installations-types';
import { openDatabase, APP_NAMESPACE_STORE } from '../src/storage/storage';
import { ERROR_FACTORY, ErrorCode } from '../src/errors';
import { RemoteConfig as RemoteConfigImpl } from '../src/remote_config';

const fakeFirebaseConfig = {
  apiKey: 'api-key',
  authDomain: 'project-id.firebaseapp.com',
  databaseURL: 'https://project-id.firebaseio.com',
  projectId: 'project-id',
  storageBucket: 'project-id.appspot.com',
  messagingSenderId: 'sender-id',
  appId: '1:111:web:a1234'
};

const mockObserver = {
  next: sinon.stub(),
  error: sinon.stub(),
  complete: sinon.stub()
};

async function clearDatabase(): Promise<void> {
  const db = await openDatabase();
  db.transaction([APP_NAMESPACE_STORE], 'readwrite')
    .objectStore(APP_NAMESPACE_STORE)
    .clear();
}

describe('Remote Config API', () => {
  let app: FirebaseApp;
  const STUB_FETCH_RESPONSE: FetchResponse = {
    status: 200,
    eTag: 'asdf',
    config: { 'foobar': 'hello world' },
<<<<<<< HEAD
    experiments: [{
      experimentId: "_exp_1",
      variantId : "1",
      experimentStartTime : "2025-04-06T14:13:57.597Z",
      triggerTimeoutMillis : "15552000000",
      timeToLiveMillis : "15552000000"
    }]
=======
    templateVersion: 1,
    experiments: [
      {
        experimentId: '_exp_1',
        variantId: '1',
        experimentStartTime: '2025-04-06T14:13:57.597Z',
        triggerTimeoutMillis: '15552000000',
        timeToLiveMillis: '15552000000'
      }
    ]
>>>>>>> ccc71e19
  };
  let fetchStub: sinon.SinonStub;

  beforeEach(() => {
    fetchStub = sinon.stub(window, 'fetch');
    app = initializeApp(fakeFirebaseConfig);
    _addOrOverwriteComponent(
      app,
      new Component(
        'installations-internal',
        () => {
          return {
            getId: () => Promise.resolve('fis-id'),
            getToken: () => Promise.resolve('fis-token')
          } as any as FirebaseInstallations;
        },
        ComponentType.PUBLIC
      ) as any
    );
  });

  afterEach(async () => {
    fetchStub.restore();
    await clearDatabase();
    await deleteApp(app);
  });

  function setFetchResponse(response: FetchResponse = { status: 200 }): void {
    fetchStub.returns(
      Promise.resolve({
        ok: response.status === 200,
        status: response.status,
        headers: new Headers({ ETag: response.eTag || '' }),
        json: () =>
          Promise.resolve({
            entries: response.config,
<<<<<<< HEAD
            experimentDescriptions: response.experiments,
            state: 'OK'
=======
            state: 'OK',
            templateVersion: response.templateVersion,
            experimentDescriptions: response.experiments
>>>>>>> ccc71e19
          })
      } as Response)
    );
  }

  it('allows multiple initializations if options are same', () => {
    const rc = getRemoteConfig(app, { templateId: 'altTemplate' });
    const rc2 = getRemoteConfig(app, { templateId: 'altTemplate' });
    expect(rc).to.equal(rc2);
  });

  it('throws an error if options are different', () => {
    getRemoteConfig(app);
    expect(() => {
      getRemoteConfig(app, { templateId: 'altTemplate' });
    }).to.throw(/Remote Config already initialized/);
  });

  it('makes a fetch call', async () => {
    const rc = getRemoteConfig(app);
    setFetchResponse(STUB_FETCH_RESPONSE);
    await fetchAndActivate(rc);
    await ensureInitialized(rc);
    expect(getString(rc, 'foobar')).to.equal('hello world');
  });

  it('calls fetch with default templateId', async () => {
    const rc = getRemoteConfig(app);
    setFetchResponse();
    await fetchAndActivate(rc);
    await ensureInitialized(rc);
    expect(fetchStub).to.be.calledOnceWith(
      'https://firebaseremoteconfig.googleapis.com/v1/projects/project-id/namespaces/firebase:fetch?key=api-key',
      sinon.match.object
    );
  });

  it('calls fetch with alternate templateId', async () => {
    const rc = getRemoteConfig(app, { templateId: 'altTemplate' });
    setFetchResponse();
    await fetchAndActivate(rc);
    expect(fetchStub).to.be.calledOnceWith(
      'https://firebaseremoteconfig.googleapis.com/v1/projects/project-id/namespaces/altTemplate:fetch?key=api-key',
      sinon.match.object
    );
  });

  it('hydrates with initialFetchResponse', async () => {
    const rc = getRemoteConfig(app, {
      initialFetchResponse: STUB_FETCH_RESPONSE
    });
    await ensureInitialized(rc);
    expect(getString(rc, 'foobar')).to.equal('hello world');
  });

  describe('onConfigUpdate', () => {
    let capturedObserver: ConfigUpdateObserver | undefined;
    let rc: RemoteConfigImpl;
    let addObserverStub: sinon.SinonStub;
    let removeObserverStub: sinon.SinonStub;

    beforeEach(() => {
      rc = getRemoteConfig(app) as RemoteConfigImpl;

      addObserverStub = sinon
        .stub(rc._realtimeHandler, 'addObserver')
        .resolves();
      removeObserverStub = sinon
        .stub(rc._realtimeHandler, 'removeObserver')
        .resolves();

      addObserverStub.callsFake(async (observer: ConfigUpdateObserver) => {
        capturedObserver = observer;
      });
    });

    afterEach(() => {
      capturedObserver = undefined;
      addObserverStub.restore();
      removeObserverStub.restore();
    });

    it('should call addObserver on the internal realtimeHandler', async () => {
      await onConfigUpdate(rc, mockObserver);
      expect(addObserverStub).to.have.been.calledOnce;
      expect(addObserverStub).to.have.been.calledWith(mockObserver);
    });

    it('should return an unsubscribe function', async () => {
      const unsubscribe = await onConfigUpdate(rc, mockObserver);
      expect(unsubscribe).to.be.a('function');
    });

    it('returned unsubscribe function should call removeObserver', async () => {
      const unsubscribe = await onConfigUpdate(rc, mockObserver);

      unsubscribe();
      expect(removeObserverStub).to.have.been.calledOnce;
      expect(removeObserverStub).to.have.been.calledWith(mockObserver);
    });

    it('observer.next should be called when realtimeHandler propagates an update', async () => {
      await onConfigUpdate(rc, mockObserver);

      if (capturedObserver && capturedObserver.next) {
        const mockConfigUpdate = { getUpdatedKeys: () => new Set(['new_key']) };
        capturedObserver.next(mockConfigUpdate);
      } else {
        expect.fail('Observer was not captured or next method is missing.');
      }

      expect(mockObserver.next).to.have.been.calledOnce;
      expect(mockObserver.next).to.have.been.calledWithMatch({
        getUpdatedKeys: sinon.match.func
      });
      expect(
        mockObserver.next.getCall(0).args[0].getUpdatedKeys()
      ).to.deep.equal(new Set(['new_key']));
    });

    it('observer.error should be called when realtimeHandler propagates an error', async () => {
      await onConfigUpdate(rc, mockObserver);

      if (capturedObserver && capturedObserver.error) {
        const expectedOriginalErrorMessage = 'Realtime stream error';
        const mockError = ERROR_FACTORY.create(
          ErrorCode.CONFIG_UPDATE_STREAM_ERROR,
          {
            originalErrorMessage: expectedOriginalErrorMessage
          }
        );
        capturedObserver.error(mockError);
      } else {
        expect.fail('Observer was not captured or error method is missing.');
      }

      expect(mockObserver.error).to.have.been.calledOnce;
      const receivedError = mockObserver.error.getCall(0).args[0];

      expect(receivedError.message).to.equal(
        'Remote Config: The stream was not able to connect to the backend: Realtime stream error. (remoteconfig/stream-error).'
      );
      expect(receivedError).to.have.nested.property(
        'customData.originalErrorMessage',
        'Realtime stream error'
      );
      expect((receivedError as any).code).to.equal('remoteconfig/stream-error');
    });
  });
});<|MERGE_RESOLUTION|>--- conflicted
+++ resolved
@@ -68,15 +68,6 @@
     status: 200,
     eTag: 'asdf',
     config: { 'foobar': 'hello world' },
-<<<<<<< HEAD
-    experiments: [{
-      experimentId: "_exp_1",
-      variantId : "1",
-      experimentStartTime : "2025-04-06T14:13:57.597Z",
-      triggerTimeoutMillis : "15552000000",
-      timeToLiveMillis : "15552000000"
-    }]
-=======
     templateVersion: 1,
     experiments: [
       {
@@ -87,7 +78,6 @@
         timeToLiveMillis: '15552000000'
       }
     ]
->>>>>>> ccc71e19
   };
   let fetchStub: sinon.SinonStub;
 
@@ -124,14 +114,9 @@
         json: () =>
           Promise.resolve({
             entries: response.config,
-<<<<<<< HEAD
-            experimentDescriptions: response.experiments,
-            state: 'OK'
-=======
             state: 'OK',
             templateVersion: response.templateVersion,
             experimentDescriptions: response.experiments
->>>>>>> ccc71e19
           })
       } as Response)
     );
