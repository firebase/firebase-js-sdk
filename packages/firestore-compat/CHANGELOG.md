# @firebase/firestore-compat

<<<<<<< HEAD
=======
## 0.3.51

### Patch Changes

- Updated dependencies [[`35ad526`](https://github.com/firebase/firebase-js-sdk/commit/35ad5266304e14425988fcf5ad06d028b37588ac), [`b5df4ae`](https://github.com/firebase/firebase-js-sdk/commit/b5df4ae71c1b5b54d9237e7929d0f793189b82c9)]:
  - @firebase/firestore@4.7.16

## 0.3.50

### Patch Changes

- Updated dependencies [[`8a03143`](https://github.com/firebase/firebase-js-sdk/commit/8a03143b9217effdd86d68bdf195493c0979aa27)]:
  - @firebase/firestore@4.7.15
  - @firebase/util@1.12.0
  - @firebase/component@0.6.17

## 0.3.49

### Patch Changes

- Updated dependencies [[`9bcd1ea`](https://github.com/firebase/firebase-js-sdk/commit/9bcd1ea9b8cc5b55692765d40df000da8ddef02b)]:
  - @firebase/util@1.11.3
  - @firebase/component@0.6.16
  - @firebase/firestore@4.7.14

## 0.3.48

### Patch Changes

- Updated dependencies [[`8593fa0`](https://github.com/firebase/firebase-js-sdk/commit/8593fa05bd884c2f1f6f3b4ae062efa48af93d24)]:
  - @firebase/firestore@4.7.13
  - @firebase/util@1.11.2
  - @firebase/component@0.6.15

## 0.3.47

### Patch Changes

- Updated dependencies [[`ea1f913`](https://github.com/firebase/firebase-js-sdk/commit/ea1f9139e6baec0269fbb91233fd3f7f4b0d5875), [`0e12766`](https://github.com/firebase/firebase-js-sdk/commit/0e127664946ba324c6566a02b393dafd23fc1ddb)]:
  - @firebase/firestore@4.7.12
  - @firebase/util@1.11.1
  - @firebase/component@0.6.14

## 0.3.46

### Patch Changes

- Updated dependencies [[`ed0803a`](https://github.com/firebase/firebase-js-sdk/commit/ed0803a29791cc0cecd0153f95e814ddcee7efd8), [`88a8055`](https://github.com/firebase/firebase-js-sdk/commit/88a8055808bdbd1c75011a94d11062460027d931), [`e055e90`](https://github.com/firebase/firebase-js-sdk/commit/e055e9057caab4d9f73734307fe4e0be2098249b), [`195d943`](https://github.com/firebase/firebase-js-sdk/commit/195d943103795a50bb3fc5c56ef2bb64610006a1)]:
  - @firebase/firestore@4.7.11

## 0.3.45

### Patch Changes

- Updated dependencies [[`feb2c9d`](https://github.com/firebase/firebase-js-sdk/commit/feb2c9dfa29c9dff01c1272e56f6258176dc6b3a)]:
  - @firebase/firestore@4.7.10

## 0.3.44

### Patch Changes

- Updated dependencies [[`777f465`](https://github.com/firebase/firebase-js-sdk/commit/777f465ff37495ff933a29583769ce8a6a2b59b5)]:
  - @firebase/util@1.11.0
  - @firebase/firestore@4.7.9
  - @firebase/component@0.6.13

## 0.3.43

### Patch Changes

- Updated dependencies [[`3418ef8`](https://github.com/firebase/firebase-js-sdk/commit/3418ef8078ef2f8a7218e9a702cb42671f078b7d)]:
  - @firebase/firestore@4.7.8

## 0.3.42

### Patch Changes

- Updated dependencies [[`97d48c7`](https://github.com/firebase/firebase-js-sdk/commit/97d48c7650e2d4273b7f94c8964dfcb44113952a), [`721e5a7`](https://github.com/firebase/firebase-js-sdk/commit/721e5a7e97db5d2136c8338e2522dd07dbc3a29e)]:
  - @firebase/firestore@4.7.7

## 0.3.41

### Patch Changes

- Updated dependencies [[`25a6204c1`](https://github.com/firebase/firebase-js-sdk/commit/25a6204c1531b6c772e5368d12b2411ae1d21bbc)]:
  - @firebase/util@1.10.3
  - @firebase/component@0.6.12
  - @firebase/firestore@4.7.6

>>>>>>> 40be2dbb
## 0.3.40

### Patch Changes

- [`b80711925`](https://github.com/firebase/firebase-js-sdk/commit/b807119252dacf46b0122344c2b6dfc503cecde1) [#8604](https://github.com/firebase/firebase-js-sdk/pull/8604) - Upgrade to TypeScript 5.5.4

- Updated dependencies [[`b80711925`](https://github.com/firebase/firebase-js-sdk/commit/b807119252dacf46b0122344c2b6dfc503cecde1), [`0f5714ba5`](https://github.com/firebase/firebase-js-sdk/commit/0f5714ba5baab119a73355c0fd86db5a44cd3d20)]:
  - @firebase/component@0.6.11
  - @firebase/firestore@4.7.5
  - @firebase/firestore-types@3.0.3
  - @firebase/util@1.10.2

## 0.3.39

### Patch Changes

- [`479226bf3`](https://github.com/firebase/firebase-js-sdk/commit/479226bf3ebd99017bb12fa21440c75715658702) [#8475](https://github.com/firebase/firebase-js-sdk/pull/8475) - Remove ES5 bundles. The minimum required ES version is now ES2017.

- [`479226bf3`](https://github.com/firebase/firebase-js-sdk/commit/479226bf3ebd99017bb12fa21440c75715658702) [#8475](https://github.com/firebase/firebase-js-sdk/pull/8475) - Removed dependency on undici and node-fetch in our node bundles, replacing them with the native fetch implementation.

- Updated dependencies [[`479226bf3`](https://github.com/firebase/firebase-js-sdk/commit/479226bf3ebd99017bb12fa21440c75715658702), [`479226bf3`](https://github.com/firebase/firebase-js-sdk/commit/479226bf3ebd99017bb12fa21440c75715658702)]:
  - @firebase/component@0.6.10
  - @firebase/firestore@4.7.4
  - @firebase/util@1.10.1

## 0.3.38

### Patch Changes

- Updated dependencies [[`ff0475c41`](https://github.com/firebase/firebase-js-sdk/commit/ff0475c41bfdac19872934f68b7f4e2651fd9a63), [`47b091324`](https://github.com/firebase/firebase-js-sdk/commit/47b09132463d6a038b441d4623c24ca61e56505d)]:
  - @firebase/firestore@4.7.3

## 0.3.37

### Patch Changes

- Updated dependencies [[`16d62d4fa`](https://github.com/firebase/firebase-js-sdk/commit/16d62d4fa16faddb8cb676c0af3f29b8a5824741), [`629919ea7`](https://github.com/firebase/firebase-js-sdk/commit/629919ea760e35b7d880a099edf7f42b5bcbae4b)]:
  - @firebase/util@1.10.0
  - @firebase/firestore@4.7.2
  - @firebase/component@0.6.9

## 0.3.36

### Patch Changes

- Updated dependencies [[`62348e116`](https://github.com/firebase/firebase-js-sdk/commit/62348e116c795d19c5ca58729c250805240ce345)]:
  - @firebase/firestore@4.7.1

## 0.3.35

### Patch Changes

- Updated dependencies [[`e6b852562`](https://github.com/firebase/firebase-js-sdk/commit/e6b852562bfe57dd02ae59ee2dce9966b5498b01)]:
  - @firebase/firestore@4.7.0

## 0.3.34

### Patch Changes

- [`025f2a103`](https://github.com/firebase/firebase-js-sdk/commit/025f2a1037582da7d1afeb7a4d143cb7a154ec9d) [#8280](https://github.com/firebase/firebase-js-sdk/pull/8280) (fixes [#8279](https://github.com/firebase/firebase-js-sdk/issues/8279)) - Fixed typos in documentation and some internal variables and parameters.

- Updated dependencies [[`025f2a103`](https://github.com/firebase/firebase-js-sdk/commit/025f2a1037582da7d1afeb7a4d143cb7a154ec9d)]:
  - @firebase/firestore@4.6.5

## 0.3.33

### Patch Changes

- Updated dependencies [[`192561b15`](https://github.com/firebase/firebase-js-sdk/commit/192561b1552a08840d8e341f30f3dbe275465558), [`ecadbe380`](https://github.com/firebase/firebase-js-sdk/commit/ecadbe380ca1b7e2eeada45b82e53d47e05ec9b3)]:
  - @firebase/util@1.9.7
  - @firebase/firestore@4.6.4
  - @firebase/component@0.6.8

## 0.3.32

### Patch Changes

- Updated dependencies [[`2ce95696f`](https://github.com/firebase/firebase-js-sdk/commit/2ce95696fe01f8c0fde08daa4359e39917654441)]:
  - @firebase/firestore@4.6.3

## 0.3.31

### Patch Changes

- [`ab883d016`](https://github.com/firebase/firebase-js-sdk/commit/ab883d016015de0436346f586d8442b5703771b7) [#8237](https://github.com/firebase/firebase-js-sdk/pull/8237) - Bump all packages so staging works.

- Updated dependencies [[`4b49630c7`](https://github.com/firebase/firebase-js-sdk/commit/4b49630c7f0e5880c5ae153f50ca2eff5eb32fbd), [`ab883d016`](https://github.com/firebase/firebase-js-sdk/commit/ab883d016015de0436346f586d8442b5703771b7)]:
  - @firebase/firestore@4.6.2
  - @firebase/component@0.6.7
  - @firebase/firestore-types@3.0.2
  - @firebase/util@1.9.6

## 0.3.30

### Patch Changes

- Updated dependencies [[`224419457`](https://github.com/firebase/firebase-js-sdk/commit/224419457c3fd2e5813166dbd7d6d9a03322143c), [`bd12e83cd`](https://github.com/firebase/firebase-js-sdk/commit/bd12e83cd1f0a10774dfb7e6ff7d4b0555a29a81), [`e1a7764cf`](https://github.com/firebase/firebase-js-sdk/commit/e1a7764cf36d246bb021d084e498604fe37e84aa), [`84f9ff008`](https://github.com/firebase/firebase-js-sdk/commit/84f9ff0085993159c3513cb859852a5c79145b1b)]:
  - @firebase/firestore@4.6.1

## 0.3.29

### Patch Changes

- Updated dependencies [[`fe09d8338`](https://github.com/firebase/firebase-js-sdk/commit/fe09d8338d7d5f7a82d8cd73cf825adbe5551975), [`c6ecac8ac`](https://github.com/firebase/firebase-js-sdk/commit/c6ecac8ac7110622d178d9450446318a4d0c474e), [`a6fa54417`](https://github.com/firebase/firebase-js-sdk/commit/a6fa544173aeeee9d4f35e1ebd36fe2c2f461d19), [`666dddae0`](https://github.com/firebase/firebase-js-sdk/commit/666dddae0b050204c59f70e74010fd92a6b54187), [`ad8d5470d`](https://github.com/firebase/firebase-js-sdk/commit/ad8d5470dad9b9ec1bcd939609da4a1c439c8414)]:
  - @firebase/firestore@4.6.0

## 0.3.28

### Patch Changes

- [`0c5150106`](https://github.com/firebase/firebase-js-sdk/commit/0c515010607bf2223b468acb94c672b1279ed1a0) [#8079](https://github.com/firebase/firebase-js-sdk/pull/8079) - Update `repository.url` field in all `package.json` files to NPM's preferred format.

- Updated dependencies [[`0c5150106`](https://github.com/firebase/firebase-js-sdk/commit/0c515010607bf2223b468acb94c672b1279ed1a0)]:
  - @firebase/firestore-types@3.0.1
  - @firebase/component@0.6.6
  - @firebase/firestore@4.5.1
  - @firebase/util@1.9.5

## 0.3.27

### Patch Changes

- Updated dependencies [[`ce88e71e7`](https://github.com/firebase/firebase-js-sdk/commit/ce88e71e738ac7bb2cd5d63e4e314e2de82f72ef)]:
  - @firebase/firestore@4.5.0

## 0.3.26

### Patch Changes

- Updated dependencies [[`f3cec28df`](https://github.com/firebase/firebase-js-sdk/commit/f3cec28dfbdfc7f19c8218cf9d26956235d03fb0)]:
  - @firebase/firestore@4.4.3

## 0.3.25

### Patch Changes

- Updated dependencies [[`434f8418c`](https://github.com/firebase/firebase-js-sdk/commit/434f8418c3db3ae98489a8461c437c248c039070)]:
  - @firebase/util@1.9.4
  - @firebase/firestore@4.4.2
  - @firebase/component@0.6.5

## 0.3.24

### Patch Changes

- Updated dependencies [[`7481098d4`](https://github.com/firebase/firebase-js-sdk/commit/7481098d47d14acce901fa4c065ceff0cbf07d3d), [`f4788453e`](https://github.com/firebase/firebase-js-sdk/commit/f4788453eb989d30495ddc7a3832e13c6d11b34e), [`d7ace80d4`](https://github.com/firebase/firebase-js-sdk/commit/d7ace80d44ec870c3117cfed04ae6a1988c03c8e), [`a476c4692`](https://github.com/firebase/firebase-js-sdk/commit/a476c4692dd1c1affbbd3139290dac54257dc5d2)]:
  - @firebase/firestore@4.4.1

## 0.3.23

### Patch Changes

- Updated dependencies [[`0d29adc97`](https://github.com/firebase/firebase-js-sdk/commit/0d29adc974d72f93552dad53ebd8b4ecab2ce810), [`00235ba68`](https://github.com/firebase/firebase-js-sdk/commit/00235ba68fdbb5d9788a14ba2bdd75cad87301e4), [`bebecdaad`](https://github.com/firebase/firebase-js-sdk/commit/bebecdaad7fa552505055ab7705da478203078b6)]:
  - @firebase/firestore@4.4.0

## 0.3.22

### Patch Changes

- [`67c5a9088`](https://github.com/firebase/firebase-js-sdk/commit/67c5a9088b3e65ebb858a6fb779a358fa8ccbf27) [#7738](https://github.com/firebase/firebase-js-sdk/pull/7738) - Allow converter return value of undefined.

## 0.3.21

### Patch Changes

- Updated dependencies [[`f27baf423`](https://github.com/firebase/firebase-js-sdk/commit/f27baf423b3c9834b94aed13a93a5385813fd7dd)]:
  - @firebase/firestore@4.3.2

## 0.3.20

### Patch Changes

- Updated dependencies [[`12f25592c`](https://github.com/firebase/firebase-js-sdk/commit/12f25592c02de8d899926d215b0ffd383b1f3aa0)]:
  - @firebase/firestore@4.3.1

## 0.3.19

### Patch Changes

- Updated dependencies [[`02e2518ca`](https://github.com/firebase/firebase-js-sdk/commit/02e2518cabce16f47e4485c4c5a2a499e4d96e0c), [`cca47353c`](https://github.com/firebase/firebase-js-sdk/commit/cca47353c9db1e16fa512f909525dd34920db1ba)]:
  - @firebase/firestore@4.3.0

## 0.3.18

### Patch Changes

- Updated dependencies [[`60e4a07d2`](https://github.com/firebase/firebase-js-sdk/commit/60e4a07d2c89b5ea473f903a942aabab03050fa5), [`fbd8e0e2e`](https://github.com/firebase/firebase-js-sdk/commit/fbd8e0e2e17befcd514775e018fcc4f4c5ecfc43), [`2d0a9f5fd`](https://github.com/firebase/firebase-js-sdk/commit/2d0a9f5fd921568bc76fcdee325b9ab5e6be8a58)]:
  - @firebase/firestore@4.2.0

## 0.3.17

### Patch Changes

- Updated dependencies [[`12221ddb4`](https://github.com/firebase/firebase-js-sdk/commit/12221ddb41766f85d9c2327a8af9ba647cfa9f3e), [`25cda8af6`](https://github.com/firebase/firebase-js-sdk/commit/25cda8af6a6fc15e33f0ce5644dd29d996e4716f)]:
  - @firebase/firestore@4.1.3

## 0.3.16

### Patch Changes

- Updated dependencies [[`78d2738c2`](https://github.com/firebase/firebase-js-sdk/commit/78d2738c246555556cba8dcfe2932639f80523ea)]:
  - @firebase/firestore@4.1.2

## 0.3.15

### Patch Changes

- Updated dependencies [[`43e402fb4`](https://github.com/firebase/firebase-js-sdk/commit/43e402fb49a081a59729290627c7b20099ca46a4), [`b395277f3`](https://github.com/firebase/firebase-js-sdk/commit/b395277f3de5d017df7b2edfba329682a0928453)]:
  - @firebase/firestore@4.1.1

## 0.3.14

### Patch Changes

- Updated dependencies [[`c5518c80f`](https://github.com/firebase/firebase-js-sdk/commit/c5518c80fc577d6ab4f524d49c44b6dfd6ed96e7), [`52b17b426`](https://github.com/firebase/firebase-js-sdk/commit/52b17b4267729c14adcb52f2d523572aa22e4759)]:
  - @firebase/firestore@4.1.0

## 0.3.13

### Patch Changes

- Updated dependencies [[`57f2a863f`](https://github.com/firebase/firebase-js-sdk/commit/57f2a863f188ca11b6167656fc7a7d7c9affc1d6), [`aaf3fa396`](https://github.com/firebase/firebase-js-sdk/commit/aaf3fa3969521c540c4a4583648536348033e1c6), [`47860fe6e`](https://github.com/firebase/firebase-js-sdk/commit/47860fe6e702e224d4ea4052dc42029673b9f7f1), [`f2fb56fc0`](https://github.com/firebase/firebase-js-sdk/commit/f2fb56fc0f5d1573fe7700f019c58ec2755a3478), [`d86c89f9c`](https://github.com/firebase/firebase-js-sdk/commit/d86c89f9c65203842eed39699c729f841d902cc0)]:
  - @firebase/firestore@4.0.0
  - @firebase/firestore-types@3.0.0

## 0.3.12

### Patch Changes

- Updated dependencies [[`59c7b5801`](https://github.com/firebase/firebase-js-sdk/commit/59c7b580167509b8346e5eded82d9a4358893cd8)]:
  - @firebase/firestore@3.13.0

## 0.3.11

### Patch Changes

- Updated dependencies [[`fe7da7ec3`](https://github.com/firebase/firebase-js-sdk/commit/fe7da7ec3c83c200d7a0c7b90bb6bd27654309ee)]:
  - @firebase/firestore@3.12.2

## 0.3.10

### Patch Changes

- Updated dependencies []:
  - @firebase/firestore@3.12.1

## 0.3.9

### Patch Changes

- Updated dependencies [[`e45fea9b8`](https://github.com/firebase/firebase-js-sdk/commit/e45fea9b8ce2c284c5e147fd3ac2174087fbba09), [`8051e4a99`](https://github.com/firebase/firebase-js-sdk/commit/8051e4a99e199e5cc8e6ff51a1a1116e4a56337b)]:
  - @firebase/firestore@3.12.0

## 0.3.8

### Patch Changes

- Updated dependencies [[`a57a2b5d4`](https://github.com/firebase/firebase-js-sdk/commit/a57a2b5d4512ecd65e634958a3ede60c15f27e0c), [`253b998fc`](https://github.com/firebase/firebase-js-sdk/commit/253b998fcfcd79327c2f7940d5435e36622215fc), [`510c9b520`](https://github.com/firebase/firebase-js-sdk/commit/510c9b520e6fe158a4db169e005bd173a4563b6e), [`98abcd5ed`](https://github.com/firebase/firebase-js-sdk/commit/98abcd5ed9bbc5910c1a94f0580f1ceffe95e564)]:
  - @firebase/firestore@3.11.0

## 0.3.7

### Patch Changes

- Updated dependencies [[`b66908df6`](https://github.com/firebase/firebase-js-sdk/commit/b66908df6f280b4f7bfce984e07c169d426c990b)]:
  - @firebase/firestore@3.10.1

## 0.3.6

### Patch Changes

- Updated dependencies [[`60a730e37`](https://github.com/firebase/firebase-js-sdk/commit/60a730e37cb9b8f2260cfe4d8e3875018639a4b0), [`7d23aa4bd`](https://github.com/firebase/firebase-js-sdk/commit/7d23aa4bd1e29d2c10c771c0ab7919b6c5dd2d9b), [`ce79f7fe2`](https://github.com/firebase/firebase-js-sdk/commit/ce79f7fe21c27d88621cecce99bb8b14b4117b36)]:
  - @firebase/firestore@3.10.0

## 0.3.5

### Patch Changes

- Updated dependencies [[`e2bf2eca2`](https://github.com/firebase/firebase-js-sdk/commit/e2bf2eca21308670c73d6c642a88c06f0b87d44a), [`5099f0f60`](https://github.com/firebase/firebase-js-sdk/commit/5099f0f60a5198b48942e8b2a574505432bdc213), [`5ba524313`](https://github.com/firebase/firebase-js-sdk/commit/5ba524313bdeddb012c44b1b1161c9229396b195)]:
  - @firebase/firestore@3.9.0

## 0.3.4

### Patch Changes

- [`36558bd2e`](https://github.com/firebase/firebase-js-sdk/commit/36558bd2e68e1ba3fb31d85ef997ab9ddf692d50) [#7024](https://github.com/firebase/firebase-js-sdk/pull/7024) - Relaxing query validation performed by the SDK

- Updated dependencies [[`36558bd2e`](https://github.com/firebase/firebase-js-sdk/commit/36558bd2e68e1ba3fb31d85ef997ab9ddf692d50), [`b5f86b1a3`](https://github.com/firebase/firebase-js-sdk/commit/b5f86b1a305b3067fed12b024938f0c3f47de2ef), [`c59f537b1`](https://github.com/firebase/firebase-js-sdk/commit/c59f537b1262b5d7997291b8c1e9324d378effb6), [`67c5a0dc5`](https://github.com/firebase/firebase-js-sdk/commit/67c5a0dc55237391afceb956280cb04cfeaac66f), [`b30186ffc`](https://github.com/firebase/firebase-js-sdk/commit/b30186ffc15cd441521c8f43d3f9a7a4e9ce8820)]:
  - @firebase/firestore@3.8.4
  - @firebase/util@1.9.3
  - @firebase/component@0.6.4

## 0.3.3

### Patch Changes

- [`d071bd1ac`](https://github.com/firebase/firebase-js-sdk/commit/d071bd1acaa0583b4dd3454387fc58eafddb5c30) [#7007](https://github.com/firebase/firebase-js-sdk/pull/7007) (fixes [#7005](https://github.com/firebase/firebase-js-sdk/issues/7005)) - Move exports.default fields to always be the last field. This fixes a bug caused in 9.17.0 that prevented some bundlers and frameworks from building.

- Updated dependencies [[`d071bd1ac`](https://github.com/firebase/firebase-js-sdk/commit/d071bd1acaa0583b4dd3454387fc58eafddb5c30)]:
  - @firebase/firestore@3.8.3
  - @firebase/util@1.9.2
  - @firebase/component@0.6.3

## 0.3.2

### Patch Changes

- [`0bab0b7a7`](https://github.com/firebase/firebase-js-sdk/commit/0bab0b7a786d1563bf665904c7097d1fe06efce5) [#6981](https://github.com/firebase/firebase-js-sdk/pull/6981) - Added browser CJS entry points (expected by Jest when using JSDOM mode).

- Updated dependencies [[`0bab0b7a7`](https://github.com/firebase/firebase-js-sdk/commit/0bab0b7a786d1563bf665904c7097d1fe06efce5), [`27b5e7d70`](https://github.com/firebase/firebase-js-sdk/commit/27b5e7d7081688599fc518b329a43db4319cdd1f)]:
  - @firebase/firestore@3.8.2
  - @firebase/util@1.9.1
  - @firebase/component@0.6.2

## 0.3.1

### Patch Changes

- Updated dependencies [[`a7622d49f`](https://github.com/firebase/firebase-js-sdk/commit/a7622d49f8a69bcdfb95b89dd1609a5c495fd529), [`1455bfa43`](https://github.com/firebase/firebase-js-sdk/commit/1455bfa4393383ab461de35ccbc2b171f92169df), [`37f31c57b`](https://github.com/firebase/firebase-js-sdk/commit/37f31c57b62bc6486bc08d9e5c64e2c32d25cb0a), [`d4114a4f7`](https://github.com/firebase/firebase-js-sdk/commit/d4114a4f7da3f469c0c900416ac8beee58885ec3), [`06dc1364d`](https://github.com/firebase/firebase-js-sdk/commit/06dc1364d7560f4c563e1ccc89af9cad4cd91df8)]:
  - @firebase/firestore@3.8.1
  - @firebase/util@1.9.0
  - @firebase/component@0.6.1

## 0.3.0

### Minor Changes

- [`ab3f16cba`](https://github.com/firebase/firebase-js-sdk/commit/ab3f16cbabc420fab0a322a21c9e28d3cbed4f24) [#6796](https://github.com/firebase/firebase-js-sdk/pull/6796) - Upgrade TypeScript to 4.7.4 (was 4.2.2)

### Patch Changes

- Updated dependencies [[`ab3f16cba`](https://github.com/firebase/firebase-js-sdk/commit/ab3f16cbabc420fab0a322a21c9e28d3cbed4f24), [`fde5adf63`](https://github.com/firebase/firebase-js-sdk/commit/fde5adf638dae4714ff7f25c75e475344907e05e), [`c20633ed3`](https://github.com/firebase/firebase-js-sdk/commit/c20633ed35056cbadc9d65d9ceddf4e28d1ea666), [`1625f7a95`](https://github.com/firebase/firebase-js-sdk/commit/1625f7a95cc3ffb666845db0a8044329be74b5be)]:
  - @firebase/firestore@3.8.0
  - @firebase/util@1.8.0
  - @firebase/component@0.6.0

## 0.2.3

### Patch Changes

- Updated dependencies [[`bf7cc8f69`](https://github.com/firebase/firebase-js-sdk/commit/bf7cc8f691f7a17730b071d3d9c27bd28a6e3980), [`e2a90bf67`](https://github.com/firebase/firebase-js-sdk/commit/e2a90bf678eb6fa505f8b2f627e03cff622607b5)]:
  - @firebase/firestore@3.7.3

## 0.2.2

### Patch Changes

- [`4af28c1a4`](https://github.com/firebase/firebase-js-sdk/commit/4af28c1a42bd25ce2353f694ca1724c6101cbce5) [#6682](https://github.com/firebase/firebase-js-sdk/pull/6682) - Upgrade TypeScript to 4.7.4.

- Updated dependencies [[`4af28c1a4`](https://github.com/firebase/firebase-js-sdk/commit/4af28c1a42bd25ce2353f694ca1724c6101cbce5)]:
  - @firebase/component@0.5.21
  - @firebase/firestore@3.7.2
  - @firebase/firestore-types@2.5.1
  - @firebase/util@1.7.3

## 0.2.1

### Patch Changes

- Updated dependencies [[`807f06aa2`](https://github.com/firebase/firebase-js-sdk/commit/807f06aa26438a91aaea08fd38efb6c706bb8a5d)]:
  - @firebase/util@1.7.2
  - @firebase/component@0.5.20
  - @firebase/firestore@3.7.1

## 0.2.0

### Minor Changes

- [`397317b53`](https://github.com/firebase/firebase-js-sdk/commit/397317b53c4d9d8aee761f566adf3616aef844ed) [#6643](https://github.com/firebase/firebase-js-sdk/pull/6643) - Set withCredentials=true when making requests via non-streaming RPCs, like is done for streaming RPCs.

### Patch Changes

- Updated dependencies [[`0a112bd2a`](https://github.com/firebase/firebase-js-sdk/commit/0a112bd2aee2e709d6733b1a36876e6fae1e347f), [`397317b53`](https://github.com/firebase/firebase-js-sdk/commit/397317b53c4d9d8aee761f566adf3616aef844ed), [`171b78b76`](https://github.com/firebase/firebase-js-sdk/commit/171b78b762826a640d267dd4dd172ad9459c4561), [`29d034072`](https://github.com/firebase/firebase-js-sdk/commit/29d034072c20af394ce384e42aa10a37d5dfcb18)]:
  - @firebase/firestore@3.7.0
  - @firebase/util@1.7.1
  - @firebase/component@0.5.19

## 0.1.26

### Patch Changes

- Updated dependencies [[`e35db6f95`](https://github.com/firebase/firebase-js-sdk/commit/e35db6f955f1b712ff67a991d8291352f28708e2), [`fdd4ab464`](https://github.com/firebase/firebase-js-sdk/commit/fdd4ab464b59a107bdcc195df3f01e32efd89ed4), [`c6ba6fc0f`](https://github.com/firebase/firebase-js-sdk/commit/c6ba6fc0f44178d56fe165f71a798663516a2904), [`ee871fc0b`](https://github.com/firebase/firebase-js-sdk/commit/ee871fc0b157e1a186c2895b4290d70c8d1b986f)]:
  - @firebase/firestore@3.6.0
  - @firebase/util@1.7.0
  - @firebase/component@0.5.18

## 0.1.25

### Patch Changes

- Updated dependencies [[`7c0c640a4`](https://github.com/firebase/firebase-js-sdk/commit/7c0c640a446c729ac66fec27dfd77d6398a468db)]:
  - @firebase/firestore@3.5.0

## 0.1.24

### Patch Changes

- Updated dependencies [[`b993aeec4`](https://github.com/firebase/firebase-js-sdk/commit/b993aeec4a8f5188d1f53d07808da079f3ade846)]:
  - @firebase/firestore@3.4.15

## 0.1.23

### Patch Changes

- Updated dependencies [[`f5426a512`](https://github.com/firebase/firebase-js-sdk/commit/f5426a51275bb611a5d9a6df3200d0fe5095afa2), [`10765511f`](https://github.com/firebase/firebase-js-sdk/commit/10765511f7ba33293f7a15af1f98d69a261c019d)]:
  - @firebase/firestore@3.4.14

## 0.1.22

### Patch Changes

- Updated dependencies [[`1703bb31a`](https://github.com/firebase/firebase-js-sdk/commit/1703bb31afa806087167079641af79c9293ab423)]:
  - @firebase/firestore@3.4.13

## 0.1.21

### Patch Changes

- Updated dependencies [[`b12af44a5`](https://github.com/firebase/firebase-js-sdk/commit/b12af44a5c7500e1192d6cc1a4afc4d77efadbaf), [`ad773fa45`](https://github.com/firebase/firebase-js-sdk/commit/ad773fa451b13f9d58b3f27f7ec6570117b0cc27)]:
  - @firebase/util@1.6.3
  - @firebase/firestore@3.4.12
  - @firebase/component@0.5.17

## 0.1.20

### Patch Changes

- Updated dependencies [[`efe2000fc`](https://github.com/firebase/firebase-js-sdk/commit/efe2000fc499e2c85c4e5e0fef6741ff3bad2eb0)]:
  - @firebase/util@1.6.2
  - @firebase/component@0.5.16
  - @firebase/firestore@3.4.11

## 0.1.19

### Patch Changes

- [`2cd1cc76f`](https://github.com/firebase/firebase-js-sdk/commit/2cd1cc76f2a308135cd60f424fe09084a34b5cb5) [#6307](https://github.com/firebase/firebase-js-sdk/pull/6307) (fixes [#6300](https://github.com/firebase/firebase-js-sdk/issues/6300)) - fix: add type declarations to exports field

- Updated dependencies [[`2cd1cc76f`](https://github.com/firebase/firebase-js-sdk/commit/2cd1cc76f2a308135cd60f424fe09084a34b5cb5), [`d4b52b612`](https://github.com/firebase/firebase-js-sdk/commit/d4b52b612cf73610c57a3c08a0415ab7b622a70a)]:
  - @firebase/component@0.5.15
  - @firebase/firestore@3.4.10
  - @firebase/util@1.6.1

## 0.1.18

### Patch Changes

- Updated dependencies [[`9c5c9c36d`](https://github.com/firebase/firebase-js-sdk/commit/9c5c9c36da80b98b73cfd60ef2e2965087e9f801), [`dfab18af6`](https://github.com/firebase/firebase-js-sdk/commit/dfab18af66beeed14b2524f926af5bda506856a6)]:
  - @firebase/util@1.6.0
  - @firebase/firestore@3.4.9
  - @firebase/component@0.5.14

## 0.1.17

### Patch Changes

- Updated dependencies [[`e9e5f6b3c`](https://github.com/firebase/firebase-js-sdk/commit/e9e5f6b3ca9d61323b22f87986d9959f5297ec59), [`05dc9d6a0`](https://github.com/firebase/firebase-js-sdk/commit/05dc9d6a0db3058611dd7a2dc34daa726f9ba20d)]:
  - @firebase/util@1.5.2
  - @firebase/firestore@3.4.8
  - @firebase/component@0.5.13

## 0.1.16

### Patch Changes

- Updated dependencies [[`3198d58dc`](https://github.com/firebase/firebase-js-sdk/commit/3198d58dcedbf7583914dbcc76984f6f7df8d2ef), [`69aa7b02d`](https://github.com/firebase/firebase-js-sdk/commit/69aa7b02df3b4d1f9832b7713951936b6bf32ca9)]:
  - @firebase/util@1.5.1
  - @firebase/firestore@3.4.7
  - @firebase/component@0.5.12

## 0.1.15

### Patch Changes

- Updated dependencies [[`2d672cead`](https://github.com/firebase/firebase-js-sdk/commit/2d672cead167187cb714cd89b638c0884ba58f03)]:
  - @firebase/util@1.5.0
  - @firebase/firestore@3.4.6
  - @firebase/component@0.5.11

## 0.1.14

### Patch Changes

- Updated dependencies [[`bb8f37c3e`](https://github.com/firebase/firebase-js-sdk/commit/bb8f37c3e83e73876d14fa751cb04ae5e1367394), [`f5ac47fb1`](https://github.com/firebase/firebase-js-sdk/commit/f5ac47fb1a44f7b985fcae1d934e1ffb6ba41d67), [`c1b9cf120`](https://github.com/firebase/firebase-js-sdk/commit/c1b9cf1201807fc177a89c9613c06130524563e4), [`e9619685b`](https://github.com/firebase/firebase-js-sdk/commit/e9619685b9153f7d6f8767e09e2e1eacc337df76)]:
  - @firebase/firestore@3.4.5

## 0.1.13

### Patch Changes

- Updated dependencies [[`e28b0e413`](https://github.com/firebase/firebase-js-sdk/commit/e28b0e413decb115c846a7b5ed1e63dbf55c56ab), [`d612d6f6e`](https://github.com/firebase/firebase-js-sdk/commit/d612d6f6e4d3113d45427b7df68459c0a3e31a1f)]:
  - @firebase/firestore@3.4.4

## 0.1.12

### Patch Changes

- Updated dependencies [[`044a8d7f9`](https://github.com/firebase/firebase-js-sdk/commit/044a8d7f95a0ba0d34123ff5fd7a4bcb1bd3d328), [`ff2f7d4c8`](https://github.com/firebase/firebase-js-sdk/commit/ff2f7d4c85c0bda94b14d66237faa0e5da93bfa4)]:
  - @firebase/firestore@3.4.3

## 0.1.11

### Patch Changes

- Updated dependencies [[`3b481f572`](https://github.com/firebase/firebase-js-sdk/commit/3b481f572456e1eab3435bfc25717770d95a8c49), [`7f05d22e8`](https://github.com/firebase/firebase-js-sdk/commit/7f05d22e827f1fd0732ad33fda203a20566d3964)]:
  - @firebase/firestore@3.4.2
  - @firebase/util@1.4.3
  - @firebase/component@0.5.10

## 0.1.10

### Patch Changes

- [`8298cf8a9`](https://github.com/firebase/firebase-js-sdk/commit/8298cf8a9343dbba6c628d64941dfbe5d17c44aa) [#5741](https://github.com/firebase/firebase-js-sdk/pull/5741) - fix firestore node tests

- Updated dependencies [[`fd8cd3ec4`](https://github.com/firebase/firebase-js-sdk/commit/fd8cd3ec4b7d0747fca258d468ee094573a08bbb), [`8298cf8a9`](https://github.com/firebase/firebase-js-sdk/commit/8298cf8a9343dbba6c628d64941dfbe5d17c44aa)]:
  - @firebase/firestore@3.4.1

## 0.1.9

### Patch Changes

- Updated dependencies [[`086df7c7e`](https://github.com/firebase/firebase-js-sdk/commit/086df7c7e0299cedd9f3cff9080f46ca25cab7cd)]:
  - @firebase/firestore@3.4.0

## 0.1.8

### Patch Changes

- Updated dependencies [[`7a5bc84bd`](https://github.com/firebase/firebase-js-sdk/commit/7a5bc84bd84a8d1b422204f30a59f06d5b60f1bd), [`ce39a1a07`](https://github.com/firebase/firebase-js-sdk/commit/ce39a1a07e8710e43cc66d9e7db882f185211a9a)]:
  - @firebase/firestore@3.3.1

## 0.1.7

### Patch Changes

- [`3281315fa`](https://github.com/firebase/firebase-js-sdk/commit/3281315fae9c6f535f9d5052ee17d60861ea569a) [#5708](https://github.com/firebase/firebase-js-sdk/pull/5708) (fixes [#1487](https://github.com/firebase/firebase-js-sdk/issues/1487)) - Update build scripts to work with the exports field

- Updated dependencies [[`532b3cd93`](https://github.com/firebase/firebase-js-sdk/commit/532b3cd939c5a2c13987a21e38a0a121c5dfca04), [`3281315fa`](https://github.com/firebase/firebase-js-sdk/commit/3281315fae9c6f535f9d5052ee17d60861ea569a)]:
  - @firebase/firestore@3.3.0
  - @firebase/component@0.5.9
  - @firebase/util@1.4.2

## 0.1.6

### Patch Changes

- [`2322b6023`](https://github.com/firebase/firebase-js-sdk/commit/2322b6023c628cd9f4f4172767c17d215dd91684) [#5693](https://github.com/firebase/firebase-js-sdk/pull/5693) - Add exports field to all packages

- Updated dependencies [[`2322b6023`](https://github.com/firebase/firebase-js-sdk/commit/2322b6023c628cd9f4f4172767c17d215dd91684)]:
  - @firebase/component@0.5.8
  - @firebase/util@1.4.1
  - @firebase/firestore@3.2.1

## 0.1.5

### Patch Changes

- Updated dependencies [[`4d3640481`](https://github.com/firebase/firebase-js-sdk/commit/4d36404812a7ca24ced5e1aabf6d8aa03de4e08a), [`f48527617`](https://github.com/firebase/firebase-js-sdk/commit/f485276173ac0f6fb212328d00334892f4b33a9a), [`c75bbe957`](https://github.com/firebase/firebase-js-sdk/commit/c75bbe9574133ce6d1487a601c7acb4204e417aa)]:
  - @firebase/firestore@3.2.0

## 0.1.4

### Patch Changes

- [`352cc2647`](https://github.com/firebase/firebase-js-sdk/commit/352cc26476a0c249f89d19eb371ecdcbbd067e5f) [#5587](https://github.com/firebase/firebase-js-sdk/pull/5587) - Add "repository" field to package.json files that were missing it.

- Updated dependencies [[`93795c780`](https://github.com/firebase/firebase-js-sdk/commit/93795c7801d6b28ccbbe5855fd2f3fc377b1db5f)]:
  - @firebase/firestore@3.1.1

## 0.1.3

### Patch Changes

- [`08c098211`](https://github.com/firebase/firebase-js-sdk/commit/08c098211f44a79a5b8d30c6b4222d560ff522a3) [#5538](https://github.com/firebase/firebase-js-sdk/pull/5538) - only publish dist folder to npm for @firebase/firestore-compat

- Updated dependencies [[`f78ceca1c`](https://github.com/firebase/firebase-js-sdk/commit/f78ceca1cf9198f5d371320e8814c859c261cf67), [`a99943fe3`](https://github.com/firebase/firebase-js-sdk/commit/a99943fe3bd5279761aa29d138ec91272b06df39), [`b835b4cba`](https://github.com/firebase/firebase-js-sdk/commit/b835b4cbabc4b7b180ae38b908c49205ce31a422), [`a99943fe3`](https://github.com/firebase/firebase-js-sdk/commit/a99943fe3bd5279761aa29d138ec91272b06df39)]:
  - @firebase/firestore@3.1.0
  - @firebase/util@1.4.0
  - @firebase/component@0.5.7

## 0.1.2

### Patch Changes

- Updated dependencies [[`8180a2b77`](https://github.com/firebase/firebase-js-sdk/commit/8180a2b77d331c4d01a000e35f51dc61af660eb7), [`b8462f248`](https://github.com/firebase/firebase-js-sdk/commit/b8462f2489fb6f37691b136c9a5d453207dccc06), [`bf5772f64`](https://github.com/firebase/firebase-js-sdk/commit/bf5772f645207c24f3218914d27fdbe4e76584a2), [`dca28a10d`](https://github.com/firebase/firebase-js-sdk/commit/dca28a10dac4409c84d5a991094f7b5a4f3e5c7f)]:
  - @firebase/firestore@3.0.2

## 0.1.1

### Patch Changes

- Updated dependencies [[`cd15df0d1`](https://github.com/firebase/firebase-js-sdk/commit/cd15df0d1f51110f448e4284244b06be8d37f1c3), [`6163bb282`](https://github.com/firebase/firebase-js-sdk/commit/6163bb282b4e3b6fe5f405c3b3e35d5691d41677)]:
  - @firebase/firestore@3.0.1

## 0.1.0

### Minor Changes

- [`cdada6c68`](https://github.com/firebase/firebase-js-sdk/commit/cdada6c68f9740d13dd6674bcb658e28e68253b6) [#5345](https://github.com/firebase/firebase-js-sdk/pull/5345) (fixes [#5015](https://github.com/firebase/firebase-js-sdk/issues/5015)) - Release modularized SDKs

### Patch Changes

- Updated dependencies [[`5bc6afb75`](https://github.com/firebase/firebase-js-sdk/commit/5bc6afb75b5267bad5940c32458c315e5394321d), [`cdada6c68`](https://github.com/firebase/firebase-js-sdk/commit/cdada6c68f9740d13dd6674bcb658e28e68253b6)]:
  - @firebase/firestore@3.0.0
  - @firebase/firestore-types@2.5.0<|MERGE_RESOLUTION|>--- conflicted
+++ resolved
@@ -1,7 +1,5 @@
 # @firebase/firestore-compat
 
-<<<<<<< HEAD
-=======
 ## 0.3.51
 
 ### Patch Changes
@@ -91,7 +89,6 @@
   - @firebase/component@0.6.12
   - @firebase/firestore@4.7.6
 
->>>>>>> 40be2dbb
 ## 0.3.40
 
 ### Patch Changes
