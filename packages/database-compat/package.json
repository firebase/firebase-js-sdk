{
  "name": "@firebase/database-compat",
<<<<<<< HEAD
  "version": "2.0.1",
=======
  "version": "2.0.10",
>>>>>>> 40be2dbb
  "description": "The Realtime Database component of the Firebase JS SDK.",
  "author": "Firebase <firebase-support@google.com> (https://firebase.google.com/)",
  "main": "dist/index.js",
  "browser": "dist/index.esm2017.js",
  "module": "dist/index.esm2017.js",
  "license": "Apache-2.0",
  "typings": "dist/database-compat/src/index.d.ts",
  "files": [
    "dist",
    "standalone/package.json"
  ],
  "exports": {
    ".": {
      "types": "./dist/database-compat/src/index.d.ts",
      "node": {
        "types": "./dist/database-compat/src/index.node.d.ts",
        "import": "./dist/node-esm/index.js",
        "require": "./dist/index.js"
      },
      "browser": {
        "require": "./dist/index.js",
        "import": "./dist/index.esm2017.js"
      },
      "default": "./dist/index.esm2017.js"
    },
    "./standalone": {
      "types": "./dist/database-compat/src/index.standalone.d.ts",
      "node": "./dist/index.standalone.js",
      "default": "./dist/index.standalone.js"
    },
    "./package.json": "./package.json"
  },
  "scripts": {
    "lint": "eslint -c .eslintrc.js '**/*.ts' --ignore-path '../../.gitignore'",
    "lint:fix": "eslint --fix -c .eslintrc.js '**/*.ts'  --ignore-path '../../.gitignore'",
    "prettier": "prettier --write '*.js' '*.ts' '@(src|test)/**/*.ts'",
    "build": "rollup -c rollup.config.js",
    "build:release": "yarn build && yarn add-compat-overloads",
    "build:deps": "lerna run --scope @firebase/database-compat --include-dependencies build",
    "dev": "rollup -c -w",
    "test": "run-p --npm-path npm lint test:browser test:node",
    "test:ci": "node ../../scripts/run_tests_in_ci.js -s test",
    "test:browser": "karma start",
    "test:node": "TS_NODE_FILES=true TS_NODE_CACHE=NO TS_NODE_COMPILER_OPTIONS='{\"module\":\"commonjs\"}' nyc --reporter lcovonly -- mocha 'test/{,!(browser)/**/}*.test.ts' --file src/index.node.ts --config ../../config/mocharc.node.js",
    "trusted-type-check": "tsec -p tsconfig.json --noEmit",
    "add-compat-overloads": "ts-node-script ../../scripts/build/create-overloads.ts -i ../database/dist/public.d.ts -o dist/database-compat/src/index.d.ts -a -r Database:types.FirebaseDatabase -r Query:types.Query -r DatabaseReference:types.Reference -r FirebaseApp:FirebaseAppCompat --moduleToEnhance @firebase/database"
  },
  "dependencies": {
<<<<<<< HEAD
    "@firebase/database": "1.0.10",
    "@firebase/database-types": "1.0.7",
    "@firebase/logger": "0.4.4",
    "@firebase/util": "1.10.2",
    "@firebase/component": "0.6.11",
    "tslib": "^2.1.0"
  },
  "devDependencies": {
    "@firebase/app-compat": "0.2.46",
=======
    "@firebase/database": "1.0.19",
    "@firebase/database-types": "1.0.14",
    "@firebase/logger": "0.4.4",
    "@firebase/util": "1.12.0",
    "@firebase/component": "0.6.17",
    "tslib": "^2.1.0"
  },
  "devDependencies": {
    "@firebase/app-compat": "0.4.0",
>>>>>>> 40be2dbb
    "typescript": "5.5.4"
  },
  "repository": {
    "directory": "packages/database-compat",
    "type": "git",
    "url": "git+https://github.com/firebase/firebase-js-sdk.git"
  },
  "bugs": {
    "url": "https://github.com/firebase/firebase-js-sdk/issues"
  },
  "engines": {
    "node": ">=18.0.0"
  }
}<|MERGE_RESOLUTION|>--- conflicted
+++ resolved
@@ -1,10 +1,6 @@
 {
   "name": "@firebase/database-compat",
-<<<<<<< HEAD
-  "version": "2.0.1",
-=======
   "version": "2.0.10",
->>>>>>> 40be2dbb
   "description": "The Realtime Database component of the Firebase JS SDK.",
   "author": "Firebase <firebase-support@google.com> (https://firebase.google.com/)",
   "main": "dist/index.js",
@@ -53,17 +49,6 @@
     "add-compat-overloads": "ts-node-script ../../scripts/build/create-overloads.ts -i ../database/dist/public.d.ts -o dist/database-compat/src/index.d.ts -a -r Database:types.FirebaseDatabase -r Query:types.Query -r DatabaseReference:types.Reference -r FirebaseApp:FirebaseAppCompat --moduleToEnhance @firebase/database"
   },
   "dependencies": {
-<<<<<<< HEAD
-    "@firebase/database": "1.0.10",
-    "@firebase/database-types": "1.0.7",
-    "@firebase/logger": "0.4.4",
-    "@firebase/util": "1.10.2",
-    "@firebase/component": "0.6.11",
-    "tslib": "^2.1.0"
-  },
-  "devDependencies": {
-    "@firebase/app-compat": "0.2.46",
-=======
     "@firebase/database": "1.0.19",
     "@firebase/database-types": "1.0.14",
     "@firebase/logger": "0.4.4",
@@ -73,7 +58,6 @@
   },
   "devDependencies": {
     "@firebase/app-compat": "0.4.0",
->>>>>>> 40be2dbb
     "typescript": "5.5.4"
   },
   "repository": {
