{
  "name": "@firebase/database-compat",
  "version": "2.0.0",
  "description": "The Realtime Database component of the Firebase JS SDK.",
  "author": "Firebase <firebase-support@google.com> (https://firebase.google.com/)",
  "main": "dist/index.js",
  "browser": "dist/index.esm2017.js",
  "module": "dist/index.esm2017.js",
  "license": "Apache-2.0",
  "typings": "dist/database-compat/src/index.d.ts",
  "files": [
    "dist",
    "standalone/package.json"
  ],
  "exports": {
    ".": {
      "types": "./dist/database-compat/src/index.d.ts",
      "node": {
        "types": "./dist/database-compat/src/index.node.d.ts",
        "import": "./dist/node-esm/index.js",
        "require": "./dist/index.js"
      },
      "browser": {
        "require": "./dist/index.js",
        "import": "./dist/index.esm2017.js"
      },
      "default": "./dist/index.esm2017.js"
    },
    "./standalone": {
      "types": "./dist/database-compat/src/index.standalone.d.ts",
      "node": "./dist/index.standalone.js",
      "default": "./dist/index.standalone.js"
    },
    "./package.json": "./package.json"
  },
  "scripts": {
    "lint": "eslint -c .eslintrc.js '**/*.ts' --ignore-path '../../.gitignore'",
    "lint:fix": "eslint --fix -c .eslintrc.js '**/*.ts'  --ignore-path '../../.gitignore'",
    "prettier": "prettier --write '*.js' '*.ts' '@(src|test)/**/*.ts'",
    "build": "rollup -c rollup.config.js",
    "build:release": "yarn build && yarn add-compat-overloads",
    "build:deps": "lerna run --scope @firebase/database-compat --include-dependencies build",
    "dev": "rollup -c -w",
    "test": "run-p --npm-path npm lint test:browser test:node",
    "test:ci": "node ../../scripts/run_tests_in_ci.js -s test",
    "test:browser": "karma start",
    "test:node": "TS_NODE_FILES=true TS_NODE_CACHE=NO TS_NODE_COMPILER_OPTIONS='{\"module\":\"commonjs\"}' nyc --reporter lcovonly -- mocha 'test/{,!(browser)/**/}*.test.ts' --file src/index.node.ts --config ../../config/mocharc.node.js",
    "trusted-type-check": "tsec -p tsconfig.json --noEmit",
    "add-compat-overloads": "ts-node-script ../../scripts/build/create-overloads.ts -i ../database/dist/public.d.ts -o dist/database-compat/src/index.d.ts -a -r Database:types.FirebaseDatabase -r Query:types.Query -r DatabaseReference:types.Reference -r FirebaseApp:FirebaseAppCompat --moduleToEnhance @firebase/database"
  },
  "dependencies": {
    "@firebase/database": "1.0.9",
    "@firebase/database-types": "1.0.6",
    "@firebase/logger": "0.4.3",
    "@firebase/util": "1.10.1",
    "@firebase/component": "0.6.10",
    "tslib": "^2.1.0"
  },
  "devDependencies": {
<<<<<<< HEAD
    "@firebase/app-compat": "0.2.44",
    "typescript": "5.5.4"
=======
    "@firebase/app-compat": "0.2.45",
    "typescript": "4.7.4"
>>>>>>> fe447151
  },
  "repository": {
    "directory": "packages/database-compat",
    "type": "git",
    "url": "git+https://github.com/firebase/firebase-js-sdk.git"
  },
  "bugs": {
    "url": "https://github.com/firebase/firebase-js-sdk/issues"
  },
  "engines": {
    "node": ">=18.0.0"
  }
}<|MERGE_RESOLUTION|>--- conflicted
+++ resolved
@@ -57,13 +57,8 @@
     "tslib": "^2.1.0"
   },
   "devDependencies": {
-<<<<<<< HEAD
-    "@firebase/app-compat": "0.2.44",
+    "@firebase/app-compat": "0.2.45",
     "typescript": "5.5.4"
-=======
-    "@firebase/app-compat": "0.2.45",
-    "typescript": "4.7.4"
->>>>>>> fe447151
   },
   "repository": {
     "directory": "packages/database-compat",
