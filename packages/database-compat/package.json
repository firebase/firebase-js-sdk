{
  "name": "@firebase/database-compat",
  "version": "2.1.0",
  "description": "The Realtime Database component of the Firebase JS SDK.",
  "author": "Firebase <firebase-support@google.com> (https://firebase.google.com/)",
  "main": "dist/index.js",
  "browser": "dist/index.esm.js",
  "module": "dist/index.esm.js",
  "license": "Apache-2.0",
  "typings": "dist/database-compat/src/index.d.ts",
  "files": [
    "dist",
    "standalone/package.json"
  ],
  "exports": {
    ".": {
      "types": "./dist/database-compat/src/index.d.ts",
      "node": {
        "types": "./dist/database-compat/src/index.node.d.ts",
        "import": "./dist/node-esm/index.js",
        "require": "./dist/index.js"
      },
      "browser": {
        "require": "./dist/index.js",
        "import": "./dist/index.esm.js"
      },
      "default": "./dist/index.esm.js"
    },
    "./standalone": {
      "types": "./dist/database-compat/src/index.standalone.d.ts",
      "node": "./dist/index.standalone.js",
      "default": "./dist/index.standalone.js"
    },
    "./package.json": "./package.json"
  },
  "scripts": {
    "lint": "eslint -c .eslintrc.js '**/*.ts' --ignore-path '../../.gitignore'",
    "lint:fix": "eslint --fix -c .eslintrc.js '**/*.ts'  --ignore-path '../../.gitignore'",
    "prettier": "prettier --write '*.js' '*.ts' '@(src|test)/**/*.ts'",
    "build": "rollup -c rollup.config.js",
    "build:release": "yarn build && yarn add-compat-overloads",
    "build:deps": "lerna run --scope @firebase/database-compat --include-dependencies build",
    "dev": "rollup -c -w",
    "test": "run-p --npm-path npm lint test:browser test:node",
    "test:ci": "node ../../scripts/run_tests_in_ci.js -s test",
    "test:browser": "karma start",
    "test:node": "TS_NODE_FILES=true TS_NODE_CACHE=NO TS_NODE_COMPILER_OPTIONS='{\"module\":\"commonjs\"}' nyc --reporter lcovonly -- mocha 'test/{,!(browser)/**/}*.test.ts' --file src/index.node.ts --config ../../config/mocharc.node.js",
    "trusted-type-check": "tsec -p tsconfig.json --noEmit",
    "add-compat-overloads": "ts-node-script ../../scripts/build/create-overloads.ts -i ../database/dist/public.d.ts -o dist/database-compat/src/index.d.ts -a -r Database:types.FirebaseDatabase -r Query:types.Query -r DatabaseReference:types.Reference -r FirebaseApp:FirebaseAppCompat --moduleToEnhance @firebase/database"
  },
  "dependencies": {
    "@firebase/database": "1.1.0",
    "@firebase/database-types": "1.0.16",
    "@firebase/logger": "0.5.0",
    "@firebase/util": "1.13.0",
    "@firebase/component": "0.7.0",
    "tslib": "^2.1.0"
  },
  "devDependencies": {
<<<<<<< HEAD
    "@firebase/app-compat": "0.5.3",
=======
    "@firebase/app-compat": "0.5.4",
>>>>>>> b7e18d0f
    "typescript": "5.5.4"
  },
  "repository": {
    "directory": "packages/database-compat",
    "type": "git",
    "url": "git+https://github.com/firebase/firebase-js-sdk.git"
  },
  "bugs": {
    "url": "https://github.com/firebase/firebase-js-sdk/issues"
  },
  "engines": {
    "node": ">=20.0.0"
  }
}<|MERGE_RESOLUTION|>--- conflicted
+++ resolved
@@ -57,11 +57,7 @@
     "tslib": "^2.1.0"
   },
   "devDependencies": {
-<<<<<<< HEAD
-    "@firebase/app-compat": "0.5.3",
-=======
     "@firebase/app-compat": "0.5.4",
->>>>>>> b7e18d0f
     "typescript": "5.5.4"
   },
   "repository": {
