# @firebase/database-compat

<<<<<<< HEAD
=======
## 2.0.5

### Patch Changes

- [`113c965`](https://github.com/firebase/firebase-js-sdk/commit/113c965a34d9d7219d236f1b2cb62029e0f80fda) [#8800](https://github.com/firebase/firebase-js-sdk/pull/8800) - Added non-null parent properties to ThenableReference

- Updated dependencies [[`113c965`](https://github.com/firebase/firebase-js-sdk/commit/113c965a34d9d7219d236f1b2cb62029e0f80fda)]:
  - @firebase/database-types@1.0.10
  - @firebase/database@1.0.14

## 2.0.4

### Patch Changes

- [`b3e68ca`](https://github.com/firebase/firebase-js-sdk/commit/b3e68ca410d9b984736780098330bd6b8ee2e997) [#8769](https://github.com/firebase/firebase-js-sdk/pull/8769) - Fixed: invoking `connectDatabaseEmulator` multiple times with the same parameters will no longer
  cause an error. Fixes [GitHub Issue #6824](https://github.com/firebase/firebase-js-sdk/issues/6824).
- Updated dependencies [[`b3e68ca`](https://github.com/firebase/firebase-js-sdk/commit/b3e68ca410d9b984736780098330bd6b8ee2e997), [`777f465`](https://github.com/firebase/firebase-js-sdk/commit/777f465ff37495ff933a29583769ce8a6a2b59b5)]:
  - @firebase/database@1.0.13
  - @firebase/util@1.11.0
  - @firebase/component@0.6.13
  - @firebase/database-types@1.0.9

## 2.0.3

### Patch Changes

- Updated dependencies [[`01f36ea`](https://github.com/firebase/firebase-js-sdk/commit/01f36ea41011fdd6ec77e4b1a799193bef58aa91), [`97d48c7`](https://github.com/firebase/firebase-js-sdk/commit/97d48c7650e2d4273b7f94c8964dfcb44113952a)]:
  - @firebase/database@1.0.12

## 2.0.2

### Patch Changes

- Updated dependencies [[`25a6204c1`](https://github.com/firebase/firebase-js-sdk/commit/25a6204c1531b6c772e5368d12b2411ae1d21bbc)]:
  - @firebase/util@1.10.3
  - @firebase/component@0.6.12
  - @firebase/database@1.0.11
  - @firebase/database-types@1.0.8

>>>>>>> 4b349837
## 2.0.1

### Patch Changes

- [`b80711925`](https://github.com/firebase/firebase-js-sdk/commit/b807119252dacf46b0122344c2b6dfc503cecde1) [#8604](https://github.com/firebase/firebase-js-sdk/pull/8604) - Upgrade to TypeScript 5.5.4

- Updated dependencies [[`b80711925`](https://github.com/firebase/firebase-js-sdk/commit/b807119252dacf46b0122344c2b6dfc503cecde1)]:
  - @firebase/component@0.6.11
  - @firebase/database@1.0.10
  - @firebase/database-types@1.0.7
  - @firebase/logger@0.4.4
  - @firebase/util@1.10.2

## 2.0.0

### Major Changes

- [`0f5a9aad0`](https://github.com/firebase/firebase-js-sdk/commit/0f5a9aad0936af4c2df50d083db73306ebe069bc) [#8586](https://github.com/firebase/firebase-js-sdk/pull/8586) - Set required version of Node to >=18.

## 1.0.9

### Patch Changes

- [`479226bf3`](https://github.com/firebase/firebase-js-sdk/commit/479226bf3ebd99017bb12fa21440c75715658702) [#8475](https://github.com/firebase/firebase-js-sdk/pull/8475) - Remove ES5 bundles. The minimum required ES version is now ES2017.

- Updated dependencies [[`479226bf3`](https://github.com/firebase/firebase-js-sdk/commit/479226bf3ebd99017bb12fa21440c75715658702)]:
  - @firebase/component@0.6.10
  - @firebase/database@1.0.9
  - @firebase/logger@0.4.3
  - @firebase/util@1.10.1
  - @firebase/database-types@1.0.6

## 1.0.8

### Patch Changes

- Updated dependencies [[`16d62d4fa`](https://github.com/firebase/firebase-js-sdk/commit/16d62d4fa16faddb8cb676c0af3f29b8a5824741)]:
  - @firebase/util@1.10.0
  - @firebase/component@0.6.9
  - @firebase/database@1.0.8
  - @firebase/database-types@1.0.5

## 1.0.7

### Patch Changes

- [`025f2a103`](https://github.com/firebase/firebase-js-sdk/commit/025f2a1037582da7d1afeb7a4d143cb7a154ec9d) [#8280](https://github.com/firebase/firebase-js-sdk/pull/8280) (fixes [#8279](https://github.com/firebase/firebase-js-sdk/issues/8279)) - Fixed typos in documentation and some internal variables and parameters.

- Updated dependencies [[`025f2a103`](https://github.com/firebase/firebase-js-sdk/commit/025f2a1037582da7d1afeb7a4d143cb7a154ec9d)]:
  - @firebase/database@1.0.7

## 1.0.6

### Patch Changes

- Updated dependencies [[`192561b15`](https://github.com/firebase/firebase-js-sdk/commit/192561b1552a08840d8e341f30f3dbe275465558)]:
  - @firebase/util@1.9.7
  - @firebase/component@0.6.8
  - @firebase/database@1.0.6
  - @firebase/database-types@1.0.4

## 1.0.5

### Patch Changes

- [`ab883d016`](https://github.com/firebase/firebase-js-sdk/commit/ab883d016015de0436346f586d8442b5703771b7) [#8237](https://github.com/firebase/firebase-js-sdk/pull/8237) - Bump all packages so staging works.

- Updated dependencies [[`ab883d016`](https://github.com/firebase/firebase-js-sdk/commit/ab883d016015de0436346f586d8442b5703771b7)]:
  - @firebase/component@0.6.7
  - @firebase/database@1.0.5
  - @firebase/database-types@1.0.3
  - @firebase/logger@0.4.2
  - @firebase/util@1.9.6

## 1.0.4

### Patch Changes

- [`0c5150106`](https://github.com/firebase/firebase-js-sdk/commit/0c515010607bf2223b468acb94c672b1279ed1a0) [#8079](https://github.com/firebase/firebase-js-sdk/pull/8079) - Update `repository.url` field in all `package.json` files to NPM's preferred format.

- Updated dependencies [[`0c5150106`](https://github.com/firebase/firebase-js-sdk/commit/0c515010607bf2223b468acb94c672b1279ed1a0)]:
  - @firebase/database-types@1.0.2
  - @firebase/component@0.6.6
  - @firebase/database@1.0.4
  - @firebase/logger@0.4.1
  - @firebase/util@1.9.5

## 1.0.3

### Patch Changes

- Updated dependencies [[`046ac8a39`](https://github.com/firebase/firebase-js-sdk/commit/046ac8a39b483e127a4bbe11a5390a3e6018f2a7), [`434f8418c`](https://github.com/firebase/firebase-js-sdk/commit/434f8418c3db3ae98489a8461c437c248c039070)]:
  - @firebase/database@1.0.3
  - @firebase/util@1.9.4
  - @firebase/component@0.6.5
  - @firebase/database-types@1.0.1

## 1.0.2

### Patch Changes

- Updated dependencies [[`0ecaf6c9f`](https://github.com/firebase/firebase-js-sdk/commit/0ecaf6c9fa14b40d32c52215d9e1c912bcc52bef)]:
  - @firebase/database@1.0.2

## 1.0.1

### Patch Changes

- [`82d7df439`](https://github.com/firebase/firebase-js-sdk/commit/82d7df4395d6bd5f569bfc4b3f8f394b0274f905) [#7258](https://github.com/firebase/firebase-js-sdk/pull/7258) - Included `initStandalone` as an internal method to RTDB.

- Updated dependencies [[`82d7df439`](https://github.com/firebase/firebase-js-sdk/commit/82d7df4395d6bd5f569bfc4b3f8f394b0274f905)]:
  - @firebase/database@1.0.1

## 1.0.0

### Major Changes

- [`4f904bf41`](https://github.com/firebase/firebase-js-sdk/commit/4f904bf41c2080dc51278f732e08ab95e28c1956) [#6541](https://github.com/firebase/firebase-js-sdk/pull/6541) - Updated type of action parameter for DataSnapshot#forEach

### Patch Changes

- Updated dependencies [[`4f904bf41`](https://github.com/firebase/firebase-js-sdk/commit/4f904bf41c2080dc51278f732e08ab95e28c1956)]:
  - @firebase/database-types@1.0.0
  - @firebase/database@1.0.0

## 0.3.4

### Patch Changes

- [`b970dc522`](https://github.com/firebase/firebase-js-sdk/commit/b970dc52282e35d4d3fac947e330d830063caa5e) [#7055](https://github.com/firebase/firebase-js-sdk/pull/7055) - Solve @firebase/database-compat/standalone resolution issues with astrojs

- Updated dependencies [[`c59f537b1`](https://github.com/firebase/firebase-js-sdk/commit/c59f537b1262b5d7997291b8c1e9324d378effb6)]:
  - @firebase/util@1.9.3
  - @firebase/component@0.6.4
  - @firebase/database@0.14.4
  - @firebase/database-types@0.10.4

## 0.3.3

### Patch Changes

- [`d071bd1ac`](https://github.com/firebase/firebase-js-sdk/commit/d071bd1acaa0583b4dd3454387fc58eafddb5c30) [#7007](https://github.com/firebase/firebase-js-sdk/pull/7007) (fixes [#7005](https://github.com/firebase/firebase-js-sdk/issues/7005)) - Move exports.default fields to always be the last field. This fixes a bug caused in 9.17.0 that prevented some bundlers and frameworks from building.

- Updated dependencies [[`d071bd1ac`](https://github.com/firebase/firebase-js-sdk/commit/d071bd1acaa0583b4dd3454387fc58eafddb5c30)]:
  - @firebase/database@0.14.3
  - @firebase/util@1.9.2
  - @firebase/component@0.6.3
  - @firebase/database-types@0.10.3

## 0.3.2

### Patch Changes

- [`49ee786f2`](https://github.com/firebase/firebase-js-sdk/commit/49ee786f2b022e65aef45693e1a8b546d889ec10) [#6912](https://github.com/firebase/firebase-js-sdk/pull/6912) (fixes [#4603](https://github.com/firebase/firebase-js-sdk/issues/4603)) - Fixed issue where hostname set by `connectDatabaseEmulator` was being overridden by longpolling response

- [`0bab0b7a7`](https://github.com/firebase/firebase-js-sdk/commit/0bab0b7a786d1563bf665904c7097d1fe06efce5) [#6981](https://github.com/firebase/firebase-js-sdk/pull/6981) - Added browser CJS entry points (expected by Jest when using JSDOM mode).

- Updated dependencies [[`49ee786f2`](https://github.com/firebase/firebase-js-sdk/commit/49ee786f2b022e65aef45693e1a8b546d889ec10), [`0bab0b7a7`](https://github.com/firebase/firebase-js-sdk/commit/0bab0b7a786d1563bf665904c7097d1fe06efce5)]:
  - @firebase/database@0.14.2
  - @firebase/util@1.9.1
  - @firebase/component@0.6.2
  - @firebase/database-types@0.10.2

## 0.3.1

### Patch Changes

- Updated dependencies [[`d8af08feb`](https://github.com/firebase/firebase-js-sdk/commit/d8af08febfd4507a28bcda38d475b8010ef20f92), [`a4056634a`](https://github.com/firebase/firebase-js-sdk/commit/a4056634a5119dd3f2ca935cae23b90fc99d84ee), [`d4114a4f7`](https://github.com/firebase/firebase-js-sdk/commit/d4114a4f7da3f469c0c900416ac8beee58885ec3), [`06dc1364d`](https://github.com/firebase/firebase-js-sdk/commit/06dc1364d7560f4c563e1ccc89af9cad4cd91df8)]:
  - @firebase/database@0.14.1
  - @firebase/util@1.9.0
  - @firebase/component@0.6.1
  - @firebase/database-types@0.10.1

## 0.3.0

### Minor Changes

- [`1625f7a95`](https://github.com/firebase/firebase-js-sdk/commit/1625f7a95cc3ffb666845db0a8044329be74b5be) [#6799](https://github.com/firebase/firebase-js-sdk/pull/6799) - Update TypeScript version to 4.7.4.

### Patch Changes

- [`37dd6f6f4`](https://github.com/firebase/firebase-js-sdk/commit/37dd6f6f471d9912db3800b9b377080752af8c10) [#6706](https://github.com/firebase/firebase-js-sdk/pull/6706) - Use new wire protocol parameters for startAfter, endBefore.

- Updated dependencies [[`37dd6f6f4`](https://github.com/firebase/firebase-js-sdk/commit/37dd6f6f471d9912db3800b9b377080752af8c10), [`c20633ed3`](https://github.com/firebase/firebase-js-sdk/commit/c20633ed35056cbadc9d65d9ceddf4e28d1ea666), [`1625f7a95`](https://github.com/firebase/firebase-js-sdk/commit/1625f7a95cc3ffb666845db0a8044329be74b5be)]:
  - @firebase/database@0.14.0
  - @firebase/util@1.8.0
  - @firebase/component@0.6.0
  - @firebase/database-types@0.10.0
  - @firebase/logger@0.4.0

## 0.2.10

### Patch Changes

- [`4af28c1a4`](https://github.com/firebase/firebase-js-sdk/commit/4af28c1a42bd25ce2353f694ca1724c6101cbce5) [#6682](https://github.com/firebase/firebase-js-sdk/pull/6682) - Upgrade TypeScript to 4.7.4.

- Updated dependencies [[`4af28c1a4`](https://github.com/firebase/firebase-js-sdk/commit/4af28c1a42bd25ce2353f694ca1724c6101cbce5)]:
  - @firebase/component@0.5.21
  - @firebase/database@0.13.10
  - @firebase/database-types@0.9.17
  - @firebase/logger@0.3.4
  - @firebase/util@1.7.3

## 0.2.9

### Patch Changes

- Updated dependencies [[`807f06aa2`](https://github.com/firebase/firebase-js-sdk/commit/807f06aa26438a91aaea08fd38efb6c706bb8a5d)]:
  - @firebase/util@1.7.2
  - @firebase/component@0.5.20
  - @firebase/database@0.13.9
  - @firebase/database-types@0.9.16

## 0.2.8

### Patch Changes

- Updated dependencies [[`5aa48d0ab`](https://github.com/firebase/firebase-js-sdk/commit/5aa48d0ab432002ccf49d65bf2ff637e82a2b402), [`171b78b76`](https://github.com/firebase/firebase-js-sdk/commit/171b78b762826a640d267dd4dd172ad9459c4561), [`29d034072`](https://github.com/firebase/firebase-js-sdk/commit/29d034072c20af394ce384e42aa10a37d5dfcb18)]:
  - @firebase/database@0.13.8
  - @firebase/util@1.7.1
  - @firebase/component@0.5.19
  - @firebase/database-types@0.9.15

## 0.2.7

### Patch Changes

- Updated dependencies [[`fdd4ab464`](https://github.com/firebase/firebase-js-sdk/commit/fdd4ab464b59a107bdcc195df3f01e32efd89ed4)]:
  - @firebase/util@1.7.0
  - @firebase/database@0.13.7
  - @firebase/database-types@0.9.14
  - @firebase/component@0.5.18

## 0.2.6

### Patch Changes

- Updated dependencies [[`f35533594`](https://github.com/firebase/firebase-js-sdk/commit/f355335942b874ba390bcbf3be6de44a3d33dce8)]:
  - @firebase/database@0.13.6

## 0.2.5

### Patch Changes

- [`9f1e3c667`](https://github.com/firebase/firebase-js-sdk/commit/9f1e3c66747126c8e24894d73f7fa27480bec08d) [#6536](https://github.com/firebase/firebase-js-sdk/pull/6536) - Revert "Updated type of action parameter for DataSnapshot#forEach"

* [`fcd4b8ac3`](https://github.com/firebase/firebase-js-sdk/commit/fcd4b8ac36636a60d83cd3370969ff9192f9e6ad) [#6508](https://github.com/firebase/firebase-js-sdk/pull/6508) - Fixed faulty transaction bug causing filtered index queries to override default queries.

* Updated dependencies [[`9f1e3c667`](https://github.com/firebase/firebase-js-sdk/commit/9f1e3c66747126c8e24894d73f7fa27480bec08d), [`a5d9e1083`](https://github.com/firebase/firebase-js-sdk/commit/a5d9e10831c2877e9d15c8a33b15557e4251c4de), [`fcd4b8ac3`](https://github.com/firebase/firebase-js-sdk/commit/fcd4b8ac36636a60d83cd3370969ff9192f9e6ad)]:
  - @firebase/database-types@0.9.13
  - @firebase/database@0.13.5

## 0.2.4

### Patch Changes

- [`65838089d`](https://github.com/firebase/firebase-js-sdk/commit/65838089da47965e5e39e58c76a81a74666b215e) [#6374](https://github.com/firebase/firebase-js-sdk/pull/6374) (fixes [#6368](https://github.com/firebase/firebase-js-sdk/issues/6368)) - Updated type of action parameter for DataSnapshot#forEach

- Updated dependencies [[`65838089d`](https://github.com/firebase/firebase-js-sdk/commit/65838089da47965e5e39e58c76a81a74666b215e)]:
  - @firebase/database@0.13.4
  - @firebase/database-types@0.9.12

## 0.2.3

### Patch Changes

- Updated dependencies [[`c187446a2`](https://github.com/firebase/firebase-js-sdk/commit/c187446a202d881f55800be167cdb37b4d0e4a13), [`b12af44a5`](https://github.com/firebase/firebase-js-sdk/commit/b12af44a5c7500e1192d6cc1a4afc4d77efadbaf), [`6a8be1337`](https://github.com/firebase/firebase-js-sdk/commit/6a8be1337f19a49db40e0c757f571f42b5b4d494)]:
  - @firebase/database@0.13.3
  - @firebase/util@1.6.3
  - @firebase/component@0.5.17
  - @firebase/database-types@0.9.11

## 0.2.2

### Patch Changes

- Updated dependencies [[`578dc5836`](https://github.com/firebase/firebase-js-sdk/commit/578dc58365c6c71d8ad01dd8b9dbe829e76de068), [`efe2000fc`](https://github.com/firebase/firebase-js-sdk/commit/efe2000fc499e2c85c4e5e0fef6741ff3bad2eb0)]:
  - @firebase/database@0.13.2
  - @firebase/util@1.6.2
  - @firebase/component@0.5.16
  - @firebase/database-types@0.9.10

## 0.2.1

### Patch Changes

- [`2cd1cc76f`](https://github.com/firebase/firebase-js-sdk/commit/2cd1cc76f2a308135cd60f424fe09084a34b5cb5) [#6307](https://github.com/firebase/firebase-js-sdk/pull/6307) (fixes [#6300](https://github.com/firebase/firebase-js-sdk/issues/6300)) - fix: add type declarations to exports field

* [`497d34c84`](https://github.com/firebase/firebase-js-sdk/commit/497d34c8472a19cb8baca56985c98346e5a4727d) [#6319](https://github.com/firebase/firebase-js-sdk/pull/6319) - Remove app-compat from peerDependencies to avoid npm install warning in firebase-admin.

* Updated dependencies [[`2cd1cc76f`](https://github.com/firebase/firebase-js-sdk/commit/2cd1cc76f2a308135cd60f424fe09084a34b5cb5)]:
  - @firebase/component@0.5.15
  - @firebase/database@0.13.1
  - @firebase/logger@0.3.3
  - @firebase/util@1.6.1
  - @firebase/database-types@0.9.9

## 0.2.0

### Minor Changes

- [`9c6808fea`](https://github.com/firebase/firebase-js-sdk/commit/9c6808fea231d1ab6de6f6ab548c67b751a12a78) [#6171](https://github.com/firebase/firebase-js-sdk/pull/6171) - Add `forceWebSockets()` and `forceLongPolling()`

### Patch Changes

- Updated dependencies [[`874cdbbcc`](https://github.com/firebase/firebase-js-sdk/commit/874cdbbccbc2bf8f4ee18abe220e87dc52e6a8db), [`9c5c9c36d`](https://github.com/firebase/firebase-js-sdk/commit/9c5c9c36da80b98b73cfd60ef2e2965087e9f801), [`9c6808fea`](https://github.com/firebase/firebase-js-sdk/commit/9c6808fea231d1ab6de6f6ab548c67b751a12a78)]:
  - @firebase/database@0.13.0
  - @firebase/util@1.6.0
  - @firebase/component@0.5.14
  - @firebase/database-types@0.9.8

## 0.1.8

### Patch Changes

- Updated dependencies [[`1c37b5e96`](https://github.com/firebase/firebase-js-sdk/commit/1c37b5e965978d796c46ff6b9f52051cf6070751), [`e9e5f6b3c`](https://github.com/firebase/firebase-js-sdk/commit/e9e5f6b3ca9d61323b22f87986d9959f5297ec59), [`7a4e65cef`](https://github.com/firebase/firebase-js-sdk/commit/7a4e65cef9468a20fb32dc112aa7113345bc76c5)]:
  - @firebase/database-types@0.9.7
  - @firebase/util@1.5.2
  - @firebase/database@0.12.8
  - @firebase/component@0.5.13

## 0.1.7

### Patch Changes

- Updated dependencies [[`3198d58dc`](https://github.com/firebase/firebase-js-sdk/commit/3198d58dcedbf7583914dbcc76984f6f7df8d2ef)]:
  - @firebase/util@1.5.1
  - @firebase/component@0.5.12
  - @firebase/database@0.12.7
  - @firebase/database-types@0.9.6

## 0.1.6

### Patch Changes

- Updated dependencies [[`2d672cead`](https://github.com/firebase/firebase-js-sdk/commit/2d672cead167187cb714cd89b638c0884ba58f03)]:
  - @firebase/util@1.5.0
  - @firebase/database@0.12.6
  - @firebase/component@0.5.11
  - @firebase/database-types@0.9.5

## 0.1.5

### Patch Changes

- Updated dependencies [[`3b481f572`](https://github.com/firebase/firebase-js-sdk/commit/3b481f572456e1eab3435bfc25717770d95a8c49)]:
  - @firebase/util@1.4.3
  - @firebase/component@0.5.10
  - @firebase/database@0.12.5
  - @firebase/database-types@0.9.4

## 0.1.4

### Patch Changes

- [`3281315fa`](https://github.com/firebase/firebase-js-sdk/commit/3281315fae9c6f535f9d5052ee17d60861ea569a) [#5708](https://github.com/firebase/firebase-js-sdk/pull/5708) (fixes [#1487](https://github.com/firebase/firebase-js-sdk/issues/1487)) - Update build scripts to work with the exports field

- Updated dependencies [[`3281315fa`](https://github.com/firebase/firebase-js-sdk/commit/3281315fae9c6f535f9d5052ee17d60861ea569a)]:
  - @firebase/component@0.5.9
  - @firebase/database@0.12.4
  - @firebase/logger@0.3.2
  - @firebase/util@1.4.2
  - @firebase/database-types@0.9.3

## 0.1.3

### Patch Changes

- [`2322b6023`](https://github.com/firebase/firebase-js-sdk/commit/2322b6023c628cd9f4f4172767c17d215dd91684) [#5693](https://github.com/firebase/firebase-js-sdk/pull/5693) - Add exports field to all packages

- Updated dependencies [[`2322b6023`](https://github.com/firebase/firebase-js-sdk/commit/2322b6023c628cd9f4f4172767c17d215dd91684)]:
  - @firebase/component@0.5.8
  - @firebase/database@0.12.3
  - @firebase/logger@0.3.1
  - @firebase/util@1.4.1
  - @firebase/database-types@0.9.2

## 0.1.2

### Patch Changes

- [`352cc2647`](https://github.com/firebase/firebase-js-sdk/commit/352cc26476a0c249f89d19eb371ecdcbbd067e5f) [#5587](https://github.com/firebase/firebase-js-sdk/pull/5587) - Add "repository" field to package.json files that were missing it.

- Updated dependencies [[`93795c780`](https://github.com/firebase/firebase-js-sdk/commit/93795c7801d6b28ccbbe5855fd2f3fc377b1db5f)]:
  - @firebase/database@0.12.2

## 0.1.1

### Patch Changes

- [`dfe65ff9b`](https://github.com/firebase/firebase-js-sdk/commit/dfe65ff9bfa66d318d45e2a666e302867ae53a01) [#5537](https://github.com/firebase/firebase-js-sdk/pull/5537) - Added an entry point `@firebase/database-compat/standalone` to share code with Admin SDK properly

* [`b79bd33e4`](https://github.com/firebase/firebase-js-sdk/commit/b79bd33e4d3fe6c051b29a85d5141fcb8dcc8d2d) [#5531](https://github.com/firebase/firebase-js-sdk/pull/5531) - export types from @firebase/database-compat for admin SDK

* Updated dependencies [[`dfe65ff9b`](https://github.com/firebase/firebase-js-sdk/commit/dfe65ff9bfa66d318d45e2a666e302867ae53a01), [`a99943fe3`](https://github.com/firebase/firebase-js-sdk/commit/a99943fe3bd5279761aa29d138ec91272b06df39), [`b835b4cba`](https://github.com/firebase/firebase-js-sdk/commit/b835b4cbabc4b7b180ae38b908c49205ce31a422)]:
  - @firebase/database@0.12.1
  - @firebase/logger@0.3.0
  - @firebase/util@1.4.0
  - @firebase/component@0.5.7
  - @firebase/database-types@0.9.1

## 0.1.0

### Minor Changes

- [`cdada6c68`](https://github.com/firebase/firebase-js-sdk/commit/cdada6c68f9740d13dd6674bcb658e28e68253b6) [#5345](https://github.com/firebase/firebase-js-sdk/pull/5345) (fixes [#5015](https://github.com/firebase/firebase-js-sdk/issues/5015)) - Release modularized SDKs

### Patch Changes

- Updated dependencies [[`cdada6c68`](https://github.com/firebase/firebase-js-sdk/commit/cdada6c68f9740d13dd6674bcb658e28e68253b6)]:
  - @firebase/database@0.12.0
  - @firebase/database-types@0.9.0<|MERGE_RESOLUTION|>--- conflicted
+++ resolved
@@ -1,7 +1,5 @@
 # @firebase/database-compat
 
-<<<<<<< HEAD
-=======
 ## 2.0.5
 
 ### Patch Changes
@@ -41,7 +39,6 @@
   - @firebase/database@1.0.11
   - @firebase/database-types@1.0.8
 
->>>>>>> 4b349837
 ## 2.0.1
 
 ### Patch Changes
