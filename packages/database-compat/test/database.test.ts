/**
 * @license
 * Copyright 2017 Google LLC
 *
 * Licensed under the Apache License, Version 2.0 (the "License");
 * you may not use this file except in compliance with the License.
 * You may obtain a copy of the License at
 *
 *   http://www.apache.org/licenses/LICENSE-2.0
 *
 * Unless required by applicable law or agreed to in writing, software
 * distributed under the License is distributed on an "AS IS" BASIS,
 * WITHOUT WARRANTIES OR CONDITIONS OF ANY KIND, either express or implied.
 * See the License for the specific language governing permissions and
 * limitations under the License.
 */

import firebase from '@firebase/app-compat';
import { expect } from 'chai';

import { DATABASE_ADDRESS, createTestApp } from './helpers/util';
import '../src/index';

describe('Database Tests', () => {
  let defaultApp;

  beforeEach(() => {
    defaultApp = createTestApp();
  });

  afterEach(() => {
    return defaultApp.delete();
  });

  it('Can get database.', () => {
    const db = (firebase as any).database();
    expect(db).to.not.be.undefined;
    expect(db).not.to.be.null;
  });

  it('Can get database with custom URL', () => {
    const db = defaultApp.database('http://foo.bar.com');
    expect(db).to.be.ok;
    // The URL is assumed to be secure if no port is specified.
    expect(db.ref().toString()).to.equal('https://foo.bar.com/');
  });

  it('Can get database with custom URL and port', () => {
    const db = defaultApp.database('http://foo.bar.com:80');
    expect(db).to.be.ok;
    expect(db.ref().toString()).to.equal('http://foo.bar.com:80/');
  });

  it('Can get database with https URL', () => {
    const db = defaultApp.database('https://foo.bar.com');
    expect(db).to.be.ok;
    expect(db.ref().toString()).to.equal('https://foo.bar.com/');
  });

  it('Can get database with multi-region URL', () => {
    const db = defaultApp.database('http://foo.euw1.firebasedatabase.app');
    expect(db).to.be.ok;
    expect(db._delegate._repo.repoInfo_.namespace).to.equal('foo');
    expect(db.ref().toString()).to.equal(
      'https://foo.euw1.firebasedatabase.app/'
    );
  });

  it('Can get database with upper case URL', () => {
    const db = defaultApp.database('http://fOO.EUW1.firebaseDATABASE.app');
    expect(db).to.be.ok;
    expect(db._delegate._repo.repoInfo_.namespace).to.equal('foo');
    expect(db.ref().toString()).to.equal(
      'https://foo.euw1.firebasedatabase.app/'
    );
  });

  it('Can get database with localhost URL', () => {
    const db = defaultApp.database('http://localhost');
    expect(db).to.be.ok;
    expect(db.ref().toString()).to.equal('https://localhost/');
  });

  it('Can get database with localhost URL and port', () => {
    const db = defaultApp.database('http://localhost:80');
    expect(db).to.be.ok;
    expect(db.ref().toString()).to.equal('http://localhost:80/');
  });

  it('Can get database with a upper case localhost URL', () => {
    const db = defaultApp.database('http://LOCALHOST');
    expect(db).to.be.ok;
    expect(db.ref().toString()).to.equal('https://localhost/');
  });

  it('Can get database with a upper case localhost URL and ns', () => {
    const db = defaultApp.database('http://LOCALHOST?ns=foo');
    expect(db).to.be.ok;
    expect(db._delegate._repo.repoInfo_.namespace).to.equal('foo');
    expect(db.ref().toString()).to.equal('https://localhost/');
  });

  it('Can infer database URL from project Id', async () => {
    const app = firebase.initializeApp(
      { projectId: 'abc123' },
      'project-id-app'
    );
    const db = app.database();
    expect(db).to.be.ok;
    // The URL is assumed to be secure if no port is specified.
    expect(db.ref().toString()).to.equal(
      'https://abc123-default-rtdb.firebaseio.com/'
    );
    await app.delete();
  });

  it('Can read ns query param', () => {
    const db = defaultApp.database('http://localhost:80/?ns=foo&unused=true');
    expect(db).to.be.ok;
    expect(db._delegate._repo.repoInfo_.namespace).to.equal('foo');
    expect(db.ref().toString()).to.equal('http://localhost:80/');
  });

  it('Reads ns query param even when subdomain is set', () => {
    const db = defaultApp.database('http://bar.firebaseio.com?ns=foo');
    expect(db).to.be.ok;
    expect(db._delegate._repo.repoInfo_.namespace).to.equal('foo');
    expect(db.ref().toString()).to.equal('https://bar.firebaseio.com/');
  });

  it('Interprets FIREBASE_DATABASE_EMULATOR_HOST var correctly', () => {
    process.env['FIREBASE_DATABASE_EMULATOR_HOST'] = 'localhost:9000';
    const db = defaultApp.database('https://bar.firebaseio.com');
    expect(db).to.be.ok;
    expect(db._delegate._repo.repoInfo_.namespace).to.equal('bar');
    expect(db._delegate._repo.repoInfo_.host).to.equal('localhost:9000');
    delete process.env['FIREBASE_DATABASE_EMULATOR_HOST'];
  });

  it('Different instances for different URLs', () => {
    const db1 = defaultApp.database('http://foo1.bar.com');
    const db2 = defaultApp.database('http://foo2.bar.com');
    expect(db1.ref().toString()).to.equal('https://foo1.bar.com/');
    expect(db2.ref().toString()).to.equal('https://foo2.bar.com/');
  });

  it('Different instances for different URLs (with FIREBASE_DATABASE_EMULATOR_HOST)', () => {
    process.env['FIREBASE_DATABASE_EMULATOR_HOST'] = 'localhost:9000';
    const db1 = defaultApp.database('http://foo1.bar.com');
    const db2 = defaultApp.database('http://foo2.bar.com');
    expect(db1._delegate._repo.repoInfo_.toURLString()).to.equal(
      'http://localhost:9000/?ns=foo1'
    );
    expect(db2._delegate._repo.repoInfo_.toURLString()).to.equal(
      'http://localhost:9000/?ns=foo2'
    );
    delete process.env['FIREBASE_DATABASE_EMULATOR_HOST'];
  });

  it('Cannot use same URL twice', () => {
    defaultApp.database('http://foo.bar.com');
    expect(() => {
      defaultApp.database('http://foo.bar.com/');
    }).to.throw(/Database initialized multiple times/i);
  });

  it('Cannot use same URL twice (with FIREBASE_DATABASE_EMULATOR_HOST)', () => {
    process.env['FIREBASE_DATABASE_EMULATOR_HOST'] = 'localhost:9000';
    defaultApp.database('http://foo.bar.com');
    expect(() => {
      defaultApp.database('http://foo.bar.com/');
    }).to.throw(/Database initialized multiple times/i);
    delete process.env['FIREBASE_DATABASE_EMULATOR_HOST'];
  });

  it('Databases with legacy domain', () => {
    expect(() => {
      defaultApp.database('http://foo.firebase.com/');
    }).to.throw(/is no longer supported/i);
  });

  it('Databases with invalid custom URLs', () => {
    expect(() => {
      defaultApp.database('not-a-url');
    }).to.throw(/Cannot parse Firebase url/i);
    expect(() => {
      defaultApp.database('http://foo.com');
    }).to.throw(/Cannot parse Firebase url/i);
    expect(() => {
      defaultApp.database('http://fblocal.com');
    }).to.throw(/Cannot parse Firebase url/i);
    expect(() => {
      defaultApp.database('http://x.fblocal.com:9000/paths/are/bad');
    }).to.throw(/Database URL must point to the root of a Firebase Database/i);
  });

  it('Can get app', () => {
    const db = (firebase as any).database();
    expect(db.app).to.not.be.undefined;
    expect((db.app as any) instanceof firebase.app.App);
  });

  it('Can get root ref', () => {
    const db = (firebase as any).database();

    const ref = db.ref();

    expect(ref instanceof (firebase as any).database.Reference).to.be.true;
    expect(ref.key).to.be.null;
  });

  it('Can get child ref', () => {
    const db = (firebase as any).database();

    const ref = db.ref('child');

    expect(ref instanceof (firebase as any).database.Reference).to.be.true;
    expect(ref.key).to.equal('child');
  });

  it('Can get deep child ref', () => {
    const db = (firebase as any).database();

    const ref = db.ref('child/grand-child');

    expect(ref instanceof (firebase as any).database.Reference).to.be.true;
    expect(ref.key).to.equal('grand-child');
  });

  it('Can get ref from ref', () => {
    const db1 = (firebase as any).database();
    const db2 = (firebase as any).database();

    const ref1 = db1.ref('child');
    const ref2 = db2.ref(ref1);

    expect(ref1.key).to.equal('child');
    expect(ref2.key).to.equal('child');
  });

  it('ref() validates arguments', () => {
    const db = (firebase as any).database();
    expect(() => {
      const ref = (db as any).ref('path', 'extra');
    }).to.throw(/Expects no more than 1/);
  });

  it('ref() validates project', () => {
    const db1 = defaultApp.database('http://bar.firebaseio.com');
    const db2 = defaultApp.database('http://foo.firebaseio.com');

    const ref1 = db1.ref('child');

    expect(() => {
      db2.ref(ref1);
    }).to.throw(/does not match.*database/i);
  });

  it('Can get refFromURL()', () => {
    const db = (firebase as any).database();
    const ref = db.refFromURL(DATABASE_ADDRESS + '/path/to/data');
    expect(ref.key).to.equal('data');
  });

  it('refFromURL() validates domain', () => {
    const db = (firebase as any)
      .app()
      .database('https://thisisreal.firebaseio.com');
    expect(() =>
      db.refFromURL('https://thisisnotreal.firebaseio.com/path/to/data')
    ).to.throw(/does not match.*database/i);
  });

  it('refFromURL() validates argument', () => {
    // TODO: Remove all any references
    const db = (firebase as any).database();
    expect(() => {
      const ref = (db as any).refFromURL();
    }).to.throw(/Expects at least 1/);
  });

  it('can call useEmulator before use', () => {
    const db = firebase.database();
    db.useEmulator('localhost', 1234);
    // Cast as any as _delegate isn't a public property
    expect((db as any)._delegate._repo.repoInfo_.isUsingEmulator).to.be.true;
    expect(db.ref().toString()).to.equal('http://localhost:1234/');
  });

  it('initializes usingEmulator to false before use', () => {
    const db = firebase.database();
    expect((db as any)._delegate._repo.repoInfo_.isUsingEmulator).to.be.false;
  });

<<<<<<< HEAD
  it('uses ssl when useEmulator is called with https is specified', () => {
    const db = firebase.database();
    db.useEmulator('https://localhost', 80);
    expect((db as any)._delegate._repo.repoInfo_.isUsingEmulator).to.be.true;
    expect((db as any)._delegate._repo.repoInfo_.host).to.equal('localhost:80');
    expect((db as any)._delegate._repo.repoInfo_.secure).to.be.true;
  });

  it('uses ssl when useEmulator is called with wss is specified', () => {
    const db = firebase.database();
    db.useEmulator('wss://localhost', 80);
    expect((db as any)._delegate._repo.repoInfo_.isUsingEmulator).to.be.true;
    expect((db as any)._delegate._repo.repoInfo_.host).to.equal('localhost:80');
=======
  it('uses ssl when useEmulator is called with ssl specified', () => {
    const db = firebase.database();
    const cloudWorkstation = 'abc.cloudworkstations.dev';
    db.useEmulator(cloudWorkstation, 80);
    expect((db as any)._delegate._repo.repoInfo_.isUsingEmulator).to.be.true;
    expect((db as any)._delegate._repo.repoInfo_.host).to.equal(
      `${cloudWorkstation}:80`
    );
>>>>>>> 080a90dc
    expect((db as any)._delegate._repo.repoInfo_.secure).to.be.true;
  });

  it('cannot call useEmulator after use', () => {
    const db = (firebase as any).database();

    db.ref().set({
      hello: 'world'
    });

    expect(() => {
      db.useEmulator('localhost', 1234);
    }).to.throw(
      'FIREBASE FATAL ERROR: connectDatabaseEmulator() cannot initialize or alter the emulator configuration after the database instance has started.'
    );
  });

  it('refFromURL returns an emulated ref with useEmulator', () => {
    const db = (firebase as any).database();
    db.useEmulator('localhost', 1234);

    const ref = db.refFromURL(DATABASE_ADDRESS + '/path/to/data');
    expect(ref.toString()).to.equal(`http://localhost:1234/path/to/data`);
  });
});<|MERGE_RESOLUTION|>--- conflicted
+++ resolved
@@ -292,21 +292,6 @@
     expect((db as any)._delegate._repo.repoInfo_.isUsingEmulator).to.be.false;
   });
 
-<<<<<<< HEAD
-  it('uses ssl when useEmulator is called with https is specified', () => {
-    const db = firebase.database();
-    db.useEmulator('https://localhost', 80);
-    expect((db as any)._delegate._repo.repoInfo_.isUsingEmulator).to.be.true;
-    expect((db as any)._delegate._repo.repoInfo_.host).to.equal('localhost:80');
-    expect((db as any)._delegate._repo.repoInfo_.secure).to.be.true;
-  });
-
-  it('uses ssl when useEmulator is called with wss is specified', () => {
-    const db = firebase.database();
-    db.useEmulator('wss://localhost', 80);
-    expect((db as any)._delegate._repo.repoInfo_.isUsingEmulator).to.be.true;
-    expect((db as any)._delegate._repo.repoInfo_.host).to.equal('localhost:80');
-=======
   it('uses ssl when useEmulator is called with ssl specified', () => {
     const db = firebase.database();
     const cloudWorkstation = 'abc.cloudworkstations.dev';
@@ -315,7 +300,6 @@
     expect((db as any)._delegate._repo.repoInfo_.host).to.equal(
       `${cloudWorkstation}:80`
     );
->>>>>>> 080a90dc
     expect((db as any)._delegate._repo.repoInfo_.secure).to.be.true;
   });
 
