--- conflicted
+++ resolved
@@ -1,10 +1,6 @@
 {
   "name": "@firebase/util",
-<<<<<<< HEAD
-  "version": "1.10.2",
-=======
   "version": "1.11.0",
->>>>>>> 4b349837
   "description": "",
   "author": "Firebase <firebase-support@google.com> (https://firebase.google.com/)",
   "main": "dist/index.node.cjs.js",
