{
  "name": "@firebase/util",
<<<<<<< HEAD
  "version": "1.10.2",
=======
  "version": "1.12.0",
>>>>>>> 40be2dbb
  "description": "",
  "author": "Firebase <firebase-support@google.com> (https://firebase.google.com/)",
  "main": "dist/index.node.cjs.js",
  "browser": "dist/index.esm2017.js",
  "module": "dist/index.esm2017.js",
  "exports": {
    ".": {
      "types": "./dist/util-public.d.ts",
      "node": {
        "import": "./dist/node-esm/index.node.esm.js",
        "require": "./dist/index.node.cjs.js"
      },
      "browser": {
        "require": "./dist/index.cjs.js",
        "import": "./dist/index.esm2017.js"
      },
      "default": "./dist/index.esm2017.js"
    },
    "./package.json": "./package.json"
  },
  "files": [
    "dist",
    "postinstall.js"
  ],
  "scripts": {
    "lint": "eslint -c .eslintrc.js '**/*.ts' --ignore-path '../../.gitignore'",
    "lint:fix": "eslint --fix -c .eslintrc.js '**/*.ts' --ignore-path '../../.gitignore'",
    "build": "rollup -c && yarn api-report",
    "build:deps": "lerna run --scope @firebase/util --include-dependencies build",
    "dev": "rollup -c -w",
    "prettier": "prettier --write 'src/**/*.ts' 'test/**/*.ts'",
    "test": "run-p --npm-path npm lint test:all",
    "test:ci": "node ../../scripts/run_tests_in_ci.js -s test:all",
    "test:all": "run-p --npm-path npm test:browser test:node",
    "test:browser": "karma start",
    "test:node": "TS_NODE_CACHE=NO TS_NODE_COMPILER_OPTIONS='{\"module\":\"commonjs\"}' nyc --reporter lcovonly -- mocha test/**/*.test.* --config ../../config/mocharc.node.js",
    "trusted-type-check": "tsec -p tsconfig.json --noEmit",
    "api-report": "api-extractor run --local --verbose",
    "typings:public": "node ../../scripts/build/use_typings.js ./dist/util-public.d.ts",
    "postinstall": "node ./postinstall.js"
  },
  "license": "Apache-2.0",
  "dependencies": {
    "tslib": "^2.1.0"
  },
  "devDependencies": {
    "@rollup/plugin-replace": "6.0.2",
    "rollup": "2.79.2",
    "rollup-plugin-typescript2": "0.36.0",
    "typescript": "5.5.4"
  },
  "repository": {
    "directory": "packages/util",
    "type": "git",
    "url": "git+https://github.com/firebase/firebase-js-sdk.git"
  },
  "bugs": {
    "url": "https://github.com/firebase/firebase-js-sdk/issues"
  },
  "typings": "dist/index.d.ts",
  "nyc": {
    "extension": [
      ".ts"
    ],
    "reportDir": "./coverage/node"
  },
  "engines": {
    "node": ">=18.0.0"
  }
}<|MERGE_RESOLUTION|>--- conflicted
+++ resolved
@@ -1,10 +1,6 @@
 {
   "name": "@firebase/util",
-<<<<<<< HEAD
-  "version": "1.10.2",
-=======
   "version": "1.12.0",
->>>>>>> 40be2dbb
   "description": "",
   "author": "Firebase <firebase-support@google.com> (https://firebase.google.com/)",
   "main": "dist/index.node.cjs.js",
