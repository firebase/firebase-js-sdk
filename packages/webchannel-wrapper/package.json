{
  "name": "@firebase/webchannel-wrapper",
<<<<<<< HEAD
  "version": "0.2.9",
=======
  "version": "0.2.10",
>>>>>>> 950499d5
  "description": "A wrapper of the webchannel packages from closure-library for use outside of a closure compiled application",
  "author": "Firebase <firebase-support@google.com> (https://firebase.google.com/)",
  "main": "dist/index.js",
  "module": "dist/index.esm.js",
  "files": [
    "dist"
  ],
  "scripts": {
    "dev": "watch 'npm run build' src",
    "build": "node tools/build.js",
    "prepare": "npm run build"
  },
  "license": "Apache-2.0",
  "devDependencies": {
    "closure-builder": "2.3.0",
    "rollup": "0.57.1",
    "rollup-plugin-commonjs": "9.1.0",
    "rollup-plugin-hypothetical": "2.1.0",
    "watch": "1.0.2"
  },
  "repository": {
    "type": "git",
    "url": "https://github.com/firebase/firebase-js-sdk/tree/master/packages/webchannel-wrapper"
  },
  "bugs": {
    "url": "https://github.com/firebase/firebase-js-sdk/issues"
  }
}<|MERGE_RESOLUTION|>--- conflicted
+++ resolved
@@ -1,10 +1,6 @@
 {
   "name": "@firebase/webchannel-wrapper",
-<<<<<<< HEAD
-  "version": "0.2.9",
-=======
   "version": "0.2.10",
->>>>>>> 950499d5
   "description": "A wrapper of the webchannel packages from closure-library for use outside of a closure compiled application",
   "author": "Firebase <firebase-support@google.com> (https://firebase.google.com/)",
   "main": "dist/index.js",
