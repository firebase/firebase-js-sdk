--- conflicted
+++ resolved
@@ -1,11 +1,7 @@
 {
   "name": "@firebase/app-check",
   "version": "0.3.2",
-<<<<<<< HEAD
-  "description": "An App Check package for new firebase packages",
-=======
   "description": "The App Check component of the Firebase JS SDK",
->>>>>>> 4d747b15
   "author": "Firebase <firebase-support@google.com> (https://firebase.google.com/)",
   "main": "dist/index.cjs.js",
   "browser": "dist/index.esm2017.js",
@@ -32,17 +28,9 @@
     "@firebase/app": "0.x"
   },
   "dependencies": {
-<<<<<<< HEAD
-    "@firebase/logger": "0.2.6",
-    "@firebase/util": "1.2.0",
-    "@firebase/component": "0.5.5",
-=======
-    "@firebase/app-check-types": "0.3.1",
-    "@firebase/app-check-interop-types": "0.1.0",
     "@firebase/util": "1.3.0",
     "@firebase/component": "0.5.6",
     "@firebase/logger": "0.2.6",
->>>>>>> 4d747b15
     "tslib": "^2.1.0"
   },
   "license": "Apache-2.0",
