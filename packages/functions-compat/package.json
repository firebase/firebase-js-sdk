--- conflicted
+++ resolved
@@ -1,10 +1,6 @@
 {
   "name": "@firebase/functions-compat",
-<<<<<<< HEAD
-  "version": "0.3.16",
-=======
   "version": "0.3.20",
->>>>>>> 4b349837
   "description": "",
   "author": "Firebase <firebase-support@google.com> (https://firebase.google.com/)",
   "main": "dist/index.cjs.js",
@@ -33,17 +29,10 @@
     "@firebase/app-compat": "0.x"
   },
   "devDependencies": {
-<<<<<<< HEAD
-    "@firebase/app-compat": "0.2.46",
-    "rollup": "2.79.1",
-    "@rollup/plugin-json": "4.1.0",
-    "rollup-plugin-typescript2": "0.31.2",
-=======
     "@firebase/app-compat": "0.2.53",
     "rollup": "2.79.2",
     "@rollup/plugin-json": "6.1.0",
     "rollup-plugin-typescript2": "0.36.0",
->>>>>>> 4b349837
     "typescript": "5.5.4"
   },
   "repository": {
@@ -73,17 +62,10 @@
   },
   "typings": "dist/src/index.d.ts",
   "dependencies": {
-<<<<<<< HEAD
-    "@firebase/component": "0.6.11",
-    "@firebase/functions": "0.11.10",
-    "@firebase/functions-types": "0.6.3",
-    "@firebase/util": "1.10.2",
-=======
     "@firebase/component": "0.6.13",
     "@firebase/functions": "0.12.3",
     "@firebase/functions-types": "0.6.3",
     "@firebase/util": "1.11.0",
->>>>>>> 4b349837
     "tslib": "^2.1.0"
   },
   "nyc": {
