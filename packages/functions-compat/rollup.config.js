/**
 * @license
 * Copyright 2020 Google LLC
 *
 * Licensed under the Apache License, Version 2.0 (the "License");
 * you may not use this file except in compliance with the License.
 * You may obtain a copy of the License at
 *
 *   http://www.apache.org/licenses/LICENSE-2.0
 *
 * Unless required by applicable law or agreed to in writing, software
 * distributed under the License is distributed on an "AS IS" BASIS,
 * WITHOUT WARRANTIES OR CONDITIONS OF ANY KIND, either express or implied.
 * See the License for the specific language governing permissions and
 * limitations under the License.
 */

import json from '@rollup/plugin-json';
import typescriptPlugin from 'rollup-plugin-typescript2';
import typescript from 'typescript';
import pkg from './package.json';
import { emitModulePackageFile } from '../../scripts/build/rollup_emit_module_package_file';

const deps = Object.keys(
  Object.assign({}, pkg.peerDependencies, pkg.dependencies)
);

const buildPlugins = [
  typescriptPlugin({
    typescript
  }),
  json({ preferConst: true })
];

const browserBuilds = [
  {
    input: 'src/index.ts',
    output: {
      file: pkg.browser,
      format: 'es',
      sourcemap: true
    },
    plugins: buildPlugins,
    external: id => deps.some(dep => id === dep || id.startsWith(`${dep}/`))
  },
  {
    input: 'src/index.ts',
    output: {
      file: './dist/index.cjs.js',
      format: 'cjs',
      sourcemap: true
    },
    plugins: buildPlugins,
    external: id => deps.some(dep => id === dep || id.startsWith(`${dep}/`))
  }
];

<<<<<<< HEAD
const nodeBuilds = [
  {
    input: 'src/index.node.ts',
    output: {
      file: pkg.main,
      format: 'cjs',
      sourcemap: true
    },
    plugins: buildPlugins,
    external: id => deps.some(dep => id === dep || id.startsWith(`${dep}/`))
  },
  {
    input: 'src/index.node.ts',
    output: {
      file: pkg.exports['.'].node.import,
      format: 'es',
      sourcemap: true
    },
    plugins: [...buildPlugins, emitModulePackageFile()],
    external: id => deps.some(dep => id === dep || id.startsWith(`${dep}/`))
  }
];

export default [...browserBuilds, ...nodeBuilds];
=======
export default [...browserBuilds];
>>>>>>> 09ba48f8
<|MERGE_RESOLUTION|>--- conflicted
+++ resolved
@@ -55,31 +55,4 @@
   }
 ];
 
-<<<<<<< HEAD
-const nodeBuilds = [
-  {
-    input: 'src/index.node.ts',
-    output: {
-      file: pkg.main,
-      format: 'cjs',
-      sourcemap: true
-    },
-    plugins: buildPlugins,
-    external: id => deps.some(dep => id === dep || id.startsWith(`${dep}/`))
-  },
-  {
-    input: 'src/index.node.ts',
-    output: {
-      file: pkg.exports['.'].node.import,
-      format: 'es',
-      sourcemap: true
-    },
-    plugins: [...buildPlugins, emitModulePackageFile()],
-    external: id => deps.some(dep => id === dep || id.startsWith(`${dep}/`))
-  }
-];
-
-export default [...browserBuilds, ...nodeBuilds];
-=======
-export default [...browserBuilds];
->>>>>>> 09ba48f8
+export default [...browserBuilds];