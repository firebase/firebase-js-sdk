#Unreleased

<<<<<<< HEAD
=======
## 0.13.12

### Patch Changes

- [`35ad526`](https://github.com/firebase/firebase-js-sdk/commit/35ad5266304e14425988fcf5ad06d028b37588ac) [#9053](https://github.com/firebase/firebase-js-sdk/pull/9053) - Revert "Fixed scroll behavior (#9043)"

- [`b5df4ae`](https://github.com/firebase/firebase-js-sdk/commit/b5df4ae71c1b5b54d9237e7929d0f793189b82c9) [#9055](https://github.com/firebase/firebase-js-sdk/pull/9055) - Updated to only show banner when calling connect\*Emulator

## 0.13.11

### Patch Changes

- Updated dependencies [[`8a03143`](https://github.com/firebase/firebase-js-sdk/commit/8a03143b9217effdd86d68bdf195493c0979aa27)]:
  - @firebase/util@1.12.0
  - @firebase/component@0.6.17

## 0.13.10

### Patch Changes

- Updated dependencies [[`9bcd1ea`](https://github.com/firebase/firebase-js-sdk/commit/9bcd1ea9b8cc5b55692765d40df000da8ddef02b)]:
  - @firebase/util@1.11.3
  - @firebase/component@0.6.16

## 0.13.9

### Patch Changes

- [`8593fa0`](https://github.com/firebase/firebase-js-sdk/commit/8593fa05bd884c2f1f6f3b4ae062efa48af93d24) [#9031](https://github.com/firebase/firebase-js-sdk/pull/9031) - Add Emulator Overlay

- Updated dependencies [[`8593fa0`](https://github.com/firebase/firebase-js-sdk/commit/8593fa05bd884c2f1f6f3b4ae062efa48af93d24)]:
  - @firebase/util@1.11.2
  - @firebase/component@0.6.15

## 0.13.8

### Patch Changes

- [`ea1f913`](https://github.com/firebase/firebase-js-sdk/commit/ea1f9139e6baec0269fbb91233fd3f7f4b0d5875) [#8980](https://github.com/firebase/firebase-js-sdk/pull/8980) - Auto Enable SSL for Firebase Studio

- [`0e12766`](https://github.com/firebase/firebase-js-sdk/commit/0e127664946ba324c6566a02b393dafd23fc1ddb) [#8968](https://github.com/firebase/firebase-js-sdk/pull/8968) - Fix Auth Redirects on Firebase Studio

- Updated dependencies [[`ea1f913`](https://github.com/firebase/firebase-js-sdk/commit/ea1f9139e6baec0269fbb91233fd3f7f4b0d5875), [`0e12766`](https://github.com/firebase/firebase-js-sdk/commit/0e127664946ba324c6566a02b393dafd23fc1ddb)]:
  - @firebase/util@1.11.1
  - @firebase/component@0.6.14

## 0.13.7

### Patch Changes

- Updated dependencies [[`777f465`](https://github.com/firebase/firebase-js-sdk/commit/777f465ff37495ff933a29583769ce8a6a2b59b5)]:
  - @firebase/util@1.11.0
  - @firebase/component@0.6.13

## 0.13.6

### Patch Changes

- [`97d48c7`](https://github.com/firebase/firebase-js-sdk/commit/97d48c7650e2d4273b7f94c8964dfcb44113952a) [#8651](https://github.com/firebase/firebase-js-sdk/pull/8651) - `FirebaseServerApp` can now be initalized with an App Check token instead of invoking the App Check
  `getToken` method. This should unblock the use of App Check enforced products in SSR environments
  where the App Check SDK cannot be initialized.

## 0.13.5

### Patch Changes

- Updated dependencies [[`25a6204c1`](https://github.com/firebase/firebase-js-sdk/commit/25a6204c1531b6c772e5368d12b2411ae1d21bbc)]:
  - @firebase/util@1.10.3
  - @firebase/component@0.6.12

>>>>>>> 40be2dbb
## 0.13.4

### Patch Changes

- [`b80711925`](https://github.com/firebase/firebase-js-sdk/commit/b807119252dacf46b0122344c2b6dfc503cecde1) [#8604](https://github.com/firebase/firebase-js-sdk/pull/8604) - Upgrade to TypeScript 5.5.4

- Updated dependencies [[`b80711925`](https://github.com/firebase/firebase-js-sdk/commit/b807119252dacf46b0122344c2b6dfc503cecde1)]:
  - @firebase/component@0.6.11
  - @firebase/util@1.10.2

## 0.13.3

### Patch Changes

- [`479226bf3`](https://github.com/firebase/firebase-js-sdk/commit/479226bf3ebd99017bb12fa21440c75715658702) [#8475](https://github.com/firebase/firebase-js-sdk/pull/8475) - Remove ES5 bundles. The minimum required ES version is now ES2017.

- [`479226bf3`](https://github.com/firebase/firebase-js-sdk/commit/479226bf3ebd99017bb12fa21440c75715658702) [#8475](https://github.com/firebase/firebase-js-sdk/pull/8475) - Removed dependency on undici and node-fetch in our node bundles, replacing them with the native fetch implementation.

- Updated dependencies [[`479226bf3`](https://github.com/firebase/firebase-js-sdk/commit/479226bf3ebd99017bb12fa21440c75715658702)]:
  - @firebase/component@0.6.10
  - @firebase/util@1.10.1

## 0.13.2

### Patch Changes

- Updated dependencies [[`16d62d4fa`](https://github.com/firebase/firebase-js-sdk/commit/16d62d4fa16faddb8cb676c0af3f29b8a5824741)]:
  - @firebase/util@1.10.0
  - @firebase/component@0.6.9

## 0.13.1

### Patch Changes

- [`62348e116`](https://github.com/firebase/firebase-js-sdk/commit/62348e116c795d19c5ca58729c250805240ce345) [#8432](https://github.com/firebase/firebase-js-sdk/pull/8432) (fixes [#8431](https://github.com/firebase/firebase-js-sdk/issues/8431)) - Update undici dependency to 6.19.7 due to a memory leak in older versions.

## 0.13.0

### Minor Changes

- [`6b0ca77b2`](https://github.com/firebase/firebase-js-sdk/commit/6b0ca77b28315349b39cca1ec8a63f929df07a4c) [#8410](https://github.com/firebase/firebase-js-sdk/pull/8410) (fixes [#8303](https://github.com/firebase/firebase-js-sdk/issues/8303)) - Migrate from the Node to Web ReadableStream interface

## 0.12.6

### Patch Changes

- Updated dependencies [[`192561b15`](https://github.com/firebase/firebase-js-sdk/commit/192561b1552a08840d8e341f30f3dbe275465558)]:
  - @firebase/util@1.9.7
  - @firebase/component@0.6.8

## 0.12.5

### Patch Changes

- [`ab883d016`](https://github.com/firebase/firebase-js-sdk/commit/ab883d016015de0436346f586d8442b5703771b7) [#8237](https://github.com/firebase/firebase-js-sdk/pull/8237) - Bump all packages so staging works.

- Updated dependencies [[`ab883d016`](https://github.com/firebase/firebase-js-sdk/commit/ab883d016015de0436346f586d8442b5703771b7)]:
  - @firebase/component@0.6.7
  - @firebase/util@1.9.6

## 0.12.4

### Patch Changes

- [`fe09d8338`](https://github.com/firebase/firebase-js-sdk/commit/fe09d8338d7d5f7a82d8cd73cf825adbe5551975) [#8138](https://github.com/firebase/firebase-js-sdk/pull/8138) (fixes [#8132](https://github.com/firebase/firebase-js-sdk/issues/8132)) - Update undici version to 5.28.4 due to CVE-2024-30260.

- [`ad8d5470d`](https://github.com/firebase/firebase-js-sdk/commit/ad8d5470dad9b9ec1bcd939609da4a1c439c8414) [#8134](https://github.com/firebase/firebase-js-sdk/pull/8134) - Updated dependencies. See GitHub PR #8098.

## 0.12.3

### Patch Changes

- [`0c5150106`](https://github.com/firebase/firebase-js-sdk/commit/0c515010607bf2223b468acb94c672b1279ed1a0) [#8079](https://github.com/firebase/firebase-js-sdk/pull/8079) - Update `repository.url` field in all `package.json` files to NPM's preferred format.

- Updated dependencies [[`0c5150106`](https://github.com/firebase/firebase-js-sdk/commit/0c515010607bf2223b468acb94c672b1279ed1a0)]:
  - @firebase/component@0.6.6
  - @firebase/util@1.9.5

## 0.12.2

### Patch Changes

- [`f3cec28df`](https://github.com/firebase/firebase-js-sdk/commit/f3cec28dfbdfc7f19c8218cf9d26956235d03fb0) [#8044](https://github.com/firebase/firebase-js-sdk/pull/8044) (fixes [#8038](https://github.com/firebase/firebase-js-sdk/issues/8038)) - Bump undici version to 5.28.3 due to security issue.

## 0.12.1

### Patch Changes

- Updated dependencies [[`434f8418c`](https://github.com/firebase/firebase-js-sdk/commit/434f8418c3db3ae98489a8461c437c248c039070)]:
  - @firebase/util@1.9.4
  - @firebase/component@0.6.5

## 0.12.0

### Minor Changes

- [`bebecdaad`](https://github.com/firebase/firebase-js-sdk/commit/bebecdaad7fa552505055ab7705da478203078b6) [#7705](https://github.com/firebase/firebase-js-sdk/pull/7705) - Replaced node-fetch v2.6.7 dependency with the latest version of undici (v5.26.5) in Node.js SDK
  builds for auth, firestore, functions and storage.

## 0.11.2

### Patch Changes

- Updated dependencies [[`c59f537b1`](https://github.com/firebase/firebase-js-sdk/commit/c59f537b1262b5d7997291b8c1e9324d378effb6)]:
  - @firebase/util@1.9.3
  - @firebase/component@0.6.4

## 0.11.1

### Patch Changes

- [`d071bd1ac`](https://github.com/firebase/firebase-js-sdk/commit/d071bd1acaa0583b4dd3454387fc58eafddb5c30) [#7007](https://github.com/firebase/firebase-js-sdk/pull/7007) (fixes [#7005](https://github.com/firebase/firebase-js-sdk/issues/7005)) - Move exports.default fields to always be the last field. This fixes a bug caused in 9.17.0 that prevented some bundlers and frameworks from building.

- Updated dependencies [[`d071bd1ac`](https://github.com/firebase/firebase-js-sdk/commit/d071bd1acaa0583b4dd3454387fc58eafddb5c30)]:
  - @firebase/util@1.9.2
  - @firebase/component@0.6.3

## 0.11.0

### Minor Changes

- [`825e648b8`](https://github.com/firebase/firebase-js-sdk/commit/825e648b81ca63c7bc64f8700f7a46eb320b2106) [#6974](https://github.com/firebase/firebase-js-sdk/pull/6974) (fixes [#6944](https://github.com/firebase/firebase-js-sdk/issues/6944)) - Fixed issue where users were unable to check if an Error was an instance of `StorageError`.

### Patch Changes

- [`0bab0b7a7`](https://github.com/firebase/firebase-js-sdk/commit/0bab0b7a786d1563bf665904c7097d1fe06efce5) [#6981](https://github.com/firebase/firebase-js-sdk/pull/6981) - Added browser CJS entry points (expected by Jest when using JSDOM mode).

- Updated dependencies [[`0bab0b7a7`](https://github.com/firebase/firebase-js-sdk/commit/0bab0b7a786d1563bf665904c7097d1fe06efce5)]:
  - @firebase/util@1.9.1
  - @firebase/component@0.6.2

## 0.10.1

### Patch Changes

- [`a67eb5d04`](https://github.com/firebase/firebase-js-sdk/commit/a67eb5d04405b8133e81aad15f3fc9441eb66091) [#6938](https://github.com/firebase/firebase-js-sdk/pull/6938) (fixes [#6935](https://github.com/firebase/firebase-js-sdk/issues/6935)) - Fixed issue where pause throws an error when a request is in flight.

- Updated dependencies [[`d4114a4f7`](https://github.com/firebase/firebase-js-sdk/commit/d4114a4f7da3f469c0c900416ac8beee58885ec3), [`06dc1364d`](https://github.com/firebase/firebase-js-sdk/commit/06dc1364d7560f4c563e1ccc89af9cad4cd91df8)]:
  - @firebase/util@1.9.0
  - @firebase/component@0.6.1

## 0.10.0

### Minor Changes

- [`1625f7a95`](https://github.com/firebase/firebase-js-sdk/commit/1625f7a95cc3ffb666845db0a8044329be74b5be) [#6799](https://github.com/firebase/firebase-js-sdk/pull/6799) - Update TypeScript version to 4.7.4.

### Patch Changes

- Updated dependencies [[`c20633ed3`](https://github.com/firebase/firebase-js-sdk/commit/c20633ed35056cbadc9d65d9ceddf4e28d1ea666), [`1625f7a95`](https://github.com/firebase/firebase-js-sdk/commit/1625f7a95cc3ffb666845db0a8044329be74b5be)]:
  - @firebase/util@1.8.0
  - @firebase/component@0.6.0

## 0.9.14

### Patch Changes

- [`8876b783f`](https://github.com/firebase/firebase-js-sdk/commit/8876b783f27ba8ba0ad0305db4812432efa17461) [#6746](https://github.com/firebase/firebase-js-sdk/pull/6746) - Fixed issue where if btoa wasn't supported in the environment, then the user would get a generic message.

## 0.9.13

### Patch Changes

- [`de1c717c2`](https://github.com/firebase/firebase-js-sdk/commit/de1c717c2f69e9f21744135b74f92829927b200b) [#6705](https://github.com/firebase/firebase-js-sdk/pull/6705) - Fixed issue where clients using Node.js v18 would use the native `Blob` object which is incompatible with `node-fetch`

- [`4af28c1a4`](https://github.com/firebase/firebase-js-sdk/commit/4af28c1a42bd25ce2353f694ca1724c6101cbce5) [#6682](https://github.com/firebase/firebase-js-sdk/pull/6682) - Upgrade TypeScript to 4.7.4.

- Updated dependencies [[`4af28c1a4`](https://github.com/firebase/firebase-js-sdk/commit/4af28c1a42bd25ce2353f694ca1724c6101cbce5)]:
  - @firebase/component@0.5.21
  - @firebase/util@1.7.3

## 0.9.12

### Patch Changes

- [`5f55ed828`](https://github.com/firebase/firebase-js-sdk/commit/5f55ed828e7e7d3084590ff04d8c3e75fc718a51) [#6667](https://github.com/firebase/firebase-js-sdk/pull/6667) - Cleared retry timeouts when uploads are paused/canceled

- Updated dependencies [[`807f06aa2`](https://github.com/firebase/firebase-js-sdk/commit/807f06aa26438a91aaea08fd38efb6c706bb8a5d)]:
  - @firebase/util@1.7.2
  - @firebase/component@0.5.20

## 0.9.11

### Patch Changes

- [`4eb8145fb`](https://github.com/firebase/firebase-js-sdk/commit/4eb8145fb3b503884ea610e813be359127d1a705) [#6653](https://github.com/firebase/firebase-js-sdk/pull/6653) - Fixed bug where upload status wasn't being checked after an upload failure.
  Implemented exponential backoff and max retry strategy.

* [`171b78b76`](https://github.com/firebase/firebase-js-sdk/commit/171b78b762826a640d267dd4dd172ad9459c4561) [#6673](https://github.com/firebase/firebase-js-sdk/pull/6673) - Handle IPv6 addresses in emulator autoinit.

* Updated dependencies [[`171b78b76`](https://github.com/firebase/firebase-js-sdk/commit/171b78b762826a640d267dd4dd172ad9459c4561), [`29d034072`](https://github.com/firebase/firebase-js-sdk/commit/29d034072c20af394ce384e42aa10a37d5dfcb18)]:
  - @firebase/util@1.7.1
  - @firebase/component@0.5.19

## 0.9.10

### Patch Changes

- [`fdd4ab464`](https://github.com/firebase/firebase-js-sdk/commit/fdd4ab464b59a107bdcc195df3f01e32efd89ed4) [#6526](https://github.com/firebase/firebase-js-sdk/pull/6526) - Add functionality to auto-initialize project config and emulator settings from global defaults provided by framework tooling.

- Updated dependencies [[`fdd4ab464`](https://github.com/firebase/firebase-js-sdk/commit/fdd4ab464b59a107bdcc195df3f01e32efd89ed4)]:
  - @firebase/util@1.7.0
  - @firebase/component@0.5.18

## 0.9.9

### Patch Changes

- Updated dependencies [[`b12af44a5`](https://github.com/firebase/firebase-js-sdk/commit/b12af44a5c7500e1192d6cc1a4afc4d77efadbaf)]:
  - @firebase/util@1.6.3
  - @firebase/component@0.5.17

## 0.9.8

### Patch Changes

- Updated dependencies [[`efe2000fc`](https://github.com/firebase/firebase-js-sdk/commit/efe2000fc499e2c85c4e5e0fef6741ff3bad2eb0)]:
  - @firebase/util@1.6.2
  - @firebase/component@0.5.16

## 0.9.7

### Patch Changes

- [`2cd1cc76f`](https://github.com/firebase/firebase-js-sdk/commit/2cd1cc76f2a308135cd60f424fe09084a34b5cb5) [#6307](https://github.com/firebase/firebase-js-sdk/pull/6307) (fixes [#6300](https://github.com/firebase/firebase-js-sdk/issues/6300)) - fix: add type declarations to exports field

* [`d6338f0af`](https://github.com/firebase/firebase-js-sdk/commit/d6338f0af0f9914d2cd9a16435a9e2ef267d2f4c) [#6345](https://github.com/firebase/firebase-js-sdk/pull/6345) (fixes [#6343](https://github.com/firebase/firebase-js-sdk/issues/6343)) - Fixed Node ESM bundle to build from Node entry point. (It was incorrectly using the browser entry point.)

* Updated dependencies [[`2cd1cc76f`](https://github.com/firebase/firebase-js-sdk/commit/2cd1cc76f2a308135cd60f424fe09084a34b5cb5)]:
  - @firebase/component@0.5.15
  - @firebase/util@1.6.1

## 0.9.6

### Patch Changes

- Updated dependencies [[`9c5c9c36d`](https://github.com/firebase/firebase-js-sdk/commit/9c5c9c36da80b98b73cfd60ef2e2965087e9f801)]:
  - @firebase/util@1.6.0
  - @firebase/component@0.5.14

## 0.9.5

### Patch Changes

- Updated dependencies [[`e9e5f6b3c`](https://github.com/firebase/firebase-js-sdk/commit/e9e5f6b3ca9d61323b22f87986d9959f5297ec59)]:
  - @firebase/util@1.5.2
  - @firebase/component@0.5.13

## 0.9.4

### Patch Changes

- Updated dependencies [[`3198d58dc`](https://github.com/firebase/firebase-js-sdk/commit/3198d58dcedbf7583914dbcc76984f6f7df8d2ef)]:
  - @firebase/util@1.5.1
  - @firebase/component@0.5.12

## 0.9.3

### Patch Changes

- Updated dependencies [[`2d672cead`](https://github.com/firebase/firebase-js-sdk/commit/2d672cead167187cb714cd89b638c0884ba58f03)]:
  - @firebase/util@1.5.0
  - @firebase/component@0.5.11

## 0.9.2

### Patch Changes

- [`d612d6f6e`](https://github.com/firebase/firebase-js-sdk/commit/d612d6f6e4d3113d45427b7df68459c0a3e31a1f) [#5928](https://github.com/firebase/firebase-js-sdk/pull/5928) - Upgrade `node-fetch` dependency due to a security issue.

## 0.9.1

### Patch Changes

- [`3b481f572`](https://github.com/firebase/firebase-js-sdk/commit/3b481f572456e1eab3435bfc25717770d95a8c49) [#5831](https://github.com/firebase/firebase-js-sdk/pull/5831) (fixes [#5754](https://github.com/firebase/firebase-js-sdk/issues/5754)) - FirestoreError and StorageError now extend FirebaseError

- Updated dependencies [[`3b481f572`](https://github.com/firebase/firebase-js-sdk/commit/3b481f572456e1eab3435bfc25717770d95a8c49)]:
  - @firebase/util@1.4.3
  - @firebase/component@0.5.10

## 0.9.0

### Minor Changes

- [`e34e98e73`](https://github.com/firebase/firebase-js-sdk/commit/e34e98e73a72f77ee87d9005d6728402129deda9) [#5672](https://github.com/firebase/firebase-js-sdk/pull/5672) (fixes [#76](https://github.com/firebase/firebase-js-sdk/issues/76)) - Adds `getBytes()`, `getStream()` and `getBlob()`, which allow direct file downloads from the SDK.

### Patch Changes

- [`0394cc97b`](https://github.com/firebase/firebase-js-sdk/commit/0394cc97b98f04dae87b718655eb46174275ebc2) [#5743](https://github.com/firebase/firebase-js-sdk/pull/5743) - Fix typings for storage and storage-compat.

## 0.8.7

### Patch Changes

- [`e0fe2b668`](https://github.com/firebase/firebase-js-sdk/commit/e0fe2b668b64b64d842988c2c147d3de66148f48) [#5703](https://github.com/firebase/firebase-js-sdk/pull/5703) (fixes [#5628](https://github.com/firebase/firebase-js-sdk/issues/5628)) - Clear the global timeout once an operation is done in the Storage SDK. Otherwise it may prevent Node.js from exiting.

## 0.8.6

### Patch Changes

- [`3281315fa`](https://github.com/firebase/firebase-js-sdk/commit/3281315fae9c6f535f9d5052ee17d60861ea569a) [#5708](https://github.com/firebase/firebase-js-sdk/pull/5708) (fixes [#1487](https://github.com/firebase/firebase-js-sdk/issues/1487)) - Update build scripts to work with the exports field

- Updated dependencies [[`3281315fa`](https://github.com/firebase/firebase-js-sdk/commit/3281315fae9c6f535f9d5052ee17d60861ea569a)]:
  - @firebase/component@0.5.9
  - @firebase/util@1.4.2

## 0.8.5

### Patch Changes

- [`2322b6023`](https://github.com/firebase/firebase-js-sdk/commit/2322b6023c628cd9f4f4172767c17d215dd91684) [#5693](https://github.com/firebase/firebase-js-sdk/pull/5693) - Add exports field to all packages

- Updated dependencies [[`2322b6023`](https://github.com/firebase/firebase-js-sdk/commit/2322b6023c628cd9f4f4172767c17d215dd91684)]:
  - @firebase/component@0.5.8
  - @firebase/util@1.4.1

## 0.8.4

### Patch Changes

- [`a7e00b9eb`](https://github.com/firebase/firebase-js-sdk/commit/a7e00b9ebbb05b094a8bf620790146e750463c12) [#5578](https://github.com/firebase/firebase-js-sdk/pull/5578) (fixes [#5372](https://github.com/firebase/firebase-js-sdk/issues/5372)) - Do not throw from `connection.send` to enable retries in Node.js.

* [`93795c780`](https://github.com/firebase/firebase-js-sdk/commit/93795c7801d6b28ccbbe5855fd2f3fc377b1db5f) [#5596](https://github.com/firebase/firebase-js-sdk/pull/5596) - report build variants for packages

## 0.8.3

### Patch Changes

- Updated dependencies [[`a99943fe3`](https://github.com/firebase/firebase-js-sdk/commit/a99943fe3bd5279761aa29d138ec91272b06df39), [`b835b4cba`](https://github.com/firebase/firebase-js-sdk/commit/b835b4cbabc4b7b180ae38b908c49205ce31a422)]:
  - @firebase/util@1.4.0
  - @firebase/component@0.5.7

## 0.8.2

### Patch Changes

- [`66d4a1e5d`](https://github.com/firebase/firebase-js-sdk/commit/66d4a1e5d8e1b8b952e21fc3190ec7076d8161ea) [#5453](https://github.com/firebase/firebase-js-sdk/pull/5453) - Store protocol and host separately on Storage service instance. Fixes a bug when generating url strings.

## 0.8.1

### Patch Changes

- [`6163bb282`](https://github.com/firebase/firebase-js-sdk/commit/6163bb282b4e3b6fe5f405c3b3e35d5691d41677) [#5399](https://github.com/firebase/firebase-js-sdk/pull/5399) - Addressed incorrect use of the `node-fetch` polyfill

## 0.8.0

### Minor Changes

- [`cdada6c68`](https://github.com/firebase/firebase-js-sdk/commit/cdada6c68f9740d13dd6674bcb658e28e68253b6) [#5345](https://github.com/firebase/firebase-js-sdk/pull/5345) (fixes [#5015](https://github.com/firebase/firebase-js-sdk/issues/5015)) - Release modularized SDKs

## 0.7.0

### Minor Changes

- [`3c6a11c8d`](https://github.com/firebase/firebase-js-sdk/commit/3c6a11c8d0b35afddb50e9c3e0c4d2e30f642131) [#5282](https://github.com/firebase/firebase-js-sdk/pull/5282) - Implement mockUserToken for Storage and fix JWT format bugs.

### Patch Changes

- [`fbb32e7bf`](https://github.com/firebase/firebase-js-sdk/commit/fbb32e7bff32942bea16385fc387b8c22952ed4d) [#5315](https://github.com/firebase/firebase-js-sdk/pull/5315) (fixes [#5180](https://github.com/firebase/firebase-js-sdk/issues/5180)) - Change `ref()` to not throw if given a path with '..' in it.

- Updated dependencies [[`bb6b5abff`](https://github.com/firebase/firebase-js-sdk/commit/bb6b5abff6f89ce9ec1bd66ff4e795a059a98eec), [`3c6a11c8d`](https://github.com/firebase/firebase-js-sdk/commit/3c6a11c8d0b35afddb50e9c3e0c4d2e30f642131)]:
  - @firebase/component@0.5.6
  - @firebase/storage-types@0.5.0
  - @firebase/util@1.3.0

## 0.6.2

### Patch Changes

- [`5bda08eee`](https://github.com/firebase/firebase-js-sdk/commit/5bda08eee4e0c4007b1d858edcbcc8020604d560) [#5245](https://github.com/firebase/firebase-js-sdk/pull/5245) - Adds a browser CJS build as ./dist/index.browser.cjs.js.

## 0.6.1

### Patch Changes

- Updated dependencies [[`a3cbe719b`](https://github.com/firebase/firebase-js-sdk/commit/a3cbe719b1bd733a5c4c15ee0d0e6388d512054c)]:
  - @firebase/util@1.2.0
  - @firebase/component@0.5.5

## 0.6.0

### Minor Changes

- [`b3caa5158`](https://github.com/firebase/firebase-js-sdk/commit/b3caa515846d2bfcf4a95dedff69f08d503cbfc2) [#5149](https://github.com/firebase/firebase-js-sdk/pull/5149) - Add NodeJS support to Cloud Storage for Firebase. This release changes the `main` field in package.json to point to a Node specific build. If you are building a bundle for browser usage, please make sure that your bundler uses the `browser` field (the default).

## 0.5.6

### Patch Changes

- Updated dependencies [[`56a6a9d4a`](https://github.com/firebase/firebase-js-sdk/commit/56a6a9d4af2766154584a0f66d3c4d8024d74ba5)]:
  - @firebase/component@0.5.4

## 0.5.5

### Patch Changes

- Updated dependencies [[`725ab4684`](https://github.com/firebase/firebase-js-sdk/commit/725ab4684ef0999a12f71e704c204a00fb030e5d)]:
  - @firebase/component@0.5.3

## 0.5.4

### Patch Changes

- Updated dependencies [[`4c4b6aed9`](https://github.com/firebase/firebase-js-sdk/commit/4c4b6aed9757c9a7e75fb698a15e53274f93880b)]:
  - @firebase/component@0.5.2

## 0.5.3

### Patch Changes

- Updated dependencies [[`5fbc5fb01`](https://github.com/firebase/firebase-js-sdk/commit/5fbc5fb0140d7da980fd7ebbfbae810f8c64ae19)]:
  - @firebase/component@0.5.1

## 0.5.2

### Patch Changes

- Updated dependencies [[`c34ac7a92`](https://github.com/firebase/firebase-js-sdk/commit/c34ac7a92a616915f38d192654db7770d81747ae), [`ac4ad08a2`](https://github.com/firebase/firebase-js-sdk/commit/ac4ad08a284397ec966e991dd388bb1fba857467)]:
  - @firebase/component@0.5.0
  - @firebase/util@1.1.0

## 0.5.1

### Patch Changes

- [`364e336a0`](https://github.com/firebase/firebase-js-sdk/commit/364e336a04e419d019846d702cf27144aeb8939e) [#4807](https://github.com/firebase/firebase-js-sdk/pull/4807) - Fix infinite recursion caused by `FirebaseStorageError` message getter.

- Updated dependencies [[`3f370215a`](https://github.com/firebase/firebase-js-sdk/commit/3f370215aa571db6b41b92a7d8a9aaad2ea0ecd0)]:
  - @firebase/storage-types@0.4.1

## 0.5.0

### Minor Changes

- [`5ae73656d`](https://github.com/firebase/firebase-js-sdk/commit/5ae73656d976fa724ea6ca86d496e9531c95b29c) [#4346](https://github.com/firebase/firebase-js-sdk/pull/4346) - Add `storage().useEmulator()` method to enable emulator mode for storage, allowing users
  to set a storage emulator host and port.

### Patch Changes

- Updated dependencies [[`7354a0ed4`](https://github.com/firebase/firebase-js-sdk/commit/7354a0ed438f4e3df6577e4927e8c8f8f1fbbfda), [`5ae73656d`](https://github.com/firebase/firebase-js-sdk/commit/5ae73656d976fa724ea6ca86d496e9531c95b29c)]:
  - @firebase/util@1.0.0
  - @firebase/storage-types@0.4.0
  - @firebase/component@0.4.1

## 0.4.7

### Patch Changes

- Updated dependencies [[`f24d8961b`](https://github.com/firebase/firebase-js-sdk/commit/f24d8961b3b87821413297688803fc85113086b3)]:
  - @firebase/component@0.4.0

## 0.4.6

### Patch Changes

- Updated dependencies [[`de5f90501`](https://github.com/firebase/firebase-js-sdk/commit/de5f9050137acc9ed1490082e5aa429b5de3cb2a)]:
  - @firebase/util@0.4.1
  - @firebase/component@0.3.1

## 0.4.5

### Patch Changes

- [`5c1a83ed7`](https://github.com/firebase/firebase-js-sdk/commit/5c1a83ed70bae979322bd8751c0885d683ce4bf3) [#4595](https://github.com/firebase/firebase-js-sdk/pull/4595) - Component factory now takes an options object. And added `Provider.initialize()` that can be used to pass an options object to the component factory.

- Updated dependencies [[`5c1a83ed7`](https://github.com/firebase/firebase-js-sdk/commit/5c1a83ed70bae979322bd8751c0885d683ce4bf3)]:
  - @firebase/component@0.3.0

## 0.4.4

### Patch Changes

- Updated dependencies [[`ec95df3d0`](https://github.com/firebase/firebase-js-sdk/commit/ec95df3d07e5f091f2a7f7327e46417f64d04b4e)]:
  - @firebase/util@0.4.0
  - @firebase/component@0.2.1

## 0.4.3

### Patch Changes

- Updated dependencies [[`6afe42613`](https://github.com/firebase/firebase-js-sdk/commit/6afe42613ed3d7a842d378dc1a09a795811db2ac)]:
  - @firebase/component@0.2.0

## 0.4.2

### Patch Changes

- [`f9dc50e35`](https://github.com/firebase/firebase-js-sdk/commit/f9dc50e3520d50b70eecd28b81887e0053f9f636) [#3499](https://github.com/firebase/firebase-js-sdk/pull/3499) - Refactored Storage to allow for modularization.

## 0.4.1

### Patch Changes

- Updated dependencies [[`9cf727fcc`](https://github.com/firebase/firebase-js-sdk/commit/9cf727fcc3d049551b16ae0698ac33dc2fe45ada)]:
  - @firebase/util@0.3.4
  - @firebase/component@0.1.21

## 0.4.0

### Minor Changes

- [`b247ffa76`](https://github.com/firebase/firebase-js-sdk/commit/b247ffa760aec1636de6cfc78851f97a840181ae) [#3967](https://github.com/firebase/firebase-js-sdk/pull/3967) - This releases removes all input validation. Please use our TypeScript types to validate API usage.

### Patch Changes

- Updated dependencies [[`a5768b0aa`](https://github.com/firebase/firebase-js-sdk/commit/a5768b0aa7d7ce732279931aa436e988c9f36487), [`7d916d905`](https://github.com/firebase/firebase-js-sdk/commit/7d916d905ba16816ac8ac7c8748c83831ff614ce)]:
  - @firebase/component@0.1.20
  - @firebase/util@0.3.3

## 0.3.43

### Patch Changes

- Updated dependencies [[`da1c7df79`](https://github.com/firebase/firebase-js-sdk/commit/da1c7df7982b08bbef82fcc8d93255f3e2d23cca), [`fb3b095e4`](https://github.com/firebase/firebase-js-sdk/commit/fb3b095e4b7c8f57fdb3172bc039c84576abf290)]:
  - @firebase/component@0.1.19
  - @firebase/util@0.3.2

## 0.3.42

### Patch Changes

- Updated dependencies [[`d4ca3da0`](https://github.com/firebase/firebase-js-sdk/commit/d4ca3da0a59fcea1261ba69d7eb663bba38d3089)]:
  - @firebase/util@0.3.1
  - @firebase/component@0.1.18

## 0.3.41

### Patch Changes

- Updated dependencies [[`a87676b8`](https://github.com/firebase/firebase-js-sdk/commit/a87676b84b78ccc2f057a22eb947a5d13402949c)]:
  - @firebase/util@0.3.0
  - @firebase/component@0.1.17

## 0.3.40

### Patch Changes

- [`ee33ebf7`](https://github.com/firebase/firebase-js-sdk/commit/ee33ebf726b1dc31ab4817e7a1923f7b2757e17c) [#3414](https://github.com/firebase/firebase-js-sdk/pull/3414) - Error messages for backend errors now include the backend's response message.

## 0.3.39

### Patch Changes

- [`9c409ea7`](https://github.com/firebase/firebase-js-sdk/commit/9c409ea74efd00fe17058c5c8b74450fae67e9ee) [#3224](https://github.com/firebase/firebase-js-sdk/pull/3224) Thanks [@schmidt-sebastian](https://github.com/schmidt-sebastian)! - [fix] Updated the TypeScript types for all APIs using Observers to allow callback omission.

- Updated dependencies [[`9c409ea7`](https://github.com/firebase/firebase-js-sdk/commit/9c409ea74efd00fe17058c5c8b74450fae67e9ee)]:
  - @firebase/storage-types@0.3.13

## 0.3.38

### Patch Changes

- Updated dependencies [[`a754645e`](https://github.com/firebase/firebase-js-sdk/commit/a754645ec2be1b8c205f25f510196eee298b0d6e)]:
  - @firebase/component@0.1.16
- [Changed] Added an additional header to all network requests that propagates the Firebase App ID.

# 6.1.0

- [Feature] Added the support for List API.<|MERGE_RESOLUTION|>--- conflicted
+++ resolved
@@ -1,7 +1,5 @@
 #Unreleased
 
-<<<<<<< HEAD
-=======
 ## 0.13.12
 
 ### Patch Changes
@@ -72,7 +70,6 @@
   - @firebase/util@1.10.3
   - @firebase/component@0.6.12
 
->>>>>>> 40be2dbb
 ## 0.13.4
 
 ### Patch Changes
