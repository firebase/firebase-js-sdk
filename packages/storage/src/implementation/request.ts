/**
 * @license
 * Copyright 2017 Google LLC
 *
 * Licensed under the Apache License, Version 2.0 (the "License");
 * you may not use this file except in compliance with the License.
 * You may obtain a copy of the License at
 *
 *   http://www.apache.org/licenses/LICENSE-2.0
 *
 * Unless required by applicable law or agreed to in writing, software
 * distributed under the License is distributed on an "AS IS" BASIS,
 * WITHOUT WARRANTIES OR CONDITIONS OF ANY KIND, either express or implied.
 * See the License for the specific language governing permissions and
 * limitations under the License.
 */

/**
 * @fileoverview Defines methods used to actually send HTTP requests from
 * abstract representations.
 */

import { id as backoffId, start, stop } from './backoff';
import { appDeleted, canceled, retryLimitExceeded, unknown } from './error';
import { ErrorHandler, RequestHandler, RequestInfo } from './requestinfo';
import { isJustDef } from './type';
import { makeQueryString } from './url';
import { Connection, ErrorCode, Headers, ConnectionType } from './connection';
import { isRetryStatusCode } from './utils';

export interface Request<T> {
  getPromise(): Promise<T>;

  /**
   * Cancels the request. IMPORTANT: the promise may still be resolved with an
   * appropriate value (if the request is finished before you call this method,
   * but the promise has not yet been resolved), so don't just assume it will be
   * rejected if you call this function.
   * @param appDelete - True if the cancelation came from the app being deleted.
   */
  cancel(appDelete?: boolean): void;
}

/**
 * Handles network logic for all Storage Requests, including error reporting and
 * retries with backoff.
 *
 * @param I - the type of the backend's network response.
 * @param - O the output type used by the rest of the SDK. The conversion
 * happens in the specified `callback_`.
 */
class NetworkRequest<I extends ConnectionType, O> implements Request<O> {
  private pendingConnection_: Connection<I> | null = null;
  private backoffId_: backoffId | null = null;
  private resolve_!: (value?: O | PromiseLike<O>) => void;
  // eslint-disable-next-line @typescript-eslint/no-explicit-any
  private reject_!: (reason?: any) => void;
  private canceled_: boolean = false;
  private appDelete_: boolean = false;
  private promise_: Promise<O>;

  constructor(
    private url_: string,
    private method_: string,
    private headers_: Headers,
    private body_: string | Blob | Uint8Array | null,
    private successCodes_: number[],
    private additionalRetryCodes_: number[],
    private callback_: RequestHandler<I, O>,
    private errorCallback_: ErrorHandler | null,
    private timeout_: number,
    private progressCallback_: ((p1: number, p2: number) => void) | null,
    private connectionFactory_: () => Connection<I>,
    private retry = true,
    private isUsingEmulator = false
  ) {
    this.promise_ = new Promise((resolve, reject) => {
      this.resolve_ = resolve as (value?: O | PromiseLike<O>) => void;
      this.reject_ = reject;
      this.start_();
    });
  }

  /**
   * Actually starts the retry loop.
   */
  private start_(): void {
    const doTheRequest: (
      backoffCallback: (success: boolean, ...p2: unknown[]) => void,
      canceled: boolean
    ) => void = (backoffCallback, canceled) => {
      if (canceled) {
        backoffCallback(false, new RequestEndStatus(false, null, true));
        return;
      }
      const connection = this.connectionFactory_();
      this.pendingConnection_ = connection;

      const progressListener: (
        progressEvent: ProgressEvent
      ) => void = progressEvent => {
        const loaded = progressEvent.loaded;
        const total = progressEvent.lengthComputable ? progressEvent.total : -1;
        if (this.progressCallback_ !== null) {
          this.progressCallback_(loaded, total);
        }
      };
      if (this.progressCallback_ !== null) {
        connection.addUploadProgressListener(progressListener);
      }

      // connection.send() never rejects, so we don't need to have a error handler or use catch on the returned promise.
      // eslint-disable-next-line @typescript-eslint/no-floating-promises
      connection
        .send(
          this.url_,
          this.method_,
<<<<<<< HEAD
          this.body_,
          this.headers_,
          this.isUsingEmulator
=======
          this.isUsingEmulator,
          this.body_,
          this.headers_
>>>>>>> 080a90dc
        )
        .then(() => {
          if (this.progressCallback_ !== null) {
            connection.removeUploadProgressListener(progressListener);
          }
          this.pendingConnection_ = null;
          const hitServer = connection.getErrorCode() === ErrorCode.NO_ERROR;
          const status = connection.getStatus();
          if (
            !hitServer ||
            (isRetryStatusCode(status, this.additionalRetryCodes_) &&
              this.retry)
          ) {
            const wasCanceled = connection.getErrorCode() === ErrorCode.ABORT;
            backoffCallback(
              false,
              new RequestEndStatus(false, null, wasCanceled)
            );
            return;
          }
          const successCode = this.successCodes_.indexOf(status) !== -1;
          backoffCallback(true, new RequestEndStatus(successCode, connection));
        });
    };

    /**
     * @param requestWentThrough - True if the request eventually went
     *     through, false if it hit the retry limit or was canceled.
     */
    const backoffDone: (
      requestWentThrough: boolean,
      status: RequestEndStatus<I>
    ) => void = (requestWentThrough, status) => {
      const resolve = this.resolve_;
      const reject = this.reject_;
      const connection = status.connection as Connection<I>;
      if (status.wasSuccessCode) {
        try {
          const result = this.callback_(connection, connection.getResponse());
          if (isJustDef(result)) {
            resolve(result);
          } else {
            resolve();
          }
        } catch (e) {
          reject(e);
        }
      } else {
        if (connection !== null) {
          const err = unknown();
          err.serverResponse = connection.getErrorText();
          if (this.errorCallback_) {
            reject(this.errorCallback_(connection, err));
          } else {
            reject(err);
          }
        } else {
          if (status.canceled) {
            const err = this.appDelete_ ? appDeleted() : canceled();
            reject(err);
          } else {
            const err = retryLimitExceeded();
            reject(err);
          }
        }
      }
    };
    if (this.canceled_) {
      backoffDone(false, new RequestEndStatus(false, null, true));
    } else {
      this.backoffId_ = start(doTheRequest, backoffDone, this.timeout_);
    }
  }

  /** @inheritDoc */
  getPromise(): Promise<O> {
    return this.promise_;
  }

  /** @inheritDoc */
  cancel(appDelete?: boolean): void {
    this.canceled_ = true;
    this.appDelete_ = appDelete || false;
    if (this.backoffId_ !== null) {
      stop(this.backoffId_);
    }
    if (this.pendingConnection_ !== null) {
      this.pendingConnection_.abort();
    }
  }
}

/**
 * A collection of information about the result of a network request.
 * @param opt_canceled - Defaults to false.
 */
export class RequestEndStatus<I extends ConnectionType> {
  /**
   * True if the request was canceled.
   */
  canceled: boolean;

  constructor(
    public wasSuccessCode: boolean,
    public connection: Connection<I> | null,
    canceled?: boolean
  ) {
    this.canceled = !!canceled;
  }
}

export function addAuthHeader_(
  headers: Headers,
  authToken: string | null
): void {
  if (authToken !== null && authToken.length > 0) {
    headers['Authorization'] = 'Firebase ' + authToken;
  }
}

export function addVersionHeader_(
  headers: Headers,
  firebaseVersion?: string
): void {
  headers['X-Firebase-Storage-Version'] =
    'webjs/' + (firebaseVersion ?? 'AppManager');
}

export function addGmpidHeader_(headers: Headers, appId: string | null): void {
  if (appId) {
    headers['X-Firebase-GMPID'] = appId;
  }
}

export function addAppCheckHeader_(
  headers: Headers,
  appCheckToken: string | null
): void {
  if (appCheckToken !== null) {
    headers['X-Firebase-AppCheck'] = appCheckToken;
  }
}

export function makeRequest<I extends ConnectionType, O>(
  requestInfo: RequestInfo<I, O>,
  appId: string | null,
  authToken: string | null,
  appCheckToken: string | null,
  requestFactory: () => Connection<I>,
  firebaseVersion?: string,
  retry = true,
  isUsingEmulator = false
): Request<O> {
  const queryPart = makeQueryString(requestInfo.urlParams);
  const url = requestInfo.url + queryPart;
  const headers = Object.assign({}, requestInfo.headers);
  addGmpidHeader_(headers, appId);
  addAuthHeader_(headers, authToken);
  addVersionHeader_(headers, firebaseVersion);
  addAppCheckHeader_(headers, appCheckToken);
  return new NetworkRequest<I, O>(
    url,
    requestInfo.method,
    headers,
    requestInfo.body,
    requestInfo.successCodes,
    requestInfo.additionalRetryCodes,
    requestInfo.handler,
    requestInfo.errorHandler,
    requestInfo.timeout,
    requestInfo.progressCallback,
    requestFactory,
    retry,
    isUsingEmulator
  );
}<|MERGE_RESOLUTION|>--- conflicted
+++ resolved
@@ -115,15 +115,9 @@
         .send(
           this.url_,
           this.method_,
-<<<<<<< HEAD
-          this.body_,
-          this.headers_,
-          this.isUsingEmulator
-=======
           this.isUsingEmulator,
           this.body_,
           this.headers_
->>>>>>> 080a90dc
         )
         .then(() => {
           if (this.progressCallback_ !== null) {
