--- conflicted
+++ resolved
@@ -54,13 +54,8 @@
     "@firebase/app": "0.x"
   },
   "devDependencies": {
-<<<<<<< HEAD
-    "@firebase/app": "0.14.4",
-    "@firebase/auth": "1.11.0",
-=======
     "@firebase/app": "0.14.5",
     "@firebase/auth": "1.11.1",
->>>>>>> c47bd717
     "rollup": "2.79.2",
     "@rollup/plugin-alias": "5.1.1",
     "@rollup/plugin-json": "6.1.0",
