/**
 * Cloud Storage for Firebase
 *
 * @packageDocumentation
 */

/**
 * @license
 * Copyright 2020 Google LLC
 *
 * Licensed under the Apache License, Version 2.0 (the "License");
 * you may not use this file except in compliance with the License.
 * You may obtain a copy of the License at
 *
 *   http://www.apache.org/licenses/LICENSE-2.0
 *
 * Unless required by applicable law or agreed to in writing, software
 * distributed under the License is distributed on an "AS IS" BASIS,
 * WITHOUT WARRANTIES OR CONDITIONS OF ANY KIND, either express or implied.
 * See the License for the specific language governing permissions and
 * limitations under the License.
 */

import {
  _registerComponent,
  registerVersion,
  SDK_VERSION
  // eslint-disable-next-line import/no-extraneous-dependencies
} from '@firebase/app-exp';

import { ConnectionPool } from '../src/implementation/connectionPool';
import {
  StorageService as StorageServiceInternal,
  connectStorageEmulator as useEmulatorInternal
} from '../src/service';
import {
  Component,
  ComponentType,
  ComponentContainer,
  InstanceFactoryOptions
} from '@firebase/component';

import { name, version } from '../package.json';

import { FirebaseStorage } from './public-types';
import { STORAGE_TYPE } from './constants';

/**
 * Modify this `StorageService` instance to communicate with the Cloud Storage emulator.
 *
 * @param storage - The `StorageService` instance
 * @param host - The emulator host (ex: localhost)
 * @param port - The emulator port (ex: 5001)
 * @public
 */
<<<<<<< HEAD
export function useStorageEmulator(
  storage: FirebaseStorage,
=======
export function connectStorageEmulator(
  storage: StorageService,
>>>>>>> d56ab5cc
  host: string,
  port: number
): void {
  useEmulatorInternal(storage as StorageServiceInternal, host, port);
}

export { StringFormat } from '../src/implementation/string';
export * from './api';

function factory(
  container: ComponentContainer,
  { instanceIdentifier: url }: InstanceFactoryOptions
): FirebaseStorage {
  const app = container.getProvider('app-exp').getImmediate();
  const authProvider = container.getProvider('auth-internal');
  const appCheckProvider = container.getProvider('app-check-internal');

  return new StorageServiceInternal(
    app,
    authProvider,
    appCheckProvider,
    new ConnectionPool(),
    url,
    SDK_VERSION
  );
}

function registerStorage(): void {
  _registerComponent(
    new Component(
      STORAGE_TYPE,
      factory,
      ComponentType.PUBLIC
    ).setMultipleInstances(true)
  );

  registerVersion(name, version);
}

registerStorage();<|MERGE_RESOLUTION|>--- conflicted
+++ resolved
@@ -53,13 +53,8 @@
  * @param port - The emulator port (ex: 5001)
  * @public
  */
-<<<<<<< HEAD
-export function useStorageEmulator(
+export function connectStorageEmulator(
   storage: FirebaseStorage,
-=======
-export function connectStorageEmulator(
-  storage: StorageService,
->>>>>>> d56ab5cc
   host: string,
   port: number
 ): void {
