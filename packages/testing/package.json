{
  "name": "@firebase/testing",
  "version": "0.18.2",
  "description": "",
  "author": "Firebase <firebase-support@google.com> (https://firebase.google.com/)",
  "main": "dist/index.cjs.js",
  "engines": {
    "node": "^8.13.0 || >=10.10.0"
  },
  "files": [
    "dist"
  ],
  "scripts": {
    "build": "rollup -c",
    "build:deps": "lerna run --scope @firebase/testing --include-dependencies build",
    "dev": "rollup -c -w",
    "test": "TS_NODE_CACHE=NO TS_NODE_COMPILER_OPTIONS='{\"module\":\"commonjs\"}' nyc --reporter lcovonly -- mocha 'test/{,!(browser)/**/}*.test.ts' --opts ../../config/mocha.node.opts",
    "prepare": "yarn build"
  },
  "license": "Apache-2.0",
  "dependencies": {
<<<<<<< HEAD
    "@firebase/logger": "0.2.0",
    "@firebase/util": "0.2.43",
=======
    "firebase": "7.13.2",
    "@firebase/logger": "0.2.1",
    "@firebase/util": "0.2.44",
>>>>>>> 437c4041
    "@types/request": "2.48.4",
    "firebase": "7.13.1",
    "request": "2.88.2"
  },
  "devDependencies": {
    "rollup": "2.0.6",
    "rollup-plugin-copy-assets": "1.1.0",
    "rollup-plugin-replace": "2.2.0",
    "rollup-plugin-typescript2": "0.26.0"
  },
  "repository": {
    "directory": "packages/testing",
    "type": "git",
    "url": "https://github.com/firebase/firebase-js-sdk.git"
  },
  "typings": "dist/index.d.ts",
  "bugs": {
    "url": "https://github.com/firebase/firebase-js-sdk/issues"
  }
}<|MERGE_RESOLUTION|>--- conflicted
+++ resolved
@@ -19,14 +19,9 @@
   },
   "license": "Apache-2.0",
   "dependencies": {
-<<<<<<< HEAD
-    "@firebase/logger": "0.2.0",
-    "@firebase/util": "0.2.43",
-=======
     "firebase": "7.13.2",
     "@firebase/logger": "0.2.1",
     "@firebase/util": "0.2.44",
->>>>>>> 437c4041
     "@types/request": "2.48.4",
     "firebase": "7.13.1",
     "request": "2.88.2"
