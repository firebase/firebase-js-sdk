/**
 * @license
 * Copyright 2024 Google LLC
 *
 * Licensed under the Apache License, Version 2.0 (the "License");
 * you may not use this file except in compliance with the License.
 * You may obtain a copy of the License at
 *
 *   http://www.apache.org/licenses/LICENSE-2.0
 *
 * Unless required by applicable law or agreed to in writing, software
 * distributed under the License is distributed on an "AS IS" BASIS,
 * WITHOUT WARRANTIES OR CONDITIONS OF ANY KIND, either express or implied.
 * See the License for the specific language governing permissions and
 * limitations under the License.
 */
import { ImagenModelParams, ModelParams, AIErrorCode } from './types';
import { AIError } from './errors';
<<<<<<< HEAD
import {
  ImagenModel,
  LiveGenerativeModel,
  getGenerativeModel,
  getImagenModel,
  getLiveGenerativeModel
} from './api';
=======
import { getAI, ImagenModel, getGenerativeModel, getImagenModel } from './api';
>>>>>>> cbef6c6e
import { expect } from 'chai';
import { AI } from './public-types';
import { GenerativeModel } from './models/generative-model';
import { GoogleAIBackend, VertexAIBackend } from './backend';
import { getFullApp } from '../test-utils/get-fake-firebase-services';
import { AI_TYPE, DEFAULT_HYBRID_IN_CLOUD_MODEL } from './constants';

const fakeAI: AI = {
  app: {
    name: 'DEFAULT',
    automaticDataCollectionEnabled: true,
    options: {
      apiKey: 'key',
      projectId: 'my-project',
      appId: 'my-appid'
    }
  },
  backend: new VertexAIBackend('us-central1'),
  location: 'us-central1'
};

describe('Top level API', () => {
  describe('getAI()', () => {
    it('works without options', () => {
      const ai = getAI(getFullApp());
      expect(ai.backend).to.be.instanceOf(GoogleAIBackend);
    });
    it('works with options: no backend, limited use token', () => {
      const ai = getAI(getFullApp(), { useLimitedUseAppCheckTokens: true });
      expect(ai.backend).to.be.instanceOf(GoogleAIBackend);
      expect(ai.options?.useLimitedUseAppCheckTokens).to.be.true;
    });
    it('works with options: backend specified, limited use token', () => {
      const ai = getAI(getFullApp(), {
        backend: new VertexAIBackend('us-central1'),
        useLimitedUseAppCheckTokens: true
      });
      expect(ai.backend).to.be.instanceOf(VertexAIBackend);
      expect(ai.options?.useLimitedUseAppCheckTokens).to.be.true;
    });
    it('works with options: appCheck option is falsy', () => {
      const ai = getAI(getFullApp(), {
        backend: new VertexAIBackend('us-central1'),
        useLimitedUseAppCheckTokens: undefined
      });
      expect(ai.backend).to.be.instanceOf(VertexAIBackend);
      expect(ai.options?.useLimitedUseAppCheckTokens).to.be.false;
    });
    it('works with options: backend specified only', () => {
      const ai = getAI(getFullApp(), {
        backend: new VertexAIBackend('us-central1')
      });
      expect(ai.backend).to.be.instanceOf(VertexAIBackend);
      expect(ai.options?.useLimitedUseAppCheckTokens).to.be.false;
    });
  });
  it('getGenerativeModel throws if no model is provided', () => {
    try {
      getGenerativeModel(fakeAI, {} as ModelParams);
    } catch (e) {
      expect((e as AIError).code).includes(AIErrorCode.NO_MODEL);
      expect((e as AIError).message).includes(
        `AI: Must provide a model name. Example: ` +
          `getGenerativeModel({ model: 'my-model-name' }) (${AI_TYPE}/${AIErrorCode.NO_MODEL})`
      );
    }
  });
  it('getGenerativeModel throws if no apiKey is provided', () => {
    const fakeVertexNoApiKey = {
      ...fakeAI,
      app: { options: { projectId: 'my-project', appId: 'my-appid' } }
    } as AI;
    try {
      getGenerativeModel(fakeVertexNoApiKey, { model: 'my-model' });
    } catch (e) {
      expect((e as AIError).code).includes(AIErrorCode.NO_API_KEY);
      expect((e as AIError).message).equals(
        `AI: The "apiKey" field is empty in the local ` +
          `Firebase config. Firebase AI requires this field to` +
          ` contain a valid API key. (${AI_TYPE}/${AIErrorCode.NO_API_KEY})`
      );
    }
  });
  it('getGenerativeModel throws if no projectId is provided', () => {
    const fakeVertexNoProject = {
      ...fakeAI,
      app: { options: { apiKey: 'my-key', appId: 'my-appid' } }
    } as AI;
    try {
      getGenerativeModel(fakeVertexNoProject, { model: 'my-model' });
    } catch (e) {
      expect((e as AIError).code).includes(AIErrorCode.NO_PROJECT_ID);
      expect((e as AIError).message).equals(
        `AI: The "projectId" field is empty in the local` +
          ` Firebase config. Firebase AI requires this field ` +
          `to contain a valid project ID. (${AI_TYPE}/${AIErrorCode.NO_PROJECT_ID})`
      );
    }
  });
  it('getGenerativeModel throws if no appId is provided', () => {
    const fakeVertexNoProject = {
      ...fakeAI,
      app: { options: { apiKey: 'my-key', projectId: 'my-projectid' } }
    } as AI;
    try {
      getGenerativeModel(fakeVertexNoProject, { model: 'my-model' });
    } catch (e) {
      expect((e as AIError).code).includes(AIErrorCode.NO_APP_ID);
      expect((e as AIError).message).equals(
        `AI: The "appId" field is empty in the local` +
          ` Firebase config. Firebase AI requires this field ` +
          `to contain a valid app ID. (${AI_TYPE}/${AIErrorCode.NO_APP_ID})`
      );
    }
  });
  it('getGenerativeModel gets a GenerativeModel', () => {
    const genModel = getGenerativeModel(fakeAI, { model: 'my-model' });
    expect(genModel).to.be.an.instanceOf(GenerativeModel);
    expect(genModel.model).to.equal('publishers/google/models/my-model');
  });
  it('getGenerativeModel with HybridParams sets a default model', () => {
    const genModel = getGenerativeModel(fakeAI, {
      mode: 'only_on_device'
    });
    expect(genModel.model).to.equal(
      `publishers/google/models/${DEFAULT_HYBRID_IN_CLOUD_MODEL}`
    );
  });
  it('getGenerativeModel with HybridParams honors a model override', () => {
    const genModel = getGenerativeModel(fakeAI, {
      mode: 'prefer_on_device',
      inCloudParams: { model: 'my-model' }
    });
    expect(genModel.model).to.equal('publishers/google/models/my-model');
  });
  it('getImagenModel throws if no model is provided', () => {
    try {
      getImagenModel(fakeAI, {} as ImagenModelParams);
    } catch (e) {
      expect((e as AIError).code).includes(AIErrorCode.NO_MODEL);
      expect((e as AIError).message).includes(
        `AI: Must provide a model name. Example: ` +
          `getImagenModel({ model: 'my-model-name' }) (${AI_TYPE}/${AIErrorCode.NO_MODEL})`
      );
    }
  });
  it('getImagenModel throws if no apiKey is provided', () => {
    const fakeVertexNoApiKey = {
      ...fakeAI,
      app: { options: { projectId: 'my-project', appId: 'my-appid' } }
    } as AI;
    try {
      getImagenModel(fakeVertexNoApiKey, { model: 'my-model' });
    } catch (e) {
      expect((e as AIError).code).includes(AIErrorCode.NO_API_KEY);
      expect((e as AIError).message).equals(
        `AI: The "apiKey" field is empty in the local ` +
          `Firebase config. Firebase AI requires this field to` +
          ` contain a valid API key. (${AI_TYPE}/${AIErrorCode.NO_API_KEY})`
      );
    }
  });
  it('getImagenModel throws if no projectId is provided', () => {
    const fakeVertexNoProject = {
      ...fakeAI,
      app: { options: { apiKey: 'my-key', appId: 'my-appid' } }
    } as AI;
    try {
      getImagenModel(fakeVertexNoProject, { model: 'my-model' });
    } catch (e) {
      expect((e as AIError).code).includes(AIErrorCode.NO_PROJECT_ID);
      expect((e as AIError).message).equals(
        `AI: The "projectId" field is empty in the local` +
          ` Firebase config. Firebase AI requires this field ` +
          `to contain a valid project ID. (${AI_TYPE}/${AIErrorCode.NO_PROJECT_ID})`
      );
    }
  });
  it('getImagenModel throws if no appId is provided', () => {
    const fakeVertexNoProject = {
      ...fakeAI,
      app: { options: { apiKey: 'my-key', projectId: 'my-project' } }
    } as AI;
    try {
      getImagenModel(fakeVertexNoProject, { model: 'my-model' });
    } catch (e) {
      expect((e as AIError).code).includes(AIErrorCode.NO_APP_ID);
      expect((e as AIError).message).equals(
        `AI: The "appId" field is empty in the local` +
          ` Firebase config. Firebase AI requires this field ` +
          `to contain a valid app ID. (${AI_TYPE}/${AIErrorCode.NO_APP_ID})`
      );
    }
  });
  it('getImagenModel gets an ImagenModel', () => {
    const genModel = getImagenModel(fakeAI, { model: 'my-model' });
    expect(genModel).to.be.an.instanceOf(ImagenModel);
    expect(genModel.model).to.equal('publishers/google/models/my-model');
  });

  it('getLiveGenerativeModel throws if no apiKey is provided', () => {
    const fakeVertexNoApiKey = {
      ...fakeAI,
      app: { options: { projectId: 'my-project', appId: 'my-appid' } }
    } as AI;
    try {
      getLiveGenerativeModel(fakeVertexNoApiKey, { model: 'my-model' });
    } catch (e) {
      expect((e as AIError).code).includes(AIErrorCode.NO_API_KEY);
      expect((e as AIError).message).equals(
        `AI: The "apiKey" field is empty in the local ` +
          `Firebase config. Firebase AI requires this field to` +
          ` contain a valid API key. (${AI_TYPE}/${AIErrorCode.NO_API_KEY})`
      );
    }
  });
  it('getLiveGenerativeModel throws if no projectId is provided', () => {
    const fakeVertexNoProject = {
      ...fakeAI,
      app: { options: { apiKey: 'my-key', appId: 'my-appid' } }
    } as AI;
    try {
      getLiveGenerativeModel(fakeVertexNoProject, { model: 'my-model' });
    } catch (e) {
      expect((e as AIError).code).includes(AIErrorCode.NO_PROJECT_ID);
      expect((e as AIError).message).equals(
        `AI: The "projectId" field is empty in the local` +
          ` Firebase config. Firebase AI requires this field ` +
          `to contain a valid project ID. (${AI_TYPE}/${AIErrorCode.NO_PROJECT_ID})`
      );
    }
  });
  it('getLiveGenerativeModel throws if no appId is provided', () => {
    const fakeVertexNoProject = {
      ...fakeAI,
      app: { options: { apiKey: 'my-key', projectId: 'my-project' } }
    } as AI;
    try {
      getLiveGenerativeModel(fakeVertexNoProject, { model: 'my-model' });
    } catch (e) {
      expect((e as AIError).code).includes(AIErrorCode.NO_APP_ID);
      expect((e as AIError).message).equals(
        `AI: The "appId" field is empty in the local` +
          ` Firebase config. Firebase AI requires this field ` +
          `to contain a valid app ID. (${AI_TYPE}/${AIErrorCode.NO_APP_ID})`
      );
    }
  });
  it('getLiveGenerativeModel gets a LiveGenerativeModel', () => {
    const liveGenerativeModel = getLiveGenerativeModel(fakeAI, {
      model: 'my-model'
    });
    expect(liveGenerativeModel).to.be.an.instanceOf(LiveGenerativeModel);
    expect(liveGenerativeModel.model).to.equal(
      'publishers/google/models/my-model'
    );
  });
});<|MERGE_RESOLUTION|>--- conflicted
+++ resolved
@@ -16,17 +16,14 @@
  */
 import { ImagenModelParams, ModelParams, AIErrorCode } from './types';
 import { AIError } from './errors';
-<<<<<<< HEAD
 import {
+  getAI,
   ImagenModel,
   LiveGenerativeModel,
   getGenerativeModel,
   getImagenModel,
   getLiveGenerativeModel
 } from './api';
-=======
-import { getAI, ImagenModel, getGenerativeModel, getImagenModel } from './api';
->>>>>>> cbef6c6e
 import { expect } from 'chai';
 import { AI } from './public-types';
 import { GenerativeModel } from './models/generative-model';
