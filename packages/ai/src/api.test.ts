--- conflicted
+++ resolved
@@ -20,14 +20,9 @@
 import { expect } from 'chai';
 import { AI } from './public-types';
 import { GenerativeModel } from './models/generative-model';
-<<<<<<< HEAD
 import { GoogleAIBackend, VertexAIBackend } from './backend';
-import { AI_TYPE } from './constants';
 import { getFullApp } from '../test-utils/get-fake-firebase-services';
-=======
-import { VertexAIBackend } from './backend';
 import { AI_TYPE, DEFAULT_HYBRID_IN_CLOUD_MODEL } from './constants';
->>>>>>> cc605e72
 
 const fakeAI: AI = {
   app: {
