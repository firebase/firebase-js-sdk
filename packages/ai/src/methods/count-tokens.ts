/**
 * @license
 * Copyright 2024 Google LLC
 *
 * Licensed under the Apache License, Version 2.0 (the "License");
 * you may not use this file except in compliance with the License.
 * You may obtain a copy of the License at
 *
 *   http://www.apache.org/licenses/LICENSE-2.0
 *
 * Unless required by applicable law or agreed to in writing, software
 * distributed under the License is distributed on an "AS IS" BASIS,
 * WITHOUT WARRANTIES OR CONDITIONS OF ANY KIND, either express or implied.
 * See the License for the specific language governing permissions and
 * limitations under the License.
 */

import { AIError } from '../errors';
import {
  CountTokensRequest,
  CountTokensResponse,
  SingleRequestOptions,
  InferenceMode,
  RequestOptions,
  AIErrorCode
} from '../types';
import { makeRequest, Task } from '../requests/request';
import { ApiSettings } from '../types/internal';
import * as GoogleAIMapper from '../googleai-mappers';
import { BackendType } from '../public-types';
import { ChromeAdapter } from '../types/chrome-adapter';

export async function countTokensOnCloud(
  apiSettings: ApiSettings,
  model: string,
  params: CountTokensRequest,
  singleRequestOptions?: SingleRequestOptions
): Promise<CountTokensResponse> {
  let body: string = '';
  if (apiSettings.backend.backendType === BackendType.GOOGLE_AI) {
    const mappedParams = GoogleAIMapper.mapCountTokensRequest(params, model);
    body = JSON.stringify(mappedParams);
  } else {
    body = JSON.stringify(params);
  }
  const response = await makeRequest(
<<<<<<< HEAD
    model,
    Task.COUNT_TOKENS,
    apiSettings,
    false,
    body,
    singleRequestOptions
=======
    {
      model,
      task: Task.COUNT_TOKENS,
      apiSettings,
      stream: false,
      requestOptions
    },
    body
>>>>>>> 5c35f514
  );
  return response.json();
}

export async function countTokens(
  apiSettings: ApiSettings,
  model: string,
  params: CountTokensRequest,
  chromeAdapter?: ChromeAdapter,
  requestOptions?: RequestOptions
): Promise<CountTokensResponse> {
  if (chromeAdapter?.mode === InferenceMode.ONLY_ON_DEVICE) {
    throw new AIError(
      AIErrorCode.UNSUPPORTED,
      'countTokens() is not supported for on-device models.'
    );
  }
  return countTokensOnCloud(apiSettings, model, params, requestOptions);
}<|MERGE_RESOLUTION|>--- conflicted
+++ resolved
@@ -44,23 +44,14 @@
     body = JSON.stringify(params);
   }
   const response = await makeRequest(
-<<<<<<< HEAD
-    model,
-    Task.COUNT_TOKENS,
-    apiSettings,
-    false,
-    body,
-    singleRequestOptions
-=======
     {
       model,
       task: Task.COUNT_TOKENS,
       apiSettings,
       stream: false,
-      requestOptions
+      singleRequestOptions
     },
     body
->>>>>>> 5c35f514
   );
   return response.json();
 }
