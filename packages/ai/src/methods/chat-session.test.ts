/**
 * @license
 * Copyright 2024 Google LLC
 *
 * Licensed under the Apache License, Version 2.0 (the "License");
 * you may not use this file except in compliance with the License.
 * You may obtain a copy of the License at
 *
 *   http://www.apache.org/licenses/LICENSE-2.0
 *
 * Unless required by applicable law or agreed to in writing, software
 * distributed under the License is distributed on an "AS IS" BASIS,
 * WITHOUT WARRANTIES OR CONDITIONS OF ANY KIND, either express or implied.
 * See the License for the specific language governing permissions and
 * limitations under the License.
 */

import { expect, use } from 'chai';
import { match, restore, stub, useFakeTimers } from 'sinon';
import sinonChai from 'sinon-chai';
import chaiAsPromised from 'chai-as-promised';
import * as generateContentMethods from './generate-content';
<<<<<<< HEAD
import { Content, GenerateContentStreamResult } from '../types';
=======
import { GenerateContentStreamResult, InferenceMode } from '../types';
>>>>>>> cc605e72
import { ChatSession } from './chat-session';
import { ApiSettings } from '../types/internal';
import { VertexAIBackend } from '../backend';
import { ChromeAdapterImpl } from './chrome-adapter';

use(sinonChai);
use(chaiAsPromised);

const fakeApiSettings: ApiSettings = {
  apiKey: 'key',
  project: 'my-project',
  appId: 'my-appid',
  location: 'us-central1',
  backend: new VertexAIBackend()
};

const fakeChromeAdapter = new ChromeAdapterImpl(
  // @ts-expect-error
  undefined,
  InferenceMode.PREFER_ON_DEVICE
);

describe('ChatSession', () => {
  afterEach(() => {
    restore();
  });
  describe('sendMessage()', () => {
    it('generateContent errors should be catchable', async () => {
      const generateContentStub = stub(
        generateContentMethods,
        'generateContent'
      ).rejects('generateContent failed');
      const chatSession = new ChatSession(
        fakeApiSettings,
        'a-model',
        fakeChromeAdapter
      );
      await expect(chatSession.sendMessage('hello')).to.be.rejected;
      expect(generateContentStub).to.be.calledWith(
        fakeApiSettings,
        'a-model',
        match.any
      );
    });
    it('adds message and response to history', async () => {
      const fakeContent: Content = {
        role: 'model',
        parts: [
          { text: 'hi' },
          {
            text: 'thought about hi',
            thoughtSignature: 'thought signature'
          }
        ]
      };
      const fakeResponse = {
        candidates: [
          {
            index: 1,
            content: fakeContent
          }
        ]
      };
      const generateContentStub = stub(
        generateContentMethods,
        'generateContent'
      ).resolves({
        // @ts-ignore
        response: fakeResponse
      });
      const chatSession = new ChatSession(fakeApiSettings, 'a-model');
      const result = await chatSession.sendMessage('hello');
      // @ts-ignore
      expect(result.response).to.equal(fakeResponse);
      // Test: stores history correctly?
      const history = await chatSession.getHistory();
      expect(history[0].role).to.equal('user');
      expect(history[0].parts[0].text).to.equal('hello');
      expect(history[1]).to.deep.equal(fakeResponse.candidates[0].content);
      // Test: sends history correctly?
      await chatSession.sendMessage('hello 2');
      expect(generateContentStub.args[1][2].contents[0].parts[0].text).to.equal(
        'hello'
      );
      expect(generateContentStub.args[1][2].contents[1]).to.deep.equal(
        fakeResponse.candidates[0].content
      );
      expect(generateContentStub.args[1][2].contents[2].parts[0].text).to.equal(
        'hello 2'
      );
    });
  });
  describe('sendMessageStream()', () => {
    it('generateContentStream errors should be catchable', async () => {
      const clock = useFakeTimers();
      const consoleStub = stub(console, 'error');
      const generateContentStreamStub = stub(
        generateContentMethods,
        'generateContentStream'
      ).rejects('generateContentStream failed');
      const chatSession = new ChatSession(
        fakeApiSettings,
        'a-model',
        fakeChromeAdapter
      );
      await expect(chatSession.sendMessageStream('hello')).to.be.rejected;
      expect(generateContentStreamStub).to.be.calledWith(
        fakeApiSettings,
        'a-model',
        match.any
      );
      await clock.runAllAsync();
      expect(consoleStub).to.not.be.called;
      clock.restore();
    });
    it('downstream sendPromise errors should log but not throw', async () => {
      const clock = useFakeTimers();
      const consoleStub = stub(console, 'error');
      // make response undefined so that response.candidates errors
      const generateContentStreamStub = stub(
        generateContentMethods,
        'generateContentStream'
      ).resolves({} as unknown as GenerateContentStreamResult);
      const chatSession = new ChatSession(
        fakeApiSettings,
        'a-model',
        fakeChromeAdapter
      );
      await chatSession.sendMessageStream('hello');
      expect(generateContentStreamStub).to.be.calledWith(
        fakeApiSettings,
        'a-model',
        match.any
      );
      await clock.runAllAsync();
      expect(consoleStub.args[0][1].toString()).to.include(
        // Firefox has different wording when a property is undefined
        'undefined'
      );
      clock.restore();
    });
  });
});<|MERGE_RESOLUTION|>--- conflicted
+++ resolved
@@ -20,11 +20,7 @@
 import sinonChai from 'sinon-chai';
 import chaiAsPromised from 'chai-as-promised';
 import * as generateContentMethods from './generate-content';
-<<<<<<< HEAD
-import { Content, GenerateContentStreamResult } from '../types';
-=======
-import { GenerateContentStreamResult, InferenceMode } from '../types';
->>>>>>> cc605e72
+import { Content, GenerateContentStreamResult, InferenceMode } from '../types';
 import { ChatSession } from './chat-session';
 import { ApiSettings } from '../types/internal';
 import { VertexAIBackend } from '../backend';
