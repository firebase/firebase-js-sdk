/**
 * @license
 * Copyright 2024 Google LLC
 *
 * Licensed under the Apache License, Version 2.0 (the "License");
 * you may not use this file except in compliance with the License.
 * You may obtain a copy of the License at
 *
 *   http://www.apache.org/licenses/LICENSE-2.0
 *
 * Unless required by applicable law or agreed to in writing, software
 * distributed under the License is distributed on an "AS IS" BASIS,
 * WITHOUT WARRANTIES OR CONDITIONS OF ANY KIND, either express or implied.
 * See the License for the specific language governing permissions and
 * limitations under the License.
 */

import { expect, use } from 'chai';
import { match, restore, stub, useFakeTimers } from 'sinon';
import sinonChai from 'sinon-chai';
import chaiAsPromised from 'chai-as-promised';
import * as generateContentMethods from './generate-content';
import { Content, GenerateContentStreamResult } from '../types';
import { ChatSession } from './chat-session';
import { ApiSettings } from '../types/internal';
import { VertexAIBackend } from '../backend';
import { fakeChromeAdapter } from '../../test-utils/get-fake-firebase-services';

use(sinonChai);
use(chaiAsPromised);

const fakeApiSettings: ApiSettings = {
  apiKey: 'key',
  project: 'my-project',
  appId: 'my-appid',
  location: 'us-central1',
  backend: new VertexAIBackend()
};

describe('ChatSession', () => {
  afterEach(() => {
    restore();
  });
  describe('sendMessage()', () => {
    it('generateContent errors should be catchable', async () => {
      const generateContentStub = stub(
        generateContentMethods,
        'generateContent'
      ).rejects('generateContent failed');
      const chatSession = new ChatSession(
        fakeApiSettings,
        'a-model',
        fakeChromeAdapter
      );
      await expect(chatSession.sendMessage('hello')).to.be.rejected;
      expect(generateContentStub).to.be.calledWith(
        fakeApiSettings,
        'a-model',
        match.any
      );
    });
<<<<<<< HEAD
    it('singleRequestOptions overrides requestOptions', async () => {
      const generateContentStub = stub(
        generateContentMethods,
        'generateContent'
      ).rejects('generateContent failed'); // not important
      const requestOptions = {
        timeout: 1000
      };
      const singleRequestOptions = {
        timeout: 2000
      };
      const chatSession = new ChatSession(
        fakeApiSettings,
        'a-model',
        undefined,
        requestOptions
      );
      await expect(chatSession.sendMessage('hello', singleRequestOptions)).to.be
        .rejected;
      expect(generateContentStub).to.be.calledWith(
        fakeApiSettings,
        'a-model',
        match.any,
        match({
          timeout: singleRequestOptions.timeout
        })
      );
    });
    it('singleRequestOptions is merged with requestOptions', async () => {
      const generateContentStub = stub(
        generateContentMethods,
        'generateContent'
      ).rejects('generateContent failed'); // not important
      const abortController = new AbortController();
      const requestOptions = {
        timeout: 1000
      };
      const singleRequestOptions = {
        signal: abortController.signal
      };
      const chatSession = new ChatSession(
        fakeApiSettings,
        'a-model',
        undefined,
        requestOptions
      );
      await expect(chatSession.sendMessage('hello', singleRequestOptions)).to.be
        .rejected;
      expect(generateContentStub).to.be.calledWith(
        fakeApiSettings,
        'a-model',
        match.any,
        match({
          timeout: requestOptions.timeout,
          signal: singleRequestOptions.signal
        })
=======
    it('adds message and response to history', async () => {
      const fakeContent: Content = {
        role: 'model',
        parts: [
          { text: 'hi' },
          {
            text: 'thought about hi',
            thoughtSignature: 'thought signature'
          }
        ]
      };
      const fakeResponse = {
        candidates: [
          {
            index: 1,
            content: fakeContent
          }
        ]
      };
      const generateContentStub = stub(
        generateContentMethods,
        'generateContent'
      ).resolves({
        // @ts-ignore
        response: fakeResponse
      });
      const chatSession = new ChatSession(fakeApiSettings, 'a-model');
      const result = await chatSession.sendMessage('hello');
      // @ts-ignore
      expect(result.response).to.equal(fakeResponse);
      // Test: stores history correctly?
      const history = await chatSession.getHistory();
      expect(history[0].role).to.equal('user');
      expect(history[0].parts[0].text).to.equal('hello');
      expect(history[1]).to.deep.equal(fakeResponse.candidates[0].content);
      // Test: sends history correctly?
      await chatSession.sendMessage('hello 2');
      expect(generateContentStub.args[1][2].contents[0].parts[0].text).to.equal(
        'hello'
      );
      expect(generateContentStub.args[1][2].contents[1]).to.deep.equal(
        fakeResponse.candidates[0].content
      );
      expect(generateContentStub.args[1][2].contents[2].parts[0].text).to.equal(
        'hello 2'
>>>>>>> c47bd717
      );
    });
  });
  describe('sendMessageStream()', () => {
    it('generateContentStream errors should be catchable', async () => {
      const clock = useFakeTimers();
      const consoleStub = stub(console, 'error');
      const generateContentStreamStub = stub(
        generateContentMethods,
        'generateContentStream'
      ).rejects('generateContentStream failed');
      const chatSession = new ChatSession(
        fakeApiSettings,
        'a-model',
        fakeChromeAdapter
      );
      await expect(chatSession.sendMessageStream('hello')).to.be.rejected;
      expect(generateContentStreamStub).to.be.calledWith(
        fakeApiSettings,
        'a-model',
        match.any
      );
      await clock.runAllAsync();
      expect(consoleStub).to.not.be.called;
      clock.restore();
    });
    it('downstream sendPromise errors should log but not throw', async () => {
      const clock = useFakeTimers();
      const consoleStub = stub(console, 'error');
      // make response undefined so that response.candidates errors
      const generateContentStreamStub = stub(
        generateContentMethods,
        'generateContentStream'
      ).resolves({} as unknown as GenerateContentStreamResult);
      const chatSession = new ChatSession(
        fakeApiSettings,
        'a-model',
        fakeChromeAdapter
      );
      await chatSession.sendMessageStream('hello');
      expect(generateContentStreamStub).to.be.calledWith(
        fakeApiSettings,
        'a-model',
        match.any
      );
      await clock.runAllAsync();
      expect(consoleStub.args[0][1].toString()).to.include(
        // Firefox has different wording when a property is undefined
        'undefined'
      );
      clock.restore();
    });
    it('singleRequestOptions overrides requestOptions', async () => {
      const generateContentStub = stub(
        generateContentMethods,
        'generateContent'
      ).rejects('generateContent failed'); // not important
      const requestOptions = {
        timeout: 1000
      };
      const singleRequestOptions = {
        timeout: 2000
      };
      const chatSession = new ChatSession(
        fakeApiSettings,
        'a-model',
        undefined,
        requestOptions
      );
      await expect(chatSession.sendMessage('hello', singleRequestOptions)).to.be
        .rejected;
      expect(generateContentStub).to.be.calledWith(
        fakeApiSettings,
        'a-model',
        match.any,
        match({
          timeout: singleRequestOptions.timeout
        })
      );
    });
    it('singleRequestOptions is merged with requestOptions', async () => {
      const generateContentStub = stub(
        generateContentMethods,
        'generateContent'
      ).rejects('generateContent failed'); // not important
      const abortController = new AbortController();
      const requestOptions = {
        timeout: 1000
      };
      const singleRequestOptions = {
        signal: abortController.signal
      };
      const chatSession = new ChatSession(
        fakeApiSettings,
        'a-model',
        undefined,
        requestOptions
      );
      await expect(chatSession.sendMessage('hello', singleRequestOptions)).to.be
        .rejected;
      expect(generateContentStub).to.be.calledWith(
        fakeApiSettings,
        'a-model',
        match.any,
        match({
          timeout: requestOptions.timeout,
          signal: singleRequestOptions.signal
        })
      );
    });
  });
});<|MERGE_RESOLUTION|>--- conflicted
+++ resolved
@@ -59,7 +59,6 @@
         match.any
       );
     });
-<<<<<<< HEAD
     it('singleRequestOptions overrides requestOptions', async () => {
       const generateContentStub = stub(
         generateContentMethods,
@@ -75,13 +74,15 @@
         fakeApiSettings,
         'a-model',
         undefined,
-        requestOptions
-      );
-      await expect(chatSession.sendMessage('hello', singleRequestOptions)).to.be
-        .rejected;
-      expect(generateContentStub).to.be.calledWith(
-        fakeApiSettings,
-        'a-model',
+        undefined,
+        requestOptions
+      );
+      await expect(chatSession.sendMessage('hello', singleRequestOptions)).to.be
+        .rejected;
+      expect(generateContentStub).to.be.calledWith(
+        fakeApiSettings,
+        'a-model',
+        match.any,
         match.any,
         match({
           timeout: singleRequestOptions.timeout
@@ -104,19 +105,22 @@
         fakeApiSettings,
         'a-model',
         undefined,
-        requestOptions
-      );
-      await expect(chatSession.sendMessage('hello', singleRequestOptions)).to.be
-        .rejected;
-      expect(generateContentStub).to.be.calledWith(
-        fakeApiSettings,
-        'a-model',
+        undefined,
+        requestOptions
+      );
+      await expect(chatSession.sendMessage('hello', singleRequestOptions)).to.be
+        .rejected;
+      expect(generateContentStub).to.be.calledWith(
+        fakeApiSettings,
+        'a-model',
+        match.any,
         match.any,
         match({
           timeout: requestOptions.timeout,
           signal: singleRequestOptions.signal
         })
-=======
+      );
+    });
     it('adds message and response to history', async () => {
       const fakeContent: Content = {
         role: 'model',
@@ -162,7 +166,6 @@
       );
       expect(generateContentStub.args[1][2].contents[2].parts[0].text).to.equal(
         'hello 2'
->>>>>>> c47bd717
       );
     });
   });
@@ -183,6 +186,7 @@
       expect(generateContentStreamStub).to.be.calledWith(
         fakeApiSettings,
         'a-model',
+        match.any,
         match.any
       );
       await clock.runAllAsync();
@@ -206,6 +210,7 @@
       expect(generateContentStreamStub).to.be.calledWith(
         fakeApiSettings,
         'a-model',
+        match.any,
         match.any
       );
       await clock.runAllAsync();
@@ -230,13 +235,15 @@
         fakeApiSettings,
         'a-model',
         undefined,
-        requestOptions
-      );
-      await expect(chatSession.sendMessage('hello', singleRequestOptions)).to.be
-        .rejected;
-      expect(generateContentStub).to.be.calledWith(
-        fakeApiSettings,
-        'a-model',
+        undefined,
+        requestOptions
+      );
+      await expect(chatSession.sendMessage('hello', singleRequestOptions)).to.be
+        .rejected;
+      expect(generateContentStub).to.be.calledWith(
+        fakeApiSettings,
+        'a-model',
+        match.any,
         match.any,
         match({
           timeout: singleRequestOptions.timeout
@@ -259,13 +266,15 @@
         fakeApiSettings,
         'a-model',
         undefined,
-        requestOptions
-      );
-      await expect(chatSession.sendMessage('hello', singleRequestOptions)).to.be
-        .rejected;
-      expect(generateContentStub).to.be.calledWith(
-        fakeApiSettings,
-        'a-model',
+        undefined,
+        requestOptions
+      );
+      await expect(chatSession.sendMessage('hello', singleRequestOptions)).to.be
+        .rejected;
+      expect(generateContentStub).to.be.calledWith(
+        fakeApiSettings,
+        'a-model',
+        match.any,
         match.any,
         match({
           timeout: requestOptions.timeout,
