/**
 * @license
 * Copyright 2024 Google LLC
 *
 * Licensed under the Apache License, Version 2.0 (the "License");
 * you may not use this file except in compliance with the License.
 * You may obtain a copy of the License at
 *
 *   http://www.apache.org/licenses/LICENSE-2.0
 *
 * Unless required by applicable law or agreed to in writing, software
 * distributed under the License is distributed on an "AS IS" BASIS,
 * WITHOUT WARRANTIES OR CONDITIONS OF ANY KIND, either express or implied.
 * See the License for the specific language governing permissions and
 * limitations under the License.
 */

import {
  GenerateContentRequest,
  GenerateContentResponse,
  GenerateContentResult,
  GenerateContentStreamResult,
  SingleRequestOptions
} from '../types';
import { Task, makeRequest } from '../requests/request';
import { createEnhancedContentResponse } from '../requests/response-helpers';
import { processStream } from '../requests/stream-reader';
import { ApiSettings } from '../types/internal';
import * as GoogleAIMapper from '../googleai-mappers';
import { BackendType } from '../public-types';
import { ChromeAdapter } from '../types/chrome-adapter';
import { callCloudOrDevice } from '../requests/hybrid-helpers';

async function generateContentStreamOnCloud(
  apiSettings: ApiSettings,
  model: string,
  params: GenerateContentRequest,
<<<<<<< HEAD
  singleRequestOptions?: SingleRequestOptions
): Promise<GenerateContentStreamResult> {
=======
  requestOptions?: RequestOptions
): Promise<Response> {
>>>>>>> c47bd717
  if (apiSettings.backend.backendType === BackendType.GOOGLE_AI) {
    params = GoogleAIMapper.mapGenerateContentRequest(params);
  }
  return makeRequest(
    model,
    Task.STREAM_GENERATE_CONTENT,
    apiSettings,
    /* stream */ true,
    JSON.stringify(params),
    singleRequestOptions
  );
}

export async function generateContentStream(
  apiSettings: ApiSettings,
  model: string,
  params: GenerateContentRequest,
<<<<<<< HEAD
  singleRequestOptions?: SingleRequestOptions
): Promise<GenerateContentResult> {
=======
  chromeAdapter?: ChromeAdapter,
  requestOptions?: RequestOptions
): Promise<GenerateContentStreamResult> {
  const callResult = await callCloudOrDevice(
    params,
    chromeAdapter,
    () => chromeAdapter!.generateContentStream(params),
    () =>
      generateContentStreamOnCloud(apiSettings, model, params, requestOptions)
  );
  return processStream(callResult.response, apiSettings); // TODO: Map streaming responses
}

async function generateContentOnCloud(
  apiSettings: ApiSettings,
  model: string,
  params: GenerateContentRequest,
  requestOptions?: RequestOptions
): Promise<Response> {
>>>>>>> c47bd717
  if (apiSettings.backend.backendType === BackendType.GOOGLE_AI) {
    params = GoogleAIMapper.mapGenerateContentRequest(params);
  }
  return makeRequest(
    model,
    Task.GENERATE_CONTENT,
    apiSettings,
    /* stream */ false,
    JSON.stringify(params),
    singleRequestOptions
  );
}

export async function generateContent(
  apiSettings: ApiSettings,
  model: string,
  params: GenerateContentRequest,
  chromeAdapter?: ChromeAdapter,
  requestOptions?: RequestOptions
): Promise<GenerateContentResult> {
  const callResult = await callCloudOrDevice(
    params,
    chromeAdapter,
    () => chromeAdapter!.generateContent(params),
    () => generateContentOnCloud(apiSettings, model, params, requestOptions)
  );
  const generateContentResponse = await processGenerateContentResponse(
    callResult.response,
    apiSettings
  );
  const enhancedResponse = createEnhancedContentResponse(
    generateContentResponse,
    callResult.inferenceSource
  );
  return {
    response: enhancedResponse
  };
}

async function processGenerateContentResponse(
  response: Response,
  apiSettings: ApiSettings
): Promise<GenerateContentResponse> {
  const responseJson = await response.json();
  if (apiSettings.backend.backendType === BackendType.GOOGLE_AI) {
    return GoogleAIMapper.mapGenerateContentResponse(responseJson);
  } else {
    return responseJson;
  }
}<|MERGE_RESOLUTION|>--- conflicted
+++ resolved
@@ -35,13 +35,8 @@
   apiSettings: ApiSettings,
   model: string,
   params: GenerateContentRequest,
-<<<<<<< HEAD
   singleRequestOptions?: SingleRequestOptions
-): Promise<GenerateContentStreamResult> {
-=======
-  requestOptions?: RequestOptions
 ): Promise<Response> {
->>>>>>> c47bd717
   if (apiSettings.backend.backendType === BackendType.GOOGLE_AI) {
     params = GoogleAIMapper.mapGenerateContentRequest(params);
   }
@@ -59,19 +54,20 @@
   apiSettings: ApiSettings,
   model: string,
   params: GenerateContentRequest,
-<<<<<<< HEAD
+  chromeAdapter?: ChromeAdapter,
   singleRequestOptions?: SingleRequestOptions
-): Promise<GenerateContentResult> {
-=======
-  chromeAdapter?: ChromeAdapter,
-  requestOptions?: RequestOptions
 ): Promise<GenerateContentStreamResult> {
   const callResult = await callCloudOrDevice(
     params,
     chromeAdapter,
     () => chromeAdapter!.generateContentStream(params),
     () =>
-      generateContentStreamOnCloud(apiSettings, model, params, requestOptions)
+      generateContentStreamOnCloud(
+        apiSettings,
+        model,
+        params,
+        singleRequestOptions
+      )
   );
   return processStream(callResult.response, apiSettings); // TODO: Map streaming responses
 }
@@ -80,9 +76,8 @@
   apiSettings: ApiSettings,
   model: string,
   params: GenerateContentRequest,
-  requestOptions?: RequestOptions
+  singleRequestOptions?: SingleRequestOptions
 ): Promise<Response> {
->>>>>>> c47bd717
   if (apiSettings.backend.backendType === BackendType.GOOGLE_AI) {
     params = GoogleAIMapper.mapGenerateContentRequest(params);
   }
@@ -101,13 +96,14 @@
   model: string,
   params: GenerateContentRequest,
   chromeAdapter?: ChromeAdapter,
-  requestOptions?: RequestOptions
+  singleRequestOptions?: SingleRequestOptions
 ): Promise<GenerateContentResult> {
   const callResult = await callCloudOrDevice(
     params,
     chromeAdapter,
     () => chromeAdapter!.generateContent(params),
-    () => generateContentOnCloud(apiSettings, model, params, requestOptions)
+    () =>
+      generateContentOnCloud(apiSettings, model, params, singleRequestOptions)
   );
   const generateContentResponse = await processGenerateContentResponse(
     callResult.response,
