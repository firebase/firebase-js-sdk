/**
 * @license
 * Copyright 2025 Google LLC
 *
 * Licensed under the Apache License, Version 2.0 (the "License");
 * you may not use this file except in compliance with the License.
 * You may obtain a copy of the License at
 *
 *   http://www.apache.org/licenses/LICENSE-2.0
 *
 * Unless required by applicable law or agreed to in writing, software
 * distributed under the License is distributed on an "AS IS" BASIS,
 * WITHOUT WARRANTIES OR CONDITIONS OF ANY KIND, either express or implied.
 * See the License for the specific language governing permissions and
 * limitations under the License.
 */

import { AI } from '../public-types';
import { makeRequest, Task } from '../requests/request';
import { createPredictRequestBody } from '../requests/request-helpers';
import { handlePredictResponse } from '../requests/response-helpers';
import {
  ImagenGCSImage,
  ImagenGenerationConfig,
  ImagenInlineImage,
  RequestOptions,
  ImagenModelParams,
  ImagenGenerationResponse,
  ImagenSafetySettings,
  SingleRequestOptions
} from '../types';
import { AIModel } from './ai-model';

/**
 * Class for Imagen model APIs.
 *
 * This class provides methods for generating images using the Imagen model.
 *
 * @example
 * ```javascript
 * const imagen = new ImagenModel(
 *   ai,
 *   {
 *     model: 'imagen-3.0-generate-002'
 *   }
 * );
 *
 * const response = await imagen.generateImages('A photo of a cat');
 * if (response.images.length > 0) {
 *   console.log(response.images[0].bytesBase64Encoded);
 * }
 * ```
 *
 * @public
 */
export class ImagenModel extends AIModel {
  /**
   * The Imagen generation configuration.
   */
  generationConfig?: ImagenGenerationConfig;
  /**
   * Safety settings for filtering inappropriate content.
   */
  safetySettings?: ImagenSafetySettings;

  /**
   * Constructs a new instance of the {@link ImagenModel} class.
   *
   * @param ai - an {@link AI} instance.
   * @param modelParams - Parameters to use when making requests to Imagen.
   * @param requestOptions - Additional options to use when making requests.
   *
   * @throws If the `apiKey` or `projectId` fields are missing in your
   * Firebase config.
   */
  constructor(
    ai: AI,
    modelParams: ImagenModelParams,
    public requestOptions?: RequestOptions
  ) {
    const { model, generationConfig, safetySettings } = modelParams;
    super(ai, model);
    this.generationConfig = generationConfig;
    this.safetySettings = safetySettings;
  }

  /**
   * Generates images using the Imagen model and returns them as
   * base64-encoded strings.
   *
   * @param prompt - A text prompt describing the image(s) to generate.
   * @returns A promise that resolves to an {@link ImagenGenerationResponse}
   * object containing the generated images.
   *
   * @throws If the request to generate images fails. This happens if the
   * prompt is blocked.
   *
   * @remarks
   * If the prompt was not blocked, but one or more of the generated images were filtered, the
   * returned object will have a `filteredReason` property.
   * If all images are filtered, the `images` array will be empty.
   *
   * @public
   */
  async generateImages(
    prompt: string,
    singleRequestOptions?: SingleRequestOptions
  ): Promise<ImagenGenerationResponse<ImagenInlineImage>> {
    const body = createPredictRequestBody(prompt, {
      ...this.generationConfig,
      ...this.safetySettings
    });
    const response = await makeRequest(
<<<<<<< HEAD
      this.model,
      Task.PREDICT,
      this._apiSettings,
      /* stream */ false,
      JSON.stringify(body),
      // Merge request options
      {
        ...this.requestOptions,
        ...singleRequestOptions
      }
=======
      {
        task: Task.PREDICT,
        model: this.model,
        apiSettings: this._apiSettings,
        stream: false,
        requestOptions: this.requestOptions
      },
      JSON.stringify(body)
>>>>>>> 5c35f514
    );
    return handlePredictResponse<ImagenInlineImage>(response);
  }

  /**
   * Generates images to Cloud Storage for Firebase using the Imagen model.
   *
   * @internal This method is temporarily internal.
   *
   * @param prompt - A text prompt describing the image(s) to generate.
   * @param gcsURI - The URI of file stored in a Cloud Storage for Firebase bucket.
   * This should be a directory. For example, `gs://my-bucket/my-directory/`.
   * @returns A promise that resolves to an {@link ImagenGenerationResponse}
   * object containing the URLs of the generated images.
   *
   * @throws If the request fails to generate images fails. This happens if
   * the prompt is blocked.
   *
   * @remarks
   * If the prompt was not blocked, but one or more of the generated images were filtered, the
   * returned object will have a `filteredReason` property.
   * If all images are filtered, the `images` array will be empty.
   */
  async generateImagesGCS(
    prompt: string,
    gcsURI: string,
    singleRequestOptions?: SingleRequestOptions
  ): Promise<ImagenGenerationResponse<ImagenGCSImage>> {
    const body = createPredictRequestBody(prompt, {
      gcsURI,
      ...this.generationConfig,
      ...this.safetySettings
    });
    const response = await makeRequest(
<<<<<<< HEAD
      this.model,
      Task.PREDICT,
      this._apiSettings,
      /* stream */ false,
      JSON.stringify(body),
      {
        ...this.requestOptions,
        ...singleRequestOptions
      }
=======
      {
        task: Task.PREDICT,
        model: this.model,
        apiSettings: this._apiSettings,
        stream: false,
        requestOptions: this.requestOptions
      },
      JSON.stringify(body)
>>>>>>> 5c35f514
    );
    return handlePredictResponse<ImagenGCSImage>(response);
  }
}<|MERGE_RESOLUTION|>--- conflicted
+++ resolved
@@ -111,27 +111,18 @@
       ...this.safetySettings
     });
     const response = await makeRequest(
-<<<<<<< HEAD
-      this.model,
-      Task.PREDICT,
-      this._apiSettings,
-      /* stream */ false,
-      JSON.stringify(body),
-      // Merge request options
-      {
-        ...this.requestOptions,
-        ...singleRequestOptions
-      }
-=======
       {
         task: Task.PREDICT,
         model: this.model,
         apiSettings: this._apiSettings,
         stream: false,
-        requestOptions: this.requestOptions
+        // Merge request options. Single request options overwrite the model's request options.
+        singleRequestOptions: {
+          ...this.requestOptions,
+          ...singleRequestOptions
+        }
       },
       JSON.stringify(body)
->>>>>>> 5c35f514
     );
     return handlePredictResponse<ImagenInlineImage>(response);
   }
@@ -166,26 +157,18 @@
       ...this.safetySettings
     });
     const response = await makeRequest(
-<<<<<<< HEAD
-      this.model,
-      Task.PREDICT,
-      this._apiSettings,
-      /* stream */ false,
-      JSON.stringify(body),
-      {
-        ...this.requestOptions,
-        ...singleRequestOptions
-      }
-=======
       {
         task: Task.PREDICT,
         model: this.model,
         apiSettings: this._apiSettings,
         stream: false,
-        requestOptions: this.requestOptions
+        // Merge request options. Single request options overwrite the model's request options.
+        singleRequestOptions: {
+          ...this.requestOptions,
+          ...singleRequestOptions
+        }
       },
       JSON.stringify(body)
->>>>>>> 5c35f514
     );
     return handlePredictResponse<ImagenGCSImage>(response);
   }
