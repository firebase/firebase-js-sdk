--- conflicted
+++ resolved
@@ -456,7 +456,6 @@
     // Check the error code as well
     expect(() => schema.toJSON()).to.throw(AIErrorCode.INVALID_SCHEMA);
   });
-<<<<<<< HEAD
 
   describe('AnyOfSchema', () => {
     it('builds an anyOf schema with basic types using Schema.anyOf()', () => {
@@ -591,57 +590,58 @@
       });
       expect(schema.toJSON().required).to.be.undefined; // or empty array, depending on implementation
     });
-  });
-});
-=======
-  it('builds schema with minimum and maximum for integer', () => {
-    const schema = Schema.integer({ minimum: 5, maximum: 10, title: 'Rating' });
-    expect(schema.toJSON()).to.eql({
-      type: 'integer',
-      nullable: false,
-      minimum: 5,
-      maximum: 10,
-      title: 'Rating'
-    });
-  });
->>>>>>> ae976d02
-
-  it('builds schema with minimum and maximum for number', () => {
-    const schema = Schema.number({
-      minimum: 1.5,
-      maximum: 9.9,
-      title: 'Measurement'
-    });
-    expect(schema.toJSON()).to.eql({
-      type: 'number',
-      nullable: false,
-      minimum: 1.5,
-      maximum: 9.9,
-      title: 'Measurement'
-    });
-  });
-
-  it('builds object schema with propertyOrdering', () => {
-    const schema = Schema.object({
-      title: 'User Data',
-      properties: {
-        name: Schema.string(),
-        age: Schema.integer(),
-        email: Schema.string()
-      },
-      propertyOrdering: ['name', 'email', 'age']
-    });
-    expect(schema.toJSON()).to.eql({
-      type: 'object',
-      nullable: false,
-      title: 'User Data',
-      properties: {
-        name: { type: 'string', nullable: false },
-        age: { type: 'integer', nullable: false },
-        email: { type: 'string', nullable: false }
-      },
-      required: ['name', 'age', 'email'],
-      propertyOrdering: ['name', 'email', 'age']
+    it('builds schema with minimum and maximum for integer', () => {
+      const schema = Schema.integer({
+        minimum: 5,
+        maximum: 10,
+        title: 'Rating'
+      });
+      expect(schema.toJSON()).to.eql({
+        type: 'integer',
+        nullable: false,
+        minimum: 5,
+        maximum: 10,
+        title: 'Rating'
+      });
+    });
+
+    it('builds schema with minimum and maximum for number', () => {
+      const schema = Schema.number({
+        minimum: 1.5,
+        maximum: 9.9,
+        title: 'Measurement'
+      });
+      expect(schema.toJSON()).to.eql({
+        type: 'number',
+        nullable: false,
+        minimum: 1.5,
+        maximum: 9.9,
+        title: 'Measurement'
+      });
+    });
+
+    it('builds object schema with propertyOrdering', () => {
+      const schema = Schema.object({
+        title: 'User Data',
+        properties: {
+          name: Schema.string(),
+          age: Schema.integer(),
+          email: Schema.string()
+        },
+        propertyOrdering: ['name', 'email', 'age']
+      });
+      expect(schema.toJSON()).to.eql({
+        type: 'object',
+        nullable: false,
+        title: 'User Data',
+        properties: {
+          name: { type: 'string', nullable: false },
+          age: { type: 'integer', nullable: false },
+          email: { type: 'string', nullable: false }
+        },
+        required: ['name', 'age', 'email'],
+        propertyOrdering: ['name', 'email', 'age']
+      });
     });
   });
 });