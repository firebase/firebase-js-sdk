/**
 * @license
 * Copyright 2024 Google LLC
 *
 * Licensed under the Apache License, Version 2.0 (the "License");
 * you may not use this file except in compliance with the License.
 * You may obtain a copy of the License at
 *
 *   http://www.apache.org/licenses/LICENSE-2.0
 *
 * Unless required by applicable law or agreed to in writing, software
 * distributed under the License is distributed on an "AS IS" BASIS,
 * WITHOUT WARRANTIES OR CONDITIONS OF ANY KIND, either express or implied.
 * See the License for the specific language governing permissions and
 * limitations under the License.
 */

import { AIError } from '../errors';
import { AIErrorCode } from '../types';
import {
  SchemaInterface,
  SchemaType,
  SchemaParams,
  SchemaRequest
} from '../types/schema';

/**
 * Parent class encompassing all Schema types, with static methods that
 * allow building specific Schema types. This class can be converted with
 * `JSON.stringify()` into a JSON string accepted by Vertex AI REST endpoints.
 * (This string conversion is automatically done when calling SDK methods.)
 * @public
 */
export abstract class Schema implements SchemaInterface {
  /**
   * Optional. The type of the property. {@link
<<<<<<< HEAD
   * SchemaType}. This can only be undefined when using `anyOf` schemas, which do not have an
   * explicit type in the {@link https://swagger.io/docs/specification/v3_0/data-models/data-types/#any-type | OpenAPI specification}.
=======
   * (SchemaType:type)}.
>>>>>>> cb19688b
   */
  type?: SchemaType;
  /** Optional. The format of the property.
   * Supported formats:<br/>
   * <ul>
   *  <li>for NUMBER type: "float", "double"</li>
   *  <li>for INTEGER type: "int32", "int64"</li>
   *  <li>for STRING type: "email", "byte", etc</li>
   * </ul>
   */
  format?: string;
  /** Optional. The description of the property. */
  description?: string;
  /** Optional. The items of the property. */
  items?: SchemaInterface;
  /** The minimum number of items (elements) in a schema of {@link (SchemaType:type)} `array`. */
  minItems?: number;
  /** The maximum number of items (elements) in a schema of {@link (SchemaType:type)} `array`. */
  maxItems?: number;
  /** Optional. Whether the property is nullable. Defaults to false. */
  nullable: boolean;
  /** Optional. The example of the property. */
  example?: unknown;
  /**
   * Allows user to add other schema properties that have not yet
   * been officially added to the SDK.
   */
  [key: string]: unknown;

  constructor(schemaParams: SchemaInterface) {
    // TODO(dlarocque): Enforce this with union types
    if (!schemaParams.type && !schemaParams.anyOf) {
      throw new AIError(
        AIErrorCode.INVALID_SCHEMA,
        "A schema must have either a 'type' or an 'anyOf' array of sub-schemas."
      );
    }
    // eslint-disable-next-line guard-for-in
    for (const paramKey in schemaParams) {
      this[paramKey] = schemaParams[paramKey];
    }
    // Ensure these are explicitly set to avoid TS errors.
    this.type = schemaParams.type;
    this.format = schemaParams.hasOwnProperty('format')
      ? schemaParams.format
      : undefined;
    this.nullable = schemaParams.hasOwnProperty('nullable')
      ? !!schemaParams.nullable
      : false;
  }

  /**
   * Defines how this Schema should be serialized as JSON.
   * See https://developer.mozilla.org/en-US/docs/Web/JavaScript/Reference/Global_Objects/JSON/stringify#tojson_behavior
   * @internal
   */
  toJSON(): SchemaRequest {
    const obj: { type?: SchemaType; [key: string]: unknown } = {
      type: this.type
    };
    for (const prop in this) {
      if (this.hasOwnProperty(prop) && this[prop] !== undefined) {
        if (prop !== 'required' || this.type === SchemaType.OBJECT) {
          obj[prop] = this[prop];
        }
      }
    }
    return obj as SchemaRequest;
  }

  static array(arrayParams: SchemaParams & { items: Schema }): ArraySchema {
    return new ArraySchema(arrayParams, arrayParams.items);
  }

  static object(
    objectParams: SchemaParams & {
      properties: {
        [k: string]: Schema;
      };
      optionalProperties?: string[];
    }
  ): ObjectSchema {
    return new ObjectSchema(
      objectParams,
      objectParams.properties,
      objectParams.optionalProperties
    );
  }

  // eslint-disable-next-line id-blacklist
  static string(stringParams?: SchemaParams): StringSchema {
    return new StringSchema(stringParams);
  }

  static enumString(
    stringParams: SchemaParams & { enum: string[] }
  ): StringSchema {
    return new StringSchema(stringParams, stringParams.enum);
  }

  static integer(integerParams?: SchemaParams): IntegerSchema {
    return new IntegerSchema(integerParams);
  }

  // eslint-disable-next-line id-blacklist
  static number(numberParams?: SchemaParams): NumberSchema {
    return new NumberSchema(numberParams);
  }

  // eslint-disable-next-line id-blacklist
  static boolean(booleanParams?: SchemaParams): BooleanSchema {
    return new BooleanSchema(booleanParams);
  }

  static anyOf(
    anyOfParams: SchemaParams & { anyOf: TypedSchema[] }
  ): AnyOfSchema {
    return new AnyOfSchema(anyOfParams);
  }
}

/**
 * A type that includes all specific Schema types.
 * @public
 */
export type TypedSchema =
  | IntegerSchema
  | NumberSchema
  | StringSchema
  | BooleanSchema
  | ObjectSchema
  | ArraySchema
  | AnyOfSchema;

/**
 * Schema class for "integer" types.
 * @public
 */
export class IntegerSchema extends Schema {
  constructor(schemaParams?: SchemaParams) {
    super({
      type: SchemaType.INTEGER,
      ...schemaParams
    });
  }
}

/**
 * Schema class for "number" types.
 * @public
 */
export class NumberSchema extends Schema {
  constructor(schemaParams?: SchemaParams) {
    super({
      type: SchemaType.NUMBER,
      ...schemaParams
    });
  }
}

/**
 * Schema class for "boolean" types.
 * @public
 */
export class BooleanSchema extends Schema {
  constructor(schemaParams?: SchemaParams) {
    super({
      type: SchemaType.BOOLEAN,
      ...schemaParams
    });
  }
}

/**
 * Schema class for "string" types. Can be used with or without
 * enum values.
 * @public
 */
export class StringSchema extends Schema {
  enum?: string[];
  constructor(schemaParams?: SchemaParams, enumValues?: string[]) {
    super({
      type: SchemaType.STRING,
      ...schemaParams
    });
    this.enum = enumValues;
  }

  /**
   * @internal
   */
  toJSON(): SchemaRequest {
    const obj = super.toJSON();
    if (this.enum) {
      obj['enum'] = this.enum;
    }
    return obj as SchemaRequest;
  }
}

/**
 * Schema class for "array" types.
 * The `items` param should refer to the type of item that can be a member
 * of the array.
 * @public
 */
export class ArraySchema extends Schema {
  constructor(schemaParams: SchemaParams, public items: TypedSchema) {
    super({
      type: SchemaType.ARRAY,
      ...schemaParams
    });
  }

  /**
   * @internal
   */
  toJSON(): SchemaRequest {
    const obj = super.toJSON();
    obj.items = this.items.toJSON();
    return obj;
  }
}

/**
 * Schema class for "object" types.
 * The `properties` param must be a map of `Schema` objects.
 * @public
 */
export class ObjectSchema extends Schema {
  constructor(
    schemaParams: SchemaParams,
    public properties: {
      [k: string]: TypedSchema;
    },
    public optionalProperties: string[] = []
  ) {
    super({
      type: SchemaType.OBJECT,
      ...schemaParams
    });
  }

  /**
   * @internal
   */
  toJSON(): SchemaRequest {
    const obj = super.toJSON();
    obj.properties = { ...this.properties };
    const required = [];
    if (this.optionalProperties) {
      for (const propertyKey of this.optionalProperties) {
        if (!this.properties.hasOwnProperty(propertyKey)) {
          throw new AIError(
            AIErrorCode.INVALID_SCHEMA,
            `Property "${propertyKey}" specified in "optionalProperties" does not exist.`
          );
        }
      }
    }
    for (const propertyKey in this.properties) {
      if (this.properties.hasOwnProperty(propertyKey)) {
        obj.properties[propertyKey] = this.properties[
          propertyKey
        ].toJSON() as SchemaRequest;
        if (!this.optionalProperties.includes(propertyKey)) {
          required.push(propertyKey);
        }
      }
    }
    if (required.length > 0) {
      obj.required = required;
    }
    delete obj.optionalProperties;
    return obj as SchemaRequest;
  }
}

/**
 * Schema class representing a value that can conform to any of the provided sub-schemas. This is
 * useful when a field can accept multiple distinct types or structures.
 * @public
 */
export class AnyOfSchema extends Schema {
  anyOf: TypedSchema[]; // Re-define field to narrow to required type
  constructor(schemaParams: SchemaParams & { anyOf: TypedSchema[] }) {
    if (schemaParams.anyOf.length === 0) {
      throw new AIError(
        AIErrorCode.INVALID_SCHEMA,
        "The 'anyOf' array must not be empty."
      );
    }
    super({
      ...schemaParams,
      type: undefined // anyOf schemas do not have an explicit type
    });
    this.anyOf = schemaParams.anyOf;
  }

  /**
   * @internal
   */
  toJSON(): SchemaRequest {
    const obj = super.toJSON();
    // Ensure the 'anyOf' property contains serialized SchemaRequest objects.
    if (this.anyOf && Array.isArray(this.anyOf)) {
      obj.anyOf = (this.anyOf as TypedSchema[]).map(s => s.toJSON());
    }
    return obj;
  }
}<|MERGE_RESOLUTION|>--- conflicted
+++ resolved
@@ -33,13 +33,9 @@
  */
 export abstract class Schema implements SchemaInterface {
   /**
-   * Optional. The type of the property. {@link
-<<<<<<< HEAD
-   * SchemaType}. This can only be undefined when using `anyOf` schemas, which do not have an
+   * Optional. The type of the property. {@link SchemaType:type}. 
+   * This can only be undefined when using `anyOf` schemas, which do not have an
    * explicit type in the {@link https://swagger.io/docs/specification/v3_0/data-models/data-types/#any-type | OpenAPI specification}.
-=======
-   * (SchemaType:type)}.
->>>>>>> cb19688b
    */
   type?: SchemaType;
   /** Optional. The format of the property.
