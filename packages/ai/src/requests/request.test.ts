/**
 * @license
 * Copyright 2024 Google LLC
 *
 * Licensed under the Apache License, Version 2.0 (the "License");
 * you may not use this file except in compliance with the License.
 * You may obtain a copy of the License at
 *
 *   http://www.apache.org/licenses/LICENSE-2.0
 *
 * Unless required by applicable law or agreed to in writing, software
 * distributed under the License is distributed on an "AS IS" BASIS,
 * WITHOUT WARRANTIES OR CONDITIONS OF ANY KIND, either express or implied.
 * See the License for the specific language governing permissions and
 * limitations under the License.
 */

import { expect, use } from 'chai';
import Sinon, { match, restore, stub, useFakeTimers } from 'sinon';
import sinonChai from 'sinon-chai';
import chaiAsPromised from 'chai-as-promised';
import {
  RequestURL,
  ServerPromptTemplateTask,
  Task,
  getHeaders,
  makeRequest
} from './request';
import { ApiSettings } from '../types/internal';
import { DEFAULT_API_VERSION } from '../constants';
import { AIErrorCode } from '../types';
import { AIError } from '../errors';
import { getMockResponse } from '../../test-utils/mock-response';
import { VertexAIBackend } from '../backend';

use(sinonChai);
use(chaiAsPromised);

const fakeApiSettings: ApiSettings = {
  apiKey: 'key',
  project: 'my-project',
  appId: 'my-appid',
  location: 'us-central1',
  backend: new VertexAIBackend()
};

describe('request methods', () => {
  afterEach(() => {
    restore();
  });
  describe('RequestURL', () => {
    it('stream', async () => {
      const url = new RequestURL({
        model: 'models/model-name',
        task: Task.GENERATE_CONTENT,
        apiSettings: fakeApiSettings,
        stream: true,
        requestOptions: {}
      });
      expect(url.toString()).to.include('models/model-name:generateContent');
      expect(url.toString()).to.include('alt=sse');
    });
    it('non-stream', async () => {
      const url = new RequestURL({
        model: 'models/model-name',
        task: Task.GENERATE_CONTENT,
        apiSettings: fakeApiSettings,
        stream: false,
        requestOptions: {}
      });
      expect(url.toString()).to.include('models/model-name:generateContent');
      expect(url.toString()).to.not.include(fakeApiSettings);
      expect(url.toString()).to.not.include('alt=sse');
    });
    it('default apiVersion', async () => {
      const url = new RequestURL({
        model: 'models/model-name',
        task: Task.GENERATE_CONTENT,
        apiSettings: fakeApiSettings,
        stream: false,
        requestOptions: {}
      });
      expect(url.toString()).to.include(DEFAULT_API_VERSION);
    });
    it('custom baseUrl', async () => {
      const url = new RequestURL({
        model: 'models/model-name',
        task: Task.GENERATE_CONTENT,
        apiSettings: fakeApiSettings,
        stream: false,
        requestOptions: { baseUrl: 'https://my.special.endpoint' }
      });
      expect(url.toString()).to.include('https://my.special.endpoint');
    });
    it('non-stream - tunedModels/', async () => {
      const url = new RequestURL({
        model: 'tunedModels/model-name',
        task: Task.GENERATE_CONTENT,
        apiSettings: fakeApiSettings,
        stream: false,
        requestOptions: {}
      });
      expect(url.toString()).to.include(
        'tunedModels/model-name:generateContent'
      );
      expect(url.toString()).to.not.include(fakeApiSettings);
      expect(url.toString()).to.not.include('alt=sse');
    });
    it('prompt server template', async () => {
      const url = new RequestURL({
        templateId: 'my-template',
        task: ServerPromptTemplateTask.TEMPLATE_GENERATE_CONTENT,
        apiSettings: fakeApiSettings,
        stream: false,
        requestOptions: {}
      });
      expect(url.toString()).to.include(
        'templates/my-template:templateGenerateContent'
      );
      expect(url.toString()).to.not.include(fakeApiSettings);
    });
  });
  describe('getHeaders', () => {
    const fakeApiSettings: ApiSettings = {
      apiKey: 'key',
      project: 'myproject',
      appId: 'my-appid',
      location: 'moon',
      backend: new VertexAIBackend(),
      getAuthToken: () => Promise.resolve({ accessToken: 'authtoken' }),
      getAppCheckToken: () => Promise.resolve({ token: 'appchecktoken' })
    };
    const fakeUrl = new RequestURL({
      model: 'models/model-name',
      task: Task.GENERATE_CONTENT,
      apiSettings: fakeApiSettings,
      stream: true,
      requestOptions: {}
    });
    it('adds client headers', async () => {
      const headers = await getHeaders(fakeUrl);
      expect(headers.get('x-goog-api-client')).to.match(
        /gl-js\/[0-9\.]+ fire\/[0-9\.]+/
      );
    });
    it('adds api key', async () => {
      const headers = await getHeaders(fakeUrl);
      expect(headers.get('x-goog-api-key')).to.equal('key');
    });
    it('adds app id if automatedDataCollectionEnabled is true', async () => {
      const fakeApiSettings: ApiSettings = {
        apiKey: 'key',
        project: 'myproject',
        appId: 'my-appid',
        location: 'moon',
        backend: new VertexAIBackend(),
        automaticDataCollectionEnabled: true,
        getAuthToken: () => Promise.resolve({ accessToken: 'authtoken' }),
        getAppCheckToken: () => Promise.resolve({ token: 'appchecktoken' })
      };
      const fakeUrl = new RequestURL({
        model: 'models/model-name',
        task: Task.GENERATE_CONTENT,
        apiSettings: fakeApiSettings,
        stream: true,
        requestOptions: {}
      });
      const headers = await getHeaders(fakeUrl);
      expect(headers.get('X-Firebase-Appid')).to.equal('my-appid');
    });
    it('does not add app id if automatedDataCollectionEnabled is undefined', async () => {
      const headers = await getHeaders(fakeUrl);
      expect(headers.get('X-Firebase-Appid')).to.be.null;
    });
    it('does not add app id if automatedDataCollectionEnabled is false', async () => {
      const fakeApiSettings: ApiSettings = {
        apiKey: 'key',
        project: 'myproject',
        appId: 'my-appid',
        location: 'moon',
        backend: new VertexAIBackend(),
        automaticDataCollectionEnabled: false,
        getAuthToken: () => Promise.resolve({ accessToken: 'authtoken' }),
        getAppCheckToken: () => Promise.resolve({ token: 'appchecktoken' })
      };
      const fakeUrl = new RequestURL({
        model: 'models/model-name',
        task: Task.GENERATE_CONTENT,
        apiSettings: fakeApiSettings,
        stream: true,
        requestOptions: {}
      });
      const headers = await getHeaders(fakeUrl);
      expect(headers.get('X-Firebase-Appid')).to.be.null;
    });
    it('adds app check token if it exists', async () => {
      const headers = await getHeaders(fakeUrl);
      expect(headers.get('X-Firebase-AppCheck')).to.equal('appchecktoken');
    });
    it('ignores app check token header if no appcheck service', async () => {
      const fakeUrl = new RequestURL({
        model: 'models/model-name',
        task: Task.GENERATE_CONTENT,
        apiSettings: {
          apiKey: 'key',
          project: 'myproject',
          appId: 'my-appid',
          location: 'moon',
          backend: new VertexAIBackend()
        },
        stream: true,
        requestOptions: {}
      });
      const headers = await getHeaders(fakeUrl);
      expect(headers.has('X-Firebase-AppCheck')).to.be.false;
    });
    it('ignores app check token header if returned token was undefined', async () => {
      const fakeUrl = new RequestURL({
        model: 'models/model-name',
        task: Task.GENERATE_CONTENT,
        apiSettings: {
          apiKey: 'key',
          project: 'myproject',
          location: 'moon',
          //@ts-ignore
          getAppCheckToken: () => Promise.resolve()
        },
        stream: true,
        requestOptions: {}
      });
      const headers = await getHeaders(fakeUrl);
      expect(headers.has('X-Firebase-AppCheck')).to.be.false;
    });
    it('ignores app check token header if returned token had error', async () => {
      const fakeUrl = new RequestURL({
        model: 'models/model-name',
        task: Task.GENERATE_CONTENT,
        apiSettings: {
          apiKey: 'key',
          project: 'myproject',
          appId: 'my-appid',
          location: 'moon',
          backend: new VertexAIBackend(),
          getAppCheckToken: () =>
            Promise.resolve({ token: 'dummytoken', error: Error('oops') })
        },
        stream: true,
        requestOptions: {}
      });
      const warnStub = stub(console, 'warn');
      const headers = await getHeaders(fakeUrl);
      expect(headers.get('X-Firebase-AppCheck')).to.equal('dummytoken');
      expect(warnStub).to.be.calledWith(
        match(/vertexai/),
        match(/App Check.*oops/)
      );
    });
    it('adds auth token if it exists', async () => {
      const headers = await getHeaders(fakeUrl);
      expect(headers.get('Authorization')).to.equal('Firebase authtoken');
    });
    it('ignores auth token header if no auth service', async () => {
      const fakeUrl = new RequestURL({
        model: 'models/model-name',
        task: Task.GENERATE_CONTENT,
        apiSettings: {
          apiKey: 'key',
          project: 'myproject',
          appId: 'my-appid',
          location: 'moon',
          backend: new VertexAIBackend()
        },
        stream: true,
        requestOptions: {}
      });
      const headers = await getHeaders(fakeUrl);
      expect(headers.has('Authorization')).to.be.false;
    });
    it('ignores auth token header if returned token was undefined', async () => {
      const fakeUrl = new RequestURL({
        model: 'models/model-name',
        task: Task.GENERATE_CONTENT,
        apiSettings: {
          apiKey: 'key',
          project: 'myproject',
          location: 'moon',
          //@ts-ignore
          getAppCheckToken: () => Promise.resolve()
        },
        stream: true,
        requestOptions: {}
      });
      const headers = await getHeaders(fakeUrl);
      expect(headers.has('Authorization')).to.be.false;
    });
  });
  describe('makeRequest', () => {
    let fetchStub: Sinon.SinonStub;
    let clock: Sinon.SinonFakeTimers;
    const fetchAborter = (
      _url: string,
      options?: RequestInit
    ): Promise<unknown> => {
      expect(options).to.not.be.undefined;
      expect(options!.signal).to.not.be.undefined;
      const signal = options!.signal;
      console.log(signal);
      return new Promise((_resolve, reject): void => {
        const abortListener = (): void => {
          reject(new DOMException(signal?.reason || 'Aborted', 'AbortError'));
        };

        signal?.addEventListener('abort', abortListener, { once: true });
      });
    };

    beforeEach(() => {
      fetchStub = stub(globalThis, 'fetch');
      clock = useFakeTimers();
    });

    afterEach(() => {
      restore();
      clock.restore();
    });

    it('no error', async () => {
      fetchStub.resolves({
        ok: true
      } as Response);
      const response = await makeRequest(
        {
          model: 'models/model-name',
          task: Task.GENERATE_CONTENT,
          apiSettings: fakeApiSettings,
          stream: false
        },
        ''
      );
      expect(fetchStub).to.be.calledOnce;
      expect(response.ok).to.be.true;
    });
    it('error with timeout', async () => {
      fetchStub.resolves({
        ok: false,
        status: 500,
        statusText: 'AbortError'
      } as Response);

      try {
        await makeRequest(
          {
            model: 'models/model-name',
            task: Task.GENERATE_CONTENT,
            apiSettings: fakeApiSettings,
            stream: false,
            requestOptions: {
              timeout: 180000
            }
          },
          ''
        );
      } catch (e) {
        expect((e as AIError).code).to.equal(AIErrorCode.FETCH_ERROR);
        expect((e as AIError).customErrorData?.status).to.equal(500);
        expect((e as AIError).customErrorData?.statusText).to.equal(
          'AbortError'
        );
        expect((e as AIError).message).to.include('500 AbortError');
      }

      expect(fetchStub).to.be.calledOnce;
    });
    it('Network error, no response.json()', async () => {
      fetchStub.resolves({
        ok: false,
        status: 500,
        statusText: 'Server Error'
      } as Response);
      try {
        await makeRequest(
          {
            model: 'models/model-name',
            task: Task.GENERATE_CONTENT,
            apiSettings: fakeApiSettings,
            stream: false
          },
          ''
        );
      } catch (e) {
        expect((e as AIError).code).to.equal(AIErrorCode.FETCH_ERROR);
        expect((e as AIError).customErrorData?.status).to.equal(500);
        expect((e as AIError).customErrorData?.statusText).to.equal(
          'Server Error'
        );
        expect((e as AIError).message).to.include('500 Server Error');
      }
      expect(fetchStub).to.be.calledOnce;
    });
    it('Network error, includes response.json()', async () => {
      fetchStub.resolves({
        ok: false,
        status: 500,
        statusText: 'Server Error',
        json: () => Promise.resolve({ error: { message: 'extra info' } })
      } as Response);
      try {
        await makeRequest(
          {
            model: 'models/model-name',
            task: Task.GENERATE_CONTENT,
            apiSettings: fakeApiSettings,
            stream: false
          },
          ''
        );
      } catch (e) {
        expect((e as AIError).code).to.equal(AIErrorCode.FETCH_ERROR);
        expect((e as AIError).customErrorData?.status).to.equal(500);
        expect((e as AIError).customErrorData?.statusText).to.equal(
          'Server Error'
        );
        expect((e as AIError).message).to.include('500 Server Error');
        expect((e as AIError).message).to.include('extra info');
      }
      expect(fetchStub).to.be.calledOnce;
    });
    it('Network error, includes response.json() and details', async () => {
      fetchStub.resolves({
        ok: false,
        status: 500,
        statusText: 'Server Error',
        json: () =>
          Promise.resolve({
            error: {
              message: 'extra info',
              details: [
                {
                  '@type': 'type.googleapis.com/google.rpc.DebugInfo',
                  detail:
                    '[ORIGINAL ERROR] generic::invalid_argument: invalid status photos.thumbnailer.Status.Code::5: Source image 0 too short'
                }
              ]
            }
          })
      } as Response);
      try {
        await makeRequest(
          {
            model: 'models/model-name',
            task: Task.GENERATE_CONTENT,
            apiSettings: fakeApiSettings,
            stream: false
          },
          ''
        );
      } catch (e) {
        expect((e as AIError).code).to.equal(AIErrorCode.FETCH_ERROR);
        expect((e as AIError).customErrorData?.status).to.equal(500);
        expect((e as AIError).customErrorData?.statusText).to.equal(
          'Server Error'
        );
        expect((e as AIError).message).to.include('500 Server Error');
        expect((e as AIError).message).to.include('extra info');
        expect((e as AIError).message).to.include('generic::invalid_argument');
      }
      expect(fetchStub).to.be.calledOnce;
    });
    it('Network error, API not enabled', async () => {
      const mockResponse = getMockResponse(
        'vertexAI',
        'unary-failure-firebasevertexai-api-not-enabled.json'
      );
      fetchStub.resolves(mockResponse as Response);
      try {
        await makeRequest(
          'models/model-name',
          Task.GENERATE_CONTENT,
          fakeApiSettings,
          false,
          ''
        );
      } catch (e) {
        expect((e as AIError).code).to.equal(AIErrorCode.API_NOT_ENABLED);
        expect((e as AIError).message).to.include('my-project');
        expect((e as AIError).message).to.include('googleapis.com');
      }
      expect(fetchStub).to.be.calledOnce;
    });

    it('should throw DOMException if external signal is already aborted', async () => {
      const controller = new AbortController();
      const abortReason = 'Aborted before request';
      controller.abort(abortReason);

      const requestPromise = makeRequest(
        'models/model-name',
        Task.GENERATE_CONTENT,
        fakeApiSettings,
        false,
        '{}',
        { signal: controller.signal }
      );

      await expect(requestPromise).to.be.rejectedWith(
        DOMException,
        abortReason
      );

      expect(fetchStub).not.to.have.been.called;
    });
    it('should abort fetch if external signal aborts during request', async () => {
      fetchStub.callsFake(fetchAborter);
      const controller = new AbortController();
      const abortReason = 'Aborted during request';

      const requestPromise = makeRequest(
        'models/model-name',
        Task.GENERATE_CONTENT,
        fakeApiSettings,
        false,
        '{}',
        { signal: controller.signal }
      );

      await clock.tickAsync(0);
      controller.abort(abortReason);

      await expect(requestPromise).to.be.rejectedWith(
        AIError,
        `AI: Error fetching from https://firebasevertexai.googleapis.com/v1beta/projects/my-project/locations/us-central1/models/model-name:generateContent: ${abortReason} (AI/error)`
      );
    });

    it('should abort fetch if timeout expires during request', async () => {
      const timeoutDuration = 100;
      fetchStub.callsFake(fetchAborter);

      const requestPromise = makeRequest(
        'models/model-name',
        Task.GENERATE_CONTENT,
        fakeApiSettings,
        false,
        '{}',
        { timeout: timeoutDuration }
      );

      await clock.tickAsync(timeoutDuration + 100);

      await expect(requestPromise).to.be.rejectedWith(
        AIError,
        /Timeout has expired/
      );

      expect(fetchStub).to.have.been.calledOnce;
      const fetchOptions = fetchStub.firstCall.args[1] as RequestInit;
      const internalSignal = fetchOptions.signal;

      expect(internalSignal?.aborted).to.be.true;
      expect(internalSignal?.reason).to.equal('Timeout has expired.');
    });

    it('should succeed and clear timeout if fetch completes before timeout', async () => {
      const mockResponse = new Response('{}', {
        status: 200,
        statusText: 'OK'
      });
      const fetchPromise = Promise.resolve(mockResponse);
      fetchStub.resolves(fetchPromise);

      const requestPromise = makeRequest(
        'models/model-name',
        Task.GENERATE_CONTENT,
        fakeApiSettings,
        false,
        '{}',
        { timeout: 5000 } // Generous timeout
      );

      // Advance time slightly, well within timeout
      await clock.tickAsync(10);

      const response = await requestPromise;
      expect(response.ok).to.be.true;

      expect(fetchStub).to.have.been.calledOnce;
    });

    it('should succeed and clear timeout/listener if fetch completes with signal provided but not aborted', async () => {
      const controller = new AbortController();
      const mockResponse = new Response('{}', {
        status: 200,
        statusText: 'OK'
      });
      const fetchPromise = Promise.resolve(mockResponse);
      fetchStub.resolves(fetchPromise);

      const requestPromise = makeRequest(
        'models/model-name',
        Task.GENERATE_CONTENT,
        fakeApiSettings,
        false,
        '{}',
        { signal: controller.signal }
      );

      // Advance time slightly
      await clock.tickAsync(10);

      const response = await requestPromise;
      expect(response.ok).to.be.true;
      expect(fetchStub).to.have.been.calledOnce;
    });

    it('should use external signal abort reason if it occurs before timeout', async () => {
      const controller = new AbortController();
      const abortReason = 'External Abort Wins';
      const timeoutDuration = 500;
      fetchStub.callsFake(fetchAborter);

      const requestPromise = makeRequest(
        'models/model-name',
        Task.GENERATE_CONTENT,
        fakeApiSettings,
        false,
        '{}',
        { signal: controller.signal, timeout: timeoutDuration }
      );

      // Advance time, but less than the timeout
      await clock.tickAsync(timeoutDuration / 2);
      controller.abort(abortReason);

      await expect(requestPromise).to.be.rejectedWith(AIError, abortReason);
    });

    it('should use timeout reason if it occurs before external signal abort', async () => {
      const controller = new AbortController();
      const abortReason = 'External Abort Loses';
      const timeoutDuration = 100;
      fetchStub.callsFake(fetchAborter);

      const requestPromise = makeRequest(
        'models/model-name',
        Task.GENERATE_CONTENT,
        fakeApiSettings,
        false,
        '{}',
        { signal: controller.signal, timeout: timeoutDuration }
      );

      // Schedule external abort after timeout
      setTimeout(() => controller.abort(abortReason), timeoutDuration * 2);

      // Advance time past the timeout
      await clock.tickAsync(timeoutDuration + 1);

      await expect(requestPromise).to.be.rejectedWith(
        AIError,
        /Timeout has expired/
      );
    });

    it('should pass internal signal to fetch options', async () => {
      const mockResponse = new Response('{}', {
        status: 200,
        statusText: 'OK'
      });
      fetchStub.resolves(mockResponse);

      await makeRequest(
<<<<<<< HEAD
        'models/model-name',
        Task.GENERATE_CONTENT,
        fakeApiSettings,
        false,
        '{}'
=======
        {
          model: 'models/model-name',
          task: Task.GENERATE_CONTENT,
          apiSettings: fakeApiSettings,
          stream: false
        },
        ''
>>>>>>> 5c35f514
      );

      expect(fetchStub).to.have.been.calledOnce;
      const fetchOptions = fetchStub.firstCall.args[1] as RequestInit;
      expect(fetchOptions.signal).to.exist;
      expect(fetchOptions.signal).to.be.instanceOf(AbortSignal);
      expect(fetchOptions.signal?.aborted).to.be.false;
    });
  });
});<|MERGE_RESOLUTION|>--- conflicted
+++ resolved
@@ -55,7 +55,7 @@
         task: Task.GENERATE_CONTENT,
         apiSettings: fakeApiSettings,
         stream: true,
-        requestOptions: {}
+        singleRequestOptions: undefined
       });
       expect(url.toString()).to.include('models/model-name:generateContent');
       expect(url.toString()).to.include('alt=sse');
@@ -66,7 +66,7 @@
         task: Task.GENERATE_CONTENT,
         apiSettings: fakeApiSettings,
         stream: false,
-        requestOptions: {}
+        singleRequestOptions: undefined
       });
       expect(url.toString()).to.include('models/model-name:generateContent');
       expect(url.toString()).to.not.include(fakeApiSettings);
@@ -78,7 +78,7 @@
         task: Task.GENERATE_CONTENT,
         apiSettings: fakeApiSettings,
         stream: false,
-        requestOptions: {}
+        singleRequestOptions: undefined
       });
       expect(url.toString()).to.include(DEFAULT_API_VERSION);
     });
@@ -88,7 +88,7 @@
         task: Task.GENERATE_CONTENT,
         apiSettings: fakeApiSettings,
         stream: false,
-        requestOptions: { baseUrl: 'https://my.special.endpoint' }
+        singleRequestOptions: { baseUrl: 'https://my.special.endpoint' }
       });
       expect(url.toString()).to.include('https://my.special.endpoint');
     });
@@ -98,7 +98,7 @@
         task: Task.GENERATE_CONTENT,
         apiSettings: fakeApiSettings,
         stream: false,
-        requestOptions: {}
+        singleRequestOptions: undefined
       });
       expect(url.toString()).to.include(
         'tunedModels/model-name:generateContent'
@@ -112,7 +112,7 @@
         task: ServerPromptTemplateTask.TEMPLATE_GENERATE_CONTENT,
         apiSettings: fakeApiSettings,
         stream: false,
-        requestOptions: {}
+        singleRequestOptions: undefined
       });
       expect(url.toString()).to.include(
         'templates/my-template:templateGenerateContent'
@@ -135,7 +135,7 @@
       task: Task.GENERATE_CONTENT,
       apiSettings: fakeApiSettings,
       stream: true,
-      requestOptions: {}
+      singleRequestOptions: undefined
     });
     it('adds client headers', async () => {
       const headers = await getHeaders(fakeUrl);
@@ -163,7 +163,7 @@
         task: Task.GENERATE_CONTENT,
         apiSettings: fakeApiSettings,
         stream: true,
-        requestOptions: {}
+        singleRequestOptions: undefined
       });
       const headers = await getHeaders(fakeUrl);
       expect(headers.get('X-Firebase-Appid')).to.equal('my-appid');
@@ -188,7 +188,7 @@
         task: Task.GENERATE_CONTENT,
         apiSettings: fakeApiSettings,
         stream: true,
-        requestOptions: {}
+        singleRequestOptions: undefined
       });
       const headers = await getHeaders(fakeUrl);
       expect(headers.get('X-Firebase-Appid')).to.be.null;
@@ -209,7 +209,7 @@
           backend: new VertexAIBackend()
         },
         stream: true,
-        requestOptions: {}
+        singleRequestOptions: undefined
       });
       const headers = await getHeaders(fakeUrl);
       expect(headers.has('X-Firebase-AppCheck')).to.be.false;
@@ -226,7 +226,7 @@
           getAppCheckToken: () => Promise.resolve()
         },
         stream: true,
-        requestOptions: {}
+        singleRequestOptions: undefined
       });
       const headers = await getHeaders(fakeUrl);
       expect(headers.has('X-Firebase-AppCheck')).to.be.false;
@@ -245,7 +245,7 @@
             Promise.resolve({ token: 'dummytoken', error: Error('oops') })
         },
         stream: true,
-        requestOptions: {}
+        singleRequestOptions: undefined
       });
       const warnStub = stub(console, 'warn');
       const headers = await getHeaders(fakeUrl);
@@ -271,7 +271,7 @@
           backend: new VertexAIBackend()
         },
         stream: true,
-        requestOptions: {}
+        singleRequestOptions: undefined
       });
       const headers = await getHeaders(fakeUrl);
       expect(headers.has('Authorization')).to.be.false;
@@ -288,7 +288,7 @@
           getAppCheckToken: () => Promise.resolve()
         },
         stream: true,
-        requestOptions: {}
+        singleRequestOptions: undefined
       });
       const headers = await getHeaders(fakeUrl);
       expect(headers.has('Authorization')).to.be.false;
@@ -354,7 +354,7 @@
             task: Task.GENERATE_CONTENT,
             apiSettings: fakeApiSettings,
             stream: false,
-            requestOptions: {
+            singleRequestOptions: {
               timeout: 180000
             }
           },
@@ -474,10 +474,12 @@
       fetchStub.resolves(mockResponse as Response);
       try {
         await makeRequest(
-          'models/model-name',
-          Task.GENERATE_CONTENT,
-          fakeApiSettings,
-          false,
+          {
+            model: 'models/model-name',
+            task: Task.GENERATE_CONTENT,
+            apiSettings: fakeApiSettings,
+            stream: false
+          },
           ''
         );
       } catch (e) {
@@ -494,12 +496,14 @@
       controller.abort(abortReason);
 
       const requestPromise = makeRequest(
-        'models/model-name',
-        Task.GENERATE_CONTENT,
-        fakeApiSettings,
-        false,
-        '{}',
-        { signal: controller.signal }
+        {
+          model: 'models/model-name',
+          task: Task.GENERATE_CONTENT,
+          apiSettings: fakeApiSettings,
+          stream: false,
+          singleRequestOptions: { signal: controller.signal }
+        },
+        '{}'
       );
 
       await expect(requestPromise).to.be.rejectedWith(
@@ -515,12 +519,14 @@
       const abortReason = 'Aborted during request';
 
       const requestPromise = makeRequest(
-        'models/model-name',
-        Task.GENERATE_CONTENT,
-        fakeApiSettings,
-        false,
-        '{}',
-        { signal: controller.signal }
+        {
+          model: 'models/model-name',
+          task: Task.GENERATE_CONTENT,
+          apiSettings: fakeApiSettings,
+          stream: false,
+          singleRequestOptions: { signal: controller.signal }
+        },
+        '{}'
       );
 
       await clock.tickAsync(0);
@@ -537,12 +543,14 @@
       fetchStub.callsFake(fetchAborter);
 
       const requestPromise = makeRequest(
-        'models/model-name',
-        Task.GENERATE_CONTENT,
-        fakeApiSettings,
-        false,
-        '{}',
-        { timeout: timeoutDuration }
+        {
+          model: 'models/model-name',
+          task: Task.GENERATE_CONTENT,
+          apiSettings: fakeApiSettings,
+          stream: false,
+          singleRequestOptions: { timeout: timeoutDuration }
+        },
+        '{}'
       );
 
       await clock.tickAsync(timeoutDuration + 100);
@@ -569,12 +577,14 @@
       fetchStub.resolves(fetchPromise);
 
       const requestPromise = makeRequest(
-        'models/model-name',
-        Task.GENERATE_CONTENT,
-        fakeApiSettings,
-        false,
-        '{}',
-        { timeout: 5000 } // Generous timeout
+        {
+          model: 'models/model-name',
+          task: Task.GENERATE_CONTENT,
+          apiSettings: fakeApiSettings,
+          stream: false,
+          singleRequestOptions: { timeout: 5000 } // Generous timeout
+        },
+        '{}'
       );
 
       // Advance time slightly, well within timeout
@@ -596,12 +606,14 @@
       fetchStub.resolves(fetchPromise);
 
       const requestPromise = makeRequest(
-        'models/model-name',
-        Task.GENERATE_CONTENT,
-        fakeApiSettings,
-        false,
-        '{}',
-        { signal: controller.signal }
+        {
+          model: 'models/model-name',
+          task: Task.GENERATE_CONTENT,
+          apiSettings: fakeApiSettings,
+          stream: false,
+          singleRequestOptions: { signal: controller.signal } // Generous timeout
+        },
+        '{}'
       );
 
       // Advance time slightly
@@ -619,12 +631,17 @@
       fetchStub.callsFake(fetchAborter);
 
       const requestPromise = makeRequest(
-        'models/model-name',
-        Task.GENERATE_CONTENT,
-        fakeApiSettings,
-        false,
-        '{}',
-        { signal: controller.signal, timeout: timeoutDuration }
+        {
+          model: 'models/model-name',
+          task: Task.GENERATE_CONTENT,
+          apiSettings: fakeApiSettings,
+          stream: false,
+          singleRequestOptions: {
+            signal: controller.signal,
+            timeout: timeoutDuration
+          }
+        },
+        '{}'
       );
 
       // Advance time, but less than the timeout
@@ -641,12 +658,17 @@
       fetchStub.callsFake(fetchAborter);
 
       const requestPromise = makeRequest(
-        'models/model-name',
-        Task.GENERATE_CONTENT,
-        fakeApiSettings,
-        false,
-        '{}',
-        { signal: controller.signal, timeout: timeoutDuration }
+        {
+          model: 'models/model-name',
+          task: Task.GENERATE_CONTENT,
+          apiSettings: fakeApiSettings,
+          stream: false,
+          singleRequestOptions: {
+            signal: controller.signal,
+            timeout: timeoutDuration
+          }
+        },
+        '{}'
       );
 
       // Schedule external abort after timeout
@@ -669,13 +691,6 @@
       fetchStub.resolves(mockResponse);
 
       await makeRequest(
-<<<<<<< HEAD
-        'models/model-name',
-        Task.GENERATE_CONTENT,
-        fakeApiSettings,
-        false,
-        '{}'
-=======
         {
           model: 'models/model-name',
           task: Task.GENERATE_CONTENT,
@@ -683,7 +698,6 @@
           stream: false
         },
         ''
->>>>>>> 5c35f514
       );
 
       expect(fetchStub).to.have.been.calledOnce;
