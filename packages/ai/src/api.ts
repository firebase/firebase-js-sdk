/**
 * @license
 * Copyright 2024 Google LLC
 *
 * Licensed under the Apache License, Version 2.0 (the "License");
 * you may not use this file except in compliance with the License.
 * You may obtain a copy of the License at
 *
 *   http://www.apache.org/licenses/LICENSE-2.0
 *
 * Unless required by applicable law or agreed to in writing, software
 * distributed under the License is distributed on an "AS IS" BASIS,
 * WITHOUT WARRANTIES OR CONDITIONS OF ANY KIND, either express or implied.
 * See the License for the specific language governing permissions and
 * limitations under the License.
 */

import { FirebaseApp, getApp, _getProvider } from '@firebase/app';
import { Provider } from '@firebase/component';
import { getModularInstance } from '@firebase/util';
import { AI_TYPE } from './constants';
import { AIService } from './service';
import { AI, AIOptions } from './public-types';
import {
  ImagenModelParams,
  HybridParams,
  ModelParams,
  RequestOptions,
  AIErrorCode
} from './types';
import { AIError } from './errors';
import { AIModel, GenerativeModel, ImagenModel } from './models';
import { encodeInstanceIdentifier } from './helpers';
<<<<<<< HEAD
import { GoogleAIBackend, VertexAIBackend } from './backend';
import { ChromeAdapter } from './methods/chrome-adapter';
import { LanguageModel } from './types/language-model';
=======
import { GoogleAIBackend } from './backend';
>>>>>>> b9209dc9

export { ChatSession } from './methods/chat-session';
export * from './requests/schema-builder';
export { ImagenImageFormat } from './requests/imagen-image-format';
export { AIModel, GenerativeModel, ImagenModel, AIError };
export { Backend, VertexAIBackend, GoogleAIBackend } from './backend';

declare module '@firebase/component' {
  interface NameServiceMapping {
    [AI_TYPE]: AIService;
  }
}

/**
 * Returns the default {@link AI} instance that is associated with the provided
 * {@link @firebase/app#FirebaseApp}. If no instance exists, initializes a new instance with the
 * default settings.
 *
 * @example
 * ```javascript
 * const ai = getAI(app);
 * ```
 *
 * @example
 * ```javascript
 * // Get an AI instance configured to use the Gemini Developer API (via Google AI).
 * const ai = getAI(app, { backend: new GoogleAIBackend() });
 * ```
 *
 * @example
 * ```javascript
 * // Get an AI instance configured to use the Vertex AI Gemini API.
 * const ai = getAI(app, { backend: new VertexAIBackend() });
 * ```
 *
 * @param app - The {@link @firebase/app#FirebaseApp} to use.
 * @param options - {@link AIOptions} that configure the AI instance.
 * @returns The default {@link AI} instance for the given {@link @firebase/app#FirebaseApp}.
 *
 * @public
 */
export function getAI(
  app: FirebaseApp = getApp(),
  options: AIOptions = { backend: new GoogleAIBackend() }
): AI {
  app = getModularInstance(app);
  // Dependencies
  const AIProvider: Provider<'AI'> = _getProvider(app, AI_TYPE);

  const identifier = encodeInstanceIdentifier(options.backend);
  return AIProvider.getImmediate({
    identifier
  });
}

/**
 * Returns a {@link GenerativeModel} class with methods for inference
 * and other functionality.
 *
 * @public
 */
export function getGenerativeModel(
  ai: AI,
  modelParams: ModelParams | HybridParams,
  requestOptions?: RequestOptions
): GenerativeModel {
  // Uses the existence of HybridParams.mode to clarify the type of the modelParams input.
  const hybridParams = modelParams as HybridParams;
  let inCloudParams: ModelParams;
  if (hybridParams.mode) {
    inCloudParams = hybridParams.inCloudParams || {
      model: GenerativeModel.DEFAULT_HYBRID_IN_CLOUD_MODEL
    };
  } else {
    inCloudParams = modelParams as ModelParams;
  }

  if (!inCloudParams.model) {
    throw new AIError(
      AIErrorCode.NO_MODEL,
      `Must provide a model name. Example: getGenerativeModel({ model: 'my-model-name' })`
    );
  }
  return new GenerativeModel(
    ai,
    inCloudParams,
    new ChromeAdapter(
      window.LanguageModel as LanguageModel,
      hybridParams.mode,
      hybridParams.onDeviceParams
    ),
    requestOptions
  );
}

/**
 * Returns an {@link ImagenModel} class with methods for using Imagen.
 *
 * Only Imagen 3 models (named `imagen-3.0-*`) are supported.
 *
 * @param ai - An {@link AI} instance.
 * @param modelParams - Parameters to use when making Imagen requests.
 * @param requestOptions - Additional options to use when making requests.
 *
 * @throws If the `apiKey` or `projectId` fields are missing in your
 * Firebase config.
 *
 * @beta
 */
export function getImagenModel(
  ai: AI,
  modelParams: ImagenModelParams,
  requestOptions?: RequestOptions
): ImagenModel {
  if (!modelParams.model) {
    throw new AIError(
      AIErrorCode.NO_MODEL,
      `Must provide a model name. Example: getImagenModel({ model: 'my-model-name' })`
    );
  }
  return new ImagenModel(ai, modelParams, requestOptions);
}<|MERGE_RESOLUTION|>--- conflicted
+++ resolved
@@ -31,13 +31,9 @@
 import { AIError } from './errors';
 import { AIModel, GenerativeModel, ImagenModel } from './models';
 import { encodeInstanceIdentifier } from './helpers';
-<<<<<<< HEAD
-import { GoogleAIBackend, VertexAIBackend } from './backend';
+import { GoogleAIBackend } from './backend';
 import { ChromeAdapter } from './methods/chrome-adapter';
 import { LanguageModel } from './types/language-model';
-=======
-import { GoogleAIBackend } from './backend';
->>>>>>> b9209dc9
 
 export { ChatSession } from './methods/chat-session';
 export * from './requests/schema-builder';
