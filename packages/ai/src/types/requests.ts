--- conflicted
+++ resolved
@@ -276,7 +276,6 @@
 }
 
 /**
-<<<<<<< HEAD
  * Encapsulates configuration for on-device inference.
  */
 export interface OnDeviceParams {
@@ -309,7 +308,8 @@
   | 'prefer_on_device'
   | 'only_on_device'
   | 'only_in_cloud';
-=======
+
+/*
  * Configuration for "thinking" behavior of compatible Gemini models.
  *
  * Certain models utilize a thinking process before generating a response. This allows them to
@@ -332,5 +332,4 @@
    * feature or if the specified budget is not within the model's supported range.
    */
   thinkingBudget?: number;
-}
->>>>>>> b9209dc9
+}