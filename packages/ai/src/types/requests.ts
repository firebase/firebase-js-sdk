/**
 * @license
 * Copyright 2024 Google LLC
 *
 * Licensed under the Apache License, Version 2.0 (the "License");
 * you may not use this file except in compliance with the License.
 * You may obtain a copy of the License at
 *
 *   http://www.apache.org/licenses/LICENSE-2.0
 *
 * Unless required by applicable law or agreed to in writing, software
 * distributed under the License is distributed on an "AS IS" BASIS,
 * WITHOUT WARRANTIES OR CONDITIONS OF ANY KIND, either express or implied.
 * See the License for the specific language governing permissions and
 * limitations under the License.
 */

import { ObjectSchema, TypedSchema } from '../requests/schema-builder';
import { Content, Part } from './content';
import {
  LanguageModelCreateOptions,
  LanguageModelPromptOptions
} from './language-model';
import {
  FunctionCallingMode,
  HarmBlockMethod,
  HarmBlockThreshold,
  HarmCategory,
  InferenceMode,
  ResponseModality
} from './enums';
import { ObjectSchemaRequest, SchemaRequest } from './schema';

/**
 * Base parameters for a number of methods.
 * @public
 */
export interface BaseParams {
  safetySettings?: SafetySetting[];
  generationConfig?: GenerationConfig;
}

/**
 * Params passed to {@link getGenerativeModel}.
 * @public
 */
export interface ModelParams extends BaseParams {
  model: string;
  tools?: Tool[];
  toolConfig?: ToolConfig;
  systemInstruction?: string | Part | Content;
}

/**
 * Params passed to {@link getLiveGenerativeModel}.
 * @beta
 */
export interface LiveModelParams {
  model: string;
  generationConfig?: LiveGenerationConfig;
  tools?: Tool[];
  toolConfig?: ToolConfig;
  systemInstruction?: string | Part | Content;
}
/**
 * Request sent through {@link GenerativeModel.generateContent}
 * @public
 */
export interface GenerateContentRequest extends BaseParams {
  contents: Content[];
  tools?: Tool[];
  toolConfig?: ToolConfig;
  systemInstruction?: string | Part | Content;
}

/**
 * Safety setting that can be sent as part of request parameters.
 * @public
 */
export interface SafetySetting {
  category: HarmCategory;
  threshold: HarmBlockThreshold;
  /**
   * The harm block method.
   *
   * This property is only supported in the Vertex AI Gemini API ({@link VertexAIBackend}).
   * When using the Gemini Developer API ({@link GoogleAIBackend}), an {@link AIError} will be
   * thrown if this property is defined.
   */
  method?: HarmBlockMethod;
}

/**
 * Config options for content-related requests
 * @public
 */
export interface GenerationConfig {
  candidateCount?: number;
  stopSequences?: string[];
  maxOutputTokens?: number;
  temperature?: number;
  topP?: number;
  topK?: number;
  presencePenalty?: number;
  frequencyPenalty?: number;
  /**
   * Output response MIME type of the generated candidate text.
   * Supported MIME types are `text/plain` (default, text output),
   * `application/json` (JSON response in the candidates), and
   * `text/x.enum`.
   */
  responseMimeType?: string;
  /**
   * Output response schema of the generated candidate text. This
   * value can be a class generated with a {@link Schema} static method
   * like `Schema.string()` or `Schema.object()` or it can be a plain
   * JS object matching the {@link SchemaRequest} interface.
   * <br/>Note: This only applies when the specified `responseMimeType` supports a schema; currently
   * this is limited to `application/json` and `text/x.enum`.
   */
  responseSchema?: TypedSchema | SchemaRequest;
  /**
   * Generation modalities to be returned in generation responses.
   *
   * @remarks
   *  - Multimodal response generation is only supported by some Gemini models and versions; see {@link https://firebase.google.com/docs/vertex-ai/models | model versions}.
   *  - Only image generation (`ResponseModality.IMAGE`) is supported.
   *
   * @beta
   */
  responseModalities?: ResponseModality[];
  /**
   * Configuration for "thinking" behavior of compatible Gemini models.
   */
  thinkingConfig?: ThinkingConfig;
}

/**
 * Configuration parameters used by {@link LiveGenerativeModel} to control live content generation.
 *
 * @beta
 */
export interface LiveGenerationConfig {
  /**
   * Configuration for speech synthesis.
   */
  speechConfig?: SpeechConfig;
  /**
   * Specifies the maximum number of tokens that can be generated in the response. The number of
   * tokens per word varies depending on the language outputted. Is unbounded by default.
   */
  maxOutputTokens?: number;
  /**
   * Controls the degree of randomness in token selection. A `temperature` value of 0 means that the highest
   * probability tokens are always selected. In this case, responses for a given prompt are mostly
   * deterministic, but a small amount of variation is still possible.
   */
  temperature?: number;
  /**
   * Changes how the model selects tokens for output. Tokens are
   * selected from the most to least probable until the sum of their probabilities equals the `topP`
   * value. For example, if tokens A, B, and C have probabilities of 0.3, 0.2, and 0.1 respectively
   * and the `topP` value is 0.5, then the model will select either A or B as the next token by using
   * the `temperature` and exclude C as a candidate. Defaults to 0.95 if unset.
   */
  topP?: number;
  /**
   * Changes how the model selects token for output. A `topK` value of 1 means the select token is
   * the most probable among all tokens in the model's vocabulary, while a `topK` value 3 means that
   * the next token is selected from among the 3 most probably using probabilities sampled. Tokens
   * are then further filtered with the highest selected `temperature` sampling. Defaults to 40
   * if unspecified.
   */
  topK?: number;
  /**
   * Positive penalties.
   */
  presencePenalty?: number;
  /**
   * Frequency penalties.
   */
  frequencyPenalty?: number;
  /**
   * The modalities of the response.
   */
  responseModalities?: ResponseModality[];
}

/**
 * Params for {@link GenerativeModel.startChat}.
 * @public
 */
export interface StartChatParams extends BaseParams {
  history?: Content[];
  tools?: Tool[];
  toolConfig?: ToolConfig;
  systemInstruction?: string | Part | Content;
}

/**
 * Params for calling {@link GenerativeModel.countTokens}
 * @public
 */
export interface CountTokensRequest {
  contents: Content[];
  /**
   * Instructions that direct the model to behave a certain way.
   */
  systemInstruction?: string | Part | Content;
  /**
   * {@link Tool} configuration.
   */
  tools?: Tool[];
  /**
   * Configuration options that control how the model generates a response.
   */
  generationConfig?: GenerationConfig;
}

/**
 * Params passed to {@link getGenerativeModel}.
 * @public
 */
export interface RequestOptions {
  /**
   * Request timeout in milliseconds. Defaults to 180 seconds (180000ms).
   */
  timeout?: number;
  /**
   * Base url for endpoint. Defaults to
   * https://firebasevertexai.googleapis.com, which is the
   * {@link https://console.cloud.google.com/apis/library/firebasevertexai.googleapis.com?project=_ | Firebase AI Logic API}
   * (used regardless of your chosen Gemini API provider).
   */
  baseUrl?: string;
}

/**
 * Defines a tool that model can call to access external knowledge.
 * @public
 */
<<<<<<< HEAD
export type Tool = FunctionDeclarationsTool | GoogleSearchTool | URLContextTool;
=======
export type Tool =
  | FunctionDeclarationsTool
  | GoogleSearchTool
  | CodeExecutionTool;
>>>>>>> 9b8ab02c

/**
 * Structured representation of a function declaration as defined by the
 * {@link https://spec.openapis.org/oas/v3.0.3 | OpenAPI 3.0 specification}.
 * Included
 * in this declaration are the function name and parameters. This
 * `FunctionDeclaration` is a representation of a block of code that can be used
 * as a Tool by the model and executed by the client.
 * @public
 */
export interface FunctionDeclaration {
  /**
   * The name of the function to call. Must start with a letter or an
   * underscore. Must be a-z, A-Z, 0-9, or contain underscores and dashes, with
   * a max length of 64.
   */
  name: string;
  /**
   * Description and purpose of the function. Model uses it to decide
   * how and whether to call the function.
   */
  description: string;
  /**
   * Optional. Describes the parameters to this function in JSON Schema Object
   * format. Reflects the Open API 3.03 Parameter Object. Parameter names are
   * case-sensitive. For a function with no parameters, this can be left unset.
   */
  parameters?: ObjectSchema | ObjectSchemaRequest;
}

/**
 * A tool that allows a Gemini model to connect to Google Search to access and incorporate
 * up-to-date information from the web into its responses.
 *
 * Important: If using Grounding with Google Search, you are required to comply with the
 * "Grounding with Google Search" usage requirements for your chosen API provider: {@link https://ai.google.dev/gemini-api/terms#grounding-with-google-search | Gemini Developer API}
 * or Vertex AI Gemini API (see {@link https://cloud.google.com/terms/service-terms | Service Terms}
 * section within the Service Specific Terms).
 *
 * @public
 */
export interface GoogleSearchTool {
  /**
   * Specifies the Google Search configuration.
   * Currently, this is an empty object, but it's reserved for future configuration options.
   *
   * When using this feature, you are required to comply with the "Grounding with Google Search"
   * usage requirements for your chosen API provider: {@link https://ai.google.dev/gemini-api/terms#grounding-with-google-search | Gemini Developer API}
   * or Vertex AI Gemini API (see {@link https://cloud.google.com/terms/service-terms | Service Terms}
   * section within the Service Specific Terms).
   */
  googleSearch: GoogleSearch;
}

/**
 * A tool that enables the model to use code execution.
 *
 * @public
 */
export interface CodeExecutionTool {
  /**
   * Specifies the Google Search configuration.
   * Currently, this is an empty object, but it's reserved for future configuration options.
   */
  codeExecution: {};
}

/**
 * Specifies the Google Search configuration.
 *
 * @remarks Currently, this is an empty object, but it's reserved for future configuration options.
 *
 * @public
 */
export interface GoogleSearch {}

/**
 * A tool that allows you to provide additional context to the models in the form of URLs.
 * By including URLs in your request, the Gemini model will access the content from those pages
 * to inform and enhance its response.
 *
 * @public
 */
export interface URLContextTool {
  /**
   * Specifies the URL Context configuration.
   */
  urlContext: URLContext;
}

/**
 * Specifies the URL Context configuration.
 *
 * @remarks Currently, this is an empty object, but it's reserved for future configuration.
 *
 * @public
 */
export interface URLContext {}

/**
 * A `FunctionDeclarationsTool` is a piece of code that enables the system to
 * interact with external systems to perform an action, or set of actions,
 * outside of knowledge and scope of the model.
 * @public
 */
export interface FunctionDeclarationsTool {
  /**
   * Optional. One or more function declarations
   * to be passed to the model along with the current user query. Model may
   * decide to call a subset of these functions by populating
   * {@link FunctionCall} in the response. User should
   * provide a {@link FunctionResponse} for each
   * function call in the next turn. Based on the function responses, the model will
   * generate the final response back to the user. Maximum 64 function
   * declarations can be provided.
   */
  functionDeclarations?: FunctionDeclaration[];
}

/**
 * Tool config. This config is shared for all tools provided in the request.
 * @public
 */
export interface ToolConfig {
  functionCallingConfig?: FunctionCallingConfig;
}

/**
 * @public
 */
export interface FunctionCallingConfig {
  mode?: FunctionCallingMode;
  allowedFunctionNames?: string[];
}

/**
 * <b>(EXPERIMENTAL)</b>
 * Encapsulates configuration for on-device inference.
 *
 * @public
 */
export interface OnDeviceParams {
  createOptions?: LanguageModelCreateOptions;
  promptOptions?: LanguageModelPromptOptions;
}

/**
 * <b>(EXPERIMENTAL)</b>
 * Configures hybrid inference.
 * @public
 */
export interface HybridParams {
  /**
   * Specifies on-device or in-cloud inference. Defaults to prefer on-device.
   */
  mode: InferenceMode;
  /**
   * Optional. Specifies advanced params for on-device inference.
   */
  onDeviceParams?: OnDeviceParams;
  /**
   * Optional. Specifies advanced params for in-cloud inference.
   */
  inCloudParams?: ModelParams;
}

/**
 * Configuration for "thinking" behavior of compatible Gemini models.
 *
 * Certain models utilize a thinking process before generating a response. This allows them to
 * reason through complex problems and plan a more coherent and accurate answer.
 *
 * @public
 */
export interface ThinkingConfig {
  /**
   * The thinking budget, in tokens.
   *
   * This parameter sets an upper limit on the number of tokens the model can use for its internal
   * "thinking" process. A higher budget may result in higher quality responses for complex tasks
   * but can also increase latency and cost.
   *
   * If you don't specify a budget, the model will determine the appropriate amount
   * of thinking based on the complexity of the prompt.
   *
   * An error will be thrown if you set a thinking budget for a model that does not support this
   * feature or if the specified budget is not within the model's supported range.
   */
  thinkingBudget?: number;

  /**
   * Whether to include "thought summaries" in the model's response.
   *
   * @remarks
   * Thought summaries provide a brief overview of the model's internal thinking process,
   * offering insight into how it arrived at the final answer. This can be useful for
   * debugging, understanding the model's reasoning, and verifying its accuracy.
   */
  includeThoughts?: boolean;
}

/**
 * Configuration for a pre-built voice.
 *
 * @beta
 */
export interface PrebuiltVoiceConfig {
  /**
   * The voice name to use for speech synthesis.
   *
   * For a full list of names and demos of what each voice sounds like, see {@link https://cloud.google.com/text-to-speech/docs/chirp3-hd | Chirp 3: HD Voices}.
   */
  voiceName?: string;
}

/**
 * Configuration for the voice to used in speech synthesis.
 *
 * @beta
 */
export interface VoiceConfig {
  /**
   * Configures the voice using a pre-built voice configuration.
   */
  prebuiltVoiceConfig?: PrebuiltVoiceConfig;
}

/**
 * Configures speech synthesis.
 *
 * @beta
 */
export interface SpeechConfig {
  /**
   * Configures the voice to be used in speech synthesis.
   */
  voiceConfig?: VoiceConfig;
}<|MERGE_RESOLUTION|>--- conflicted
+++ resolved
@@ -239,14 +239,11 @@
  * Defines a tool that model can call to access external knowledge.
  * @public
  */
-<<<<<<< HEAD
-export type Tool = FunctionDeclarationsTool | GoogleSearchTool | URLContextTool;
-=======
 export type Tool =
   | FunctionDeclarationsTool
   | GoogleSearchTool
-  | CodeExecutionTool;
->>>>>>> 9b8ab02c
+  | CodeExecutionTool
+  | URLContextTool;
 
 /**
  * Structured representation of a function declaration as defined by the
