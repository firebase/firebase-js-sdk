/**
 * @license
 * Copyright 2025 Google LLC
 *
 * Licensed under the Apache License, Version 2.0 (the "License");
 * you may not use this file except in compliance with the License.
 * You may obtain a copy of the License at
 *
 *   http://www.apache.org/licenses/LICENSE-2.0
 *
 * Unless required by applicable law or agreed to in writing, software
 * distributed under the License is distributed on an "AS IS" BASIS,
 * WITHOUT WARRANTIES OR CONDITIONS OF ANY KIND, either express or implied.
 * See the License for the specific language governing permissions and
 * limitations under the License.
 */

import {
  Content,
  FunctionResponse,
  GenerativeContentBlob,
  Part
} from './content';
<<<<<<< HEAD
import { LiveGenerationConfig, Tool, ToolConfig } from './requests';
=======
import {
  AudioTranscriptionConfig,
  LiveGenerationConfig,
  Tool,
  ToolConfig
} from './requests';
import { Transcription } from './responses';
>>>>>>> c47bd717

/**
 * User input that is sent to the model.
 *
 * @internal
 */
// eslint-disable-next-line @typescript-eslint/naming-convention
export interface _LiveClientContent {
  clientContent: {
    turns: [Content];
    turnComplete: boolean;
    inputTranscription?: Transcription;
    outputTranscription?: Transcription;
  };
}

/**
 * User input that is sent to the model in real time.
 *
 * @internal
 */
// eslint-disable-next-line @typescript-eslint/naming-convention
export interface _LiveClientRealtimeInput {
  realtimeInput: {
    text?: string;
    audio?: GenerativeContentBlob;
    video?: GenerativeContentBlob;

    /**
     * @deprecated Use `text`, `audio`, and `video` instead.
     */
    mediaChunks?: GenerativeContentBlob[];
  };
}

/**
 * Function responses that are sent to the model in real time.
 */
// eslint-disable-next-line @typescript-eslint/naming-convention
export interface _LiveClientToolResponse {
  toolResponse: {
    functionResponses: FunctionResponse[];
  };
}

/**
 * The first message in a Live session, used to configure generation options.
 *
 * @internal
 */
// eslint-disable-next-line @typescript-eslint/naming-convention
export interface _LiveClientSetup {
  setup: {
    model: string;
    generationConfig?: _LiveGenerationConfig;
    tools?: Tool[];
    toolConfig?: ToolConfig;
    systemInstruction?: string | Part | Content;
    inputAudioTranscription?: AudioTranscriptionConfig;
    outputAudioTranscription?: AudioTranscriptionConfig;
  };
}

/**
 * The Live Generation Config.
 *
 * The public API ({@link LiveGenerationConfig}) has `inputAudioTranscription` and `outputAudioTranscription`,
 * but the server expects these fields to be in the top-level `setup` message. This was a conscious API decision.
 */
export type _LiveGenerationConfig = Omit<
  LiveGenerationConfig,
  'inputAudioTranscription' | 'outputAudioTranscription'
>;<|MERGE_RESOLUTION|>--- conflicted
+++ resolved
@@ -21,9 +21,6 @@
   GenerativeContentBlob,
   Part
 } from './content';
-<<<<<<< HEAD
-import { LiveGenerationConfig, Tool, ToolConfig } from './requests';
-=======
 import {
   AudioTranscriptionConfig,
   LiveGenerationConfig,
@@ -31,7 +28,6 @@
   ToolConfig
 } from './requests';
 import { Transcription } from './responses';
->>>>>>> c47bd717
 
 /**
  * User input that is sent to the model.
