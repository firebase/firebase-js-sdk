/**
 * @license
 * Copyright 2024 Google LLC
 *
 * Licensed under the Apache License, Version 2.0 (the "License");
 * you may not use this file except in compliance with the License.
 * You may obtain a copy of the License at
 *
 *   http://www.apache.org/licenses/LICENSE-2.0
 *
 * Unless required by applicable law or agreed to in writing, software
 * distributed under the License is distributed on an "AS IS" BASIS,
 * WITHOUT WARRANTIES OR CONDITIONS OF ANY KIND, either express or implied.
 * See the License for the specific language governing permissions and
 * limitations under the License.
 */

/**
 * Contains the list of OpenAPI data types
 * as defined by the
 * {@link https://swagger.io/docs/specification/data-models/data-types/ | OpenAPI specification}
 * @public
 */
export const SchemaType = {
  /** String type. */
  STRING: 'string',
  /** Number type. */
  NUMBER: 'number',
  /** Integer type. */
  INTEGER: 'integer',
  /** Boolean type. */
  BOOLEAN: 'boolean',
  /** Array type. */
  ARRAY: 'array',
  /** Object type. */
  OBJECT: 'object'
} as const;

/**
 * Contains the list of OpenAPI data types
 * as defined by the
 * {@link https://swagger.io/docs/specification/data-models/data-types/ | OpenAPI specification}
 * @public
 */
export type SchemaType = (typeof SchemaType)[keyof typeof SchemaType];

/**
 * Basic {@link Schema} properties shared across several Schema-related
 * types.
 * @public
 */
export interface SchemaShared<T> {
  /** Optional. The format of the property.
   * When using the Gemini Developer API ({@link GoogleAIBackend}), this must be either `'enum'` or
   * `'date-time'`, otherwise requests will fail.
   */
  format?: string;
  /** Optional. The description of the property. */
  description?: string;
  /**
   * The title of the property. This helps document the schema's purpose but does not typically
   * constrain the generated value. It can subtly guide the model by clarifying the intent of a
   * field.
   */
  title?: string;
  /** Optional. The items of the property. */
  items?: T;
  /** The minimum number of items (elements) in a schema of {@link (SchemaType:type)} `array`. */
  minItems?: number;
  /** The maximum number of items (elements) in a schema of {@link (SchemaType:type)} `array`. */
  maxItems?: number;
  /** Optional. Map of `Schema` objects. */
  properties?: {
    [k: string]: T;
  };
  /** A hint suggesting the order in which the keys should appear in the generated JSON string. */
  propertyOrdering?: string[];
  /** Optional. The enum of the property. */
  enum?: string[];
  /** Optional. The example of the property. */
  example?: unknown;
  /** Optional. Whether the property is nullable. */
  nullable?: boolean;
  /** The minimum value of a numeric type. */
  minimum?: number;
  /** The maximum value of a numeric type. */
  maximum?: number;
  [key: string]: unknown;
}

/**
 * Params passed to {@link Schema} static methods to create specific
 * {@link Schema} classes.
 * @public
 */
export interface SchemaParams extends SchemaShared<SchemaInterface> {}

/**
 * Final format for {@link Schema} params passed to backend requests.
 * @public
 */
export interface SchemaRequest extends SchemaShared<SchemaRequest> {
  /**
   * The type of the property. {@link
   * (SchemaType:type)}.
   */
  type: SchemaType;
  /** Optional. Array of required property. */
  required?: string[];
}

/**
 * Interface for {@link Schema} class.
 * @public
 */
export interface SchemaInterface extends SchemaShared<SchemaInterface> {
  /**
   * The type of the property. {@link
   * (SchemaType:type)}.
   */
  type: SchemaType;
}

/**
 * Interface for JSON parameters in {@link SchemaType.OBJECT} format when
 * not using the {@link ObjectSchema} helper.
 * @public
 */
<<<<<<< HEAD
export interface ObjectSchemaInterface extends SchemaInterface {
  type: 'object';
  optionalProperties?: string[];
=======
export interface ObjectSchemaRequest extends SchemaRequest {
  type: SchemaType.OBJECT;
  /**
   * This is not a property accepted in the final request to the backend, but is
   * a client-side convenience property that is only usable by constructing
   * a schema through the `Schema.object()` helper method. Populating this
   * property will cause response errors if the object is not wrapped with
   * `Schema.object()`.
   */
  optionalProperties?: never;
>>>>>>> ec5f3740
}<|MERGE_RESOLUTION|>--- conflicted
+++ resolved
@@ -122,17 +122,12 @@
 }
 
 /**
- * Interface for JSON parameters in {@link SchemaType.OBJECT} format when
- * not using the {@link ObjectSchema} helper.
+ * Interface for JSON parameters in a schema of {@link SchemaType}
+ * "object" when not using the `Schema.object()` helper.
  * @public
  */
-<<<<<<< HEAD
-export interface ObjectSchemaInterface extends SchemaInterface {
+export interface ObjectSchemaRequest extends SchemaRequest {
   type: 'object';
-  optionalProperties?: string[];
-=======
-export interface ObjectSchemaRequest extends SchemaRequest {
-  type: SchemaType.OBJECT;
   /**
    * This is not a property accepted in the final request to the backend, but is
    * a client-side convenience property that is only usable by constructing
@@ -141,5 +136,4 @@
    * `Schema.object()`.
    */
   optionalProperties?: never;
->>>>>>> ec5f3740
 }