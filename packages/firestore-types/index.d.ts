--- conflicted
+++ resolved
@@ -474,11 +474,7 @@
  */
 export interface SnapshotListenOptions {
   /**
-<<<<<<< HEAD
-   * Include a change even if only the metadata of the query or a document
-=======
    * Include a change even if only the metadata of the query or of a document
->>>>>>> fbec674d
    * changed. Default is false.
    */
   readonly includeMetadataChanges?: boolean;
