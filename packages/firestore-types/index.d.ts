--- conflicted
+++ resolved
@@ -657,8 +657,7 @@
    * @return The data at the specified field location or undefined if no such
    * field exists in the document.
    */
-<<<<<<< HEAD
-  get(fieldPath: string | FieldPath): any;
+  get(fieldPath: string | FieldPath, options?: SnapshotOptions): any;
 
   /**
    * Returns true if this `DocumentSnapshot` is equal to the provided one.
@@ -667,8 +666,6 @@
    * @return true if this `DocumentSnapshot` is equal to the provided one.
    */
   isEqual(other: DocumentSnapshot): boolean;
-=======
-  get(fieldPath: string | FieldPath, options?: SnapshotOptions): any;
 }
 
 /**
@@ -699,7 +696,6 @@
    * @return An Object containing all fields in the document.
    */
   data(options?: SnapshotOptions): DocumentData;
->>>>>>> b3c2b5b3
 }
 
 /**
@@ -970,22 +966,18 @@
    * each document in the snapshot.
    * @param thisArg The `this` binding for the callback.
    */
-<<<<<<< HEAD
-  forEach(callback: (result: DocumentSnapshot) => void, thisArg?: any): void;
-
-  /**
-   * Returns true if this `QuerySnapshot` is equal to the provided one.
-   *
-   * @param other The `QuerySnapshot` to compare against.
-   * @return true if this `QuerySnapshot` is equal to the provided one.
-   */
-  isEqual(other: QuerySnapshot): boolean;
-=======
   forEach(
     callback: (result: QueryDocumentSnapshot) => void,
     thisArg?: any
   ): void;
->>>>>>> b3c2b5b3
+
+  /**
+   * Returns true if this `QuerySnapshot` is equal to the provided one.
+   *
+   * @param other The `QuerySnapshot` to compare against.
+   * @return true if this `QuerySnapshot` is equal to the provided one.
+   */
+  isEqual(other: QuerySnapshot): boolean;
 }
 
 /**
