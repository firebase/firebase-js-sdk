/**
 * @license
 * Copyright 2017 Google Inc.
 *
 * Licensed under the Apache License, Version 2.0 (the "License");
 * you may not use this file except in compliance with the License.
 * You may obtain a copy of the License at
 *
 *   http://www.apache.org/licenses/LICENSE-2.0
 *
 * Unless required by applicable law or agreed to in writing, software
 * distributed under the License is distributed on an "AS IS" BASIS,
 * WITHOUT WARRANTIES OR CONDITIONS OF ANY KIND, either express or implied.
 * See the License for the specific language governing permissions and
 * limitations under the License.
 */

import { FirebaseApp, FirebaseNamespace } from '@firebase/app-types';

export type DocumentData = { [field: string]: any };

export type UpdateData = { [fieldPath: string]: any };

export const CACHE_SIZE_UNLIMITED: number;

export interface Settings {
  host?: string;
  ssl?: boolean;
  timestampsInSnapshots?: boolean;
  cacheSizeBytes?: number;
  experimentalForceLongPolling?: boolean;
}

export interface PersistenceSettings {
  synchronizeTabs?: boolean;
  experimentalTabSynchronization?: boolean;
}

export type LogLevel = 'debug' | 'error' | 'silent';

export function setLogLevel(logLevel: LogLevel): void;

export interface FirestoreDataConverter<T> {
  toFirestore(modelObject: T): DocumentData;
  
  fromFirestore(snapshot: QueryDocumentSnapshot, options: SnapshotOptions): T;
}

export class FirebaseFirestore {
  private constructor();

  settings(settings: Settings): void;

  enablePersistence(settings?: PersistenceSettings): Promise<void>;

<<<<<<< HEAD
  collection(collectionPath: string): CollectionReference<DocumentData>;

  doc(documentPath: string): DocumentReference<DocumentData>;

  collectionGroup(collectionId: string): Query<DocumentData>;
=======
  collection(collectionPath: string): CollectionReference;

  doc(documentPath: string): DocumentReference;

  collectionGroup(collectionId: string): Query;
>>>>>>> ae319059

  runTransaction<T>(
    updateFunction: (transaction: Transaction) => Promise<T>
  ): Promise<T>;

  batch(): WriteBatch;

  app: any;

  clearPersistence(): Promise<void>;

  enableNetwork(): Promise<void>;

  disableNetwork(): Promise<void>;

  waitForPendingWrites(): Promise<void>;

  onSnapshotsInSync(observer: {
    next?: (value: void) => void;
    error?: (error: Error) => void;
    complete?: () => void;
  }): () => void;
  onSnapshotsInSync(onSync: () => void): () => void;

  terminate(): Promise<void>;

  INTERNAL: { delete: () => Promise<void> };
}

export class GeoPoint {
  constructor(latitude: number, longitude: number);

  readonly latitude: number;
  readonly longitude: number;

  isEqual(other: GeoPoint): boolean;
}

export class Timestamp {
  constructor(seconds: number, nanoseconds: number);

  static now(): Timestamp;

  static fromDate(date: Date): Timestamp;

  static fromMillis(milliseconds: number): Timestamp;

  readonly seconds: number;
  readonly nanoseconds: number;

  toDate(): Date;

  toMillis(): number;

  isEqual(other: Timestamp): boolean;
}

export class Blob {
  private constructor();

  static fromBase64String(base64: string): Blob;

  static fromUint8Array(array: Uint8Array): Blob;

  public toBase64(): string;

  public toUint8Array(): Uint8Array;

  isEqual(other: Blob): boolean;
}

export class Transaction {
  private constructor();

  get<T>(documentRef: DocumentReference<T>): Promise<DocumentSnapshot<T>>;

  set<T>(
    documentRef: DocumentReference<T>,
    data: T,
    options?: SetOptions
  ): Transaction;

<<<<<<< HEAD
  update(
    documentRef: DocumentReference<unknown>,
    data: UpdateData
  ): Transaction;
=======
  update(documentRef: DocumentReference, data: UpdateData): Transaction;
>>>>>>> ae319059
  update(
    documentRef: DocumentReference<unknown>,
    field: string | FieldPath,
    value: any,
    ...moreFieldsAndValues: any[]
  ): Transaction;

<<<<<<< HEAD
  delete(documentRef: DocumentReference<unknown>): Transaction;
=======
  delete(documentRef: DocumentReference): Transaction;
>>>>>>> ae319059
}

export class WriteBatch {
  private constructor();

  set<T>(
    documentRef: DocumentReference<T>,
    data: T,
    options?: SetOptions
  ): WriteBatch;

  update(documentRef: DocumentReference<unknown>, data: UpdateData): WriteBatch;
  update(
    documentRef: DocumentReference<unknown>,
    field: string | FieldPath,
    value: any,
    ...moreFieldsAndValues: any[]
  ): WriteBatch;

<<<<<<< HEAD
  delete(documentRef: DocumentReference<unknown>): WriteBatch;
=======
  delete(documentRef: DocumentReference): WriteBatch;
>>>>>>> ae319059

  commit(): Promise<void>;
}

export interface SnapshotListenOptions {
  readonly includeMetadataChanges?: boolean;
}

export interface SetOptions {
  readonly merge?: boolean;
  readonly mergeFields?: (string | FieldPath)[];
}

export interface GetOptions {
  readonly source?: 'default' | 'server' | 'cache';
}

export class DocumentReference<T = DocumentData> {
  private constructor();

  readonly id: string;
  readonly firestore: FirebaseFirestore;
  readonly parent: CollectionReference<T>;
  readonly path: string;

  collection(collectionPath: string): CollectionReference<DocumentData>;

  isEqual(other: DocumentReference<T>): boolean;

  set(data: T, options?: SetOptions): Promise<void>;

  update(data: UpdateData): Promise<void>;
  update(
    field: string | FieldPath,
    value: any,
    ...moreFieldsAndValues: any[]
  ): Promise<void>;

  delete(): Promise<void>;

  get(options?: GetOptions): Promise<DocumentSnapshot<T>>;

  onSnapshot(observer: {
    next?: (snapshot: DocumentSnapshot<T>) => void;
    error?: (error: FirestoreError) => void;
    complete?: () => void;
  }): () => void;
  onSnapshot(
    options: SnapshotListenOptions,
    observer: {
      next?: (snapshot: DocumentSnapshot<T>) => void;
      error?: (error: Error) => void;
      complete?: () => void;
    }
  ): () => void;
  onSnapshot(
    onNext: (snapshot: DocumentSnapshot<T>) => void,
    onError?: (error: Error) => void,
    onCompletion?: () => void
  ): () => void;
  onSnapshot(
    options: SnapshotListenOptions,
    onNext: (snapshot: DocumentSnapshot<T>) => void,
    onError?: (error: Error) => void,
    onCompletion?: () => void
  ): () => void;

  withConverter<U>(converter: FirestoreDataConverter<U>): DocumentReference<U>;
}

export interface SnapshotOptions {
  readonly serverTimestamps?: 'estimate' | 'previous' | 'none';
}

export interface SnapshotMetadata {
  readonly hasPendingWrites: boolean;
  readonly fromCache: boolean;

  isEqual(other: SnapshotMetadata): boolean;
}

export class DocumentSnapshot<T = DocumentData> {
  protected constructor();

  readonly exists: boolean;
  readonly ref: DocumentReference<T>;
  readonly id: string;
  readonly metadata: SnapshotMetadata;

  data(options?: SnapshotOptions): T | undefined;

  get(fieldPath: string | FieldPath, options?: SnapshotOptions): any;

  isEqual(other: DocumentSnapshot<T>): boolean;
}

export class QueryDocumentSnapshot<T = DocumentData> extends DocumentSnapshot<
  T
> {
  private constructor();

  data(options?: SnapshotOptions): T;
}

export type OrderByDirection = 'desc' | 'asc';

export type WhereFilterOp =
  | '<'
  | '<='
  | '=='
  | '>='
  | '>'
  | 'array-contains'
  | 'in'
  | 'array-contains-any';

export class Query<T = DocumentData> {
  protected constructor();

  readonly firestore: FirebaseFirestore;

  where(
    fieldPath: string | FieldPath,
    opStr: WhereFilterOp,
    value: any
  ): Query<T>;

  orderBy(
    fieldPath: string | FieldPath,
    directionStr?: OrderByDirection
  ): Query<T>;

  limit(limit: number): Query<T>;

  limitToLast(limit: number): Query<T>;

<<<<<<< HEAD
  startAt(snapshot: DocumentSnapshot<unknown>): Query<T>;
  startAt(...fieldValues: any[]): Query<T>;
=======
  startAt(snapshot: DocumentSnapshot): Query;
  startAt(...fieldValues: any[]): Query;

  startAfter(snapshot: DocumentSnapshot): Query;
  startAfter(...fieldValues: any[]): Query;
>>>>>>> ae319059

  startAfter(snapshot: DocumentSnapshot<unknown>): Query<T>;
  startAfter(...fieldValues: any[]): Query<T>;

<<<<<<< HEAD
  endBefore(snapshot: DocumentSnapshot<unknown>): Query<T>;
  endBefore(...fieldValues: any[]): Query<T>;

  endAt(snapshot: DocumentSnapshot<unknown>): Query<T>;
  endAt(...fieldValues: any[]): Query<T>;
=======
  endAt(snapshot: DocumentSnapshot): Query;
  endAt(...fieldValues: any[]): Query;
>>>>>>> ae319059

  isEqual(other: Query<T>): boolean;

  get(options?: GetOptions): Promise<QuerySnapshot<T>>;

  onSnapshot(observer: {
    next?: (snapshot: QuerySnapshot<T>) => void;
    error?: (error: Error) => void;
    complete?: () => void;
  }): () => void;
  onSnapshot(
    options: SnapshotListenOptions,
    observer: {
      next?: (snapshot: QuerySnapshot<T>) => void;
      error?: (error: Error) => void;
      complete?: () => void;
    }
  ): () => void;
  onSnapshot(
    onNext: (snapshot: QuerySnapshot<T>) => void,
    onError?: (error: Error) => void,
    onCompletion?: () => void
  ): () => void;
  onSnapshot(
    options: SnapshotListenOptions,
    onNext: (snapshot: QuerySnapshot<T>) => void,
    onError?: (error: Error) => void,
    onCompletion?: () => void
  ): () => void;

  withConverter<U>(converter: FirestoreDataConverter<U>): Query<U>;
}

export class QuerySnapshot<T = DocumentData> {
  private constructor();

  readonly query: Query<T>;
  readonly metadata: SnapshotMetadata;
  readonly docs: Array<QueryDocumentSnapshot<T>>;
  readonly size: number;
  readonly empty: boolean;

  docChanges(options?: SnapshotListenOptions): Array<DocumentChange<T>>;

  forEach(
    callback: (result: QueryDocumentSnapshot<T>) => void,
    thisArg?: any
  ): void;

  isEqual(other: QuerySnapshot<T>): boolean;
}

export type DocumentChangeType = 'added' | 'removed' | 'modified';

export interface DocumentChange<T = DocumentData> {
  readonly type: DocumentChangeType;
  readonly doc: QueryDocumentSnapshot<T>;
  readonly oldIndex: number;
  readonly newIndex: number;
}

export class CollectionReference<T = DocumentData> extends Query<T> {
  private constructor();

  readonly id: string;
  readonly parent: DocumentReference<DocumentData> | null;
  readonly path: string;

<<<<<<< HEAD
  doc(documentPath?: string): DocumentReference<T>;

  add(data: T): Promise<DocumentReference<T>>;

  isEqual(other: CollectionReference<T>): boolean;

  withConverter<U>(
    converter: FirestoreDataConverter<U>
  ): CollectionReference<U>;
=======
  doc(documentPath?: string): DocumentReference;

  add(data: DocumentData): Promise<DocumentReference>;

  isEqual(other: CollectionReference): boolean;
>>>>>>> ae319059
}

export class FieldValue {
  private constructor();

  static serverTimestamp(): FieldValue;

  static delete(): FieldValue;

  static arrayUnion(...elements: any[]): FieldValue;

  static arrayRemove(...elements: any[]): FieldValue;

  static increment(n: number): FieldValue;

  isEqual(other: FieldValue): boolean;
}

export class FieldPath {
  constructor(...fieldNames: string[]);

  static documentId(): FieldPath;

  isEqual(other: FieldPath): boolean;
}

export type FirestoreErrorCode =
  | 'cancelled'
  | 'unknown'
  | 'invalid-argument'
  | 'deadline-exceeded'
  | 'not-found'
  | 'already-exists'
  | 'permission-denied'
  | 'resource-exhausted'
  | 'failed-precondition'
  | 'aborted'
  | 'out-of-range'
  | 'unimplemented'
  | 'internal'
  | 'unavailable'
  | 'data-loss'
  | 'unauthenticated';

export interface FirestoreError {
  code: FirestoreErrorCode;
  message: string;
  name: string;
  stack?: string;
}

declare module '@firebase/component' {
  interface NameServiceMapping {
    'firestore': FirebaseFirestore;
  }
}<|MERGE_RESOLUTION|>--- conflicted
+++ resolved
@@ -53,19 +53,11 @@
 
   enablePersistence(settings?: PersistenceSettings): Promise<void>;
 
-<<<<<<< HEAD
   collection(collectionPath: string): CollectionReference<DocumentData>;
 
   doc(documentPath: string): DocumentReference<DocumentData>;
 
   collectionGroup(collectionId: string): Query<DocumentData>;
-=======
-  collection(collectionPath: string): CollectionReference;
-
-  doc(documentPath: string): DocumentReference;
-
-  collectionGroup(collectionId: string): Query;
->>>>>>> ae319059
 
   runTransaction<T>(
     updateFunction: (transaction: Transaction) => Promise<T>
@@ -148,14 +140,10 @@
     options?: SetOptions
   ): Transaction;
 
-<<<<<<< HEAD
   update(
     documentRef: DocumentReference<unknown>,
     data: UpdateData
   ): Transaction;
-=======
-  update(documentRef: DocumentReference, data: UpdateData): Transaction;
->>>>>>> ae319059
   update(
     documentRef: DocumentReference<unknown>,
     field: string | FieldPath,
@@ -163,11 +151,7 @@
     ...moreFieldsAndValues: any[]
   ): Transaction;
 
-<<<<<<< HEAD
   delete(documentRef: DocumentReference<unknown>): Transaction;
-=======
-  delete(documentRef: DocumentReference): Transaction;
->>>>>>> ae319059
 }
 
 export class WriteBatch {
@@ -187,11 +171,7 @@
     ...moreFieldsAndValues: any[]
   ): WriteBatch;
 
-<<<<<<< HEAD
   delete(documentRef: DocumentReference<unknown>): WriteBatch;
-=======
-  delete(documentRef: DocumentReference): WriteBatch;
->>>>>>> ae319059
 
   commit(): Promise<void>;
 }
@@ -328,30 +308,17 @@
 
   limitToLast(limit: number): Query<T>;
 
-<<<<<<< HEAD
   startAt(snapshot: DocumentSnapshot<unknown>): Query<T>;
   startAt(...fieldValues: any[]): Query<T>;
-=======
-  startAt(snapshot: DocumentSnapshot): Query;
-  startAt(...fieldValues: any[]): Query;
-
-  startAfter(snapshot: DocumentSnapshot): Query;
-  startAfter(...fieldValues: any[]): Query;
->>>>>>> ae319059
 
   startAfter(snapshot: DocumentSnapshot<unknown>): Query<T>;
   startAfter(...fieldValues: any[]): Query<T>;
 
-<<<<<<< HEAD
   endBefore(snapshot: DocumentSnapshot<unknown>): Query<T>;
   endBefore(...fieldValues: any[]): Query<T>;
 
   endAt(snapshot: DocumentSnapshot<unknown>): Query<T>;
   endAt(...fieldValues: any[]): Query<T>;
-=======
-  endAt(snapshot: DocumentSnapshot): Query;
-  endAt(...fieldValues: any[]): Query;
->>>>>>> ae319059
 
   isEqual(other: Query<T>): boolean;
 
@@ -420,7 +387,6 @@
   readonly parent: DocumentReference<DocumentData> | null;
   readonly path: string;
 
-<<<<<<< HEAD
   doc(documentPath?: string): DocumentReference<T>;
 
   add(data: T): Promise<DocumentReference<T>>;
@@ -430,13 +396,6 @@
   withConverter<U>(
     converter: FirestoreDataConverter<U>
   ): CollectionReference<U>;
-=======
-  doc(documentPath?: string): DocumentReference;
-
-  add(data: DocumentData): Promise<DocumentReference>;
-
-  isEqual(other: CollectionReference): boolean;
->>>>>>> ae319059
 }
 
 export class FieldValue {
