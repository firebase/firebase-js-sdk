--- conflicted
+++ resolved
@@ -1,7 +1,5 @@
 # @firebase/storage-compat
 
-<<<<<<< HEAD
-=======
 ## 0.3.22
 
 ### Patch Changes
@@ -70,7 +68,6 @@
   - @firebase/component@0.6.12
   - @firebase/storage@0.13.5
 
->>>>>>> 40be2dbb
 ## 0.3.14
 
 ### Patch Changes
