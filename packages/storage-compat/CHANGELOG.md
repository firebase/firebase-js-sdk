--- conflicted
+++ resolved
@@ -1,7 +1,5 @@
 # @firebase/storage-compat
 
-<<<<<<< HEAD
-=======
 ## 0.3.17
 
 ### Patch Changes
@@ -27,7 +25,6 @@
   - @firebase/component@0.6.12
   - @firebase/storage@0.13.5
 
->>>>>>> 4b349837
 ## 0.3.14
 
 ### Patch Changes
