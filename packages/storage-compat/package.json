{
  "name": "@firebase/storage-compat",
<<<<<<< HEAD
  "version": "0.3.22",
=======
  "version": "0.3.23",
>>>>>>> 86155b3c
  "description": "The Firebase Firestore compatibility package",
  "author": "Firebase <firebase-support@google.com> (https://firebase.google.com/)",
  "main": "./dist/index.cjs.js",
  "browser": "./dist/esm/index.esm2017.js",
  "module": "./dist/esm/index.esm2017.js",
  "exports": {
    ".": {
      "types": "./dist/src/index.d.ts",
      "require": "./dist/index.cjs.js",
      "default": "./dist/esm/index.esm2017.js"
    },
    "./package.json": "./package.json"
  },
  "license": "Apache-2.0",
  "typings": "./dist/src/index.d.ts",
  "scripts": {
    "lint": "eslint -c .eslintrc.js '**/*.ts' --ignore-path '../../.gitignore'",
    "lint:fix": "eslint --fix -c .eslintrc.js '**/*.ts' --ignore-path '../../.gitignore'",
    "build": "rollup -c rollup.config.js",
    "build:deps": "lerna run --scope @firebase/storage-compat --include-dependencies build",
    "dev": "rollup -c -w",
    "test": "run-p --npm-path npm test:browser test:node lint",
    "test:ci": "node ../../scripts/run_tests_in_ci.js -s test:browser test:node",
    "test:browser:unit": "karma start --unit",
    "test:browser:integration": "karma start --integration",
    "test:browser": "karma start",
    "test:node": "TS_NODE_FILES=true TS_NODE_CACHE=NO TS_NODE_COMPILER_OPTIONS='{\"module\":\"commonjs\"}' nyc --reporter lcovonly -- mocha 'test/{,!(browser)/**/}*.test.ts' --file src/index.ts --config ../../config/mocharc.node.js",
    "test:debug": "karma start --browser=Chrome",
    "trusted-type-check": "tsec -p tsconfig.json --noEmit",
    "prettier": "prettier --write 'src/**/*.ts' 'test/**/*.ts'",
    "add-compat-overloads": "ts-node-script ../../scripts/build/create-overloads.ts -i ../storage/dist/storage-public.d.ts -o dist/src/index.d.ts -a -r FirebaseStorage:types.FirebaseStorage -r StorageReference:types.Reference -r FirebaseApp:FirebaseAppCompat --moduleToEnhance @firebase/storage"
  },
  "peerDependencies": {
    "@firebase/app-compat": "0.x"
  },
  "dependencies": {
<<<<<<< HEAD
    "@firebase/storage": "0.13.12",
=======
    "@firebase/storage": "0.13.13",
>>>>>>> 86155b3c
    "@firebase/storage-types": "0.8.3",
    "@firebase/util": "1.12.0",
    "@firebase/component": "0.6.17",
    "tslib": "^2.1.0"
  },
  "devDependencies": {
<<<<<<< HEAD
    "@firebase/app-compat": "0.4.0",
    "@firebase/auth-compat": "0.5.26",
=======
    "@firebase/app-compat": "0.4.1",
    "@firebase/auth-compat": "0.5.27",
>>>>>>> 86155b3c
    "rollup": "2.79.2",
    "@rollup/plugin-json": "6.1.0",
    "rollup-plugin-typescript2": "0.36.0",
    "typescript": "5.5.4"
  },
  "files": [
    "dist"
  ],
  "repository": {
    "directory": "packages/storage-compat",
    "type": "git",
    "url": "git+https://github.com/firebase/firebase-js-sdk.git"
  },
  "bugs": {
    "url": "https://github.com/firebase/firebase-js-sdk/issues"
  },
  "engines": {
    "node": ">=18.0.0"
  }
}<|MERGE_RESOLUTION|>--- conflicted
+++ resolved
@@ -1,10 +1,6 @@
 {
   "name": "@firebase/storage-compat",
-<<<<<<< HEAD
-  "version": "0.3.22",
-=======
   "version": "0.3.23",
->>>>>>> 86155b3c
   "description": "The Firebase Firestore compatibility package",
   "author": "Firebase <firebase-support@google.com> (https://firebase.google.com/)",
   "main": "./dist/index.cjs.js",
@@ -41,24 +37,15 @@
     "@firebase/app-compat": "0.x"
   },
   "dependencies": {
-<<<<<<< HEAD
-    "@firebase/storage": "0.13.12",
-=======
     "@firebase/storage": "0.13.13",
->>>>>>> 86155b3c
     "@firebase/storage-types": "0.8.3",
     "@firebase/util": "1.12.0",
     "@firebase/component": "0.6.17",
     "tslib": "^2.1.0"
   },
   "devDependencies": {
-<<<<<<< HEAD
-    "@firebase/app-compat": "0.4.0",
-    "@firebase/auth-compat": "0.5.26",
-=======
     "@firebase/app-compat": "0.4.1",
     "@firebase/auth-compat": "0.5.27",
->>>>>>> 86155b3c
     "rollup": "2.79.2",
     "@rollup/plugin-json": "6.1.0",
     "rollup-plugin-typescript2": "0.36.0",
