<<<<<<< HEAD
# Unreleased
- [changed] Deprecated the `experimentalTabSynchronization` setting in favor of 
  `synchronizeTabs`. If you use multi-tab synchronization, it is recommended
  that you update your call to `enablePersistence()`. Firestore logs an error
  if you continue to use `experimentalTabSynchronization`.
=======
# Unreleased (I/O)
- [feature] You can now query across all collections in your database with a
given collection ID using the `FirebaseFirestore.collectionGroup()` method.

# 1.1.4
>>>>>>> aca99669
- [feature] Added an `experimentalForceLongPolling` setting that that can be
  used to work around proxies that prevent the Firestore client from connecting
  to the Firestore backend.

# 1.1.1
- [changed] Increased a connection timeout that could lead to large writes
  perputually retrying without ever succeeding (#1447).
- [fixed] Fixed an issue with IndexedDb persistence that triggered an internal
  assert for Queries that use nested DocumentReferences in where() clauses
  (#1524, #1596).
- [fixed] Fixed an issue where transactions in a Node.JS app could be sent
  without auth credentials, leading to Permission Denied errors.

# 1.1.0
- [feature] Added `FieldValue.increment()`, which can be used in `update()`
  and `set(..., {merge:true})` to increment or decrement numeric field
  values safely without transactions.
- [changed] Prepared the persistence layer to support collection group queries.
  While this feature is not yet available, all schema changes are included
  in this release. Once you upgrade, you will not be able to use an older version
  of the Firestore SDK with persistence enabled.

# 1.0.5
- [changed] Improved performance when querying over documents that contain
  subcollections.

# 1.0.4
- [fixed] Fixed an uncaught promise error occurring when `enablePersistence()`
  was called in a second tab (#1531).

# 1.0.0
- [changed] The `timestampsInSnapshots` setting is now enabled by default.
  Timestamp fields that read from a `DocumentSnapshot` are now returned as
  `Timestamp` objects instead of `Date` objects. This is a breaking change;
  developers must update any code that expects to receive a `Date` object. See
  https://firebase.google.com/docs/reference/js/firebase.firestore.Settings#~timestampsInSnapshots
  for more details.
- [fixed] Fixed a crash that could happen when the app is shut down after
  a write has been sent to the server but before it has been received on
  a listener.

# 0.9.2
- [fixed] Fixed a regression introduced in 5.7.0 that caused apps using
  experimentalTabSynchronization to hit an exception for "Failed to obtain
  primary lease for action 'Collect garbage'".

# 0.9.1
- [changed] Added a custom error for schema downgrades.

# 0.9.0
- [changed] Removed eval()-based fallback for JSON parsing, allowing SDK to
  be used in environments that prohibit eval().
- [feature] Added a garbage collection process to on-disk persistence that
  removes older documents. This is enabled automatically if persistence is
  enabled, and the SDK will attempt to periodically clean up older, unused
  documents once the on-disk cache passes a threshold size (default: 40 MB).
  This threshold can be configured by changing the setting `cacheSizeBytes` in
  the settings passed to `Firestore.settings()`. It must be set to a minimum of
  1 MB. The garbage collection process can be disabled entirely by setting
  `cacheSizeBytes` to `CACHE_SIZE_UNLIMITED`.

# 0.8.3
- [fixed] Fixed an issue that prevented query synchronization between multiple
  tabs.

# 0.8.2
- [fixed] Fixed an issue where native ES6 module loading was not working.

# 0.8.1
- [fixed] Fixed an issue where typings are created in the wrong location.

# 0.8.0
- [feature] Access to offline persistence is no longer limited to a single tab.
  You can opt into this new experimental mode by invoking `enablePersistence()`
  with `{experimentalTabSynchronization: true}`. All tabs accessing persistence
  must use the same setting for this flag.
- [fixed] Fixed an issue where the first `get()` call made after being offline
  could incorrectly return cached data without attempting to reach the backend.
- [changed] Changed `get()` to only make one attempt to reach the backend before
  returning cached data, potentially reducing delays while offline.
- [fixed] Fixed an issue that caused Firebase to drop empty objects from calls
  to `set(..., { merge: true })`.
- [changed] Improved argument validation for several API methods.

# 0.7.3
- [changed] Changed the internal handling for locally updated documents that
  haven't yet been read back from Firestore. This can lead to slight behavior
  changes and may affect the `SnapshotMetadata.hasPendingWrites` metadata flag.
- [changed] Eliminated superfluous update events for locally cached documents
  that are known to lag behind the server version. Instead, we buffer these
  events until the client has caught up with the server.

# 0.7.2
- [fixed] Fixed a regression that prevented use of Firestore on ReactNative's
  Expo platform (#1138).

# 0.7.0
- [fixed] Fixed `get({source: 'cache'})` to be able to return nonexistent
  documents from cache.
- [changed] Prepared the persistence layer to allow shared access from multiple
  tabs. While this feature is not yet available, all schema changes are included
  in this release. Once you upgrade, you will not be able to use an older version
  of the Firestore SDK with persistence enabled.
- [fixed] Fixed an issue where changes to custom authentication claims did not
  take effect until you did a full sign-out and sign-in.
  (firebase/firebase-ios-sdk#1499)

# 0.6.1
- [changed] Improved how Firestore handles idle queries to reduce the cost of
  re-listening within 30 minutes.
- [changed] Improved offline performance with many outstanding writes.

# 0.6.0
- [fixed] Fixed an issue where queries returned fewer results than they should,
  caused by documents that were cached as deleted when they should not have
  been (firebase/firebase-ios-sdk#1548). Because some cache data is cleared,
  clients might use extra bandwidth the first time they launch with this
  version of the SDK.
- [feature] Added `firebase.firestore.FieldValue.arrayUnion()` and
  `firebase.firestore.FieldValue.arrayRemove()` to atomically add and remove
  elements from an array field in a document.
- [feature] Added `'array-contains'` query operator for use with `.where()` to
  find documents where an array field contains a specific element.

# 0.5.0
- [changed] Merged the `includeQueryMetadataChanges` and
  `includeDocumentMetadataChanges` options passed to `Query.onSnapshot()` into
  a single `includeMetadataChanges` option.
- [changed] `QuerySnapshot.docChanges()` is now a method that optionally takes
  an `includeMetadataChanges` option. By default, even when listening to a query
  with `{ includeMetadataChanges:true }`, metadata-only document changes are
  suppressed in `docChanges()`.
- [feature] Added new `{ mergeFields: (string|FieldPath)[] }` option to `set()`
  which allows merging of a reduced subset of fields.

# 0.4.1
- [fixed] Fixed a regression in Firebase JS release 4.13.0 regarding the
  loading of proto files, causing Node.JS support to break.

# 0.4.0
- [feature] Added a new `Timestamp` class to represent timestamp fields,
  currently supporting up to microsecond precision. It can be passed to API
  methods anywhere a JS Date object is currently accepted. To make
  `DocumentSnapshot`s read timestamp fields back as `Timestamp`s instead of
  Dates, you can set the newly added flag `timestampsInSnapshots` in
  `FirestoreSettings` to `true`. Note that the current behavior
  (`DocumentSnapshot`s returning JS Date objects) will be removed in a future
  release. `Timestamp` supports higher precision than JS Date.
- [feature] Added ability to control whether DocumentReference.get() and
  Query.get() should fetch from server only, (by passing { source: 'server' }),
  cache only (by passing { source: 'cache' }), or attempt server and fall back
  to the cache (which was the only option previously, and is now the default).

# 0.3.7
- [fixed] Fixed a regression in the Firebase JS release 4.11.0 that could
  cause get() requests made while offline to be delayed by up to 10
  seconds (rather than returning from cache immediately).

# 0.3.6
- [fixed] Fixed a regression in the Firebase JS release 4.11.0 that could
  cause a crash if a user signs out while the client is offline, resulting in
  an error of "Attempted to schedule multiple operations with timer id
  listen_stream_connection_backoff".

# 0.3.5
- [changed] If the SDK's attempt to connect to the Cloud Firestore backend
  neither succeeds nor fails within 10 seconds, the SDK will consider itself
  "offline", causing get() calls to resolve with cached results, rather than
  continuing to wait.
- [fixed] Fixed a potential race condition after calling `enableNetwork()` that
  could result in a "Mutation batchIDs must be acknowledged in order" assertion
  crash.

# 0.3.2
- [fixed] Fixed a regression in Firebase JS release 4.9.0 that could in certain
  cases result in an "OnlineState should not affect limbo documents." assertion
  crash when the client loses its network connection.

# 0.3.1
- [changed] Snapshot listeners (with the `includeMetadataChanges` option
  enabled) now receive an event with `snapshot.metadata.fromCache` set to
  `true` if the SDK loses its connection to the backend. A new event with
  `snapshot.metadata.fromCache` set to false will be raised once the
  connection is restored and the query is in sync with the backend again.
- [feature] Added `SnapshotOptions` API to control how DocumentSnapshots
  return unresolved server timestamps.
- [feature] Added `disableNetwork()` and `enableNetwork()` methods to
  `Firestore` class, allowing for explicit network management.
- [changed] For non-existing documents, `DocumentSnapshot.data()` now returns
  `undefined` instead of throwing an exception. A new
  `QueryDocumentSnapshot` class is introduced for Queries to reduce the number
  of undefined-checks in your code.
- [added] Added `isEqual` API to `GeoPoint`, `Blob`, `SnapshotMetadata`,
  `DocumentSnapshot`, `QuerySnapshot`, `CollectionReference`, `FieldValue`
  and `FieldPath`.
- [changed] A "Could not reach Firestore backend." message will be
  logged when the initial connection to the Firestore backend fails.
- [changed] A "Using maximum backoff delay to prevent overloading the
  backend." message will be logged when we get a resource-exhausted
  error from the backend.

# v0.2.1
- [feature] Added Node.js support for Cloud Firestore (with the exception of
  the offline persistence feature).
- [changed] Webchannel requests use $httpHeaders URL parameter rather than
  normal HTTP headers to avoid an extra CORS preflight request when initiating
  streams / RPCs.

# v0.1.4
- [changed] Network streams are automatically closed after 60 seconds of
  idleness.
- [changed] We no longer log 'RPC failed' messages for expected failures.

# v0.1.2
- [changed] We now support `FieldValue.delete()` sentinels in `set()` calls
  with `{merge:true}`.
- [fixed] Fixed validation of nested arrays to allow indirect nesting

# v0.1.1
- [fixed] Fixed an issue causing exceptions when trying to use
  `firebase.firestore.FieldPath.documentId()` in an `orderBy()` or `where()`
  clause in a query.

# v0.1.0
- Initial public release.<|MERGE_RESOLUTION|>--- conflicted
+++ resolved
@@ -1,16 +1,13 @@
-<<<<<<< HEAD
+
 # Unreleased
 - [changed] Deprecated the `experimentalTabSynchronization` setting in favor of 
   `synchronizeTabs`. If you use multi-tab synchronization, it is recommended
   that you update your call to `enablePersistence()`. Firestore logs an error
   if you continue to use `experimentalTabSynchronization`.
-=======
-# Unreleased (I/O)
 - [feature] You can now query across all collections in your database with a
-given collection ID using the `FirebaseFirestore.collectionGroup()` method.
+  given collection ID using the `FirebaseFirestore.collectionGroup()` method.
 
 # 1.1.4
->>>>>>> aca99669
 - [feature] Added an `experimentalForceLongPolling` setting that that can be
   used to work around proxies that prevent the Firestore client from connecting
   to the Firestore backend.
