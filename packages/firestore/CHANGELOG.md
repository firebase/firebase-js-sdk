# Unreleased
<<<<<<< HEAD
- [feature] You can now query across all collections in your database with a
  given collection ID using the `FirebaseFirestore.collectionGroup()` method.
=======
- [feature] Added `FieldValue.increment()`, which can be used in `update()`
  and `set(..., {merge:true})` to increment or decrement numeric field
  values safely without transactions.
- [changed] Improved performance when querying over documents that contain
  subcollections.

# 1.0.4
- [fixed] Fixed an uncaught promise error occurring when `enablePersistence()`
  was called in a second tab (#1531).
>>>>>>> 278678c5

# 1.0.0
- [changed] The `timestampsInSnapshots` setting is now enabled by default.
  Timestamp fields that read from a `DocumentSnapshot` are now returned as
  `Timestamp` objects instead of `Date` objects. This is a breaking change;
  developers must update any code that expects to receive a `Date` object. See
  https://firebase.google.com/docs/reference/js/firebase.firestore.Settings#~timestampsInSnapshots
  for more details.
- [fixed] Fixed a crash that could happen when the app is shut down after
  a write has been sent to the server but before it has been received on
  a listener.

# 0.9.2
- [fixed] Fixed a regression introduced in 5.7.0 that caused apps using
  experimentalTabSynchronization to hit an exception for "Failed to obtain
  primary lease for action 'Collect garbage'".

# 0.9.1
- [changed] Added a custom error for schema downgrades.

# 0.9.0
- [changed] Removed eval()-based fallback for JSON parsing, allowing SDK to
  be used in environments that prohibit eval().
- [feature] Added a garbage collection process to on-disk persistence that
  removes older documents. This is enabled automatically if persistence is
  enabled, and the SDK will attempt to periodically clean up older, unused
  documents once the on-disk cache passes a threshold size (default: 40 MB).
  This threshold can be configured by changing the setting `cacheSizeBytes` in
  the settings passed to `Firestore.settings()`. It must be set to a minimum of
  1 MB. The garbage collection process can be disabled entirely by setting
  `cacheSizeBytes` to `CACHE_SIZE_UNLIMITED`.

# 0.8.3
- [fixed] Fixed an issue that prevented query synchronization between multiple
  tabs.

# 0.8.2
- [fixed] Fixed an issue where native ES6 module loading was not working.

# 0.8.1
- [fixed] Fixed an issue where typings are created in the wrong location.

# 0.8.0
- [feature] Access to offline persistence is no longer limited to a single tab.
  You can opt into this new experimental mode by invoking `enablePersistence()`
  with `{experimentalTabSynchronization: true}`. All tabs accessing persistence
  must use the same setting for this flag.
- [fixed] Fixed an issue where the first `get()` call made after being offline
  could incorrectly return cached data without attempting to reach the backend.
- [changed] Changed `get()` to only make one attempt to reach the backend before
  returning cached data, potentially reducing delays while offline.
- [fixed] Fixed an issue that caused Firebase to drop empty objects from calls
  to `set(..., { merge: true })`.
- [changed] Improved argument validation for several API methods.

# 0.7.3
- [changed] Changed the internal handling for locally updated documents that
  haven't yet been read back from Firestore. This can lead to slight behavior
  changes and may affect the `SnapshotMetadata.hasPendingWrites` metadata flag.
- [changed] Eliminated superfluous update events for locally cached documents
  that are known to lag behind the server version. Instead, we buffer these
  events until the client has caught up with the server.

# 0.7.2
- [fixed] Fixed a regression that prevented use of Firestore on ReactNative's
  Expo platform (#1138).

# 0.7.0
- [fixed] Fixed `get({source: 'cache'})` to be able to return nonexistent
  documents from cache.
- [changed] Prepared the persistence layer to allow shared access from multiple
  tabs. While this feature is not yet available, all schema changes are included
  in this release. Once you upgrade, you will not be able to use an older version
  of the Firestore SDK with persistence enabled.
- [fixed] Fixed an issue where changes to custom authentication claims did not
  take effect until you did a full sign-out and sign-in.
  (firebase/firebase-ios-sdk#1499)

# 0.6.1
- [changed] Improved how Firestore handles idle queries to reduce the cost of
  re-listening within 30 minutes.
- [changed] Improved offline performance with many outstanding writes.

# 0.6.0
- [fixed] Fixed an issue where queries returned fewer results than they should,
  caused by documents that were cached as deleted when they should not have
  been (firebase/firebase-ios-sdk#1548). Because some cache data is cleared,
  clients might use extra bandwidth the first time they launch with this
  version of the SDK.
- [feature] Added `firebase.firestore.FieldValue.arrayUnion()` and
  `firebase.firestore.FieldValue.arrayRemove()` to atomically add and remove
  elements from an array field in a document.
- [feature] Added `'array-contains'` query operator for use with `.where()` to
  find documents where an array field contains a specific element.

# 0.5.0
- [changed] Merged the `includeQueryMetadataChanges` and
  `includeDocumentMetadataChanges` options passed to `Query.onSnapshot()` into
  a single `includeMetadataChanges` option.
- [changed] `QuerySnapshot.docChanges()` is now a method that optionally takes
  an `includeMetadataChanges` option. By default, even when listening to a query
  with `{ includeMetadataChanges:true }`, metadata-only document changes are
  suppressed in `docChanges()`.
- [feature] Added new `{ mergeFields: (string|FieldPath)[] }` option to `set()`
  which allows merging of a reduced subset of fields.

# 0.4.1
- [fixed] Fixed a regression in Firebase JS release 4.13.0 regarding the
  loading of proto files, causing Node.JS support to break.

# 0.4.0
- [feature] Added a new `Timestamp` class to represent timestamp fields,
  currently supporting up to microsecond precision. It can be passed to API
  methods anywhere a JS Date object is currently accepted. To make
  `DocumentSnapshot`s read timestamp fields back as `Timestamp`s instead of
  Dates, you can set the newly added flag `timestampsInSnapshots` in
  `FirestoreSettings` to `true`. Note that the current behavior
  (`DocumentSnapshot`s returning JS Date objects) will be removed in a future
  release. `Timestamp` supports higher precision than JS Date.
- [feature] Added ability to control whether DocumentReference.get() and
  Query.get() should fetch from server only, (by passing { source: 'server' }),
  cache only (by passing { source: 'cache' }), or attempt server and fall back
  to the cache (which was the only option previously, and is now the default).

# 0.3.7
- [fixed] Fixed a regression in the Firebase JS release 4.11.0 that could
  cause get() requests made while offline to be delayed by up to 10
  seconds (rather than returning from cache immediately).

# 0.3.6
- [fixed] Fixed a regression in the Firebase JS release 4.11.0 that could
  cause a crash if a user signs out while the client is offline, resulting in
  an error of "Attempted to schedule multiple operations with timer id
  listen_stream_connection_backoff".

# 0.3.5
- [changed] If the SDK's attempt to connect to the Cloud Firestore backend
  neither succeeds nor fails within 10 seconds, the SDK will consider itself
  "offline", causing get() calls to resolve with cached results, rather than
  continuing to wait.
- [fixed] Fixed a potential race condition after calling `enableNetwork()` that
  could result in a "Mutation batchIDs must be acknowledged in order" assertion
  crash.

# 0.3.2
- [fixed] Fixed a regression in Firebase JS release 4.9.0 that could in certain
  cases result in an "OnlineState should not affect limbo documents." assertion
  crash when the client loses its network connection.

# 0.3.1
- [changed] Snapshot listeners (with the `includeMetadataChanges` option
  enabled) now receive an event with `snapshot.metadata.fromCache` set to
  `true` if the SDK loses its connection to the backend. A new event with
  `snapshot.metadata.fromCache` set to false will be raised once the
  connection is restored and the query is in sync with the backend again.
- [feature] Added `SnapshotOptions` API to control how DocumentSnapshots
  return unresolved server timestamps.
- [feature] Added `disableNetwork()` and `enableNetwork()` methods to
  `Firestore` class, allowing for explicit network management.
- [changed] For non-existing documents, `DocumentSnapshot.data()` now returns
  `undefined` instead of throwing an exception. A new
  `QueryDocumentSnapshot` class is introduced for Queries to reduce the number
  of undefined-checks in your code.
- [added] Added `isEqual` API to `GeoPoint`, `Blob`, `SnapshotMetadata`,
  `DocumentSnapshot`, `QuerySnapshot`, `CollectionReference`, `FieldValue`
  and `FieldPath`.
- [changed] A "Could not reach Firestore backend." message will be
  logged when the initial connection to the Firestore backend fails.
- [changed] A "Using maximum backoff delay to prevent overloading the
  backend." message will be logged when we get a resource-exhausted
  error from the backend.

# v0.2.1
- [feature] Added Node.js support for Cloud Firestore (with the exception of
  the offline persistence feature).
- [changed] Webchannel requests use $httpHeaders URL parameter rather than
  normal HTTP headers to avoid an extra CORS preflight request when initiating
  streams / RPCs.

# v0.1.4
- [changed] Network streams are automatically closed after 60 seconds of
  idleness.
- [changed] We no longer log 'RPC failed' messages for expected failures.

# v0.1.2
- [changed] We now support `FieldValue.delete()` sentinels in `set()` calls
  with `{merge:true}`.
- [fixed] Fixed validation of nested arrays to allow indirect nesting

# v0.1.1
- [fixed] Fixed an issue causing exceptions when trying to use
  `firebase.firestore.FieldPath.documentId()` in an `orderBy()` or `where()`
  clause in a query.

# v0.1.0
- Initial public release.<|MERGE_RESOLUTION|>--- conflicted
+++ resolved
@@ -1,18 +1,16 @@
 # Unreleased
-<<<<<<< HEAD
-- [feature] You can now query across all collections in your database with a
-  given collection ID using the `FirebaseFirestore.collectionGroup()` method.
-=======
 - [feature] Added `FieldValue.increment()`, which can be used in `update()`
   and `set(..., {merge:true})` to increment or decrement numeric field
   values safely without transactions.
 - [changed] Improved performance when querying over documents that contain
   subcollections.
+- [feature] You can now query across all collections in your database with a
+given collection ID using the `FirebaseFirestore.collectionGroup()` method.
+
 
 # 1.0.4
 - [fixed] Fixed an uncaught promise error occurring when `enablePersistence()`
   was called in a second tab (#1531).
->>>>>>> 278678c5
 
 # 1.0.0
 - [changed] The `timestampsInSnapshots` setting is now enabled by default.
