<<<<<<< HEAD
# Unreleased (0.8.1)
- [changed] Changed the internal handling for locally updated documents that
  haven't yet been read back from Firestore. This can lead to slight behavior
  changes and may affect the `SnapshotMetadata.hasPendingWrites` metadata flag.
- [changed] Eliminated superfluous update events for locally cached documents
  that are known to lag behind the server version. Instead, we buffer these
  events until the client has caught up with the server.

# 0.7.1
=======
# 0.7.3 (Unreleased)
- [fixed] Fixed an issue where the first `get()` call made after being offline
  could incorrectly return cached data without attempting to reach the backend.
- [changed] Changed `get()` to only make 1 attempt to reach the backend before
  returning cached data, potentially reducing delays while offline. Previously
  it would make 2 attempts, to work around a backend bug.

# 0.7.2
>>>>>>> 65ea9511
- [fixed] Fixed a regression that prevented use of Firestore on ReactNative's
  Expo platform (#1138).

# 0.7.0
- [fixed] Fixed `get({source: 'cache'})` to be able to return nonexistent
  documents from cache.
- [changed] Prepared the persistence layer to allow shared access from multiple
  tabs. While this feature is not yet available, all schema changes are included
  in this release. Once you upgrade, you will not be able to use an older version
  of the Firestore SDK with persistence enabled.
- [fixed] Fixed an issue where changes to custom authentication claims did not
  take effect until you did a full sign-out and sign-in.
  (firebase/firebase-ios-sdk#1499)

# 0.6.1
- [changed] Improved how Firestore handles idle queries to reduce the cost of
  re-listening within 30 minutes.
- [changed] Improved offline performance with many outstanding writes.

# 0.6.0
- [fixed] Fixed an issue where queries returned fewer results than they should,
  caused by documents that were cached as deleted when they should not have
  been (firebase/firebase-ios-sdk#1548). Because some cache data is cleared,
  clients might use extra bandwidth the first time they launch with this
  version of the SDK.
- [feature] Added `firebase.firestore.FieldValue.arrayUnion()` and
  `firebase.firestore.FieldValue.arrayRemove()` to atomically add and remove
  elements from an array field in a document.
- [feature] Added `'array-contains'` query operator for use with `.where()` to
  find documents where an array field contains a specific element.

# 0.5.0
- [changed] Merged the `includeQueryMetadataChanges` and
  `includeDocumentMetadataChanges` options passed to `Query.onSnapshot()` into
  a single `includeMetadataChanges` option.
- [changed] `QuerySnapshot.docChanges()` is now a method that optionally takes
  an `includeMetadataChanges` option. By default, even when listening to a query
  with `{ includeMetadataChanges:true }`, metadata-only document changes are
  suppressed in `docChanges()`.
- [feature] Added new `{ mergeFields: (string|FieldPath)[] }` option to `set()`
  which allows merging of a reduced subset of fields.

# 0.4.1
- [fixed] Fixed a regression in Firebase JS release 4.13.0 regarding the
  loading of proto files, causing Node.JS support to break.

# 0.4.0
- [feature] Added a new `Timestamp` class to represent timestamp fields,
  currently supporting up to microsecond precision. It can be passed to API
  methods anywhere a JS Date object is currently accepted. To make
  `DocumentSnapshot`s read timestamp fields back as `Timestamp`s instead of
  Dates, you can set the newly added flag `timestampsInSnapshots` in
  `FirestoreSettings` to `true`. Note that the current behavior
  (`DocumentSnapshot`s returning JS Date objects) will be removed in a future
  release. `Timestamp` supports higher precision than JS Date.
- [feature] Added ability to control whether DocumentReference.get() and
  Query.get() should fetch from server only, (by passing { source: 'server' }),
  cache only (by passing { source: 'cache' }), or attempt server and fall back
  to the cache (which was the only option previously, and is now the default).

# 0.3.7
- [fixed] Fixed a regression in the Firebase JS release 4.11.0 that could
  cause get() requests made while offline to be delayed by up to 10
  seconds (rather than returning from cache immediately).

# 0.3.6
- [fixed] Fixed a regression in the Firebase JS release 4.11.0 that could
  cause a crash if a user signs out while the client is offline, resulting in
  an error of "Attempted to schedule multiple operations with timer id
  listen_stream_connection_backoff".

# 0.3.5
- [changed] If the SDK's attempt to connect to the Cloud Firestore backend
  neither succeeds nor fails within 10 seconds, the SDK will consider itself
  "offline", causing get() calls to resolve with cached results, rather than
  continuing to wait.
- [fixed] Fixed a potential race condition after calling `enableNetwork()` that
  could result in a "Mutation batchIDs must be acknowledged in order" assertion
  crash.

# 0.3.2
- [fixed] Fixed a regression in Firebase JS release 4.9.0 that could in certain
  cases result in an "OnlineState should not affect limbo documents." assertion
  crash when the client loses its network connection.

# 0.3.1
- [changed] Snapshot listeners (with the `includeMetadataChanges` option
  enabled) now receive an event with `snapshot.metadata.fromCache` set to
  `true` if the SDK loses its connection to the backend. A new event with
  `snapshot.metadata.fromCache` set to false will be raised once the
  connection is restored and the query is in sync with the backend again.
- [feature] Added `SnapshotOptions` API to control how DocumentSnapshots
  return unresolved server timestamps.
- [feature] Added `disableNetwork()` and `enableNetwork()` methods to
  `Firestore` class, allowing for explicit network management.
- [changed] For non-existing documents, `DocumentSnapshot.data()` now returns
  `undefined` instead of throwing an exception. A new
  `QueryDocumentSnapshot` class is introduced for Queries to reduce the number
  of undefined-checks in your code.
- [added] Added `isEqual` API to `GeoPoint`, `Blob`, `SnapshotMetadata`,
  `DocumentSnapshot`, `QuerySnapshot`, `CollectionReference`, `FieldValue`
  and `FieldPath`.
- [changed] A "Could not reach Firestore backend." message will be
  logged when the initial connection to the Firestore backend fails.
- [changed] A "Using maximum backoff delay to prevent overloading the
  backend." message will be logged when we get a resource-exhausted
  error from the backend.

# v0.2.1
- [feature] Added Node.js support for Cloud Firestore (with the exception of
  the offline persistence feature).
- [changed] Webchannel requests use $httpHeaders URL parameter rather than
  normal HTTP headers to avoid an extra CORS preflight request when initiating
  streams / RPCs.

# v0.1.4
- [changed] Network streams are automatically closed after 60 seconds of
  idleness.
- [changed] We no longer log 'RPC failed' messages for expected failures.

# v0.1.2
- [changed] We now support `FieldValue.delete()` sentinels in `set()` calls
  with `{merge:true}`.
- [fixed] Fixed validation of nested arrays to allow indirect nesting

# v0.1.1
- [fixed] Fixed an issue causing exceptions when trying to use
  `firebase.firestore.FieldPath.documentId()` in an `orderBy()` or `where()`
  clause in a query.

# v0.1.0
- Initial public release.<|MERGE_RESOLUTION|>--- conflicted
+++ resolved
@@ -1,23 +1,19 @@
-<<<<<<< HEAD
-# Unreleased (0.8.1)
+# 0.7.4 (Unreleased)
+- [fixed] Fixed an issue where the first `get()` call made after being offline
+  could incorrectly return cached data without attempting to reach the backend.
+- [changed] Changed `get()` to only make 1 attempt to reach the backend before
+  returning cached data, potentially reducing delays while offline. Previously
+  it would make 2 attempts, to work around a backend bug.
+
+# 0.7.3
 - [changed] Changed the internal handling for locally updated documents that
   haven't yet been read back from Firestore. This can lead to slight behavior
   changes and may affect the `SnapshotMetadata.hasPendingWrites` metadata flag.
 - [changed] Eliminated superfluous update events for locally cached documents
   that are known to lag behind the server version. Instead, we buffer these
   events until the client has caught up with the server.
-
-# 0.7.1
-=======
-# 0.7.3 (Unreleased)
-- [fixed] Fixed an issue where the first `get()` call made after being offline
-  could incorrectly return cached data without attempting to reach the backend.
-- [changed] Changed `get()` to only make 1 attempt to reach the backend before
-  returning cached data, potentially reducing delays while offline. Previously
-  it would make 2 attempts, to work around a backend bug.
-
+  
 # 0.7.2
->>>>>>> 65ea9511
 - [fixed] Fixed a regression that prevented use of Firestore on ReactNative's
   Expo platform (#1138).
 
