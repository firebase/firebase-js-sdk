<<<<<<< HEAD
# Unreleased (0.8.0)
- [feature] Access to offline persistence is no longer limited to a single tab.
  You can opt into this new experimental mode by invoking `enablePersistence()`
  with `{experimentalTabSynchronization: true}`. All tabs accessing persistence
  must use the same setting for this flag.

# 0.7.1
=======
# 0.7.4 (Unreleased)
- [fixed] Fixed an issue where the first `get()` call made after being offline
  could incorrectly return cached data without attempting to reach the backend.
- [changed] Changed `get()` to only make 1 attempt to reach the backend before
  returning cached data, potentially reducing delays while offline. Previously
  it would make 2 attempts, to work around a backend bug.
- [fixed] Fixed an issue that caused us to drop empty objects from calls to
  `set(..., { merge: true })`.
- [changed] Improved argument validation for DocumentReference.get() and
  Query.get().

# 0.7.3
- [changed] Changed the internal handling for locally updated documents that
  haven't yet been read back from Firestore. This can lead to slight behavior
  changes and may affect the `SnapshotMetadata.hasPendingWrites` metadata flag.
- [changed] Eliminated superfluous update events for locally cached documents
  that are known to lag behind the server version. Instead, we buffer these
  events until the client has caught up with the server.
  
# 0.7.2
>>>>>>> e2098a2a
- [fixed] Fixed a regression that prevented use of Firestore on ReactNative's
  Expo platform (#1138).

# 0.7.0
- [fixed] Fixed `get({source: 'cache'})` to be able to return nonexistent
  documents from cache.
- [changed] Prepared the persistence layer to allow shared access from multiple
  tabs. While this feature is not yet available, all schema changes are included
  in this release. Once you upgrade, you will not be able to use an older version
  of the Firestore SDK with persistence enabled.
- [fixed] Fixed an issue where changes to custom authentication claims did not
  take effect until you did a full sign-out and sign-in.
  (firebase/firebase-ios-sdk#1499)

# 0.6.1
- [changed] Improved how Firestore handles idle queries to reduce the cost of
  re-listening within 30 minutes.
- [changed] Improved offline performance with many outstanding writes.

# 0.6.0
- [fixed] Fixed an issue where queries returned fewer results than they should,
  caused by documents that were cached as deleted when they should not have
  been (firebase/firebase-ios-sdk#1548). Because some cache data is cleared,
  clients might use extra bandwidth the first time they launch with this
  version of the SDK.
- [feature] Added `firebase.firestore.FieldValue.arrayUnion()` and
  `firebase.firestore.FieldValue.arrayRemove()` to atomically add and remove
  elements from an array field in a document.
- [feature] Added `'array-contains'` query operator for use with `.where()` to
  find documents where an array field contains a specific element.

# 0.5.0
- [changed] Merged the `includeQueryMetadataChanges` and
  `includeDocumentMetadataChanges` options passed to `Query.onSnapshot()` into
  a single `includeMetadataChanges` option.
- [changed] `QuerySnapshot.docChanges()` is now a method that optionally takes
  an `includeMetadataChanges` option. By default, even when listening to a query
  with `{ includeMetadataChanges:true }`, metadata-only document changes are
  suppressed in `docChanges()`.
- [feature] Added new `{ mergeFields: (string|FieldPath)[] }` option to `set()`
  which allows merging of a reduced subset of fields.

# 0.4.1
- [fixed] Fixed a regression in Firebase JS release 4.13.0 regarding the
  loading of proto files, causing Node.JS support to break.

# 0.4.0
- [feature] Added a new `Timestamp` class to represent timestamp fields,
  currently supporting up to microsecond precision. It can be passed to API
  methods anywhere a JS Date object is currently accepted. To make
  `DocumentSnapshot`s read timestamp fields back as `Timestamp`s instead of
  Dates, you can set the newly added flag `timestampsInSnapshots` in
  `FirestoreSettings` to `true`. Note that the current behavior
  (`DocumentSnapshot`s returning JS Date objects) will be removed in a future
  release. `Timestamp` supports higher precision than JS Date.
- [feature] Added ability to control whether DocumentReference.get() and
  Query.get() should fetch from server only, (by passing { source: 'server' }),
  cache only (by passing { source: 'cache' }), or attempt server and fall back
  to the cache (which was the only option previously, and is now the default).

# 0.3.7
- [fixed] Fixed a regression in the Firebase JS release 4.11.0 that could
  cause get() requests made while offline to be delayed by up to 10
  seconds (rather than returning from cache immediately).

# 0.3.6
- [fixed] Fixed a regression in the Firebase JS release 4.11.0 that could
  cause a crash if a user signs out while the client is offline, resulting in
  an error of "Attempted to schedule multiple operations with timer id
  listen_stream_connection_backoff".

# 0.3.5
- [changed] If the SDK's attempt to connect to the Cloud Firestore backend
  neither succeeds nor fails within 10 seconds, the SDK will consider itself
  "offline", causing get() calls to resolve with cached results, rather than
  continuing to wait.
- [fixed] Fixed a potential race condition after calling `enableNetwork()` that
  could result in a "Mutation batchIDs must be acknowledged in order" assertion
  crash.

# 0.3.2
- [fixed] Fixed a regression in Firebase JS release 4.9.0 that could in certain
  cases result in an "OnlineState should not affect limbo documents." assertion
  crash when the client loses its network connection.

# 0.3.1
- [changed] Snapshot listeners (with the `includeMetadataChanges` option
  enabled) now receive an event with `snapshot.metadata.fromCache` set to
  `true` if the SDK loses its connection to the backend. A new event with
  `snapshot.metadata.fromCache` set to false will be raised once the
  connection is restored and the query is in sync with the backend again.
- [feature] Added `SnapshotOptions` API to control how DocumentSnapshots
  return unresolved server timestamps.
- [feature] Added `disableNetwork()` and `enableNetwork()` methods to
  `Firestore` class, allowing for explicit network management.
- [changed] For non-existing documents, `DocumentSnapshot.data()` now returns
  `undefined` instead of throwing an exception. A new
  `QueryDocumentSnapshot` class is introduced for Queries to reduce the number
  of undefined-checks in your code.
- [added] Added `isEqual` API to `GeoPoint`, `Blob`, `SnapshotMetadata`,
  `DocumentSnapshot`, `QuerySnapshot`, `CollectionReference`, `FieldValue`
  and `FieldPath`.
- [changed] A "Could not reach Firestore backend." message will be
  logged when the initial connection to the Firestore backend fails.
- [changed] A "Using maximum backoff delay to prevent overloading the
  backend." message will be logged when we get a resource-exhausted
  error from the backend.

# v0.2.1
- [feature] Added Node.js support for Cloud Firestore (with the exception of
  the offline persistence feature).
- [changed] Webchannel requests use $httpHeaders URL parameter rather than
  normal HTTP headers to avoid an extra CORS preflight request when initiating
  streams / RPCs.

# v0.1.4
- [changed] Network streams are automatically closed after 60 seconds of
  idleness.
- [changed] We no longer log 'RPC failed' messages for expected failures.

# v0.1.2
- [changed] We now support `FieldValue.delete()` sentinels in `set()` calls
  with `{merge:true}`.
- [fixed] Fixed validation of nested arrays to allow indirect nesting

# v0.1.1
- [fixed] Fixed an issue causing exceptions when trying to use
  `firebase.firestore.FieldPath.documentId()` in an `orderBy()` or `where()`
  clause in a query.

# v0.1.0
- Initial public release.<|MERGE_RESOLUTION|>--- conflicted
+++ resolved
@@ -1,13 +1,8 @@
-<<<<<<< HEAD
 # Unreleased (0.8.0)
 - [feature] Access to offline persistence is no longer limited to a single tab.
   You can opt into this new experimental mode by invoking `enablePersistence()`
   with `{experimentalTabSynchronization: true}`. All tabs accessing persistence
   must use the same setting for this flag.
-
-# 0.7.1
-=======
-# 0.7.4 (Unreleased)
 - [fixed] Fixed an issue where the first `get()` call made after being offline
   could incorrectly return cached data without attempting to reach the backend.
 - [changed] Changed `get()` to only make 1 attempt to reach the backend before
@@ -27,7 +22,6 @@
   events until the client has caught up with the server.
   
 # 0.7.2
->>>>>>> e2098a2a
 - [fixed] Fixed a regression that prevented use of Firestore on ReactNative's
   Expo platform (#1138).
 
