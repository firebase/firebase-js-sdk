--- conflicted
+++ resolved
@@ -1,20 +1,16 @@
 # Unreleased
 - [changed] Fixed a crash on iOS 13 that occurred when persistence was enabled
   in a background tab (#2232).
+- [fixed] Fixed an issue in the interaction with the Firestore Emulator that
+  caused requests with timestamps to fail.
+- [feature] Added a `Firestore.onSnapshotsInSync()` method that notifies you
+  when all your snapshot listeners are in sync with each other.
 
 # 1.6.0
 - [fixed] Fixed a regression that caused queries with nested field filters to
   crash the client if the field was not present in the local copy of the
   document. 
-<<<<<<< HEAD
-- [feature] Added a `Firestore.onSnapshotsInSync()` method that notifies you
-  when all your snapshot listeners are in sync with each other.
-  
-=======
-- [fixed] Fixed an issue that caused requests with timestamps to Firestore
-  Emulator to fail.
-
->>>>>>> 9da3892b
+
 # 1.5.0
 - [feature] Added a `Firestore.waitForPendingWrites()` method that
   allows users to wait until all pending writes are acknowledged by the
