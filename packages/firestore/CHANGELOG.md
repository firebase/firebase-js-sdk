--- conflicted
+++ resolved
@@ -11,13 +11,10 @@
 - [fixed] Fixed an issue with IndexedDb persistence that triggered an internal
   assert for Queries that use nested DocumentReferences in where() clauses
   (#1524, #1596).
-<<<<<<< HEAD
 - [changed] Increased a connection timeout that could lead to large writes
   perputually retrying without ever succeeding (#1447).
-=======
 - [fixed] Fixed an issue where transactions in a Node.JS app could be sent
   without auth credentials, leading to Permission Denied errors.
->>>>>>> 6a9b0e41
 
 # 1.0.4
 - [fixed] Fixed an uncaught promise error occurring when `enablePersistence()`
