<<<<<<< HEAD
# 0.7.1 (Unreleased)
- [fixed] Fixed an issue where the first `get()` call made after being offline
  could incorrectly return cached data without attempting to reach the backend.
- [changed] Changed `get()` to only make 1 attempt to reach the backend before
  returning cached data, potentially reducing delays while offline.
=======
# Unreleased
- [fixed] Fixed a regression that prevented use of Firestore on ReactNative's
  Expo platform (#1138).
>>>>>>> d99c197d

# 0.7.0
- [fixed] Fixed `get({source: 'cache'})` to be able to return nonexistent
  documents from cache.
- [changed] Prepared the persistence layer to allow shared access from multiple
  tabs. While this feature is not yet available, all schema changes are included
  in this release. Once you upgrade, you will not be able to use an older version
  of the Firestore SDK with persistence enabled.
- [fixed] Fixed an issue where changes to custom authentication claims did not
  take effect until you did a full sign-out and sign-in.
  (firebase/firebase-ios-sdk#1499)

# 0.6.1
- [changed] Improved how Firestore handles idle queries to reduce the cost of
  re-listening within 30 minutes.
- [changed] Improved offline performance with many outstanding writes.

# 0.6.0
- [fixed] Fixed an issue where queries returned fewer results than they should,
  caused by documents that were cached as deleted when they should not have
  been (firebase/firebase-ios-sdk#1548). Because some cache data is cleared,
  clients might use extra bandwidth the first time they launch with this
  version of the SDK.
- [feature] Added `firebase.firestore.FieldValue.arrayUnion()` and
  `firebase.firestore.FieldValue.arrayRemove()` to atomically add and remove
  elements from an array field in a document.
- [feature] Added `'array-contains'` query operator for use with `.where()` to
  find documents where an array field contains a specific element.

# 0.5.0
- [changed] Merged the `includeQueryMetadataChanges` and
  `includeDocumentMetadataChanges` options passed to `Query.onSnapshot()` into
  a single `includeMetadataChanges` option.
- [changed] `QuerySnapshot.docChanges()` is now a method that optionally takes
  an `includeMetadataChanges` option. By default, even when listening to a query
  with `{ includeMetadataChanges:true }`, metadata-only document changes are
  suppressed in `docChanges()`.
- [feature] Added new `{ mergeFields: (string|FieldPath)[] }` option to `set()`
  which allows merging of a reduced subset of fields.

# 0.4.1
- [fixed] Fixed a regression in Firebase JS release 4.13.0 regarding the
  loading of proto files, causing Node.JS support to break.

# 0.4.0
- [feature] Added a new `Timestamp` class to represent timestamp fields,
  currently supporting up to microsecond precision. It can be passed to API
  methods anywhere a JS Date object is currently accepted. To make
  `DocumentSnapshot`s read timestamp fields back as `Timestamp`s instead of
  Dates, you can set the newly added flag `timestampsInSnapshots` in
  `FirestoreSettings` to `true`. Note that the current behavior
  (`DocumentSnapshot`s returning JS Date objects) will be removed in a future
  release. `Timestamp` supports higher precision than JS Date.
- [feature] Added ability to control whether DocumentReference.get() and
  Query.get() should fetch from server only, (by passing { source: 'server' }),
  cache only (by passing { source: 'cache' }), or attempt server and fall back
  to the cache (which was the only option previously, and is now the default).

# 0.3.7
- [fixed] Fixed a regression in the Firebase JS release 4.11.0 that could
  cause get() requests made while offline to be delayed by up to 10
  seconds (rather than returning from cache immediately).

# 0.3.6
- [fixed] Fixed a regression in the Firebase JS release 4.11.0 that could
  cause a crash if a user signs out while the client is offline, resulting in
  an error of "Attempted to schedule multiple operations with timer id
  listen_stream_connection_backoff".

# 0.3.5
- [changed] If the SDK's attempt to connect to the Cloud Firestore backend
  neither succeeds nor fails within 10 seconds, the SDK will consider itself
  "offline", causing get() calls to resolve with cached results, rather than
  continuing to wait.
- [fixed] Fixed a potential race condition after calling `enableNetwork()` that
  could result in a "Mutation batchIDs must be acknowledged in order" assertion
  crash.

# 0.3.2
- [fixed] Fixed a regression in Firebase JS release 4.9.0 that could in certain
  cases result in an "OnlineState should not affect limbo documents." assertion
  crash when the client loses its network connection.

# 0.3.1
- [changed] Snapshot listeners (with the `includeMetadataChanges` option
  enabled) now receive an event with `snapshot.metadata.fromCache` set to
  `true` if the SDK loses its connection to the backend. A new event with
  `snapshot.metadata.fromCache` set to false will be raised once the
  connection is restored and the query is in sync with the backend again.
- [feature] Added `SnapshotOptions` API to control how DocumentSnapshots
  return unresolved server timestamps.
- [feature] Added `disableNetwork()` and `enableNetwork()` methods to
  `Firestore` class, allowing for explicit network management.
- [changed] For non-existing documents, `DocumentSnapshot.data()` now returns
  `undefined` instead of throwing an exception. A new
  `QueryDocumentSnapshot` class is introduced for Queries to reduce the number
  of undefined-checks in your code.
- [added] Added `isEqual` API to `GeoPoint`, `Blob`, `SnapshotMetadata`,
  `DocumentSnapshot`, `QuerySnapshot`, `CollectionReference`, `FieldValue`
  and `FieldPath`.
- [changed] A "Could not reach Firestore backend." message will be
  logged when the initial connection to the Firestore backend fails.
- [changed] A "Using maximum backoff delay to prevent overloading the
  backend." message will be logged when we get a resource-exhausted
  error from the backend.

# v0.2.1
- [feature] Added Node.js support for Cloud Firestore (with the exception of
  the offline persistence feature).
- [changed] Webchannel requests use $httpHeaders URL parameter rather than
  normal HTTP headers to avoid an extra CORS preflight request when initiating
  streams / RPCs.

# v0.1.4
- [changed] Network streams are automatically closed after 60 seconds of
  idleness.
- [changed] We no longer log 'RPC failed' messages for expected failures.

# v0.1.2
- [changed] We now support `FieldValue.delete()` sentinels in `set()` calls
  with `{merge:true}`.
- [fixed] Fixed validation of nested arrays to allow indirect nesting

# v0.1.1
- [fixed] Fixed an issue causing exceptions when trying to use
  `firebase.firestore.FieldPath.documentId()` in an `orderBy()` or `where()`
  clause in a query.

# v0.1.0
- Initial public release.<|MERGE_RESOLUTION|>--- conflicted
+++ resolved
@@ -1,14 +1,12 @@
-<<<<<<< HEAD
-# 0.7.1 (Unreleased)
+# 0.7.3 (Unreleased)
 - [fixed] Fixed an issue where the first `get()` call made after being offline
   could incorrectly return cached data without attempting to reach the backend.
 - [changed] Changed `get()` to only make 1 attempt to reach the backend before
   returning cached data, potentially reducing delays while offline.
-=======
-# Unreleased
+
+# 0.7.2
 - [fixed] Fixed a regression that prevented use of Firestore on ReactNative's
   Expo platform (#1138).
->>>>>>> d99c197d
 
 # 0.7.0
 - [fixed] Fixed `get({source: 'cache'})` to be able to return nonexistent
