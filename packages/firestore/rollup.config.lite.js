--- conflicted
+++ resolved
@@ -25,23 +25,15 @@
   resolveNodeExterns,
   generateAliasConfig,
   resolveBrowserExterns,
-<<<<<<< HEAD
-  firestoreTransformers,
-=======
   removeAssertTransformer,
   removeAssertAndPrefixInternalTransformer,
->>>>>>> 7d5678be
   manglePrivatePropertiesOptions
 } from './rollup.shared';
 
 import pkg from './lite/package.json';
 import path from 'path';
 
-<<<<<<< HEAD
-const plugins = [
-=======
 const nodePlugins = [
->>>>>>> 7d5678be
   typescriptPlugin({
     typescript,
     tsconfigOverride: {
@@ -55,11 +47,7 @@
   json({ preferConst: true })
 ];
 
-<<<<<<< HEAD
-const minifiedPlugins = [
-=======
 const browserPlugins = [
->>>>>>> 7d5678be
   typescriptPlugin({
     typescript,
     tsconfigOverride: {
@@ -68,11 +56,7 @@
       }
     },
     clean: true,
-<<<<<<< HEAD
-    transformers: firestoreTransformers
-=======
     transformers: removeAssertAndPrefixInternalTransformer
->>>>>>> 7d5678be
   }),
   json({ preferConst: true }),
   terser(manglePrivatePropertiesOptions)
@@ -97,21 +81,7 @@
       file: path.resolve('./lite', pkg.browser),
       format: 'es'
     },
-<<<<<<< HEAD
-    plugins: [alias(generateAliasConfig('node')), ...plugins],
-    external: resolveNodeExterns
-  },
-  // Browser build
-  {
-    input: './lite/index.ts',
-    output: {
-      file: path.resolve('./lite', pkg.browser),
-      format: 'es'
-    },
-    plugins: [alias(generateAliasConfig('browser')), ...minifiedPlugins],
-=======
     plugins: [alias(generateAliasConfig('browser')), ...browserPlugins],
->>>>>>> 7d5678be
     external: resolveBrowserExterns
   },
   // RN build
@@ -121,11 +91,7 @@
       file: path.resolve('./lite', pkg['react-native']),
       format: 'es'
     },
-<<<<<<< HEAD
-    plugins: [alias(generateAliasConfig('rn')), ...minifiedPlugins],
-=======
     plugins: [alias(generateAliasConfig('rn')), ...browserPlugins],
->>>>>>> 7d5678be
     external: resolveBrowserExterns
   }
 ];
