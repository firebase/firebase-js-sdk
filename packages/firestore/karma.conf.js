--- conflicted
+++ resolved
@@ -73,16 +73,4 @@
   } else {
     return [unitTests, legacyIntegrationTests];
   }
-}
-
-<<<<<<< HEAD
-function getTestBrowsers(argv) {
-  let browsers = ['ChromeHeadless'];
-  if (process.env?.BROWSERS && argv.unit) {
-    browsers = process.env?.BROWSERS?.split(',');
-  }
-  return browsers;
-}
-=======
-module.exports.files = getTestFiles(argv);
->>>>>>> c8cbfff1
+}