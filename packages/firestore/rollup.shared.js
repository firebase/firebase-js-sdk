/**
 * @license
 * Copyright 2020 Google LLC
 *
 * Licensed under the Apache License, Version 2.0 (the "License");
 * you may not use this file except in compliance with the License.
 * You may obtain a copy of the License at
 *
 *   http://www.apache.org/licenses/LICENSE-2.0
 *
 * Unless required by applicable law or agreed to in writing, software
 * distributed under the License is distributed on an "AS IS" BASIS,
 * WITHOUT WARRANTIES OR CONDITIONS OF ANY KIND, either express or implied.
 * See the License for the specific language governing permissions and
 * limitations under the License.
 */

const path = require('path');

const { renameInternals } = require('./scripts/rename-internals');
const { extractPublicIdentifiers } = require('./scripts/extract-api');
const { removeAsserts } = require('./scripts/remove-asserts');

const { externs } = require('./externs.json');
const pkg = require('./package.json');

/**
 * Returns an replacement configuration for `@rollup/plugin-alias` that replaces
 * references to platform-specific files with implementations for the provided
 * target platform.
 */
exports.generateAliasConfig = function (platform) {
  return {
    entries: [
      {
        find: /^(.*)\/platform\/([^.\/]*)(\.ts)?$/,
        replacement: `$1\/platform/${platform}/$2.ts`
      }
    ]
  };
};

const browserDeps = Object.keys(
  Object.assign({}, pkg.peerDependencies, pkg.dependencies)
);

const nodeDeps = [...browserDeps, 'util', 'path'];

/** Resolves the external dependencies for the browser build. */
exports.resolveBrowserExterns = function (id) {
  return browserDeps.some(dep => id === dep || id.startsWith(`${dep}/`));
};

/** Resolves the external dependencies for the Node build. */
exports.resolveNodeExterns = function (id) {
  return nodeDeps.some(dep => id === dep || id.startsWith(`${dep}/`));
};

const externsPaths = externs.map(p => path.resolve(__dirname, '../../', p));
const publicIdentifiers = extractPublicIdentifiers(externsPaths);

/**
 * Transformers that remove calls to `debugAssert` and messages for 'fail` and
 * `hardAssert`.
 */
<<<<<<< HEAD
export const removeAssertTransformer = service => ({
  before: [removeAsserts(service.getProgram())],
  after: []
});
=======
exports.removeAssertTransformer = [
  service => ({
    before: [removeAsserts(service.getProgram())],
    after: []
  })
];
>>>>>>> c1cc4281

/**
 * Transformers that remove calls to `debugAssert`, messages for 'fail` and
 * `hardAssert` and appends a __PRIVATE_ prefix to all internal symbols.
 */
<<<<<<< HEAD
export const removeAssertAndPrefixInternalTransformer = service => ({
  before: [
    removeAsserts(service.getProgram()),
    renameInternals(service.getProgram(), {
      publicIdentifiers,
      prefix: '__PRIVATE_'
    })
  ],
  after: []
});
=======
exports.removeAssertAndPrefixInternalTransformer = [
  service => ({
    before: [
      removeAsserts(service.getProgram()),
      renameInternals(service.getProgram(), {
        publicIdentifiers,
        prefix: '__PRIVATE_'
      })
    ],
    after: []
  })
];
>>>>>>> c1cc4281

/**
 * Terser options that mangle all properties prefixed with __PRIVATE_.
 */
exports.manglePrivatePropertiesOptions = {
  output: {
    comments: 'all',
    beautify: true
  },
  mangle: {
    properties: {
      regex: /^__PRIVATE_/
    }
  }
};<|MERGE_RESOLUTION|>--- conflicted
+++ resolved
@@ -63,26 +63,16 @@
  * Transformers that remove calls to `debugAssert` and messages for 'fail` and
  * `hardAssert`.
  */
-<<<<<<< HEAD
-export const removeAssertTransformer = service => ({
+exports.removeAssertTransformer = service => ({
   before: [removeAsserts(service.getProgram())],
   after: []
 });
-=======
-exports.removeAssertTransformer = [
-  service => ({
-    before: [removeAsserts(service.getProgram())],
-    after: []
-  })
-];
->>>>>>> c1cc4281
 
 /**
  * Transformers that remove calls to `debugAssert`, messages for 'fail` and
  * `hardAssert` and appends a __PRIVATE_ prefix to all internal symbols.
  */
-<<<<<<< HEAD
-export const removeAssertAndPrefixInternalTransformer = service => ({
+exports.removeAssertAndPrefixInternalTransformer = service => ({
   before: [
     removeAsserts(service.getProgram()),
     renameInternals(service.getProgram(), {
@@ -92,20 +82,6 @@
   ],
   after: []
 });
-=======
-exports.removeAssertAndPrefixInternalTransformer = [
-  service => ({
-    before: [
-      removeAsserts(service.getProgram()),
-      renameInternals(service.getProgram(), {
-        publicIdentifiers,
-        prefix: '__PRIVATE_'
-      })
-    ],
-    after: []
-  })
-];
->>>>>>> c1cc4281
 
 /**
  * Terser options that mangle all properties prefixed with __PRIVATE_.
