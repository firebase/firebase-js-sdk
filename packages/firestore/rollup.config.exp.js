/**
 * @license
 * Copyright 2020 Google LLC
 *
 * Licensed under the Apache License, Version 2.0 (the "License");
 * you may not use this file except in compliance with the License.
 * You may obtain a copy of the License at
 *
 *   http://www.apache.org/licenses/LICENSE-2.0
 *
 * Unless required by applicable law or agreed to in writing, software
 * distributed under the License is distributed on an "AS IS" BASIS,
 * WITHOUT WARRANTIES OR CONDITIONS OF ANY KIND, either express or implied.
 * See the License for the specific language governing permissions and
 * limitations under the License.
 */

import json from 'rollup-plugin-json';
import alias from '@rollup/plugin-alias';
import typescriptPlugin from 'rollup-plugin-typescript2';
import typescript from 'typescript';
import path from 'path';
import { terser } from 'rollup-plugin-terser';
import { importPathTransformer } from '../../scripts/exp/ts-transform-import-path';

import pkg from './exp/package.json';

const util = require('./rollup.shared');

const nodePlugins = [
  typescriptPlugin({
    typescript,
    tsconfigOverride: {
      compilerOptions: {
        target: 'es5'
      }
    },
    clean: true,
<<<<<<< HEAD
    abortOnError: false,
    transformers: [removeAssertTransformer, importPathTransformer]
=======
    transformers: util.removeAssertTransformer
>>>>>>> c1cc4281
  }),
  json()
];

const browserPlugins = [
  typescriptPlugin({
    typescript,
    tsconfigOverride: {
      compilerOptions: {
        target: 'es2017'
      }
    },
    clean: true,
<<<<<<< HEAD
    abortOnError: false,
    transformers: [
      removeAssertAndPrefixInternalTransformer,
      importPathTransformer
    ]
=======
    transformers: util.removeAssertAndPrefixInternalTransformer
>>>>>>> c1cc4281
  }),
  json({ preferConst: true }),
  terser(util.manglePrivatePropertiesOptions)
];

const allBuilds = [
  // Node build
  {
    input: './exp/index.ts',
    output: {
      file: path.resolve('./exp', pkg.main),
      format: 'umd',
      name: 'firebase.firestore'
    },
<<<<<<< HEAD
    plugins: [alias(generateAliasConfig('node')), ...nodePlugins],
    external: resolveNodeExterns,
    treeshake: {
      moduleSideEffects: false
    }
=======
    plugins: [alias(util.generateAliasConfig('node')), ...nodePlugins],
    external: util.resolveNodeExterns
>>>>>>> c1cc4281
  },
  // Browser build
  {
    input: './exp/index.ts',
    output: {
      file: path.resolve('./exp', pkg.browser),
      format: 'es'
    },
<<<<<<< HEAD
    plugins: [alias(generateAliasConfig('browser')), ...browserPlugins],
    external: resolveBrowserExterns,
    treeshake: {
      moduleSideEffects: false
    }
=======
    plugins: [alias(util.generateAliasConfig('browser')), ...browserPlugins],
    external: util.resolveBrowserExterns
>>>>>>> c1cc4281
  },
  // RN build
  {
    input: './exp/index.ts',
    output: {
      file: path.resolve('./exp', pkg['react-native']),
      format: 'es'
    },
<<<<<<< HEAD
    plugins: [alias(generateAliasConfig('rn')), ...browserPlugins],
    external: resolveBrowserExterns,
    treeshake: {
      moduleSideEffects: false
    }
=======
    plugins: [alias(util.generateAliasConfig('rn')), ...browserPlugins],
    external: util.resolveBrowserExterns
>>>>>>> c1cc4281
  }
];

export default allBuilds;<|MERGE_RESOLUTION|>--- conflicted
+++ resolved
@@ -36,12 +36,8 @@
       }
     },
     clean: true,
-<<<<<<< HEAD
     abortOnError: false,
-    transformers: [removeAssertTransformer, importPathTransformer]
-=======
-    transformers: util.removeAssertTransformer
->>>>>>> c1cc4281
+    transformers: [util.removeAssertTransformer, importPathTransformer]
   }),
   json()
 ];
@@ -55,15 +51,11 @@
       }
     },
     clean: true,
-<<<<<<< HEAD
     abortOnError: false,
     transformers: [
-      removeAssertAndPrefixInternalTransformer,
+      util.removeAssertAndPrefixInternalTransformer,
       importPathTransformer
     ]
-=======
-    transformers: util.removeAssertAndPrefixInternalTransformer
->>>>>>> c1cc4281
   }),
   json({ preferConst: true }),
   terser(util.manglePrivatePropertiesOptions)
@@ -78,16 +70,11 @@
       format: 'umd',
       name: 'firebase.firestore'
     },
-<<<<<<< HEAD
-    plugins: [alias(generateAliasConfig('node')), ...nodePlugins],
-    external: resolveNodeExterns,
+    plugins: [alias(util.generateAliasConfig('node')), ...nodePlugins],
+    external: util.resolveNodeExterns,
     treeshake: {
       moduleSideEffects: false
     }
-=======
-    plugins: [alias(util.generateAliasConfig('node')), ...nodePlugins],
-    external: util.resolveNodeExterns
->>>>>>> c1cc4281
   },
   // Browser build
   {
@@ -96,16 +83,11 @@
       file: path.resolve('./exp', pkg.browser),
       format: 'es'
     },
-<<<<<<< HEAD
-    plugins: [alias(generateAliasConfig('browser')), ...browserPlugins],
-    external: resolveBrowserExterns,
+    plugins: [alias(util.generateAliasConfig('browser')), ...browserPlugins],
+    external: util.resolveBrowserExterns,
     treeshake: {
       moduleSideEffects: false
     }
-=======
-    plugins: [alias(util.generateAliasConfig('browser')), ...browserPlugins],
-    external: util.resolveBrowserExterns
->>>>>>> c1cc4281
   },
   // RN build
   {
@@ -114,16 +96,11 @@
       file: path.resolve('./exp', pkg['react-native']),
       format: 'es'
     },
-<<<<<<< HEAD
-    plugins: [alias(generateAliasConfig('rn')), ...browserPlugins],
-    external: resolveBrowserExterns,
+    plugins: [alias(util.generateAliasConfig('rn')), ...browserPlugins],
+    external: util.resolveBrowserExterns,
     treeshake: {
       moduleSideEffects: false
     }
-=======
-    plugins: [alias(util.generateAliasConfig('rn')), ...browserPlugins],
-    external: util.resolveBrowserExterns
->>>>>>> c1cc4281
   }
 ];
 
