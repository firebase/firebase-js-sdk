--- conflicted
+++ resolved
@@ -23,29 +23,17 @@
 import { terser } from 'rollup-plugin-terser';
 
 import {
-<<<<<<< HEAD
-  firestoreTransformers,
-  generateAliasConfig,
-  manglePrivatePropertiesOptions,
-  resolveBrowserExterns,
-  resolveNodeExterns
-=======
   resolveNodeExterns,
   generateAliasConfig,
   resolveBrowserExterns,
   removeAssertTransformer,
   removeAssertAndPrefixInternalTransformer,
   manglePrivatePropertiesOptions
->>>>>>> 7d5678be
 } from './rollup.shared';
 
 import pkg from './exp/package.json';
 
-<<<<<<< HEAD
-const plugins = [
-=======
 const nodePlugins = [
->>>>>>> 7d5678be
   typescriptPlugin({
     typescript,
     tsconfigOverride: {
@@ -59,11 +47,7 @@
   json({ preferConst: true })
 ];
 
-<<<<<<< HEAD
-const minifiedPlugins = [
-=======
 const browserPlugins = [
->>>>>>> 7d5678be
   typescriptPlugin({
     typescript,
     tsconfigOverride: {
@@ -72,11 +56,7 @@
       }
     },
     clean: true,
-<<<<<<< HEAD
-    transformers: firestoreTransformers
-=======
     transformers: removeAssertAndPrefixInternalTransformer
->>>>>>> 7d5678be
   }),
   json({ preferConst: true }),
   terser(manglePrivatePropertiesOptions)
@@ -111,31 +91,7 @@
       file: path.resolve('./exp', pkg['react-native']),
       format: 'es'
     },
-<<<<<<< HEAD
-    plugins: [alias(generateAliasConfig('node')), ...plugins],
-    external: resolveNodeExterns
-  },
-  // Browser build
-  {
-    input: './exp/index.ts',
-    output: {
-      file: path.resolve('./exp', pkg.browser),
-      format: 'es'
-    },
-    plugins: [alias(generateAliasConfig('browser')), ...minifiedPlugins],
-    external: resolveBrowserExterns
-  },
-  // RN build
-  {
-    input: './exp/index.ts',
-    output: {
-      file: path.resolve('./exp', pkg['react-native']),
-      format: 'es'
-    },
-    plugins: [alias(generateAliasConfig('rn')), ...minifiedPlugins],
-=======
     plugins: [alias(generateAliasConfig('rn')), ...browserPlugins],
->>>>>>> 7d5678be
     external: resolveBrowserExterns
   }
 ];
