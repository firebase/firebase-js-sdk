--- conflicted
+++ resolved
@@ -24,13 +24,8 @@
   "dependencies": {
     "@firebase/firestore-types": "0.2.2",
     "@firebase/logger": "0.1.0",
-<<<<<<< HEAD
-    "@firebase/webchannel-wrapper": "0.2.6",
-    "grpc": "^1.10.0",
-=======
     "@firebase/webchannel-wrapper": "0.2.7",
-    "grpc": "^1.9.1",
->>>>>>> 1f985cfe
+    "grpc": "^1.10.1",
     "tslib": "^1.9.0"
   },
   "peerDependencies": {
