{
  "name": "@firebase/firestore",
  "version": "4.7.11",
  "engines": {
    "node": ">=18.0.0"
  },
  "description": "The Cloud Firestore component of the Firebase JS SDK.",
  "author": "Firebase <firebase-support@google.com> (https://firebase.google.com/)",
  "scripts": {
    "bundle": "rollup -c",
    "prebuild": "tsc --emitDeclarationOnly --declaration -p tsconfig.json; yarn api-report",
    "build": "run-p --npm-path npm build:lite build:main",
    "build:release": "yarn build && yarn typings:public",
    "build:scripts": "tsc -moduleResolution node --module commonjs scripts/*.ts && ls scripts/*.js | xargs -I % sh -c 'terser %  -o %'",
    "build:deps": "lerna run --scope @firebase/firestore --include-dependencies build",
    "build:main": "rollup -c rollup.config.js",
    "build:lite": "rollup -c rollup.config.lite.js",
    "build:debug": "rollup -c rollup.config.debug.js",
    "predev": "yarn prebuild",
    "dev": "rollup -c -w",
    "lint": "eslint -c .eslintrc.js '**/*.ts' --ignore-path '../../.gitignore'",
    "lint:fix": "eslint --fix -c .eslintrc.js '**/*.ts' --ignore-path '../../.gitignore'",
    "prettier": "prettier --write '*.js' '@(lite|src|test|scripts)/**/*.ts' 'test/unit/remote/bloom_filter_golden_test_data/*.json'",
    "test:lite": "ts-node ./scripts/run-tests.ts --emulator --platform node_lite --main=lite/index.ts 'test/lite/**/*.test.ts'",
    "test:lite:prod": "ts-node ./scripts/run-tests.ts --platform node_lite --main=lite/index.ts 'test/lite/**/*.test.ts'",
    "test:lite:prod:nameddb": "ts-node ./scripts/run-tests.ts --platform node_lite --databaseId=test-db --main=lite/index.ts 'test/lite/**/*.test.ts'",
    "test:lite:browser": "karma start --lite",
    "test:lite:browser:nameddb": "karma start --lite --databaseId=test-db",
    "test:lite:browser:debug": "karma start --browsers=Chrome --lite --auto-watch",
    "test": "run-s --npm-path npm lint assertion-id:check test:all",
    "test:ci": "node ../../scripts/run_tests_in_ci.js -s test:all:ci",
    "test:all:ci": "run-s --npm-path npm test:browser test:travis test:lite:browser test:browser:prod:nameddb test:lite:browser:nameddb",
    "test:all": "run-p --npm-path npm test:browser test:lite:browser test:travis test:minified test:browser:prod:nameddb test:lite:browser:nameddb",
    "test:browser": "karma start",
    "test:browser:emulator:debug": "karma start --browsers=Chrome --targetBackend=emulator",
    "test:browser:emulator": "karma start --targetBackend=emulator",
    "test:browser:nightly": "karma start --targetBackend=nightly",
    "test:browser:prod": "karma start --targetBackend=prod",
    "test:browser:prod:nameddb": "karma start --targetBackend=prod --databaseId=test-db",
    "test:browser:unit": "karma start --unit",
    "test:browser:debug": "karma start --browsers=Chrome --auto-watch",
    "test:node": "ts-node ./scripts/run-tests.ts  --main=test/register.ts  --emulator 'test/{,!(browser|lite)/**/}*.test.ts'",
    "test:node:prod": "ts-node ./scripts/run-tests.ts --main=test/register.ts 'test/{,!(browser|lite)/**/}*.test.ts'",
    "test:node:prod:nameddb": "ts-node ./scripts/run-tests.ts --main=test/register.ts --databaseId=test-db 'test/{,!(browser|lite)/**/}*.test.ts'",
    "test:node:persistence": "ts-node ./scripts/run-tests.ts  --main=test/register.ts --persistence --emulator 'test/{,!(browser|lite)/**/}*.test.ts'",
    "test:node:persistence:prod": "ts-node ./scripts/run-tests.ts --main=test/register.ts --persistence 'test/{,!(browser|lite)/**/}*.test.ts'",
    "test:travis": "ts-node --compiler-options='{\"module\":\"commonjs\"}' ../../scripts/emulator-testing/firestore-test-runner.ts",
    "test:minified": "(cd ../../integration/firestore ; yarn test)",
    "trusted-type-check": "tsec -p tsconfig.json --noEmit",
    "api-report:main": "TS_NODE_COMPILER_OPTIONS='{\"module\":\"commonjs\"}' ts-node ../../repo-scripts/prune-dts/extract-public-api.ts --package firestore --packageRoot . --typescriptDts ./dist/firestore/src/index.d.ts --rollupDts ./dist/private.d.ts --untrimmedRollupDts ./dist/internal.d.ts --publicDts ./dist/index.d.ts",
    "api-report:pipelines": "TS_NODE_COMPILER_OPTIONS='{\"module\":\"commonjs\"}' ts-node ../../repo-scripts/prune-dts/extract-public-api.ts --package firestore-pipelines --packageRoot . --typescriptDts ./dist/firestore/pipelines/pipelines.d.ts --rollupDts ./dist/private.pipelines.d.ts --untrimmedRollupDts ./dist/internal.pipelines.d.ts --publicDts ./dist/pipelines.d.ts --otherExportsPublicDtsFiles ./dist/index.d.ts",
    "api-report:lite": "TS_NODE_COMPILER_OPTIONS='{\"module\":\"commonjs\"}' ts-node ../../repo-scripts/prune-dts/extract-public-api.ts --package firestore-lite --packageRoot . --typescriptDts ./dist/firestore/lite/index.d.ts --rollupDts ./dist/lite/private.d.ts --untrimmedRollupDts ./dist/lite/internal.d.ts --publicDts ./dist/lite/index.d.ts",
    "api-report:lite:pipelines": "TS_NODE_COMPILER_OPTIONS='{\"module\":\"commonjs\"}' ts-node ../../repo-scripts/prune-dts/extract-public-api.ts --package firestore-lite-pipelines --packageRoot . --typescriptDts ./dist/firestore/lite/pipelines/pipelines.d.ts --rollupDts ./dist/lite/private.pipelines.d.ts --untrimmedRollupDts ./dist/lite/internal.pipelines.d.ts --publicDts ./dist/lite/pipelines.d.ts --otherExportsPublicDtsFiles ./dist/lite/index.d.ts",
    "api-report:api-json": "rm -rf temp && api-extractor run --local --verbose",
    "api-report": "run-s --npm-path npm api-report:main api-report:pipelines api-report:lite api-report:lite:pipelines && yarn api-report:api-json",
    "doc": "api-documenter markdown --input temp --output docs",
<<<<<<< HEAD
    "typings:public": "node ../../scripts/build/use_typings.js ./dist/index.d.ts",
    "assertion-id:check": "ts-node scripts/assertion-id-tool.ts --dir=src --check",
    "assertion-id:new": "ts-node scripts/assertion-id-tool.ts --dir=src --new",
    "assertion-id:list": "ts-node scripts/assertion-id-tool.ts --dir=src --list",
    "assertion-id:find": "ts-node scripts/assertion-id-tool.ts --dir=src --find"
=======
    "typings:public": "node ../../scripts/build/use_typings.js ./dist/all-packages.d.ts"
>>>>>>> 41bde423
  },
  "exports": {
    ".": {
      "types": "./dist/index.d.ts",
      "node": {
        "require": "./dist/index.node.cjs.js",
        "import": "./dist/index.node.mjs"
      },
      "react-native": "./dist/index.rn.js",
      "browser": {
        "require": "./dist/index.cjs.js",
        "import": "./dist/index.esm2017.js"
      },
      "default": "./dist/index.esm2017.js"
    },
    "./lite": {
      "types": "./dist/lite/index.d.ts",
      "node": {
        "require": "./dist/lite/index.node.cjs.js",
        "import": "./dist/lite/index.node.mjs"
      },
      "react-native": "./dist/lite/index.rn.esm2017.js",
      "browser": {
        "require": "./dist/lite/index.browser.cjs.js",
        "import": "./dist/lite/index.browser.esm2017.js"
      },
      "default": "./dist/lite/index.browser.esm2017.js"
    },
    "./lite/pipelines": {
      "types": "./dist/lite/pipelines.d.ts",
      "node": {
        "require": "./dist/lite/pipelines.node.cjs.js",
        "import": "./dist/lite/pipelines.node.mjs"
      },
      "react-native": "./dist/lite/pipelines.rn.esm2017.js",
      "browser": {
        "require": "./dist/lite/pipelines.browser.cjs.js",
        "import": "./dist/lite/pipelines.browser.esm2017.js"
      },
      "default": "./dist/lite/pipelines.browser.esm2017.js"
    },
    "./pipelines": {
      "types": "./pipelines/pipelines.d.ts",
      "node": {
        "require": "./dist/pipelines.node.cjs.js",
        "import": "./dist/pipelines.node.mjs"
      },
      "react-native": "./dist/index.rn.esm2017.js",
      "browser": {
        "require": "./dist/pipelines.cjs.js",
        "import": "./dist/pipelines.esm2017.js"
      },
      "default": "./dist/pipelines.esm2017.js"
    },
    "./package.json": "./package.json"
  },
  "main": "dist/node-cjs/index.node.cjs.js",
  "main-esm": "dist/node-esm/index.node.mjs",
  "react-native": "dist/index.rn.js",
  "browser": "dist/browser-esm2017/index.esm2017.js",
  "module": "dist/browser-esm2017/index.esm2017.js",
  "license": "Apache-2.0",
  "files": [
    "dist",
    "lite/package.json"
  ],
  "dependencies": {
    "@firebase/component": "0.6.13",
    "@firebase/logger": "0.4.4",
    "@firebase/util": "1.11.0",
    "@firebase/webchannel-wrapper": "1.0.3",
    "@grpc/grpc-js": "~1.9.0",
    "@grpc/proto-loader": "^0.7.8",
    "tslib": "^2.1.0"
  },
  "peerDependencies": {
    "@firebase/app": "0.x"
  },
  "devDependencies": {
    "@firebase/app": "0.11.5",
    "@firebase/app-compat": "0.2.54",
    "@firebase/auth": "1.10.1",
    "@rollup/plugin-alias": "5.1.1",
    "@rollup/plugin-json": "6.1.0",
    "@types/eslint": "7.29.0",
    "chai-exclude": "2.1.1",
    "json-stable-stringify": "1.2.1",
    "protobufjs": "7.4.0",
    "rollup": "2.79.2",
    "rollup-plugin-copy": "3.5.0",
    "rollup-plugin-copy-assets": "2.0.3",
    "rollup-plugin-replace": "2.2.0",
    "rollup-plugin-sourcemaps": "0.6.3",
    "@rollup/plugin-terser": "0.4.4",
    "rollup-plugin-typescript2": "0.36.0",
    "rollup-plugin-dts": "5.3.1",
    "ts-node": "10.9.2",
    "typescript": "5.5.4"
  },
  "repository": {
    "directory": "packages/firestore",
    "type": "git",
    "url": "git+https://github.com/firebase/firebase-js-sdk.git"
  },
  "bugs": {
    "url": "https://github.com/firebase/firebase-js-sdk/issues"
  },
  "types": "dist/index.d.ts",
  "nyc": {
    "extension": [
      ".ts"
    ],
    "reportDir": "./coverage/node"
  }
}<|MERGE_RESOLUTION|>--- conflicted
+++ resolved
@@ -54,15 +54,11 @@
     "api-report:api-json": "rm -rf temp && api-extractor run --local --verbose",
     "api-report": "run-s --npm-path npm api-report:main api-report:pipelines api-report:lite api-report:lite:pipelines && yarn api-report:api-json",
     "doc": "api-documenter markdown --input temp --output docs",
-<<<<<<< HEAD
-    "typings:public": "node ../../scripts/build/use_typings.js ./dist/index.d.ts",
+    "typings:public": "node ../../scripts/build/use_typings.js ./dist/all-packages.d.ts",
     "assertion-id:check": "ts-node scripts/assertion-id-tool.ts --dir=src --check",
     "assertion-id:new": "ts-node scripts/assertion-id-tool.ts --dir=src --new",
     "assertion-id:list": "ts-node scripts/assertion-id-tool.ts --dir=src --list",
     "assertion-id:find": "ts-node scripts/assertion-id-tool.ts --dir=src --find"
-=======
-    "typings:public": "node ../../scripts/build/use_typings.js ./dist/all-packages.d.ts"
->>>>>>> 41bde423
   },
   "exports": {
     ".": {
