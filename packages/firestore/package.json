--- conflicted
+++ resolved
@@ -1,10 +1,6 @@
 {
   "name": "@firebase/firestore",
-<<<<<<< HEAD
-  "version": "0.8.1",
-=======
   "version": "0.8.2",
->>>>>>> 950499d5
   "description": "",
   "author": "Firebase <firebase-support@google.com> (https://firebase.google.com/)",
   "scripts": {
@@ -31,11 +27,7 @@
   "dependencies": {
     "@firebase/firestore-types": "0.7.0",
     "@firebase/logger": "0.1.1",
-<<<<<<< HEAD
-    "@firebase/webchannel-wrapper": "0.2.9",
-=======
     "@firebase/webchannel-wrapper": "0.2.10",
->>>>>>> 950499d5
     "grpc": "1.13.1",
     "tslib": "1.9.0"
   },
