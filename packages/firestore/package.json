--- conflicted
+++ resolved
@@ -112,13 +112,8 @@
     "@firebase/app": "0.x"
   },
   "devDependencies": {
-<<<<<<< HEAD
-    "@firebase/app": "0.14.3",
-    "@firebase/app-compat": "0.5.3",
-=======
     "@firebase/app": "0.14.4",
     "@firebase/app-compat": "0.5.4",
->>>>>>> 26150818
     "@firebase/auth": "1.11.0",
     "@rollup/plugin-alias": "5.1.1",
     "@rollup/plugin-json": "6.1.0",
