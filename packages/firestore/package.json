--- conflicted
+++ resolved
@@ -30,11 +30,8 @@
     "test:all:ci": "run-p test:browser test:lite:browser test:travis",
     "test:all": "run-p test:browser test:lite:browser test:travis test:minified",
     "test:browser": "karma start --single-run",
-<<<<<<< HEAD
     "test:browser:emulator": "karma start --single-run --local",
-=======
     "test:browser:unit": "karma start --single-run --unit",
->>>>>>> bf21b934
     "test:browser:debug": "karma start --browsers=Chrome --auto-watch",
     "test:node": "node ./scripts/run-tests.js  --main=test/register.ts  --emulator 'test/{,!(browser|lite)/**/}*.test.ts'",
     "test:node:prod": "node ./scripts/run-tests.js --main=test/register.ts 'test/{,!(browser|lite)/**/}*.test.ts'",
