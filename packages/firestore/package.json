--- conflicted
+++ resolved
@@ -44,12 +44,7 @@
     "test:node:persistence:prod": "node ./scripts/run-tests.js --main=index.node.ts --persistence 'test/{,!(browser|lite)/**/}*.test.ts'",
     "test:travis": "ts-node --compiler-options='{\"module\":\"commonjs\"}' ../../scripts/emulator-testing/firestore-test-runner.ts",
     "test:minified": "(cd ../../integration/firestore ; yarn test)",
-<<<<<<< HEAD
-    "prepare": "yarn build:release",
     "api-report": "TS_NODE_COMPILER_OPTIONS='{\"module\":\"commonjs\"}' ts-node ./scripts/api-report.ts",
-=======
-    "api-report": "TS_NODE_COMPILER_OPTIONS='{\"module\":\"commonjs\"}' ts-node ./scripts/api-report.js",
->>>>>>> d7a65743
     "predoc": "node ../../scripts/exp/remove-exp.js temp",
     "doc": "api-documenter markdown --input temp --output docs"
   },
