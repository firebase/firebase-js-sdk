{
  "name": "@firebase/firestore",
  "version": "1.10.2",
  "description": "",
  "author": "Firebase <firebase-support@google.com> (https://firebase.google.com/)",
  "scripts": {
    "prebuild": "tsc -d --downlevelIteration --declarationDir dist/lib --emitDeclarationOnly && tsc -m es2015 --moduleResolution node scripts/*.ts ",
    "build": "rollup -c",
    "build:console": "node tools/console.build.js",
    "dev": "rollup -c -w",
    "lint": "eslint -c .eslintrc.js '**/*.ts' --ignore-path '../../.gitignore'",
    "lint:fix": "eslint --fix -c .eslintrc.js '**/*.ts' --ignore-path '../../.gitignore'",
    "prettier": "prettier --write 'src/**/*.js' 'test/**/*.js' 'src/**/*.ts' 'test/**/*.ts'",
    "test": "run-s lint test:all",
    "test:all": "run-p test:browser test:travis test:minified",
    "test:browser": "karma start --single-run",
    "test:browser:debug": "karma start --browsers=Chrome --auto-watch",
    "test:node": "FIRESTORE_EMULATOR_PORT=8080 FIRESTORE_EMULATOR_PROJECT_ID=test-emulator TS_NODE_CACHE=NO TS_NODE_COMPILER_OPTIONS='{\"module\":\"commonjs\"}' nyc --reporter lcovonly -- mocha 'test/{,!(browser)/**/}*.test.ts' --file index.node.ts --opts ../../config/mocha.node.opts",
    "test:node:prod": "TS_NODE_CACHE=NO TS_NODE_COMPILER_OPTIONS='{\"module\":\"commonjs\"}' nyc --reporter lcovonly -- mocha 'test/{,!(browser)/**/}*.test.ts' --file index.node.ts --opts ../../config/mocha.node.opts",
    "test:node:persistence": "FIRESTORE_EMULATOR_PORT=8080 FIRESTORE_EMULATOR_PROJECT_ID=test-emulator USE_MOCK_PERSISTENCE=YES TS_NODE_CACHE=NO TS_NODE_COMPILER_OPTIONS='{\"module\":\"commonjs\"}' nyc --reporter lcovonly -- mocha 'test/{,!(browser)/**/}*.test.ts' --require ts-node/register --require index.node.ts --require test/util/node_persistence.ts --opts ../../config/mocha.node.opts",
    "test:node:persistence:prod": "USE_MOCK_PERSISTENCE=YES TS_NODE_CACHE=NO TS_NODE_COMPILER_OPTIONS='{\"module\":\"commonjs\"}' nyc --reporter lcovonly -- mocha 'test/{,!(browser)/**/}*.test.ts' --require ts-node/register --require index.node.ts --require test/util/node_persistence.ts --opts ../../config/mocha.node.opts",
    "test:travis": "ts-node --compiler-options='{\"module\":\"commonjs\"}' ../../scripts/emulator-testing/firestore-test-runner.ts",
    "test:minified": "(cd ../../integration/firestore ; yarn test)",
    "prepare": "yarn build"
  },
  "main": "dist/index.node.cjs.js",
  "mainMemoryPersistence": "dist/index.node.memory.cjs.js",
  "browser": "dist/index.cjs.js",
<<<<<<< HEAD
  "browserMinified": "dist/index.cjs.min.js",
  "browserMemoryPersistence": "dist/index.memory.cjs.js",
  "module": "dist/index.esm.js",
  "moduleMinified": "dist/index.esm.min.js",
  "moduleMemoryPersistence": "dist/index.memory.esm.js",
  "esm2017": "dist/index.esm2017.js",
  "esm2017Minified": "dist/index.esm2017.min.js",
  "esm2017MemoryPersistence": "dist/index.memory.esm2017.js",
=======
  "module": "dist/index.esm.js",
  "esm2017": "dist/index.esm2017.js",
>>>>>>> 261bbd54
  "license": "Apache-2.0",
  "files": [
    "dist"
  ],
  "dependencies": {
    "@firebase/component": "0.1.5",
    "@firebase/firestore-types": "1.9.1",
    "@firebase/logger": "0.1.35",
    "@firebase/util": "0.2.40",
    "@firebase/webchannel-wrapper": "0.2.35",
    "@grpc/proto-loader": "^0.5.0",
    "grpc": "1.24.2",
    "tslib": "1.10.0"
  },
  "peerDependencies": {
    "@firebase/app": "0.x",
    "@firebase/app-types": "0.x"
  },
  "devDependencies": {
    "protobufjs": "6.8.8",
    "rollup": "1.28.0",
    "rollup-plugin-copy-assets": "1.1.0",
    "rollup-plugin-json": "4.0.0",
    "rollup-plugin-node-resolve": "5.2.0",
    "rollup-plugin-replace": "2.2.0",
    "rollup-plugin-terser": "5.1.3",
    "rollup-plugin-typescript2": "0.25.3",
    "ts-node": "8.5.4",
    "typescript": "3.7.5"
  },
  "repository": {
    "directory": "packages/firestore",
    "type": "git",
    "url": "https://github.com/firebase/firebase-js-sdk.git"
  },
  "bugs": {
    "url": "https://github.com/firebase/firebase-js-sdk/issues"
  },
  "typings": "dist/index.d.ts",
  "nyc": {
    "extension": [
      ".ts"
    ],
    "reportDir": "./coverage/node"
  }
}<|MERGE_RESOLUTION|>--- conflicted
+++ resolved
@@ -26,19 +26,11 @@
   "main": "dist/index.node.cjs.js",
   "mainMemoryPersistence": "dist/index.node.memory.cjs.js",
   "browser": "dist/index.cjs.js",
-<<<<<<< HEAD
-  "browserMinified": "dist/index.cjs.min.js",
   "browserMemoryPersistence": "dist/index.memory.cjs.js",
   "module": "dist/index.esm.js",
-  "moduleMinified": "dist/index.esm.min.js",
   "moduleMemoryPersistence": "dist/index.memory.esm.js",
   "esm2017": "dist/index.esm2017.js",
-  "esm2017Minified": "dist/index.esm2017.min.js",
   "esm2017MemoryPersistence": "dist/index.memory.esm2017.js",
-=======
-  "module": "dist/index.esm.js",
-  "esm2017": "dist/index.esm2017.js",
->>>>>>> 261bbd54
   "license": "Apache-2.0",
   "files": [
     "dist"
