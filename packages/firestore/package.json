--- conflicted
+++ resolved
@@ -109,17 +109,10 @@
     "@firebase/app": "0.x"
   },
   "devDependencies": {
-<<<<<<< HEAD
-    "@firebase/app": "0.9.29",
-    "@firebase/app-compat": "0.2.29",
-    "@firebase/auth": "1.6.2",
-    "@rollup/plugin-alias": "5.1.0",
-=======
     "@firebase/app": "0.10.0",
     "@firebase/app-compat": "0.2.30",
     "@firebase/auth": "1.7.0",
-    "@rollup/plugin-alias": "3.1.9",
->>>>>>> 666dddae
+    "@rollup/plugin-alias": "5.1.0",
     "@rollup/plugin-json": "4.1.0",
     "@types/eslint": "7.29.0",
     "@types/json-stable-stringify": "1.0.34",
