--- conflicted
+++ resolved
@@ -18,12 +18,8 @@
   "module": "dist/esm/index.js",
   "license": "Apache-2.0",
   "dependencies": {
-<<<<<<< HEAD
-    "@firebase/firestore-types": "^0.1.0",
-    "@firebase/webchannel-wrapper": "^0.2.4",
-=======
+    "@firebase/firestore-types": "0.1.0",
     "@firebase/webchannel-wrapper": "0.2.5",
->>>>>>> 819eda13
     "grpc": "^1.7.1"
   },
   "peerDependencies": {
