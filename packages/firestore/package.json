{
  "name": "@firebase/firestore",
  "version": "0.1.4",
  "description": "",
  "scripts": {
    "dev": "gulp dev",
    "test": "run-p test:browser test:node",
    "test:browser": "karma start --single-run",
    "test:browser:debug": "karma start --browsers=Chrome --auto-watch",
<<<<<<< HEAD
    "test:node": "mocha 'test/{,!(browser)/**/}*.test.ts' --require ts-node/register --require index.node.ts --retries 5 --timeout 5000 --exit",
=======
    "test:node": "nyc --reporter lcovonly -- mocha 'test/{,!(integration|browser)/**/}*.test.ts' --compilers ts:ts-node/register -r src/platform_node/node_init.ts --retries 5 --timeout 5000 --exit",
>>>>>>> 796828d9
    "prepare": "gulp build"
  },
  "main": "dist/cjs/index.node.js",
  "browser": {
    "dist/cjs/index.node.js": "./dist/cjs/index.js",
    "dist/esm/index.js": "./dist/esm/index.js"
  },
  "module": "dist/esm/index.js",
  "license": "Apache-2.0",
  "dependencies": {
    "@firebase/webchannel-wrapper": "^0.2.4",
    "grpc": "^1.7.1"
  },
  "peerDependencies": {
    "@firebase/app": "^0.1.0"
  },
  "devDependencies": {
    "@types/chai": "^4.0.4",
    "@types/mocha": "^2.2.44",
    "@types/sinon": "^2.3.7",
    "chai": "^4.1.1",
    "gulp": "gulpjs/gulp#4.0",
    "karma": "^1.7.0",
    "karma-chrome-launcher": "^2.2.0",
    "karma-cli": "^1.0.1",
    "karma-mocha": "^1.3.0",
    "karma-sauce-launcher": "^1.2.0",
    "karma-sourcemap-loader": "^0.3.7",
    "karma-spec-reporter": "^0.0.31",
    "karma-webpack": "^2.0.4",
    "mkdirp": "^0.5.1",
    "mocha": "^4.0.1",
    "npm-run-all": "^4.1.1",
    "nyc": "^11.2.1",
    "sinon": "^4.0.2",
    "source-map-loader": "^0.2.3",
    "ts-loader": "^3.1.0",
    "ts-node": "^3.3.0",
    "typescript": "^2.4.2",
    "webpack": "^3.8.1",
    "yargs": "^10.0.3"
  },
  "repository": {
    "type": "git",
    "url": "https://github.com/firebase/firebase-js-sdk/tree/master/packages/firestore"
  },
  "bugs": {
    "url": "https://github.com/firebase/firebase-js-sdk/issues"
  },
  "nyc": {
    "extension": [
      ".ts"
    ],
    "reportDir": "./coverage/node"
  }
}<|MERGE_RESOLUTION|>--- conflicted
+++ resolved
@@ -7,11 +7,7 @@
     "test": "run-p test:browser test:node",
     "test:browser": "karma start --single-run",
     "test:browser:debug": "karma start --browsers=Chrome --auto-watch",
-<<<<<<< HEAD
-    "test:node": "mocha 'test/{,!(browser)/**/}*.test.ts' --require ts-node/register --require index.node.ts --retries 5 --timeout 5000 --exit",
-=======
-    "test:node": "nyc --reporter lcovonly -- mocha 'test/{,!(integration|browser)/**/}*.test.ts' --compilers ts:ts-node/register -r src/platform_node/node_init.ts --retries 5 --timeout 5000 --exit",
->>>>>>> 796828d9
+    "test:node": "nyc --reporter lcovonly -- mocha 'test/{,!(browser)/**/}*.test.ts' --require ts-node/register --require index.node.ts --retries 5 --timeout 5000 --exit",
     "prepare": "gulp build"
   },
   "main": "dist/cjs/index.node.js",
