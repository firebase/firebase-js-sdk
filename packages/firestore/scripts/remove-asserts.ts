/**
 * @license
 * Copyright 2020 Google LLC
 *
 * Licensed under the Apache License, Version 2.0 (the "License");
 * you may not use this file except in compliance with the License.
 * You may obtain a copy of the License at
 *
 *   http://www.apache.org/licenses/LICENSE-2.0
 *
 * Unless required by applicable law or agreed to in writing, software
 * distributed under the License is distributed on an "AS IS" BASIS,
 * WITHOUT WARRANTIES OR CONDITIONS OF ANY KIND, either express or implied.
 * See the License for the specific language governing permissions and
 * limitations under the License.
 */

import { createHash } from 'crypto';
import { existsSync, readFileSync, writeFileSync } from 'fs';
import { join } from 'path';

import * as ts from 'typescript';

// Location of file that includes the asserts
const ASSERT_LOCATION = 'packages/firestore/src/util/assert.ts';
const ERROR_CODE_LOCATION = '../dist/error_codes.json';

export function removeAsserts(
  program: ts.Program
): ts.TransformerFactory<ts.SourceFile> {
  const removeAsserts = new RemoveAsserts(program.getTypeChecker());
  return (context: ts.TransformationContext) => (file: ts.SourceFile) => {
    return removeAsserts.visitNodeAndChildren(file, context);
  };
}

/**
 * Transformer that removes all "debugAssert" statements from the SDK and
 * replaces the custom message for fail() and hardAssert() with shorter
 * error codes
 */
class RemoveAsserts {
  constructor(private readonly typeChecker: ts.TypeChecker) {}

  visitNodeAndChildren<T extends ts.Node>(
    node: T,
    context: ts.TransformationContext
  ): T {
    return ts.visitEachChild(
      this.visitNode(node),
      (childNode: ts.Node) => this.visitNodeAndChildren(childNode, context),
      context
    ) as T;
  }

  visitNode(node: ts.Node): ts.Node {
    let updatedNode: ts.Node | null = null;

    if (ts.isCallExpression(node)) {
      const signature = this.typeChecker.getResolvedSignature(node);
      if (
        signature &&
        signature.declaration &&
        signature.declaration.kind === ts.SyntaxKind.FunctionDeclaration
      ) {
        const declaration = signature.declaration as ts.FunctionDeclaration;
        if (
          declaration &&
          declaration.getSourceFile().fileName.indexOf(ASSERT_LOCATION) >= 0
        ) {
          const method = declaration.name!.text;

          if (method === 'debugAssert') {
<<<<<<< HEAD
            updatedNode = ts.createOmittedExpression();
          } else if ((method === 'hardAssert') || (method === 'fail')) {
            const messageIndex = (method === 'hardAssert') ? 1 : 0;
            if ((node.arguments.length > messageIndex) && (node.arguments[messageIndex].kind === ts.SyntaxKind.StringLiteral)) {
              const stringLiteral: ts.StringLiteral = node.arguments[messageIndex] as ts.StringLiteral;
              const errorMessage = RemoveAsserts.trimErrorMessage(stringLiteral.getFullText());
              const errorCode = RemoveAsserts.errorCode(errorMessage);

              let errorId: number = -1;
              try {
                errorId = RemoveAsserts.saveErrorCode(errorCode, errorMessage);
              }
              catch (e) {
                console.log('Failed to save error code ' + JSON.stringify(e));
              }
              const newArguments = [...node.arguments];
              newArguments[messageIndex] = ts.factory.createNumericLiteral(errorId);

              // Replace the call with the full error message to a
              // build with an error code
              updatedNode = ts.factory.createCallExpression(
                declaration.name!,
                /*typeArgs*/ undefined,
                newArguments
              );
            } else {
              const newArguments = [...node.arguments];
              newArguments[messageIndex] = ts.factory.createNumericLiteral(-1);
              // Remove the log message but keep the assertion
              updatedNode = ts.createCall(
                declaration.name!,
                /*typeArgs*/ undefined,
                newArguments
              );
            }
=======
            updatedNode = ts.factory.createOmittedExpression();
          } else if (method === 'hardAssert') {
            // Remove the log message but keep the assertion
            updatedNode = ts.factory.createCallExpression(
              declaration.name!,
              /*typeArgs*/ undefined,
              [node.arguments[0]]
            );
          } else if (method === 'fail') {
            // Remove the log message
            updatedNode = ts.factory.createCallExpression(
              declaration.name!,
              /*typeArgs*/ undefined,
              []
            );
>>>>>>> 933ba9d3
          }
        }
      }
    }

    if (updatedNode) {
      ts.setSourceMapRange(updatedNode, ts.getSourceMapRange(node));
      return updatedNode;
    } else {
      return node;
    }
  }

  static trimErrorMessage(errorMessage: string): string {
    return errorMessage.substring(
      errorMessage.indexOf("'") + 1,
      errorMessage.lastIndexOf("'"));
  }

  static errorCode(errorMessage: string): string {
    // Create a sha256 hash from the parameter names and types.
    const hash = createHash('sha256');
    hash.update(errorMessage);

    // Use the first 7 characters of the hash for a more compact code.
    const paramHash = hash.digest('hex').substring(0, 7);

    return paramHash;
  }



  static saveErrorCode(errorCode: string, errorMessage: string): number {
    const errorCodes = RemoveAsserts.getErrorCodes();

    const existingErrorCode: Error | undefined = errorCodes[errorCode];
    if (existingErrorCode)
      {return existingErrorCode.id;}

    const id = Object.keys(errorCodes).length;
    errorCodes[errorCode] = {
      message: errorMessage,
      id
    };

    RemoveAsserts.saveErrorCodes(errorCodes);

    return id;
  }

  static getErrorCodes(): Record<string, Error> {
    const path = join(module.path, ERROR_CODE_LOCATION);
    if (!existsSync(path)){
      return {};
    }
    return JSON.parse(readFileSync(path, 'utf-8'));
  }

  static saveErrorCodes(errorCodes: Record<string, Error>): void {
    const path = join(module.path, ERROR_CODE_LOCATION);
    writeFileSync(path, JSON.stringify(errorCodes, undefined, 4), {encoding: "utf-8", });
  }
}

interface Error {
  id: number,
  message: string
};<|MERGE_RESOLUTION|>--- conflicted
+++ resolved
@@ -15,15 +15,10 @@
  * limitations under the License.
  */
 
-import { createHash } from 'crypto';
-import { existsSync, readFileSync, writeFileSync } from 'fs';
-import { join } from 'path';
-
 import * as ts from 'typescript';
 
 // Location of file that includes the asserts
 const ASSERT_LOCATION = 'packages/firestore/src/util/assert.ts';
-const ERROR_CODE_LOCATION = '../dist/error_codes.json';
 
 export function removeAsserts(
   program: ts.Program
@@ -71,8 +66,7 @@
           const method = declaration.name!.text;
 
           if (method === 'debugAssert') {
-<<<<<<< HEAD
-            updatedNode = ts.createOmittedExpression();
+            updatedNode = ts.factory.createOmittedExpression();
           } else if ((method === 'hardAssert') || (method === 'fail')) {
             const messageIndex = (method === 'hardAssert') ? 1 : 0;
             if ((node.arguments.length > messageIndex) && (node.arguments[messageIndex].kind === ts.SyntaxKind.StringLiteral)) {
@@ -101,29 +95,12 @@
               const newArguments = [...node.arguments];
               newArguments[messageIndex] = ts.factory.createNumericLiteral(-1);
               // Remove the log message but keep the assertion
-              updatedNode = ts.createCall(
+              updatedNode = ts.factory.createCallExpression(
                 declaration.name!,
                 /*typeArgs*/ undefined,
                 newArguments
               );
             }
-=======
-            updatedNode = ts.factory.createOmittedExpression();
-          } else if (method === 'hardAssert') {
-            // Remove the log message but keep the assertion
-            updatedNode = ts.factory.createCallExpression(
-              declaration.name!,
-              /*typeArgs*/ undefined,
-              [node.arguments[0]]
-            );
-          } else if (method === 'fail') {
-            // Remove the log message
-            updatedNode = ts.factory.createCallExpression(
-              declaration.name!,
-              /*typeArgs*/ undefined,
-              []
-            );
->>>>>>> 933ba9d3
           }
         }
       }
@@ -180,15 +157,4 @@
       return {};
     }
     return JSON.parse(readFileSync(path, 'utf-8'));
-  }
-
-  static saveErrorCodes(errorCodes: Record<string, Error>): void {
-    const path = join(module.path, ERROR_CODE_LOCATION);
-    writeFileSync(path, JSON.stringify(errorCodes, undefined, 4), {encoding: "utf-8", });
-  }
-}
-
-interface Error {
-  id: number,
-  message: string
-};+  }