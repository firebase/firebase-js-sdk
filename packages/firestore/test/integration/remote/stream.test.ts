/**
 * Copyright 2017 Google Inc.
 *
 * Licensed under the Apache License, Version 2.0 (the "License");
 * you may not use this file except in compliance with the License.
 * You may obtain a copy of the License at
 *
 *   http://www.apache.org/licenses/LICENSE-2.0
 *
 * Unless required by applicable law or agreed to in writing, software
 * distributed under the License is distributed on an "AS IS" BASIS,
 * WITHOUT WARRANTIES OR CONDITIONS OF ANY KIND, either express or implied.
 * See the License for the specific language governing permissions and
 * limitations under the License.
 */

import { expect } from 'chai';
import { SnapshotVersion } from '../../../src/core/snapshot_version';
import { MutationResult } from '../../../src/model/mutation';
import {
  PersistentListenStream,
  PersistentWriteStream,
  WatchStreamListener,
  WriteStreamListener
} from '../../../src/remote/persistent_stream';
import {
  DocumentWatchChange,
  ExistenceFilterChange,
  WatchTargetChange
} from '../../../src/remote/watch_change';
import { AsyncQueue } from '../../../src/util/async_queue';
import { Deferred } from '../../../src/util/promise';
import { asyncIt, setMutation } from '../../util/helpers';
import { withTestDatastore } from '../util/helpers';
import { TestQueue } from '../util/test_queue';

/**
 * StreamEventType combines the events that can be observed by the
 * WatchStreamListener and WriteStreamListener.
 */
type StreamEventType =
  | 'handshakeComplete'
  | 'mutationResult'
  | 'watchChange'
  | 'open'
  | 'close';

const SINGLE_MUTATION = [setMutation('docs/1', { foo: 'bar' })];

class StreamStatusListener implements WatchStreamListener, WriteStreamListener {
  private pendingCallbacks: StreamEventType[] = [];
  private pendingPromises: Deferred<StreamEventType>[] = [];

  /**
   * Returns a Promise that resolves when the next callback fires. Resolves the
   * returned Promise immediately if there is already an unprocessed callback.
   *
   * This method asserts that the observed callback type matches
   * `expectedCallback`.
   */
  awaitCallback(expectedCallback: StreamEventType): Promise<void> {
    let promise: Promise<StreamEventType>;

    if (this.pendingCallbacks.length > 0) {
      let pendingCallback = this.pendingCallbacks.shift();
      promise = Promise.resolve(pendingCallback);
    } else {
      const deferred = new Deferred<StreamEventType>();
      this.pendingPromises.push(deferred);
      promise = deferred.promise;
    }

    return promise.then(actualCallback => {
      expect(actualCallback).to.equal(expectedCallback);
    });
  }

  /**
   * Verifies that we did not encounter any unexpected callbacks.
   */
  verifyNoPendingCallbacks(): void {
    expect(this.pendingCallbacks).to.be.empty;
  }

  onHandshakeComplete(): Promise<void> {
    return this.resolvePending('handshakeComplete');
  }

  onMutationResult(
    commitVersion: SnapshotVersion,
    results: MutationResult[]
  ): Promise<void> {
    return this.resolvePending('mutationResult');
  }

  onWatchChange(
    watchChange:
      | DocumentWatchChange
      | WatchTargetChange
      | ExistenceFilterChange,
    snapshot: SnapshotVersion
  ): Promise<void> {
    return this.resolvePending('watchChange');
  }

  onOpen(): Promise<void> {
    return this.resolvePending('open');
  }

  onClose(err?: firestore.FirestoreError): Promise<void> {
    return this.resolvePending('close');
  }

  private resolvePending(actualCallback: StreamEventType): Promise<void> {
    if (this.pendingPromises.length > 0) {
      let pendingPromise = this.pendingPromises.shift();
      pendingPromise.resolve(actualCallback);
    } else {
      this.pendingCallbacks.push(actualCallback);
    }
    return Promise.resolve();
  }
}

describe('Watch Stream', () => {
  let streamListener: StreamStatusListener;

  beforeEach(() => {
    streamListener = new StreamStatusListener();
  });

  afterEach(() => {
    streamListener.verifyNoPendingCallbacks();
  });

  /**
   * Verifies that the watch stream does not issue an onClose callback after a
   * call to stop().
   */
  asyncIt('can be stopped before handshake', () => {
    let watchStream: PersistentListenStream;

    return withTestDatastore(ds => {
      watchStream = ds.newPersistentWatchStream();
      watchStream.start(streamListener);

      return streamListener.awaitCallback('open').then(() => {
        // Stop must not call onClose because the full implementation of the callback could
        // attempt to restart the stream in the event it had pending watches.
        watchStream.stop();
      });
    });
  });
});

describe('Write Stream', () => {
  let queue: AsyncQueue;
  let streamListener: StreamStatusListener;

  beforeEach(() => {
    queue = new AsyncQueue();
    streamListener = new StreamStatusListener();
  });

  afterEach(() => {
    streamListener.verifyNoPendingCallbacks();
  });

  /**
   * Verifies that the write stream does not issue an onClose callback after a
   * call to stop().
   */
  asyncIt('can be stopped before handshake', () => {
    let writeStream: PersistentWriteStream;

    return withTestDatastore(ds => {
      writeStream = ds.newPersistentWriteStream();
      writeStream.start(streamListener);
      return streamListener.awaitCallback('open');
    }).then(() => {
      // Don't start the handshake.

      // Stop must not call onClose because the full implementation of the callback could
      // attempt to restart the stream in the event it had pending writes.
      writeStream.stop();
    });
  });

  asyncIt('can be stopped after handshake', () => {
    let writeStream: PersistentWriteStream;

    return withTestDatastore(ds => {
      writeStream = ds.newPersistentWriteStream();
      writeStream.start(streamListener);
      return streamListener.awaitCallback('open');
    })
      .then(() => {
        // Writing before the handshake should throw
        expect(() => writeStream.writeMutations(SINGLE_MUTATION)).to.throw(
          'Handshake must be complete before writing mutations'
        );
        writeStream.writeHandshake();
        return streamListener.awaitCallback('handshakeComplete');
      })
      .then(() => {
        // Now writes should succeed
        writeStream.writeMutations(SINGLE_MUTATION);
        return streamListener.awaitCallback('mutationResult');
      })
      .then(() => {
        writeStream.stop();
      });
  });

  asyncIt('closes when idle', () => {
    let writeStream: PersistentWriteStream;
<<<<<<< HEAD
    let queue: TestQueue;

    return withTestDatastore((ds, testQueue) => {
      queue = testQueue;
=======
    let queue: AsyncQueue;

    return withTestDatastore((ds, q) => {
      queue = q;
>>>>>>> 84c69383
      writeStream = ds.newPersistentWriteStream();
      writeStream.start(streamListener);
      return streamListener.awaitCallback('open');
    })
      .then(() => {
        writeStream.writeHandshake();
        return streamListener.awaitCallback('handshakeComplete');
      })
<<<<<<< HEAD
      .then(() =>
        queue
          .awaitIdleTimeout(() => {
            writeStream.markIdle();
            return streamListener.awaitCallback('close');
          })
          .then(() => {
            expect(writeStream.isOpen()).to.be.false;
          })
      );
=======
      .then(() => {
        writeStream.markIdle();
        expect(queue.delayedOperationsCount).to.be.equal(1);
        return Promise.all([
          streamListener.awaitCallback('close'),
          queue.drain(/*executeDelayedTasks=*/ true)
        ]);
      })
      .then(() => {
        expect(writeStream.isOpen()).to.be.false;
      });
>>>>>>> 84c69383
  });

  asyncIt('cancels idle on write', () => {
    let writeStream: PersistentWriteStream;
<<<<<<< HEAD
    let queue: TestQueue;

    return withTestDatastore((ds, testQueue) => {
      queue = testQueue;
=======
    let queue: AsyncQueue;

    return withTestDatastore((ds, q) => {
      queue = q;
>>>>>>> 84c69383
      writeStream = ds.newPersistentWriteStream();
      writeStream.start(streamListener);
      return streamListener.awaitCallback('open');
    })
      .then(() => {
        writeStream.writeHandshake();
        return streamListener.awaitCallback('handshakeComplete');
      })
<<<<<<< HEAD
      .then(() =>
        queue
          .awaitIdleTimeout(() => {
            // Mark the stream idle, but immediately cancel the idle timer by issuing another write.
            writeStream.markIdle();
            writeStream.writeMutations(SINGLE_MUTATION);
            return streamListener.awaitCallback('mutationResult');
          })
          .then(() => {
            expect(writeStream.isOpen()).to.be.true;
          })
      );
=======
      .then(() => {
        // Mark the stream idle, but immediately cancel the idle timer by issuing another write.
        writeStream.markIdle();
        expect(queue.delayedOperationsCount).to.be.equal(1);
        writeStream.writeMutations(SINGLE_MUTATION);
        return streamListener.awaitCallback('mutationResult');
      })
      .then(() => queue.drain(/*executeDelayedTasks=*/ true))
      .then(() => {
        expect(writeStream.isOpen()).to.be.true;
      });
>>>>>>> 84c69383
  });
});<|MERGE_RESOLUTION|>--- conflicted
+++ resolved
@@ -32,7 +32,6 @@
 import { Deferred } from '../../../src/util/promise';
 import { asyncIt, setMutation } from '../../util/helpers';
 import { withTestDatastore } from '../util/helpers';
-import { TestQueue } from '../util/test_queue';
 
 /**
  * StreamEventType combines the events that can be observed by the
@@ -214,17 +213,10 @@
 
   asyncIt('closes when idle', () => {
     let writeStream: PersistentWriteStream;
-<<<<<<< HEAD
-    let queue: TestQueue;
-
-    return withTestDatastore((ds, testQueue) => {
-      queue = testQueue;
-=======
     let queue: AsyncQueue;
 
     return withTestDatastore((ds, q) => {
       queue = q;
->>>>>>> 84c69383
       writeStream = ds.newPersistentWriteStream();
       writeStream.start(streamListener);
       return streamListener.awaitCallback('open');
@@ -233,18 +225,6 @@
         writeStream.writeHandshake();
         return streamListener.awaitCallback('handshakeComplete');
       })
-<<<<<<< HEAD
-      .then(() =>
-        queue
-          .awaitIdleTimeout(() => {
-            writeStream.markIdle();
-            return streamListener.awaitCallback('close');
-          })
-          .then(() => {
-            expect(writeStream.isOpen()).to.be.false;
-          })
-      );
-=======
       .then(() => {
         writeStream.markIdle();
         expect(queue.delayedOperationsCount).to.be.equal(1);
@@ -256,22 +236,14 @@
       .then(() => {
         expect(writeStream.isOpen()).to.be.false;
       });
->>>>>>> 84c69383
   });
 
   asyncIt('cancels idle on write', () => {
     let writeStream: PersistentWriteStream;
-<<<<<<< HEAD
-    let queue: TestQueue;
-
-    return withTestDatastore((ds, testQueue) => {
-      queue = testQueue;
-=======
     let queue: AsyncQueue;
 
     return withTestDatastore((ds, q) => {
       queue = q;
->>>>>>> 84c69383
       writeStream = ds.newPersistentWriteStream();
       writeStream.start(streamListener);
       return streamListener.awaitCallback('open');
@@ -280,20 +252,6 @@
         writeStream.writeHandshake();
         return streamListener.awaitCallback('handshakeComplete');
       })
-<<<<<<< HEAD
-      .then(() =>
-        queue
-          .awaitIdleTimeout(() => {
-            // Mark the stream idle, but immediately cancel the idle timer by issuing another write.
-            writeStream.markIdle();
-            writeStream.writeMutations(SINGLE_MUTATION);
-            return streamListener.awaitCallback('mutationResult');
-          })
-          .then(() => {
-            expect(writeStream.isOpen()).to.be.true;
-          })
-      );
-=======
       .then(() => {
         // Mark the stream idle, but immediately cancel the idle timer by issuing another write.
         writeStream.markIdle();
@@ -305,6 +263,5 @@
       .then(() => {
         expect(writeStream.isOpen()).to.be.true;
       });
->>>>>>> 84c69383
   });
 });