/**
 * @license
 * Copyright 2017 Google Inc.
 *
 * Licensed under the Apache License, Version 2.0 (the "License");
 * you may not use this file except in compliance with the License.
 * You may obtain a copy of the License at
 *
 *   http://www.apache.org/licenses/LICENSE-2.0
 *
 * Unless required by applicable law or agreed to in writing, software
 * distributed under the License is distributed on an "AS IS" BASIS,
 * WITHOUT WARRANTIES OR CONDITIONS OF ANY KIND, either express or implied.
 * See the License for the specific language governing permissions and
 * limitations under the License.
 */

import { expect } from 'chai';
import { SnapshotVersion } from '../../../src/core/snapshot_version';
import { Document, NoDocument } from '../../../src/model/document';
import { addEqualityMatcher } from '../../util/equality_matcher';
import { key, setMutation } from '../../util/helpers';
import { withTestDatastore } from '../util/internal_helpers';
import {
  invokeBatchGetDocumentsRpc,
  invokeCommitRpc
} from '../../../src/remote/datastore';

describe('Remote Storage', () => {
  addEqualityMatcher();

  it('can write', () => {
    return withTestDatastore(async ds => {
      const mutation = setMutation('docs/1', { sort: 1 });
      const result = await invokeCommitRpc(ds, [mutation]);
      expect(result.length).to.equal(1);

<<<<<<< HEAD
      const version = result[0].version;
      expect(version).not.to.equal(null);
      expect(SnapshotVersion.MIN.compareTo(version!)).to.be.lessThan(0);
=======
      return ds.commit([mutation]).then((result: MutationResult[]) => {
        expect(result.length).to.equal(1);
        const version = result[0].version;
        expect(version).not.to.equal(null);
        expect(SnapshotVersion.min().compareTo(version!)).to.be.lessThan(0);
      });
>>>>>>> d92d67b2
    });
  });

  it('can read', () => {
    return withTestDatastore(async ds => {
      const k = key('docs/1');
      const mutation = setMutation('docs/1', { sort: 10 });

      await invokeCommitRpc(ds, [mutation]);
      const docs = await invokeBatchGetDocumentsRpc(ds, [k]);
      expect(docs.length).to.equal(1);

<<<<<<< HEAD
      const doc = docs[0];
      expect(doc).to.be.an.instanceof(Document);
      if (doc instanceof Document) {
        expect(doc.data()).to.deep.equal(mutation.value);
        expect(doc.key).to.deep.equal(k);
        expect(SnapshotVersion.MIN.compareTo(doc.version)).to.be.lessThan(0);
      }
=======
          const doc = docs[0];
          expect(doc).to.be.an.instanceof(Document);
          if (doc instanceof Document) {
            expect(doc.data()).to.deep.equal(mutation.value);
            expect(doc.key).to.deep.equal(k);
            expect(SnapshotVersion.min().compareTo(doc.version)).to.be.lessThan(
              0
            );
          }
        });
>>>>>>> d92d67b2
    });
  });

  it('can read deleted documents', () => {
    return withTestDatastore(async ds => {
      const k = key('docs/2');
<<<<<<< HEAD
      const docs = await invokeBatchGetDocumentsRpc(ds, [k]);
      expect(docs.length).to.equal(1);

      const doc = docs[0];
      expect(doc).to.be.an.instanceof(NoDocument);
      if (doc instanceof NoDocument) {
        expect(doc.key).to.deep.equal(k);
        expect(SnapshotVersion.MIN.compareTo(doc.version)).to.be.lessThan(0);
      }
=======
      return ds.lookup([k]).then((docs: MaybeDocument[]) => {
        expect(docs.length).to.equal(1);
        const doc = docs[0];
        expect(doc).to.be.an.instanceof(NoDocument);
        if (doc instanceof NoDocument) {
          expect(doc.key).to.deep.equal(k);
          expect(SnapshotVersion.min().compareTo(doc.version)).to.be.lessThan(
            0
          );
        }
      });
>>>>>>> d92d67b2
    });
  });
});<|MERGE_RESOLUTION|>--- conflicted
+++ resolved
@@ -35,18 +35,9 @@
       const result = await invokeCommitRpc(ds, [mutation]);
       expect(result.length).to.equal(1);
 
-<<<<<<< HEAD
       const version = result[0].version;
       expect(version).not.to.equal(null);
-      expect(SnapshotVersion.MIN.compareTo(version!)).to.be.lessThan(0);
-=======
-      return ds.commit([mutation]).then((result: MutationResult[]) => {
-        expect(result.length).to.equal(1);
-        const version = result[0].version;
-        expect(version).not.to.equal(null);
-        expect(SnapshotVersion.min().compareTo(version!)).to.be.lessThan(0);
-      });
->>>>>>> d92d67b2
+      expect(SnapshotVersion.min().compareTo(version!)).to.be.lessThan(0);
     });
   });
 
@@ -59,33 +50,20 @@
       const docs = await invokeBatchGetDocumentsRpc(ds, [k]);
       expect(docs.length).to.equal(1);
 
-<<<<<<< HEAD
       const doc = docs[0];
       expect(doc).to.be.an.instanceof(Document);
       if (doc instanceof Document) {
         expect(doc.data()).to.deep.equal(mutation.value);
         expect(doc.key).to.deep.equal(k);
-        expect(SnapshotVersion.MIN.compareTo(doc.version)).to.be.lessThan(0);
+        expect(SnapshotVersion.min().compareTo(doc.version)).to.be.lessThan(0);
       }
-=======
-          const doc = docs[0];
-          expect(doc).to.be.an.instanceof(Document);
-          if (doc instanceof Document) {
-            expect(doc.data()).to.deep.equal(mutation.value);
-            expect(doc.key).to.deep.equal(k);
-            expect(SnapshotVersion.min().compareTo(doc.version)).to.be.lessThan(
-              0
-            );
-          }
-        });
->>>>>>> d92d67b2
     });
   });
 
   it('can read deleted documents', () => {
     return withTestDatastore(async ds => {
       const k = key('docs/2');
-<<<<<<< HEAD
+
       const docs = await invokeBatchGetDocumentsRpc(ds, [k]);
       expect(docs.length).to.equal(1);
 
@@ -93,21 +71,8 @@
       expect(doc).to.be.an.instanceof(NoDocument);
       if (doc instanceof NoDocument) {
         expect(doc.key).to.deep.equal(k);
-        expect(SnapshotVersion.MIN.compareTo(doc.version)).to.be.lessThan(0);
+        expect(SnapshotVersion.min().compareTo(doc.version)).to.be.lessThan(0);
       }
-=======
-      return ds.lookup([k]).then((docs: MaybeDocument[]) => {
-        expect(docs.length).to.equal(1);
-        const doc = docs[0];
-        expect(doc).to.be.an.instanceof(NoDocument);
-        if (doc instanceof NoDocument) {
-          expect(doc.key).to.deep.equal(k);
-          expect(SnapshotVersion.min().compareTo(doc.version)).to.be.lessThan(
-            0
-          );
-        }
-      });
->>>>>>> d92d67b2
     });
   });
 });