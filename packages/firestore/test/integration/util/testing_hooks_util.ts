/**
 * @license
 * Copyright 2023 Google LLC
 *
 * Licensed under the Apache License, Version 2.0 (the "License");
 * you may not use this file except in compliance with the License.
 * You may obtain a copy of the License at
 *
 *   http://www.apache.org/licenses/LICENSE-2.0
 *
 * Unless required by applicable law or agreed to in writing, software
 * distributed under the License is distributed on an "AS IS" BASIS,
 * WITHOUT WARRANTIES OR CONDITIONS OF ANY KIND, either express or implied.
 * See the License for the specific language governing permissions and
 * limitations under the License.
 */

import { expect } from 'chai';

import {
  DocumentData,
  DocumentReference,
<<<<<<< HEAD
  Query,
  _TestingHooks as TestingHooks
=======
  _TestingHooks as TestingHooks,
  _TestingHooksExistenceFilterMismatchInfo as ExistenceFilterMismatchInfoInternal
>>>>>>> 0b4eb3b7
} from './firebase_export';

/**
 * Captures all existence filter mismatches in the Watch 'Listen' stream that
 * occur during the execution of the given code block.
 * @param callback The callback to invoke; during the invocation of this
 * callback all existence filter mismatches will be captured.
 * @return the captured existence filter mismatches and the result of awaiting
 * the given callback.
 */
export async function captureExistenceFilterMismatches<T>(
  callback: () => Promise<T>
): Promise<[ExistenceFilterMismatchInfo[], T]> {
  const results: ExistenceFilterMismatchInfo[] = [];
  const onExistenceFilterMismatchCallback = (
    info: ExistenceFilterMismatchInfoInternal
  ): void => {
    results.push(createExistenceFilterMismatchInfoFrom(info));
  };

  const unregister = TestingHooks.onExistenceFilterMismatch(
    onExistenceFilterMismatchCallback
  );

  let callbackResult: T;
  try {
    callbackResult = await callback();
  } finally {
    unregister();
  }

  return [results, callbackResult];
}

/**
 * Information about an existence filter mismatch, captured during an invocation
 * of `captureExistenceFilterMismatches()`.
 *
 * See the documentation of `ExistenceFilterMismatchInfo` in
 * `testing_hooks_spi.ts` for the meaning of these values.
 */
export interface ExistenceFilterMismatchInfo {
  localCacheCount: number;
  existenceFilterCount: number;
  bloomFilter?: {
    applied: boolean;
    hashCount: number;
    bitmapLength: number;
    padding: number;
    mightContain(documentRef: DocumentReference): boolean;
  };
}

function createExistenceFilterMismatchInfoFrom(
  internalInfo: ExistenceFilterMismatchInfoInternal
): ExistenceFilterMismatchInfo {
  const info: ExistenceFilterMismatchInfo = {
    localCacheCount: internalInfo.localCacheCount,
    existenceFilterCount: internalInfo.existenceFilterCount
  };

  const internalBloomFilter = internalInfo.bloomFilter;
  if (internalBloomFilter) {
    info.bloomFilter = {
      applied: internalBloomFilter.applied,
      hashCount: internalBloomFilter.hashCount,
      bitmapLength: internalBloomFilter.bitmapLength,
      padding: internalBloomFilter.padding,
      mightContain: (documentRef: DocumentReference): boolean =>
        internalBloomFilter.mightContain?.(
          `projects/${internalInfo.projectId}` +
            `/databases/${internalInfo.databaseId}` +
            `/documents/${documentRef.path}`
        ) ?? false
    };
  }

  return info;
}

/**
 * Verifies than an invocation of `enablePersistentCacheIndexAutoCreation()` or
 * `disablePersistentCacheIndexAutoCreation()` made during the execution of the
 * given callback succeeds.
 *
 * @param callback The callback to invoke; this callback must invoke exactly one
 * of `enablePersistentCacheIndexAutoCreation()` or
 * `disablePersistentCacheIndexAutoCreation()` exactly once; this callback is
 * called synchronously by this function, and is called exactly once.
 *
 * @return a promise that is fulfilled when the asynchronous work started by
 * `enablePersistentCacheIndexAutoCreation()` or
 * `disablePersistentCacheIndexAutoCreation()` completes successfully, or is
 * rejected
 */
export function verifyPersistentCacheIndexAutoCreationToggleSucceedsDuring(
  callback: () => void
): Promise<void> {
  const promises: Array<Promise<void>> = [];

  const unregister = TestingHooks.onPersistentCacheIndexAutoCreationToggle(
    promise => promises.push(promise)
  );

  try {
    callback();
  } finally {
    unregister();
  }

  expect(
    promises,
    'exactly one invocation of enablePersistentCacheIndexAutoCreation() or ' +
      'disablePersistentCacheIndexAutoCreation() should be made by the callback'
  ).to.have.length(1);

  return promises[0];
}

/**
 * Determines the type of client-side index that will be used when executing the
 * given query against the local cache.
 */
export function getQueryIndexType<
  AppModelType,
  DbModelType extends DocumentData
>(
  query: Query<AppModelType, DbModelType>
): Promise<'full' | 'partial' | 'none'> {
  return TestingHooks.getQueryIndexType(query);
}<|MERGE_RESOLUTION|>--- conflicted
+++ resolved
@@ -20,13 +20,9 @@
 import {
   DocumentData,
   DocumentReference,
-<<<<<<< HEAD
   Query,
-  _TestingHooks as TestingHooks
-=======
   _TestingHooks as TestingHooks,
   _TestingHooksExistenceFilterMismatchInfo as ExistenceFilterMismatchInfoInternal
->>>>>>> 0b4eb3b7
 } from './firebase_export';
 
 /**
