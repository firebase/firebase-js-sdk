--- conflicted
+++ resolved
@@ -16,8 +16,6 @@
 
 import * as firestore from 'firestore';
 
-import { FirebaseApp } from '@firebase/app';
-
 import { DatabaseId, DatabaseInfo } from '../../../src/core/database_info';
 import { Datastore } from '../../../src/remote/datastore';
 
@@ -25,8 +23,6 @@
 import { EmptyCredentialsProvider } from '../../../src/api/credentials';
 import { PlatformSupport } from '../../../src/platform/platform';
 import { AsyncQueue } from '../../../src/util/async_queue';
-import { Firestore, FirestoreDatabase } from '../../../src/api/database';
-import { TestQueue } from './test_queue';
 
 // tslint:disable-next-line:no-any __karma__ is an untyped global
 declare const __karma__: any;
@@ -57,23 +53,6 @@
     ua.indexOf('Trident/') > 0 ||
     ua.indexOf('Edge/') > 0
   );
-}
-
-/** Implementation of Firestore that offers access to the underlying queue. */
-class TestFirestore extends Firestore {
-  _queue = new TestQueue();
-
-  constructor(databaseIdOrApp: FirestoreDatabase | FirebaseApp) {
-    super(databaseIdOrApp);
-  }
-
-  get queue() {
-    return this._queue;
-  }
-
-  protected initializeAsyncQueue(): AsyncQueue {
-    return this._queue;
-  }
 }
 
 export function isPersistenceAvailable(): boolean {
@@ -108,10 +87,10 @@
 }
 
 export function withTestDatastore(
-  fn: (datastore: Datastore, queue: TestQueue) => Promise<void>
+  fn: (datastore: Datastore, queue: AsyncQueue) => Promise<void>
 ): Promise<void> {
   const databaseInfo = getDefaultDatabaseInfo();
-  const queue = new TestQueue();
+  const queue = new AsyncQueue();
   return PlatformSupport.getPlatform()
     .loadConnection(databaseInfo)
     .then(conn => {
@@ -132,30 +111,19 @@
 
 export function withTestDb(
   persistence: boolean,
-<<<<<<< HEAD
-  fn: (db: firestore.Firestore, queue: TestQueue) => Promise<void>
-): Promise<void> {
-  return withTestDbs(persistence, 1, ([db]) => {
-    return fn(db, (db as TestFirestore).queue);
-=======
   fn: (db: firestore.Firestore, queue: AsyncQueue) => Promise<void>
 ): Promise<void> {
   return withTestDbs(persistence, 1, ([db]) => {
     // tslint:disable-next-line:no-any queue isn't exposed via d.ts
     const firestoreInternal = db.INTERNAL as any;
     return fn(db, firestoreInternal.queue);
->>>>>>> 84c69383
   });
 }
 
 /** Runs provided fn with a db for an alternate project id. */
 export function withAlternateTestDb(
   persistence: boolean,
-<<<<<<< HEAD
-  fn: (db: firestore.Firestore, queue: TestQueue) => Promise<void>
-=======
   fn: (db: firestore.Firestore, queue: AsyncQueue) => Promise<void>
->>>>>>> 84c69383
 ): Promise<void> {
   return withTestDbsSettings(
     persistence,
@@ -163,13 +131,9 @@
     DEFAULT_SETTINGS,
     1,
     ([db]) => {
-<<<<<<< HEAD
-      return fn(db, (db as TestFirestore).queue);
-=======
       // tslint:disable-next-line:no-any queue isn't exposed via d.ts
       const firestoreInternal = db.INTERNAL as any;
       return fn(db, firestoreInternal.queue);
->>>>>>> 84c69383
     }
   );
 }
@@ -208,10 +172,13 @@
       { apiKey: 'fake-api-key', projectId },
       'test-app-' + appCount++
     );
-    const firestore = new TestFirestore(app);
+
+    // tslint:disable-next-line:no-any Firestore is not exposed in firebase.d.ts
+    const firebaseAny = firebase as any;
+    const firestore = firebaseAny.firestore(app);
     firestore.settings(settings);
 
-    let ready: Promise<TestFirestore>;
+    let ready: Promise<firestore.Firestore>;
     if (persistence) {
       ready = firestore.enablePersistence().then(() => firestore);
     } else {
@@ -221,7 +188,7 @@
     promises.push(ready);
   }
 
-  return Promise.all(promises).then((dbs: TestFirestore[]) => {
+  return Promise.all(promises).then((dbs: firestore.Firestore[]) => {
     return fn(dbs)
       .then(wipeDb.bind(null, dbs[0]), error => {
         return wipeDb(dbs[0]).then(() => {
