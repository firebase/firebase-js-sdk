--- conflicted
+++ resolved
@@ -616,10 +616,6 @@
   if (expectedDocs.length !== 0) {
     expect(expectedDocs).to.deep.equal(toIds(docsFromServer));
   }
-<<<<<<< HEAD
-
-  const docsFromCache = await getDocsFromCache(query);
-  expect(toIds(docsFromServer)).to.deep.equal(toIds(docsFromCache));
 }
 
 /**
@@ -693,6 +689,4 @@
     const actualDoc = actualDocs[docId];
     expect(expectedDoc).to.deep.equal(actualDoc);
   }
-=======
->>>>>>> 080a90dc
 }