--- conflicted
+++ resolved
@@ -15,37 +15,33 @@
  * limitations under the License.
  */
 
-import { isIndexedDBAvailable } from '@firebase/util';
+import { isIndexedDBAvailable } from "@firebase/util";
 
 import {
+  clearIndexedDbPersistence,
   collection,
+  CollectionReference,
   doc,
+  DocumentData,
   DocumentReference,
   Firestore,
-  terminate,
-<<<<<<< HEAD
-  indexedDbLocalCache,
-=======
+  memoryLocalCache,
+  memoryLruGarbageCollector,
+  newTestApp,
+  newTestFirestore,
   persistentLocalCache,
->>>>>>> ce79f7fe
-  clearIndexedDbPersistence,
-  CollectionReference,
-  DocumentData,
+  PrivateSettings,
   QuerySnapshot,
   setDoc,
-  PrivateSettings,
   SnapshotListenOptions,
-  newTestFirestore,
-  newTestApp,
-  memoryLocalCache,
-  memoryLruGarbageCollector
-} from './firebase_export';
+  terminate,
+} from "./firebase_export";
 import {
   ALT_PROJECT_ID,
   DEFAULT_PROJECT_ID,
   DEFAULT_SETTINGS,
-  USE_EMULATOR
-} from './settings';
+  USE_EMULATOR,
+} from "./settings";
 
 /* eslint-disable no-restricted-globals */
 
@@ -56,19 +52,19 @@
 
   const ua = window.navigator.userAgent;
   return (
-    ua.indexOf('MSIE ') > 0 ||
-    ua.indexOf('Trident/') > 0 ||
-    ua.indexOf('Edge/') > 0
+    ua.indexOf("MSIE ") > 0 ||
+    ua.indexOf("Trident/") > 0 ||
+    ua.indexOf("Edge/") > 0
   );
 }
 
 export function isPersistenceAvailable(): boolean {
   return (
-    typeof window === 'object' &&
+    typeof window === "object" &&
     isIndexedDBAvailable() &&
     !isIeOrEdge() &&
-    (typeof process === 'undefined' ||
-      process.env?.INCLUDE_FIRESTORE_PERSISTENCE !== 'false')
+    (typeof process === "undefined" ||
+      process.env?.INCLUDE_FIRESTORE_PERSISTENCE !== "false")
   );
 }
 
@@ -79,7 +75,7 @@
 function apiDescribeInternal(
   describeFn: Mocha.PendingSuiteFunction,
   message: string,
-  testSuite: (persistence: boolean) => void
+  testSuite: (persistence: boolean) => void,
 ): void {
   const persistenceModes = [false];
   if (isPersistenceAvailable()) {
@@ -93,7 +89,7 @@
 
 type ApiSuiteFunction = (
   message: string,
-  testSuite: (persistence: boolean) => void
+  testSuite: (persistence: boolean) => void,
 ) => void;
 interface ApiDescribe {
   (message: string, testSuite: (persistence: boolean) => void): void;
@@ -103,7 +99,7 @@
 
 export const apiDescribe = apiDescribeInternal.bind(
   null,
-  describe
+  describe,
 ) as ApiDescribe;
 // eslint-disable-next-line no-restricted-properties
 apiDescribe.skip = apiDescribeInternal.bind(null, describe.skip);
@@ -112,22 +108,22 @@
 
 /** Converts the documents in a QuerySnapshot to an array with the data of each document. */
 export function toDataArray(docSet: QuerySnapshot): DocumentData[] {
-  return docSet.docs.map(d => d.data());
+  return docSet.docs.map((d) => d.data());
 }
 
 /** Converts the changes in a QuerySnapshot to an array with the data of each document. */
 export function toChangesArray(
   docSet: QuerySnapshot,
-  options?: SnapshotListenOptions
+  options?: SnapshotListenOptions,
 ): DocumentData[] {
-  return docSet.docChanges(options).map(d => d.doc.data());
+  return docSet.docChanges(options).map((d) => d.doc.data());
 }
 
 export function toDataMap(docSet: QuerySnapshot): {
   [field: string]: DocumentData;
 } {
   const docsData: { [field: string]: DocumentData } = {};
-  docSet.forEach(doc => {
+  docSet.forEach((doc) => {
     docsData[doc.id] = doc.data();
   });
   return docsData;
@@ -135,12 +131,12 @@
 
 /** Converts a DocumentSet to an array with the id of each document */
 export function toIds(docSet: QuerySnapshot): string[] {
-  return docSet.docs.map(d => d.id);
+  return docSet.docs.map((d) => d.id);
 }
 
 export function withTestDb(
   persistence: boolean,
-  fn: (db: Firestore) => Promise<void>
+  fn: (db: Firestore) => Promise<void>,
 ): Promise<void> {
   return withTestDbs(persistence, 1, ([db]) => {
     return fn(db);
@@ -148,7 +144,7 @@
 }
 
 export function withEnsuredEagerGcTestDb(
-  fn: (db: Firestore) => Promise<void>
+  fn: (db: Firestore) => Promise<void>,
 ): Promise<void> {
   return withTestDbsSettings(
     false,
@@ -157,24 +153,24 @@
     1,
     async ([db]) => {
       return fn(db);
-    }
+    },
   );
 }
 
 export function withEnsuredLruGcTestDb(
   persistence: boolean,
-  fn: (db: Firestore) => Promise<void>
+  fn: (db: Firestore) => Promise<void>,
 ): Promise<void> {
   const newSettings = { ...DEFAULT_SETTINGS };
   if (persistence) {
     newSettings.cache = indexedDbLocalCache({
-      cacheSizeBytes: 1 * 1024 * 1024
+      cacheSizeBytes: 1 * 1024 * 1024,
     });
   } else {
     newSettings.cache = memoryLocalCache({
       garbageCollector: memoryLruGarbageCollector({
-        cacheSizeBytes: 1 * 1024 * 1024
-      })
+        cacheSizeBytes: 1 * 1024 * 1024,
+      }),
     });
   }
   return withTestDbsSettings(
@@ -184,14 +180,14 @@
     1,
     async ([db]) => {
       return fn(db);
-    }
+    },
   );
 }
 
 /** Runs provided fn with a db for an alternate project id. */
 export function withAlternateTestDb(
   persistence: boolean,
-  fn: (db: Firestore) => Promise<void>
+  fn: (db: Firestore) => Promise<void>,
 ): Promise<void> {
   return withTestDbsSettings(
     persistence,
@@ -200,21 +196,21 @@
     1,
     ([db]) => {
       return fn(db);
-    }
+    },
   );
 }
 
 export function withTestDbs(
   persistence: boolean,
   numDbs: number,
-  fn: (db: Firestore[]) => Promise<void>
+  fn: (db: Firestore[]) => Promise<void>,
 ): Promise<void> {
   return withTestDbsSettings(
     persistence,
     DEFAULT_PROJECT_ID,
     DEFAULT_SETTINGS,
     numDbs,
-    fn
+    fn,
   );
 }
 export async function withTestDbsSettings(
@@ -222,7 +218,7 @@
   projectId: string,
   settings: PrivateSettings,
   numDbs: number,
-  fn: (db: Firestore[]) => Promise<void>
+  fn: (db: Firestore[]) => Promise<void>,
 ): Promise<void> {
   if (numDbs === 0) {
     throw new Error("Can't test with no databases");
@@ -233,11 +229,7 @@
   for (let i = 0; i < numDbs; i++) {
     const newSettings = { ...settings };
     if (persistence) {
-<<<<<<< HEAD
-      newSettings.localCache = indexedDbLocalCache();
-=======
       newSettings.localCache = persistentLocalCache();
->>>>>>> ce79f7fe
     }
     const db = newTestFirestore(newTestApp(projectId), newSettings);
     dbs.push(db);
@@ -258,7 +250,7 @@
 export async function withNamedTestDbsOrSkipUnlessUsingEmulator(
   persistence: boolean,
   dbNames: string[],
-  fn: (db: Firestore[]) => Promise<void>
+  fn: (db: Firestore[]) => Promise<void>,
 ): Promise<void> {
   // Tests with named DBs can only run on emulator for now. This is because the
   // emulator does not require DB to be created before use.
@@ -272,11 +264,7 @@
   for (const dbName of dbNames) {
     const newSettings = { ...DEFAULT_SETTINGS };
     if (persistence) {
-<<<<<<< HEAD
-      newSettings.localCache = indexedDbLocalCache();
-=======
       newSettings.localCache = persistentLocalCache();
->>>>>>> ce79f7fe
     }
     const db = newTestFirestore(app, newSettings, dbName);
     dbs.push(db);
@@ -296,17 +284,17 @@
 
 export function withTestDoc(
   persistence: boolean,
-  fn: (doc: DocumentReference, db: Firestore) => Promise<void>
-): Promise<void> {
-  return withTestDb(persistence, db => {
-    return fn(doc(collection(db, 'test-collection')), db);
+  fn: (doc: DocumentReference, db: Firestore) => Promise<void>,
+): Promise<void> {
+  return withTestDb(persistence, (db) => {
+    return fn(doc(collection(db, "test-collection")), db);
   });
 }
 
 export function withTestDocAndSettings(
   persistence: boolean,
   settings: PrivateSettings,
-  fn: (doc: DocumentReference) => Promise<void>
+  fn: (doc: DocumentReference) => Promise<void>,
 ): Promise<void> {
   return withTestDbsSettings(
     persistence,
@@ -314,8 +302,8 @@
     settings,
     1,
     ([db]) => {
-      return fn(doc(collection(db, 'test-collection')));
-    }
+      return fn(doc(collection(db, "test-collection")));
+    },
   );
 }
 
@@ -327,10 +315,10 @@
 export function withTestDocAndInitialData(
   persistence: boolean,
   initialData: DocumentData | null,
-  fn: (doc: DocumentReference, db: Firestore) => Promise<void>
-): Promise<void> {
-  return withTestDb(persistence, db => {
-    const docRef: DocumentReference = doc(collection(db, 'test-collection'));
+  fn: (doc: DocumentReference, db: Firestore) => Promise<void>,
+): Promise<void> {
+  return withTestDb(persistence, (db) => {
+    const docRef: DocumentReference = doc(collection(db, "test-collection"));
     if (initialData) {
       return setDoc(docRef, initialData).then(() => fn(docRef, db));
     } else {
@@ -342,14 +330,14 @@
 export function withTestCollection(
   persistence: boolean,
   docs: { [key: string]: DocumentData },
-  fn: (collection: CollectionReference, db: Firestore) => Promise<void>
+  fn: (collection: CollectionReference, db: Firestore) => Promise<void>,
 ): Promise<void> {
   return withTestCollectionSettings(persistence, DEFAULT_SETTINGS, docs, fn);
 }
 
 export function withEmptyTestCollection(
   persistence: boolean,
-  fn: (collection: CollectionReference, db: Firestore) => Promise<void>
+  fn: (collection: CollectionReference, db: Firestore) => Promise<void>,
 ): Promise<void> {
   return withTestCollection(persistence, {}, fn);
 }
@@ -360,7 +348,7 @@
   persistence: boolean,
   settings: PrivateSettings,
   docs: { [key: string]: DocumentData },
-  fn: (collection: CollectionReference, db: Firestore) => Promise<void>
+  fn: (collection: CollectionReference, db: Firestore) => Promise<void>,
 ): Promise<void> {
   return withTestDbsSettings(
     persistence,
@@ -369,14 +357,14 @@
     2,
     ([testDb, setupDb]) => {
       // Abuse .doc() to get a random ID.
-      const collectionId = 'test-collection-' + doc(collection(testDb, 'x')).id;
+      const collectionId = "test-collection-" + doc(collection(testDb, "x")).id;
       const testCollection = collection(testDb, collectionId);
       const setupCollection = collection(setupDb, collectionId);
       const sets: Array<Promise<void>> = [];
-      Object.keys(docs).forEach(key => {
+      Object.keys(docs).forEach((key) => {
         sets.push(setDoc(doc(setupCollection, key), docs[key]));
       });
       return Promise.all(sets).then(() => fn(testCollection, testDb));
-    }
+    },
   );
 }