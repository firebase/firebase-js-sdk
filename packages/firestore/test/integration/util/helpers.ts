--- conflicted
+++ resolved
@@ -579,10 +579,6 @@
   if (expectedDocs.length !== 0) {
     expect(expectedDocs).to.deep.equal(toIds(docsFromServer));
   }
-<<<<<<< HEAD
-
-  const docsFromCache = await getDocsFromCache(query);
-  expect(toIds(docsFromServer)).to.deep.equal(toIds(docsFromCache));
 }
 
 export function itIf(
@@ -590,6 +586,4 @@
 ): Mocha.TestFunction | Mocha.PendingTestFunction {
   // eslint-disable-next-line no-restricted-properties
   return condition === 'only' ? it.only : condition ? it : it.skip;
-=======
->>>>>>> 3d44792f
 }