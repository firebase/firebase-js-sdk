--- conflicted
+++ resolved
@@ -32,11 +32,8 @@
   PrivateSettings,
   SnapshotListenOptions,
   newTestFirestore,
-<<<<<<< HEAD
-  QueryDocumentSnapshot
-=======
+  QueryDocumentSnapshot,
   newTestApp
->>>>>>> e06d9069
 } from './firebase_export';
 import {
   ALT_PROJECT_ID,
