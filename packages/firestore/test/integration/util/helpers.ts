--- conflicted
+++ resolved
@@ -618,7 +618,6 @@
   }
 }
 
-<<<<<<< HEAD
 /**
  * Asserts that the given query produces the expected result for all of the
  * following scenarios:
@@ -691,11 +690,11 @@
     const actualDoc = actualDocs[docId];
     expect(expectedDoc).to.deep.equal(actualDoc);
   }
-=======
+}
+
 export function itIf(
   condition: boolean | 'only'
 ): Mocha.TestFunction | Mocha.PendingTestFunction {
   // eslint-disable-next-line no-restricted-properties
   return condition === 'only' ? it.only : condition ? it : it.skip;
->>>>>>> 33a4a2d0
 }