/**
 * @license
 * Copyright 2017 Google LLC
 *
 * Licensed under the Apache License, Version 2.0 (the "License");
 * you may not use this file except in compliance with the License.
 * You may obtain a copy of the License at
 *
 *   http://www.apache.org/licenses/LICENSE-2.0
 *
 * Unless required by applicable law or agreed to in writing, software
 * distributed under the License is distributed on an "AS IS" BASIS,
 * WITHOUT WARRANTIES OR CONDITIONS OF ANY KIND, either express or implied.
 * See the License for the specific language governing permissions and
 * limitations under the License.
 */

import { isIndexedDBAvailable } from '@firebase/util';

import {
  clearIndexedDbPersistence,
  collection,
  CollectionReference,
  doc,
  DocumentData,
  DocumentReference,
  Firestore,
  memoryLocalCache,
  memoryLruGarbageCollector,
  newTestApp,
  newTestFirestore,
  persistentLocalCache,
  PrivateSettings,
  QuerySnapshot,
  setDoc,
  SnapshotListenOptions,
<<<<<<< HEAD
  terminate
=======
  newTestFirestore,
  newTestApp,
  writeBatch,
  WriteBatch
>>>>>>> 480d7d56
} from './firebase_export';
import {
  ALT_PROJECT_ID,
  DEFAULT_PROJECT_ID,
  DEFAULT_SETTINGS,
  USE_EMULATOR
} from './settings';

/* eslint-disable no-restricted-globals */

function isIeOrEdge(): boolean {
  if (!window.navigator) {
    return false;
  }

  const ua = window.navigator.userAgent;
  return (
    ua.indexOf('MSIE ') > 0 ||
    ua.indexOf('Trident/') > 0 ||
    ua.indexOf('Edge/') > 0
  );
}

export function isPersistenceAvailable(): boolean {
  return (
    typeof window === 'object' &&
    isIndexedDBAvailable() &&
    !isIeOrEdge() &&
    (typeof process === 'undefined' ||
      process.env?.INCLUDE_FIRESTORE_PERSISTENCE !== 'false')
  );
}

/**
 * A wrapper around Mocha's describe method that allows for it to be run with
 * persistence both disabled and enabled (if the browser is supported).
 */
function apiDescribeInternal(
  describeFn: Mocha.PendingSuiteFunction,
  message: string,
  testSuite: (persistence: boolean) => void
): void {
  const persistenceModes = [false];
  if (isPersistenceAvailable()) {
    persistenceModes.push(true);
  }

  for (const enabled of persistenceModes) {
    describeFn(`(Persistence=${enabled}) ${message}`, () => testSuite(enabled));
  }
}

type ApiSuiteFunction = (
  message: string,
  testSuite: (persistence: boolean) => void
) => void;
interface ApiDescribe {
  (message: string, testSuite: (persistence: boolean) => void): void;
  skip: ApiSuiteFunction;
  only: ApiSuiteFunction;
}

export const apiDescribe = apiDescribeInternal.bind(
  null,
  describe
) as ApiDescribe;
// eslint-disable-next-line no-restricted-properties
apiDescribe.skip = apiDescribeInternal.bind(null, describe.skip);
// eslint-disable-next-line no-restricted-properties
apiDescribe.only = apiDescribeInternal.bind(null, describe.only);

/** Converts the documents in a QuerySnapshot to an array with the data of each document. */
export function toDataArray(docSet: QuerySnapshot): DocumentData[] {
  return docSet.docs.map(d => d.data());
}

/** Converts the changes in a QuerySnapshot to an array with the data of each document. */
export function toChangesArray(
  docSet: QuerySnapshot,
  options?: SnapshotListenOptions
): DocumentData[] {
  return docSet.docChanges(options).map(d => d.doc.data());
}

export function toDataMap(docSet: QuerySnapshot): {
  [field: string]: DocumentData;
} {
  const docsData: { [field: string]: DocumentData } = {};
  docSet.forEach(doc => {
    docsData[doc.id] = doc.data();
  });
  return docsData;
}

/** Converts a DocumentSet to an array with the id of each document */
export function toIds(docSet: QuerySnapshot): string[] {
  return docSet.docs.map(d => d.id);
}

export function withTestDb(
  persistence: boolean,
  fn: (db: Firestore) => Promise<void>
): Promise<void> {
  return withTestDbs(persistence, 1, ([db]) => {
    return fn(db);
  });
}

export function withEnsuredEagerGcTestDb(
  fn: (db: Firestore) => Promise<void>
): Promise<void> {
  return withTestDbsSettings(
    false,
    DEFAULT_PROJECT_ID,
    { ...DEFAULT_SETTINGS, cacheSizeBytes: 1 * 1024 * 1024 },
    1,
    async ([db]) => {
      return fn(db);
    }
  );
}

export function withEnsuredLruGcTestDb(
  persistence: boolean,
  fn: (db: Firestore) => Promise<void>
): Promise<void> {
  const newSettings = { ...DEFAULT_SETTINGS };
  if (persistence) {
    newSettings.localCache = persistentLocalCache({
      cacheSizeBytes: 1 * 1024 * 1024
    });
  } else {
    newSettings.localCache = memoryLocalCache({
      garbageCollector: memoryLruGarbageCollector({
        cacheSizeBytes: 1 * 1024 * 1024
      })
    });
  }
  return withTestDbsSettings(
    persistence,
    DEFAULT_PROJECT_ID,
    newSettings,
    1,
    async ([db]) => {
      return fn(db);
    }
  );
}

/** Runs provided fn with a db for an alternate project id. */
export function withAlternateTestDb(
  persistence: boolean,
  fn: (db: Firestore) => Promise<void>
): Promise<void> {
  return withTestDbsSettings(
    persistence,
    ALT_PROJECT_ID,
    DEFAULT_SETTINGS,
    1,
    ([db]) => {
      return fn(db);
    }
  );
}

export function withTestDbs(
  persistence: boolean,
  numDbs: number,
  fn: (db: Firestore[]) => Promise<void>
): Promise<void> {
  return withTestDbsSettings(
    persistence,
    DEFAULT_PROJECT_ID,
    DEFAULT_SETTINGS,
    numDbs,
    fn
  );
}
export async function withTestDbsSettings(
  persistence: boolean,
  projectId: string,
  settings: PrivateSettings,
  numDbs: number,
  fn: (db: Firestore[]) => Promise<void>
): Promise<void> {
  if (numDbs === 0) {
    throw new Error("Can't test with no databases");
  }

  const dbs: Firestore[] = [];

  for (let i = 0; i < numDbs; i++) {
    const newSettings = { ...settings };
    if (persistence) {
      newSettings.localCache = persistentLocalCache();
    }
    const db = newTestFirestore(newTestApp(projectId), newSettings);
    dbs.push(db);
  }

  try {
    await fn(dbs);
  } finally {
    for (const db of dbs) {
      await terminate(db);
      if (persistence) {
        await clearIndexedDbPersistence(db);
      }
    }
  }
}

export async function withNamedTestDbsOrSkipUnlessUsingEmulator(
  persistence: boolean,
  dbNames: string[],
  fn: (db: Firestore[]) => Promise<void>
): Promise<void> {
  // Tests with named DBs can only run on emulator for now. This is because the
  // emulator does not require DB to be created before use.
  // TODO: Design ability to run named DB tests on backend. Maybe create DBs
  // TODO: beforehand, or create DBs as part of test setup.
  if (!USE_EMULATOR) {
    return Promise.resolve();
  }
  const app = newTestApp(DEFAULT_PROJECT_ID);
  const dbs: Firestore[] = [];
  for (const dbName of dbNames) {
    const newSettings = { ...DEFAULT_SETTINGS };
    if (persistence) {
      newSettings.localCache = persistentLocalCache();
    }
    const db = newTestFirestore(app, newSettings, dbName);
    dbs.push(db);
  }

  try {
    await fn(dbs);
  } finally {
    for (const db of dbs) {
      await terminate(db);
      if (persistence) {
        await clearIndexedDbPersistence(db);
      }
    }
  }
}

export function withTestDoc(
  persistence: boolean,
  fn: (doc: DocumentReference, db: Firestore) => Promise<void>
): Promise<void> {
  return withTestDb(persistence, db => {
    return fn(doc(collection(db, 'test-collection')), db);
  });
}

export function withTestDocAndSettings(
  persistence: boolean,
  settings: PrivateSettings,
  fn: (doc: DocumentReference) => Promise<void>
): Promise<void> {
  return withTestDbsSettings(
    persistence,
    DEFAULT_PROJECT_ID,
    settings,
    1,
    ([db]) => {
      return fn(doc(collection(db, 'test-collection')));
    }
  );
}

// TODO(rsgowman): Modify withTestDoc to take in (an optional) initialData and
// fix existing usages of it. Then delete this function. This makes withTestDoc
// more analogous to withTestCollection and eliminates the pattern of
// `withTestDoc(..., docRef => { setDoc(docRef, initialData) ...});` that
// otherwise is quite common.
export function withTestDocAndInitialData(
  persistence: boolean,
  initialData: DocumentData | null,
  fn: (doc: DocumentReference, db: Firestore) => Promise<void>
): Promise<void> {
  return withTestDb(persistence, db => {
    const docRef: DocumentReference = doc(collection(db, 'test-collection'));
    if (initialData) {
      return setDoc(docRef, initialData).then(() => fn(docRef, db));
    } else {
      return fn(docRef, db);
    }
  });
}

export function withTestCollection(
  persistence: boolean,
  docs: { [key: string]: DocumentData },
  fn: (collection: CollectionReference, db: Firestore) => Promise<void>
): Promise<void> {
  return withTestCollectionSettings(persistence, DEFAULT_SETTINGS, docs, fn);
}

export function withEmptyTestCollection(
  persistence: boolean,
  fn: (collection: CollectionReference, db: Firestore) => Promise<void>
): Promise<void> {
  return withTestCollection(persistence, {}, fn);
}

// TODO(mikelehen): Once we wipe the database between tests, we can probably
// return the same collection every time.
export function withTestCollectionSettings(
  persistence: boolean,
  settings: PrivateSettings,
  docs: { [key: string]: DocumentData },
  fn: (collection: CollectionReference, db: Firestore) => Promise<void>
): Promise<void> {
  return withTestDbsSettings(
    persistence,
    DEFAULT_PROJECT_ID,
    settings,
    2,
    ([testDb, setupDb]) => {
      // Abuse .doc() to get a random ID.
      const collectionId = 'test-collection-' + doc(collection(testDb, 'x')).id;
      const testCollection = collection(testDb, collectionId);
      const setupCollection = collection(setupDb, collectionId);

      const writeBatchCommits: Array<Promise<void>> = [];
      let writeBatch_: WriteBatch | null = null;
      let writeBatchSize = 0;

      for (const key of Object.keys(docs)) {
        if (writeBatch_ === null) {
          writeBatch_ = writeBatch(setupDb);
        }

        writeBatch_.set(doc(setupCollection, key), docs[key]);
        writeBatchSize++;

        // Write batches are capped at 500 writes. Use 400 just to be safe.
        if (writeBatchSize === 400) {
          writeBatchCommits.push(writeBatch_.commit());
          writeBatch_ = null;
          writeBatchSize = 0;
        }
      }

      if (writeBatch_ !== null) {
        writeBatchCommits.push(writeBatch_.commit());
      }

      return Promise.all(writeBatchCommits).then(() =>
        fn(testCollection, testDb)
      );
    }
  );
}<|MERGE_RESOLUTION|>--- conflicted
+++ resolved
@@ -34,14 +34,9 @@
   QuerySnapshot,
   setDoc,
   SnapshotListenOptions,
-<<<<<<< HEAD
-  terminate
-=======
-  newTestFirestore,
-  newTestApp,
-  writeBatch,
-  WriteBatch
->>>>>>> 480d7d56
+  terminate,
+  WriteBatch,
+  writeBatch
 } from './firebase_export';
 import {
   ALT_PROJECT_ID,
