--- conflicted
+++ resolved
@@ -618,7 +618,6 @@
   }
 }
 
-<<<<<<< HEAD
 /**
  * Asserts that the given query produces the expected result for all of the
  * following scenarios:
@@ -691,9 +690,6 @@
     const actualDoc = actualDocs[docId];
     expect(expectedDoc).to.deep.equal(actualDoc);
   }
-=======
-  const docsFromCache = await getDocsFromCache(query);
-  expect(toIds(docsFromServer)).to.deep.equal(toIds(docsFromCache));
 }
 
 export function itIf(
@@ -701,5 +697,4 @@
 ): Mocha.TestFunction | Mocha.PendingTestFunction {
   // eslint-disable-next-line no-restricted-properties
   return condition === 'only' ? it.only : condition ? it : it.skip;
->>>>>>> 41bde423
 }