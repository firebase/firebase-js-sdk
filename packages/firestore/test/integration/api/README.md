--- conflicted
+++ resolved
@@ -14,20 +14,12 @@
 ## Testing composite index query against production
 
 ### Setting Up the Environment:
-<<<<<<< HEAD
-1. Create a `project.json` file in the `firebase-js-sdk/packages/firestore` directory. This file should contain your target Firebase project's configuration.
-=======
 1. Create a `project.json` file in the `firebase-js-sdk/config` directory. This file should contain your target Firebase project's configuration.
->>>>>>> 8283a555
 2. If not already logged in, authenticate with your Google Cloud Platform (GCP) account using `gcloud auth application-default login`. You can check your logged-in accounts by running `gcloud auth list`.
 3. Navigate to the `firebase-js-sdk/packages/firestore` directory, run:
 ```
 terraform init
-<<<<<<< HEAD
-terraform apply -var-file=project.json -auto-approve
-=======
 terraform apply -var-file=../../config/project.json -auto-approve
->>>>>>> 8283a555
 ```
 Note: If the index creation encounters issues, such as concurrent operations, consider running the index creation process again. Error messages indicating that indexes have already been created can be safely disregarded.
 
