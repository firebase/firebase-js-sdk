/**
 * @license
 * Copyright 2017 Google LLC
 *
 * Licensed under the Apache License, Version 2.0 (the "License");
 * you may not use this file except in compliance with the License.
 * You may obtain a copy of the License at
 *
 *   http://www.apache.org/licenses/LICENSE-2.0
 *
 * Unless required by applicable law or agreed to in writing, software
 * distributed under the License is distributed on an "AS IS" BASIS,
 * WITHOUT WARRANTIES OR CONDITIONS OF ANY KIND, either express or implied.
 * See the License for the specific language governing permissions and
 * limitations under the License.
 */

import * as firestore from '@firebase/firestore-types';
import { expect } from 'chai';

import { Deferred } from '../../util/promise';
import * as firebaseExport from '../util/firebase_export';
import {
  apiDescribe,
  withAlternateTestDb,
  withTestCollection,
  withTestDb
} from '../util/helpers';
import { ALT_PROJECT_ID, DEFAULT_PROJECT_ID } from '../util/settings';

const FieldPath = firebaseExport.FieldPath;
const FieldValue = firebaseExport.FieldValue;
const newTestFirestore = firebaseExport.newTestFirestore;
const usesFunctionalApi = firebaseExport.usesFunctionalApi;

// We're using 'as any' to pass invalid values to APIs for testing purposes.
/* eslint-disable @typescript-eslint/no-explicit-any */

interface ValidationIt {
  (
    persistence: boolean,
    message: string,
    testFunction: (db: firestore.FirebaseFirestore) => void | Promise<any>
  ): void;
  skip: (
    persistence: boolean,
    message: string,
    testFunction: (db: firestore.FirebaseFirestore) => void | Promise<any>
  ) => void;
  only: (
    persistence: boolean,
    message: string,
    testFunction: (db: firestore.FirebaseFirestore) => void | Promise<any>
  ) => void;
}

// Since most of our tests are "synchronous" but require a Firestore instance,
// we have a helper wrapper around it() and withTestDb() to optimize for that.
const validationIt: ValidationIt = Object.assign(
  (
    persistence: boolean,
    message: string,
    testFunction: (db: firestore.FirebaseFirestore) => void | Promise<any>
  ) => {
    it(message, () => {
      return withTestDb(persistence, async db => {
        const maybePromise = testFunction(db);
        if (maybePromise) {
          return maybePromise;
        }
      });
    });
  },
  {
    skip(
      persistence: boolean,
      message: string,
      _: (db: firestore.FirebaseFirestore) => void | Promise<any>
    ): void {
      // eslint-disable-next-line no-restricted-properties
      it.skip(message, () => {});
    },
    only(
      persistence: boolean,
      message: string,
      testFunction: (db: firestore.FirebaseFirestore) => void | Promise<any>
    ): void {
      // eslint-disable-next-line no-restricted-properties
      it.only(message, () => {
        return withTestDb(persistence, async db => {
          const maybePromise = testFunction(db);
          if (maybePromise) {
            return maybePromise;
          }
        });
      });
    }
  }
);

/** Class used to verify custom classes can't be used in writes. */
class TestClass {
  constructor(readonly property: string) {}
}

apiDescribe('Validation:', (persistence: boolean) => {
  describe('FirestoreSettings', () => {
    // Enabling persistence counts as a use of the firestore instance, meaning
    // that it will be impossible to verify that a set of settings don't throw,
    // and additionally that some exceptions happen for specific reasons, rather
    // than persistence having already been enabled.
    if (persistence) {
      return;
    }

    validationIt(
      persistence,
      'disallows changing settings after use',
      async db => {
        let errorMsg =
          'Firestore has already been started and its settings can no ' +
          'longer be changed. ';

        if (usesFunctionalApi()) {
          errorMsg +=
            'initializeFirestore() cannot be called after calling ' +
            'getFirestore()';
        } else {
          errorMsg +=
            'You can only modify settings before calling any other ' +
            'methods on a Firestore object.';
        }

        await db.doc('foo/bar').set({});
        expect(() =>
          db.settings({ host: 'something-else.example.com' })
        ).to.throw(errorMsg);
      }
    );

    validationIt(persistence, 'enforces minimum cache size', () => {
      const db = newTestFirestore('test-project');
      expect(() => db.settings({ cacheSizeBytes: 1 })).to.throw(
        'cacheSizeBytes must be at least 1048576'
      );
    });

    validationIt(persistence, 'garbage collection can be disabled', () => {
      const db = newTestFirestore('test-project');
      // Verify that this doesn't throw.
      db.settings({ cacheSizeBytes: /* CACHE_SIZE_UNLIMITED= */ -1 });
    });

    validationIt(persistence, 'useEmulator can set host and port', () => {
      const db = newTestFirestore('test-project');
      // Verify that this doesn't throw.
      db.useEmulator('localhost', 9000);
    });

    validationIt(
      persistence,
      'disallows calling useEmulator after use',
      async db => {
        const errorMsg =
          'Firestore has already been started and its settings can no longer be changed.';

        await db.doc('foo/bar').set({});
        expect(() => db.useEmulator('localhost', 9000)).to.throw(errorMsg);
      }
    );
  });

  describe('Firestore', () => {
    (persistence ? validationIt : validationIt.skip)(
      persistence,
      'disallows calling enablePersistence after use',
      db => {
        // Calling `enablePersistence()` itself counts as use, so we should only
        // need this method when persistence is not enabled.
        if (!persistence) {
          db.doc('foo/bar');
        }
        expect(() => db.enablePersistence()).to.throw(
          'Firestore has already been started and persistence can no ' +
            `longer be enabled. You can only ${
              usesFunctionalApi()
                ? 'enable persistence'
                : 'call enablePersistence()'
            } ` +
            'before calling any other methods on a Firestore object.'
        );
      }
    );

    it("fails transaction if function doesn't return a Promise.", () => {
      return withTestDb(persistence, db => {
        return db
          .runTransaction(() => 5 as any)
          .then(
            x => expect.fail('Transaction should fail'),
            err => {
              expect(err.message).to.equal(
                'Transaction callback must return a Promise'
              );
            }
          );
      });
    });
  });

  describe('Collection paths', () => {
    validationIt(persistence, 'must be non-empty strings', db => {
      const baseDocRef = db.doc('foo/bar');

      if (usesFunctionalApi()) {
        expect(() => db.collection('')).to.throw(
          'Function collection() cannot be called with an empty path.'
        );
        expect(() => baseDocRef.collection('')).to.throw(
          'Function collection() cannot be called with an empty path.'
        );
      } else {
        expect(() => db.collection('')).to.throw(
          'Function Firestore.collection() cannot be called with an empty path.'
        );
        expect(() => baseDocRef.collection('')).to.throw(
          'Function DocumentReference.collection() cannot be called with an ' +
            'empty path.'
        );
      }
    });

    validationIt(persistence, 'must be odd-length', db => {
      const baseDocRef = db.doc('foo/bar');
      const badAbsolutePaths = ['foo/bar', 'foo/bar/baz/quu'];
      const badRelativePaths = ['/', 'baz/quu'];
      const badPathLengths = [2, 4];

      for (let i = 0; i < badAbsolutePaths.length; i++) {
        const error =
          'Invalid collection reference. Collection references ' +
          'must have an odd number of segments, but ' +
          `${badAbsolutePaths[i]} has ${badPathLengths[i]}`;
        expect(() => db.collection(badAbsolutePaths[i])).to.throw(error);
        expect(() => baseDocRef.collection(badRelativePaths[i])).to.throw(
          error
        );
      }
    });

    validationIt(persistence, 'must not have empty segments', db => {
      // NOTE: leading / trailing slashes are okay.
      db.collection('/foo/');
      db.collection('/foo');
      db.collection('foo/');

      const badPaths = ['foo//bar//baz', '//foo', 'foo//'];
      const collection = db.collection('test-collection');
      const doc = collection.doc('test-document');
      for (const path of badPaths) {
        const reason = `Invalid segment (${path}). Paths must not contain // in them.`;
        expect(() => db.collection(path)).to.throw(reason);
        expect(() => db.doc(path)).to.throw(reason);
        expect(() => collection.doc(path)).to.throw(reason);
        expect(() => doc.collection(path)).to.throw(reason);
      }
    });
  });

  describe('Document paths', () => {
    validationIt(persistence, 'must be strings', db => {
      const baseCollectionRef = db.collection('foo');

      if (usesFunctionalApi()) {
        expect(() => db.doc('')).to.throw(
          'Function doc() cannot be called with an empty path.'
        );
        expect(() => baseCollectionRef.doc('')).to.throw(
          'Function doc() cannot be called with an empty path.'
        );
      } else {
        expect(() => db.doc('')).to.throw(
          'Function Firestore.doc() cannot be called with an empty path.'
        );
        expect(() => baseCollectionRef.doc('')).to.throw(
          'Function CollectionReference.doc() cannot be called with an empty ' +
            'path.'
        );
      }
    });

    validationIt(persistence, 'must be even-length', db => {
      const baseCollectionRef = db.collection('foo');
      const badAbsolutePaths = ['foo', 'foo/bar/baz'];
      const badRelativePaths = ['/', 'bar/baz'];
      const badPathLengths = [1, 3];

      for (let i = 0; i < badAbsolutePaths.length; i++) {
        const error =
          'Invalid document reference. Document references ' +
          'must have an even number of segments, but ' +
          `${badAbsolutePaths[i]} has ${badPathLengths[i]}`;
        expect(() => db.doc(badAbsolutePaths[i])).to.throw(error);
        expect(() => baseCollectionRef.doc(badRelativePaths[i])).to.throw(
          error
        );
      }
    });
  });

  validationIt(persistence, 'Merge options are validated', db => {
    const docRef = db.collection('test').doc();

    expect(() => docRef.set({}, { merge: true, mergeFields: [] })).to.throw(
      'Invalid options passed to function DocumentReference.set(): You cannot specify both ' +
        '"merge" and "mergeFields".'
    );
    expect(() => docRef.set({}, { merge: false, mergeFields: [] })).to.throw(
      'Invalid options passed to function DocumentReference.set(): You cannot specify both ' +
        '"merge" and "mergeFields".'
    );
  });

  describe('Writes', () => {
    validationIt(persistence, 'must be objects.', db => {
      // PORTING NOTE: The error for firebase.firestore.FieldValue.delete()
      // is different for minified builds, so omit testing it specifically.
      const badData = [
        42,
        [1],
        new Date(),
        null,
        () => {},
        new TestClass('foo'),
        undefined
      ];
      const errorDescriptions = [
        '42',
        'an array',
        'a custom Date object',
        'null',
        'a function',
        'a custom TestClass object'
      ];
      const promises: Array<Promise<void>> = [];
      for (let i = 0; i < badData.length; i++) {
        const error =
          'Data must be an object, but it was: ' + errorDescriptions[i];
        promises.push(expectWriteToFail(db, badData[i], error));
      }
      return Promise.all(promises);
    });

    validationIt(
      persistence,
      'must not contain custom objects or functions.',
      db => {
        const badData = [
          { foo: new TestClass('foo') },
          { foo: [new TestClass('foo')] },
          { foo: { bar: new TestClass('foo') } },
          { foo: () => {} },
          { foo: [() => {}] },
          { foo: { bar: () => {} } }
        ];
        const errorDescriptions = [
          'Unsupported field value: a custom TestClass object (found in field foo)',
          'Unsupported field value: a custom TestClass object',
          'Unsupported field value: a custom TestClass object (found in field foo.bar)',
          'Unsupported field value: a function (found in field foo)',
          'Unsupported field value: a function',
          'Unsupported field value: a function (found in field foo.bar)'
        ];
        const promises: Array<Promise<void>> = [];
        for (let i = 0; i < badData.length; i++) {
          promises.push(
            expectWriteToFail(db, badData[i], errorDescriptions[i])
          );
        }
        return Promise.all(promises);
      }
    );

    validationIt(
      persistence,
      'must not contain field value transforms in arrays',
      db => {
        return expectWriteToFail(
          db,
          { 'array': [FieldValue.serverTimestamp()] },
          'FieldValue.serverTimestamp() is not currently supported inside arrays'
        );
      }
    );

    validationIt(
      persistence,
      'must not contain directly nested arrays.',
      db => {
        return expectWriteToFail(
          db,
          { 'nested-array': [1, [2]] },
          'Nested arrays are not supported'
        );
      }
    );

    validationIt(persistence, 'may contain indirectly nested arrays.', db => {
      const data = { 'nested-array': [1, { foo: [2] }] };

      const ref = db.collection('foo').doc();
      const ref2 = db.collection('foo').doc();

      return ref
        .set(data)
        .then(() => {
          return ref.firestore.batch().set(ref, data).commit();
        })
        .then(() => {
          return ref.update(data);
        })
        .then(() => {
          return ref.firestore.batch().update(ref, data).commit();
        })
        .then(() => {
          return ref.firestore.runTransaction(async txn => {
            // Note ref2 does not exist at this point so set that and update ref.
            txn.update(ref, data);
            txn.set(ref2, data);
          });
        });
    });

    validationIt(persistence, 'must not contain undefined.', db => {
      // Note: This test uses the default setting for `ignoreUndefinedProperties`.
      return expectWriteToFail(
        db,
        { foo: undefined },
        'Unsupported field value: undefined (found in field foo)'
      );
    });

    validationIt(
      persistence,
      'must not contain references to a different database',
      db => {
        return withAlternateTestDb(persistence, db2 => {
          const ref = db2.doc('baz/quu');
          const data = { foo: ref };
          return expectWriteToFail(
            db,
            data,
            `Document reference is for database ` +
              `${ALT_PROJECT_ID}/(default) but should be for database ` +
              `${DEFAULT_PROJECT_ID}/(default) (found in field ` +
              `foo)`
          );
        });
      }
    );

    validationIt(persistence, 'must not contain reserved field names.', db => {
      return Promise.all([
        expectWriteToFail(
          db,
          { __baz__: 1 },
          'Document fields cannot begin and end with "__" (found in field ' +
            '__baz__)'
        ),
        expectWriteToFail(
          db,
          { foo: { __baz__: 1 } },
          'Document fields cannot begin and end with "__" (found in field ' +
            'foo.__baz__)'
        ),
        expectWriteToFail(
          db,
          { __baz__: { foo: 1 } },
          'Document fields cannot begin and end with "__" (found in field ' +
            '__baz__)'
        ),

        expectUpdateToFail(
          db,
          { 'foo.__baz__': 1 },
          'Document fields cannot begin and end with "__" (found in field ' +
            'foo.__baz__)'
        ),
        expectUpdateToFail(
          db,
          { '__baz__.foo': 1 },
          'Document fields cannot begin and end with "__" (found in field ' +
            '__baz__.foo)'
        )
      ]);
    });

    validationIt(persistence, 'must not contain empty field names.', db => {
      return expectSetToFail(
        db,
        { '': 'foo' },
        'Document fields must not be empty (found in field ``)'
      );
    });

    validationIt(
      persistence,
      'via set() must not contain FieldValue.delete()',
      db => {
        return expectSetToFail(
          db,
          { foo: FieldValue.delete() },
          'FieldValue.delete() cannot be used with set() unless you pass ' +
            '{merge:true} (found in field foo)'
        );
      }
    );

    validationIt(
      persistence,
      'via update() must not contain nested FieldValue.delete()',
      db => {
        return expectUpdateToFail(
          db,
          { foo: { bar: FieldValue.delete() } },
          'FieldValue.delete() can only appear at the top level of your ' +
            'update data (found in field foo.bar)'
        );
      }
    );
  });

  validationIt(
    persistence,
    'Batch writes require correct Document References',
    db => {
      return withAlternateTestDb(persistence, async db2 => {
        const badRef = db2.doc('foo/bar');
        const reason =
          'Provided document reference is from a different Firestore instance.';
        const data = { foo: 1 };
        const batch = db.batch();
        expect(() => batch.set(badRef, data)).to.throw(reason);
        expect(() => batch.update(badRef, data)).to.throw(reason);
        expect(() => batch.delete(badRef)).to.throw(reason);
      });
    }
  );

  validationIt(
    persistence,
    'Transaction writes require correct Document References',
    db => {
      return withAlternateTestDb(persistence, db2 => {
        const badRef = db2.doc('foo/bar');
        const reason =
          'Provided document reference is from a different Firestore instance.';
        const data = { foo: 1 };
        return db.runTransaction(async txn => {
          expect(() => txn.get(badRef)).to.throw(reason);
          expect(() => txn.set(badRef, data)).to.throw(reason);
          expect(() => txn.update(badRef, data)).to.throw(reason);
          expect(() => txn.delete(badRef)).to.throw(reason);
        });
      });
    }
  );

  validationIt(persistence, 'Field paths must not have empty segments', db => {
    const docRef = db.collection('test').doc();
    return docRef
      .set({ test: 1 })
      .then(() => {
        return docRef.get();
      })
      .then(snapshot => {
        const badFieldPaths = ['', 'foo..baz', '.foo', 'foo.'];
        const promises: Array<Promise<void>> = [];
        for (const fieldPath of badFieldPaths) {
          const reason =
            `Invalid field path (${fieldPath}). Paths must not be ` +
            `empty, begin with '.', end with '.', or contain '..'`;
          promises.push(expectFieldPathToFail(snapshot, fieldPath, reason));
        }
        return Promise.all(promises);
      });
  });

  validationIt(
    persistence,
    'Field paths must not have invalid segments',
    db => {
      const docRef = db.collection('test').doc();
      return docRef
        .set({ test: 1 })
        .then(() => {
          return docRef.get();
        })
        .then(snapshot => {
          const badFieldPaths = [
            'foo~bar',
            'foo*bar',
            'foo/bar',
            'foo[1',
            'foo]1',
            'foo[1]'
          ];
          const promises: Array<Promise<void>> = [];
          for (const fieldPath of badFieldPaths) {
            const reason =
              `Invalid field path (${fieldPath}). Paths must not ` +
              `contain '~', '*', '/', '[', or ']'`;
            promises.push(expectFieldPathToFail(snapshot, fieldPath, reason));
          }
          return Promise.all(promises);
        });
    }
  );

  describe('Array transforms', () => {
    validationIt(persistence, 'fail in queries', db => {
      const collection = db.collection('test');
      expect(() =>
        collection.where('test', '==', { test: FieldValue.arrayUnion(1) })
      ).to.throw(
        `Function ${
          usesFunctionalApi() ? 'where' : 'Query.where'
        }() called with invalid data. ` +
          'FieldValue.arrayUnion() can only be used with update() and set() ' +
          '(found in field test)'
      );

      expect(() =>
        collection.where('test', '==', { test: FieldValue.arrayRemove(1) })
      ).to.throw(
        `Function ${
          usesFunctionalApi() ? 'where' : 'Query.where'
        }() called with invalid data. ` +
          'FieldValue.arrayRemove() can only be used with update() and set() ' +
          '(found in field test)'
      );
    });

    validationIt(persistence, 'reject invalid elements', db => {
      const doc = db.collection('test').doc();
      expect(() =>
        doc.set({ x: FieldValue.arrayUnion(1, new TestClass('foo')) })
      ).to.throw(
        'Function FieldValue.arrayUnion() called with invalid data. ' +
          'Unsupported field value: a custom TestClass object'
      );

      expect(() =>
        doc.set({ x: FieldValue.arrayRemove(1, new TestClass('foo')) })
      ).to.throw(
        'Function FieldValue.arrayRemove() called with invalid data. ' +
          'Unsupported field value: a custom TestClass object'
      );

      expect(() => doc.set({ x: FieldValue.arrayRemove(undefined) })).to.throw(
        'Function FieldValue.arrayRemove() called with invalid data. ' +
          'Unsupported field value: undefined'
      );
    });

    validationIt(persistence, 'reject arrays', db => {
      const doc = db.collection('test').doc();
      // This would result in a directly nested array which is not supported.
      expect(() =>
        doc.set({ x: FieldValue.arrayUnion(1, ['nested']) })
      ).to.throw(
        'Function FieldValue.arrayUnion() called with invalid data. ' +
          'Nested arrays are not supported'
      );

      expect(() =>
        doc.set({ x: FieldValue.arrayRemove(1, ['nested']) })
      ).to.throw(
        'Function FieldValue.arrayRemove() called with invalid data. ' +
          'Nested arrays are not supported'
      );
    });
  });

  describe('Numeric transforms', () => {
    validationIt(persistence, 'fail in queries', db => {
      const collection = db.collection('test');
      expect(() =>
        collection.where('test', '==', { test: FieldValue.increment(1) })
      ).to.throw(
        `Function ${
          usesFunctionalApi() ? 'where' : 'Query.where'
        }() called with invalid data. FieldValue.increment() can only be ` +
          'used with update() and set() (found in field test)'
      );
    });
  });

  describe('Queries', () => {
    validationIt(persistence, 'with non-positive limit fail', db => {
      const collection = db.collection('test');
      expect(() => collection.limit(0)).to.throw(
        `Function ${
          usesFunctionalApi() ? 'limit' : 'Query.limit'
        }() requires a positive number, but it was: 0.`
      );
      expect(() => collection.limitToLast(-1)).to.throw(
        `Function ${
          usesFunctionalApi() ? 'limitToLast' : 'Query.limitToLast'
        }() requires a positive number, but it was: -1.`
      );
    });

<<<<<<< HEAD
    (validatesJsInput ? validationIt : validationIt.skip)(
      persistence,
      'enum',
      db => {
        const collection = db.collection('test') as any;
        expect(() => collection.where('a', 'foo' as any, 'b')).to.throw(
          'Invalid value "foo" provided to function Query.where() for its second argument. ' +
            'Acceptable values: <, <=, ==, !=, >=, >, array-contains, in, array-contains-any, not-in'
=======
    validationIt(
      persistence,
      'with null or NaN non-equality filters fail',
      db => {
        const collection = db.collection('test');
        expect(() => collection.where('a', '>', null)).to.throw(
          "Invalid query. Null only supports '==' and '!=' comparisons."
        );
        expect(() => collection.where('a', 'array-contains', null)).to.throw(
          "Invalid query. Null only supports '==' and '!=' comparisons."
        );
        expect(() => collection.where('a', 'in', null)).to.throw(
          "Invalid Query. A non-empty array is required for 'in' filters."
        );
        expect(() => collection.where('a', 'not-in', null)).to.throw(
          "Invalid Query. A non-empty array is required for 'not-in' filters."
        );
        expect(() =>
          collection.where('a', 'array-contains-any', null)
        ).to.throw(
          "Invalid Query. A non-empty array is required for 'array-contains-any' filters."
        );

        expect(() => collection.where('a', '>', Number.NaN)).to.throw(
          "Invalid query. NaN only supports '==' and '!=' comparisons."
        );
        expect(() =>
          collection.where('a', 'array-contains', Number.NaN)
        ).to.throw(
          "Invalid query. NaN only supports '==' and '!=' comparisons."
        );
        expect(() => collection.where('a', 'in', Number.NaN)).to.throw(
          "Invalid Query. A non-empty array is required for 'in' filters."
        );
        expect(() => collection.where('a', 'not-in', Number.NaN)).to.throw(
          "Invalid Query. A non-empty array is required for 'not-in' filters."
        );
        expect(() =>
          collection.where('a', 'array-contains-any', Number.NaN)
        ).to.throw(
          "Invalid Query. A non-empty array is required for 'array-contains-any' filters."
>>>>>>> 4b540f91
        );
      }
    );

    it('cannot be created from documents missing sort values', () => {
      const testDocs = {
        f: { k: 'f', nosort: 1 } // should not show up
      };
      return withTestCollection(persistence, testDocs, coll => {
        const query = coll.orderBy('sort');
        return coll
          .doc('f')
          .get()
          .then(doc => {
            expect(doc.data()).to.deep.equal({ k: 'f', nosort: 1 });
            const reason =
              `Invalid query. You are trying to start or end a ` +
              `query using a document for which the field 'sort' (used as ` +
              `the orderBy) does not exist.`;
            expect(() => query.startAt(doc)).to.throw(reason);
            expect(() => query.startAfter(doc)).to.throw(reason);
            expect(() => query.endBefore(doc)).to.throw(reason);
            expect(() => query.endAt(doc)).to.throw(reason);
          });
      });
    });

    validationIt(
      persistence,
      'cannot be sorted by an uncommitted server timestamp',
      db => {
        return withTestCollection(
          persistence,
          /*docs=*/ {},
          async (collection: firestore.CollectionReference) => {
            await db.disableNetwork();

            const offlineDeferred = new Deferred<void>();
            const onlineDeferred = new Deferred<void>();

            const unsubscribe = collection.onSnapshot(snapshot => {
              // Skip the initial empty snapshot.
              if (snapshot.empty) {
                return;
              }

              expect(snapshot.docs).to.have.lengthOf(1);
              const docSnap: firestore.DocumentSnapshot = snapshot.docs[0];

              if (snapshot.metadata.hasPendingWrites) {
                // Offline snapshot. Since the server timestamp is uncommitted,
                // we shouldn't be able to query by it.
                expect(() =>
                  collection
                    .orderBy('timestamp')
                    .endAt(docSnap)
                    .onSnapshot(() => {})
                ).to.throw('uncommitted server timestamp');
                offlineDeferred.resolve();
              } else {
                // Online snapshot. Since the server timestamp is committed, we
                // should be able to query by it.
                collection
                  .orderBy('timestamp')
                  .endAt(docSnap)
                  .onSnapshot(() => {});
                onlineDeferred.resolve();
              }
            });

            const doc: firestore.DocumentReference = collection.doc();
            // eslint-disable-next-line @typescript-eslint/no-floating-promises
            doc.set({ timestamp: FieldValue.serverTimestamp() });
            await offlineDeferred.promise;

            await db.enableNetwork();
            await onlineDeferred.promise;

            unsubscribe();
          }
        );
      }
    );

    validationIt(
      persistence,
      'must not have more components than order by.',
      db => {
        const collection = db.collection('collection');
        const query = collection.orderBy('foo');
        const reason =
          `Too many arguments provided to ${
            usesFunctionalApi() ? 'startAt' : 'Query.startAt'
          }(). The number of arguments must be less than or equal to the ` +
          `number of orderBy() clauses`;
        expect(() => query.startAt(1, 2)).to.throw(reason);
        expect(() => query.orderBy('bar').startAt(1, 2, 3)).to.throw(reason);
      }
    );

    validationIt(
      persistence,
      'order-by-key bounds must be strings without slashes.',
      db => {
        const query = db
          .collection('collection')
          .orderBy(FieldPath.documentId());
        const cgQuery = db
          .collectionGroup('collection')
          .orderBy(FieldPath.documentId());
        expect(() => query.startAt(1)).to.throw(
          'Invalid query. Expected a string for document ID in ' +
            `${
              usesFunctionalApi() ? 'startAt' : 'Query.startAt'
            }(), but got a number`
        );
        expect(() => query.startAt('foo/bar')).to.throw(
          `Invalid query. When querying a collection and ordering by FieldPath.documentId(), ` +
            `the value passed to ${
              usesFunctionalApi() ? 'startAt' : 'Query.startAt'
            }() must be a plain document ID, but 'foo/bar' contains a slash.`
        );
        expect(() => cgQuery.startAt('foo')).to.throw(
          `Invalid query. When querying a collection group and ordering by ` +
            `FieldPath.documentId(), the value passed to ${
              usesFunctionalApi() ? 'startAt' : 'Query.startAt'
            }() must result in a valid document path, but 'foo' is not because ` +
            `it contains an odd number of segments.`
        );
      }
    );

    validationIt(persistence, 'with different inequality fields fail', db => {
      const collection = db.collection('test');
      expect(() =>
        collection.where('x', '>=', 32).where('y', '<', 'cat')
      ).to.throw(
        'Invalid query. All where filters with an ' +
          'inequality (<, <=, >, or >=) must be on the same field.' +
          ` But you have inequality filters on 'x' and 'y'`
      );
    });

    validationIt(persistence, 'with more than one != query fail', db => {
      const collection = db.collection('test');
      expect(() =>
        collection.where('x', '!=', 32).where('x', '!=', 33)
      ).to.throw("Invalid query. You cannot use more than one '!=' filter.");
    });

    validationIt(
      persistence,
      'with != and inequality queries on different fields fail',
      db => {
        const collection = db.collection('test');
        expect(() =>
          collection.where('y', '>', 32).where('x', '!=', 33)
        ).to.throw(
          'Invalid query. All where filters with an ' +
            'inequality (<, <=, >, or >=) must be on the same field.' +
            ` But you have inequality filters on 'y' and 'x`
        );
      }
    );

    validationIt(
      persistence,
      'with != and inequality queries on different fields fail',
      db => {
        const collection = db.collection('test');
        expect(() =>
          collection.where('y', '>', 32).where('x', 'not-in', [33])
        ).to.throw(
          'Invalid query. All where filters with an ' +
            'inequality (<, <=, >, or >=) must be on the same field.' +
            ` But you have inequality filters on 'y' and 'x`
        );
      }
    );

    validationIt(
      persistence,
      'with inequality different than first orderBy fail.',
      db => {
        const collection = db.collection('test');
        const reason =
          `Invalid query. You have a where filter with an ` +
          `inequality (<, <=, >, or >=) on field 'x' and so you must also ` +
          `use 'x' as your first orderBy(), but your first orderBy() is on ` +
          `field 'y' instead.`;
        expect(() => collection.where('x', '>', 32).orderBy('y')).to.throw(
          reason
        );
        expect(() => collection.orderBy('y').where('x', '>', 32)).to.throw(
          reason
        );
        expect(() =>
          collection.where('x', '>', 32).orderBy('y').orderBy('x')
        ).to.throw(reason);
        expect(() =>
          collection.orderBy('y').orderBy('x').where('x', '>', 32)
        ).to.throw(reason);
        expect(() => collection.where('x', '!=', 32).orderBy('y')).to.throw(
          reason
        );
      }
    );

    validationIt(persistence, 'with multiple array filters fail', db => {
      expect(() =>
        db
          .collection('test')
          .where('foo', 'array-contains', 1)
          .where('foo', 'array-contains', 2)
      ).to.throw(
        "Invalid query. You cannot use more than one 'array-contains' filter."
      );

      expect(() =>
        db
          .collection('test')
          .where('foo', 'array-contains', 1)
          .where('foo', 'array-contains-any', [2, 3])
      ).to.throw(
        "Invalid query. You cannot use 'array-contains-any' filters with " +
          "'array-contains' filters."
      );

      expect(() =>
        db
          .collection('test')
          .where('foo', 'array-contains-any', [2, 3])
          .where('foo', 'array-contains', 1)
      ).to.throw(
        "Invalid query. You cannot use 'array-contains' filters with " +
          "'array-contains-any' filters."
      );

      expect(() =>
        db
          .collection('test')
          .where('foo', 'not-in', [2, 3])
          .where('foo', 'array-contains', 1)
      ).to.throw(
        "Invalid query. You cannot use 'array-contains' filters with " +
          "'not-in' filters."
      );
    });

    validationIt(persistence, 'with != and not-in filters fail', db => {
      expect(() =>
        db
          .collection('test')
          .where('foo', 'not-in', [2, 3])
          .where('foo', '!=', 4)
      ).to.throw(
        "Invalid query. You cannot use '!=' filters with 'not-in' filters."
      );

      expect(() =>
        db
          .collection('test')
          .where('foo', '!=', 4)
          .where('foo', 'not-in', [2, 3])
      ).to.throw(
        "Invalid query. You cannot use 'not-in' filters with '!=' filters."
      );
    });

    validationIt(persistence, 'with multiple disjunctive filters fail', db => {
      expect(() =>
        db
          .collection('test')
          .where('foo', 'in', [1, 2])
          .where('foo', 'in', [2, 3])
      ).to.throw("Invalid query. You cannot use more than one 'in' filter.");

      expect(() =>
        db
          .collection('test')
          .where('foo', 'not-in', [1, 2])
          .where('foo', 'not-in', [2, 3])
      ).to.throw(
        "Invalid query. You cannot use more than one 'not-in' filter."
      );

      expect(() =>
        db
          .collection('test')
          .where('foo', 'array-contains-any', [1, 2])
          .where('foo', 'array-contains-any', [2, 3])
      ).to.throw(
        "Invalid query. You cannot use more than one 'array-contains-any'" +
          ' filter.'
      );

      expect(() =>
        db
          .collection('test')
          .where('foo', 'array-contains-any', [2, 3])
          .where('foo', 'in', [2, 3])
      ).to.throw(
        "Invalid query. You cannot use 'in' filters with " +
          "'array-contains-any' filters."
      );

      expect(() =>
        db
          .collection('test')
          .where('foo', 'in', [2, 3])
          .where('foo', 'array-contains-any', [2, 3])
      ).to.throw(
        "Invalid query. You cannot use 'array-contains-any' filters with " +
          "'in' filters."
      );

      expect(() =>
        db
          .collection('test')
          .where('foo', 'not-in', [2, 3])
          .where('foo', 'array-contains-any', [2, 3])
      ).to.throw(
        "Invalid query. You cannot use 'array-contains-any' filters with " +
          "'not-in' filters."
      );

      expect(() =>
        db
          .collection('test')
          .where('foo', 'array-contains-any', [2, 3])
          .where('foo', 'not-in', [2, 3])
      ).to.throw(
        "Invalid query. You cannot use 'not-in' filters with " +
          "'array-contains-any' filters."
      );

      expect(() =>
        db
          .collection('test')
          .where('foo', 'not-in', [2, 3])
          .where('foo', 'in', [2, 3])
      ).to.throw(
        "Invalid query. You cannot use 'in' filters with 'not-in' filters."
      );

      expect(() =>
        db
          .collection('test')
          .where('foo', 'in', [2, 3])
          .where('foo', 'not-in', [2, 3])
      ).to.throw(
        "Invalid query. You cannot use 'not-in' filters with 'in' filters."
      );

      // This is redundant with the above tests, but makes sure our validation
      // doesn't get confused.
      expect(() =>
        db
          .collection('test')
          .where('foo', 'in', [2, 3])
          .where('foo', 'array-contains', 1)
          .where('foo', 'array-contains-any', [2])
      ).to.throw(
        "Invalid query. You cannot use 'array-contains-any' filters with 'in' filters."
      );

      expect(() =>
        db
          .collection('test')
          .where('foo', 'array-contains', 1)
          .where('foo', 'in', [2, 3])
          .where('foo', 'array-contains-any', [2])
      ).to.throw(
        "Invalid query. You cannot use 'array-contains-any' filters with " +
          "'array-contains' filters."
      );

      expect(() =>
        db
          .collection('test')
          .where('foo', 'not-in', [2, 3])
          .where('foo', 'array-contains', 2)
          .where('foo', 'array-contains-any', [2])
      ).to.throw(
        "Invalid query. You cannot use 'array-contains' filters with " +
          "'not-in' filters."
      );

      expect(() =>
        db
          .collection('test')
          .where('foo', 'array-contains', 2)
          .where('foo', 'in', [2])
          .where('foo', 'not-in', [2, 3])
      ).to.throw(
        "Invalid query. You cannot use 'not-in' filters with " +
          "'array-contains' filters."
      );
    });

    validationIt(
      persistence,
      'can have an IN filter with an array-contains filter.',
      db => {
        expect(() =>
          db
            .collection('test')
            .where('foo', 'array-contains', 1)
            .where('foo', 'in', [2, 3])
        ).not.to.throw();

        expect(() =>
          db
            .collection('test')
            .where('foo', 'in', [2, 3])
            .where('foo', 'array-contains', 1)
        ).not.to.throw();

        expect(() =>
          db
            .collection('test')
            .where('foo', 'in', [2, 3])
            .where('foo', 'array-contains', 1)
            .where('foo', 'array-contains', 2)
        ).to.throw(
          "Invalid query. You cannot use more than one 'array-contains' filter."
        );

        expect(() =>
          db
            .collection('test')
            .where('foo', 'array-contains', 1)
            .where('foo', 'in', [2, 3])
            .where('foo', 'in', [2, 3])
        ).to.throw("Invalid query. You cannot use more than one 'in' filter.");
      }
    );

    validationIt(
      persistence,
      'enforce array requirements for disjunctive filters',
      db => {
        expect(() => db.collection('test').where('foo', 'in', 2)).to.throw(
          "Invalid Query. A non-empty array is required for 'in' filters."
        );

        expect(() =>
          db.collection('test').where('foo', 'array-contains-any', 2)
        ).to.throw(
          'Invalid Query. A non-empty array is required for ' +
            "'array-contains-any' filters."
        );

        expect(() =>
          db
            .collection('test')
            // The 10 element max includes duplicates.
            .where('foo', 'in', [1, 2, 3, 4, 5, 6, 7, 8, 9, 9, 9])
        ).to.throw(
          "Invalid Query. 'in' filters support a maximum of 10 elements in " +
            'the value array.'
        );

        expect(() =>
          db
            .collection('test')
            .where('foo', 'array-contains-any', [
              1,
              2,
              3,
              4,
              5,
              6,
              7,
              8,
              9,
              9,
              9
            ])
        ).to.throw(
          "Invalid Query. 'array-contains-any' filters support a maximum of " +
            '10 elements in the value array.'
        );

        expect(() => db.collection('test').where('foo', 'in', [])).to.throw(
          "Invalid Query. A non-empty array is required for 'in' filters."
        );

        expect(() =>
          db.collection('test').where('foo', 'array-contains-any', [])
        ).to.throw(
          'Invalid Query. A non-empty array is required for ' +
            "'array-contains-any' filters."
        );
      }
    );

    validationIt(
      persistence,
      'must not specify starting or ending point after orderBy',
      db => {
        const collection = db.collection('collection');
        const query = collection.orderBy('foo');
        let reason =
          'Invalid query. You must not call startAt() or startAfter() before calling orderBy().';
        expect(() => query.startAt(1).orderBy('bar')).to.throw(reason);
        expect(() => query.startAfter(1).orderBy('bar')).to.throw(reason);

        reason =
          'Invalid query. You must not call endAt() or endBefore() before calling orderBy().';
        expect(() => query.endAt(1).orderBy('bar')).to.throw(reason);
        expect(() => query.endBefore(1).orderBy('bar')).to.throw(reason);
      }
    );

    validationIt(
      persistence,
      'must be non-empty strings or references when filtering by document ID',
      db => {
        const collection = db.collection('test');
        expect(() =>
          collection.where(FieldPath.documentId(), '>=', '')
        ).to.throw(
          'Invalid query. When querying with FieldPath.documentId(), you ' +
            'must provide a valid document ID, but it was an empty string.'
        );
        expect(() =>
          collection.where(FieldPath.documentId(), '>=', 'foo/bar/baz')
        ).to.throw(
          `Invalid query. When querying a collection by ` +
            `FieldPath.documentId(), you must provide a plain document ID, but ` +
            `'foo/bar/baz' contains a '/' character.`
        );
        expect(() =>
          collection.where(FieldPath.documentId(), '>=', 1)
        ).to.throw(
          'Invalid query. When querying with FieldPath.documentId(), you must ' +
            'provide a valid string or a DocumentReference, but it was: 1.'
        );
        expect(() =>
          db.collectionGroup('foo').where(FieldPath.documentId(), '>=', 'foo')
        ).to.throw(
          `Invalid query. When querying a collection group by ` +
            `FieldPath.documentId(), the value provided must result in a valid document path, ` +
            `but 'foo' is not because it has an odd number of segments (1).`
        );

        expect(() =>
          collection.where(FieldPath.documentId(), 'array-contains', 1)
        ).to.throw(
          "Invalid Query. You can't perform 'array-contains' queries on " +
            'FieldPath.documentId().'
        );

        expect(() =>
          collection.where(FieldPath.documentId(), 'array-contains-any', 1)
        ).to.throw(
          "Invalid Query. You can't perform 'array-contains-any' queries on " +
            'FieldPath.documentId().'
        );
      }
    );

    validationIt(
      persistence,
      'using IN and document id must have proper document references in array',
      db => {
        const collection = db.collection('test');

        expect(() =>
          collection.where(FieldPath.documentId(), 'in', [collection.path])
        ).not.to.throw();

        expect(() =>
          collection.where(FieldPath.documentId(), 'in', [''])
        ).to.throw(
          'Invalid query. When querying with FieldPath.documentId(), you ' +
            'must provide a valid document ID, but it was an empty string.'
        );

        expect(() =>
          collection.where(FieldPath.documentId(), 'in', ['foo/bar/baz'])
        ).to.throw(
          `Invalid query. When querying a collection by ` +
            `FieldPath.documentId(), you must provide a plain document ID, but ` +
            `'foo/bar/baz' contains a '/' character.`
        );

        expect(() =>
          collection.where(FieldPath.documentId(), 'in', [1, 2])
        ).to.throw(
          'Invalid query. When querying with FieldPath.documentId(), you must ' +
            'provide a valid string or a DocumentReference, but it was: 1.'
        );

        expect(() =>
          db.collectionGroup('foo').where(FieldPath.documentId(), 'in', ['foo'])
        ).to.throw(
          `Invalid query. When querying a collection group by ` +
            `FieldPath.documentId(), the value provided must result in a valid document path, ` +
            `but 'foo' is not because it has an odd number of segments (1).`
        );
      }
    );

    validationIt(persistence, 'cannot pass undefined as a field value', db => {
      const collection = db.collection('test');
      if (usesFunctionalApi()) {
        expect(() => collection.where('foo', '==', undefined)).to.throw(
          'Function where() called with invalid data. Unsupported field value: undefined'
        );
        expect(() => collection.orderBy('foo').startAt(undefined)).to.throw(
          'Function startAt() called with invalid data. Unsupported field value: undefined'
        );
      } else {
        expect(() => collection.where('foo', '==', undefined)).to.throw(
          'Function Query.where() called with invalid data. Unsupported field value: undefined'
        );
        expect(() => collection.orderBy('foo').startAt(undefined)).to.throw(
          'Function Query.startAt() called with invalid data. Unsupported field value: undefined'
        );
      }
    });
  });
});

function expectSetToFail(
  db: firestore.FirebaseFirestore,
  data: any,
  reason: string
): Promise<void> {
  return expectWriteToFail(
    db,
    data,
    reason,
    /*includeSets=*/ true,
    /*includeUpdates=*/ false
  );
}

function expectUpdateToFail(
  db: firestore.FirebaseFirestore,
  data: any,
  reason: string
): Promise<void> {
  return expectWriteToFail(
    db,
    data,
    reason,
    /*includeSets=*/ false,
    /*includeUpdates=*/ true
  );
}

/**
 * Performs a write using each set and/or update API and makes sure it fails
 * with the expected reason.
 */
function expectWriteToFail(
  db: firestore.FirebaseFirestore,
  data: any,
  reason: string,
  includeSets?: boolean,
  includeUpdates?: boolean
): Promise<void> {
  if (includeSets === undefined) {
    includeSets = true;
  }
  if (includeUpdates === undefined) {
    includeUpdates = true;
  }

  const docPath = 'foo/bar';
  if (reason.includes('in field')) {
    reason = `${reason.slice(0, -1)} in document ${docPath})`;
  } else {
    reason = `${reason} (found in document ${docPath})`;
  }

  const docRef = db.doc(docPath);
  const error = (fnName: string): string =>
    `Function ${fnName}() called with invalid data. ${reason}`;

  if (includeSets) {
    expect(() => docRef.set(data)).to.throw(
      error(usesFunctionalApi() ? 'setDoc' : 'DocumentReference.set')
    );
    expect(() => docRef.firestore.batch().set(docRef, data)).to.throw(
      error('WriteBatch.set')
    );
  }

  if (includeUpdates) {
    expect(() => docRef.update(data)).to.throw(
      error(usesFunctionalApi() ? 'updateDoc' : 'DocumentReference.update')
    );
    expect(() => docRef.firestore.batch().update(docRef, data)).to.throw(
      error('WriteBatch.update')
    );
  }

  return docRef.firestore.runTransaction(async txn => {
    if (includeSets) {
      expect(() => txn.set(docRef, data)).to.throw(error('Transaction.set'));
    }

    if (includeUpdates) {
      expect(() => txn.update(docRef, data)).to.throw(
        error('Transaction.update')
      );
    }
  });
}

/**
 * Tests a field path with all of our APIs that accept field paths and ensures
 * they fail with the specified reason.
 */
function expectFieldPathToFail(
  snapshot: firestore.DocumentSnapshot,
  path: string,
  reason: string
): Promise<void> {
  // Get an arbitrary snapshot we can use for testing.
  return Promise.resolve().then(() => {
    // Snapshot paths.
    expect(() => snapshot.get(path)).to.throw(
      'Function DocumentSnapshot.get() called with invalid data. ' + reason
    );

    const db = snapshot.ref.firestore;

    // Query filter / order fields.
    const coll = db.collection('test-collection');
    // <=, etc omitted for brevity since the code path is trivially
    // shared.
    expect(() => coll.where(path, '==', 1)).to.throw(
      `Function ${
        usesFunctionalApi() ? 'where' : 'Query.where'
      }() called with invalid data. ` + reason
    );
    expect(() => coll.orderBy(path)).to.throw(
      `Function ${
        usesFunctionalApi() ? 'orderBy' : 'Query.orderBy'
      }() called with invalid data. ` + reason
    );

    // Update paths.
    const data = {} as { [field: string]: number };
    data[path] = 1;
    return expectUpdateToFail(db, data, reason);
  });
}<|MERGE_RESOLUTION|>--- conflicted
+++ resolved
@@ -711,61 +711,13 @@
       );
     });
 
-<<<<<<< HEAD
-    (validatesJsInput ? validationIt : validationIt.skip)(
-      persistence,
-      'enum',
-      db => {
-        const collection = db.collection('test') as any;
-        expect(() => collection.where('a', 'foo' as any, 'b')).to.throw(
-          'Invalid value "foo" provided to function Query.where() for its second argument. ' +
-            'Acceptable values: <, <=, ==, !=, >=, >, array-contains, in, array-contains-any, not-in'
-=======
-    validationIt(
-      persistence,
-      'with null or NaN non-equality filters fail',
-      db => {
-        const collection = db.collection('test');
-        expect(() => collection.where('a', '>', null)).to.throw(
-          "Invalid query. Null only supports '==' and '!=' comparisons."
-        );
-        expect(() => collection.where('a', 'array-contains', null)).to.throw(
-          "Invalid query. Null only supports '==' and '!=' comparisons."
-        );
-        expect(() => collection.where('a', 'in', null)).to.throw(
-          "Invalid Query. A non-empty array is required for 'in' filters."
-        );
-        expect(() => collection.where('a', 'not-in', null)).to.throw(
-          "Invalid Query. A non-empty array is required for 'not-in' filters."
-        );
-        expect(() =>
-          collection.where('a', 'array-contains-any', null)
-        ).to.throw(
-          "Invalid Query. A non-empty array is required for 'array-contains-any' filters."
-        );
-
-        expect(() => collection.where('a', '>', Number.NaN)).to.throw(
-          "Invalid query. NaN only supports '==' and '!=' comparisons."
-        );
-        expect(() =>
-          collection.where('a', 'array-contains', Number.NaN)
-        ).to.throw(
-          "Invalid query. NaN only supports '==' and '!=' comparisons."
-        );
-        expect(() => collection.where('a', 'in', Number.NaN)).to.throw(
-          "Invalid Query. A non-empty array is required for 'in' filters."
-        );
-        expect(() => collection.where('a', 'not-in', Number.NaN)).to.throw(
-          "Invalid Query. A non-empty array is required for 'not-in' filters."
-        );
-        expect(() =>
-          collection.where('a', 'array-contains-any', Number.NaN)
-        ).to.throw(
-          "Invalid Query. A non-empty array is required for 'array-contains-any' filters."
->>>>>>> 4b540f91
-        );
-      }
-    );
+    validationIt(persistence, 'enum', db => {
+      const collection = db.collection('test') as any;
+      expect(() => collection.where('a', 'foo' as any, 'b')).to.throw(
+        'Invalid value "foo" provided to function Query.where() for its second argument. ' +
+          'Acceptable values: <, <=, ==, !=, >=, >, array-contains, in, array-contains-any, not-in'
+      );
+    });
 
     it('cannot be created from documents missing sort values', () => {
       const testDocs = {
