/**
 * @license
 * Copyright 2017 Google LLC
 *
 * Licensed under the Apache License, Version 2.0 (the "License");
 * you may not use this file except in compliance with the License.
 * You may obtain a copy of the License at
 *
 *   http://www.apache.org/licenses/LICENSE-2.0
 *
 * Unless required by applicable law or agreed to in writing, software
 * distributed under the License is distributed on an "AS IS" BASIS,
 * WITHOUT WARRANTIES OR CONDITIONS OF ANY KIND, either express or implied.
 * See the License for the specific language governing permissions and
 * limitations under the License.
 */

import { expect } from 'chai';

import { Deferred } from '../../util/promise';
import {
  arrayRemove,
  arrayUnion,
  collectionGroup,
  connectFirestoreEmulator,
  deleteField,
  documentId,
  enableIndexedDbPersistence,
  endAt,
  endBefore,
  increment,
  limit,
  limitToLast,
  newTestFirestore,
  startAfter,
  startAt,
  writeBatch,
  collection,
  disableNetwork,
  doc,
  DocumentSnapshot,
  enableNetwork,
  Firestore,
  getDoc,
  onSnapshot,
  orderBy,
  query,
  runTransaction,
  serverTimestamp,
  setDoc,
  updateDoc,
  where,
  or,
<<<<<<< HEAD
  and
=======
  and,
  newTestApp
>>>>>>> c15333ae
} from '../util/firebase_export';
import {
  apiDescribe,
  withAlternateTestDb,
  withTestCollection,
  withTestDb
} from '../util/helpers';
import { ALT_PROJECT_ID, DEFAULT_PROJECT_ID } from '../util/settings';

// We're using 'as any' to pass invalid values to APIs for testing purposes.
/* eslint-disable @typescript-eslint/no-explicit-any */

interface ValidationIt {
  (
    persistence: boolean,
    message: string,
    testFunction: (db: Firestore) => void | Promise<any>
  ): void;
  skip: (
    persistence: boolean,
    message: string,
    testFunction: (db: Firestore) => void | Promise<any>
  ) => void;
  only: (
    persistence: boolean,
    message: string,
    testFunction: (db: Firestore) => void | Promise<any>
  ) => void;
}

// Since most of our tests are "synchronous" but require a Firestore instance,
// we have a helper wrapper around it() and withTestDb() to optimize for that.
const validationIt: ValidationIt = Object.assign(
  (
    persistence: boolean,
    message: string,
    testFunction: (db: Firestore) => void | Promise<any>
  ) => {
    it(message, () => {
      return withTestDb(persistence, async db => {
        const maybePromise = testFunction(db);
        if (maybePromise) {
          return maybePromise;
        }
      });
    });
  },
  {
    skip(
      persistence: boolean,
      message: string,
      _: (db: Firestore) => void | Promise<any>
    ): void {
      // eslint-disable-next-line no-restricted-properties
      it.skip(message, () => {});
    },
    only(
      persistence: boolean,
      message: string,
      testFunction: (db: Firestore) => void | Promise<any>
    ): void {
      // eslint-disable-next-line no-restricted-properties
      it.only(message, () => {
        return withTestDb(persistence, async db => {
          const maybePromise = testFunction(db);
          if (maybePromise) {
            return maybePromise;
          }
        });
      });
    }
  }
);

/** Class used to verify custom classes can't be used in writes. */
class TestClass {
  constructor(readonly property: string) {}
}

apiDescribe('Validation:', (persistence: boolean) => {
  describe('FirestoreSettings', () => {
    // Enabling persistence counts as a use of the firestore instance, meaning
    // that it will be impossible to verify that a set of settings don't throw,
    // and additionally that some exceptions happen for specific reasons, rather
    // than persistence having already been enabled.
    if (persistence) {
      return;
    }

    validationIt(
      persistence,
      'disallows changing settings after use',
      async db => {
        await setDoc(doc(db, 'foo/bar'), {});
        expect(() =>
          connectFirestoreEmulator(db, 'something-else.example.com', 8080)
        ).to.throw(
          'Firestore has already been started and its settings can no ' +
            'longer be changed. You can only modify settings before calling any other ' +
            'methods on a Firestore object.'
        );
      }
    );

    validationIt(persistence, 'enforces minimum cache size', () => {
      expect(() =>
        newTestFirestore(newTestApp('test-project'), { cacheSizeBytes: 1 })
      ).to.throw('cacheSizeBytes must be at least 1048576');
    });

    validationIt(persistence, 'garbage collection can be disabled', () => {
      // Verify that this doesn't throw.
      newTestFirestore(newTestApp('test-project'), {
        cacheSizeBytes: /* CACHE_SIZE_UNLIMITED= */ -1
      });
    });

    validationIt(persistence, 'useEmulator can set host and port', () => {
      const db = newTestFirestore(newTestApp('test-project'));
      // Verify that this doesn't throw.
      connectFirestoreEmulator(db, 'localhost', 9000);
    });

    validationIt(
      persistence,
      'disallows calling useEmulator after use',
      async db => {
        const errorMsg =
          'Firestore has already been started and its settings can no longer be changed.';

        await setDoc(doc(db, 'foo/bar'), {});
        expect(() => connectFirestoreEmulator(db, 'localhost', 9000)).to.throw(
          errorMsg
        );
      }
    );

    validationIt(
      persistence,
      'useEmulator can set mockUserToken object',
      () => {
        const db = newTestFirestore(newTestApp('test-project'));
        // Verify that this doesn't throw.
        connectFirestoreEmulator(db, 'localhost', 9000, {
          mockUserToken: { sub: 'foo' }
        });
      }
    );

    validationIt(
      persistence,
      'useEmulator can set mockUserToken string',
      () => {
        const db = newTestFirestore(newTestApp('test-project'));
        // Verify that this doesn't throw.
        connectFirestoreEmulator(db, 'localhost', 9000, {
          mockUserToken: 'my-mock-user-token'
        });
      }
    );

    validationIt(
      persistence,
      'throws if sub / user_id is missing in mockUserToken',
      async db => {
        const errorMsg = "mockUserToken must contain 'sub' or 'user_id' field!";

        expect(() =>
          connectFirestoreEmulator(db, 'localhost', 9000, {
            mockUserToken: {} as any
          })
        ).to.throw(errorMsg);
      }
    );
  });

  describe('Firestore', () => {
    (persistence ? validationIt : validationIt.skip)(
      persistence,
      'disallows calling enablePersistence after use',
      db => {
        // Calling `enablePersistence()` itself counts as use, so we should only
        // need this method when persistence is not enabled.
        if (!persistence) {
          doc(db, 'foo/bar');
        }
        expect(() => enableIndexedDbPersistence(db)).to.throw(
          'Firestore has already been started and persistence can no ' +
            'longer be enabled. You can only enable persistence before ' +
            'calling any other methods on a Firestore object.'
        );
      }
    );

    it("fails transaction if function doesn't return a Promise.", () => {
      return withTestDb(persistence, db => {
        return runTransaction(db, () => 5 as any).then(
          () => expect.fail('Transaction should fail'),
          err => {
            expect(err.message).to.equal(
              'Transaction callback must return a Promise'
            );
          }
        );
      });
    });
  });

  describe('Collection paths', () => {
    validationIt(persistence, 'must be non-empty strings', db => {
      expect(() => collection(db, '')).to.throw(
        'Function collection() cannot be called with an empty path.'
      );
    });

    validationIt(persistence, 'must be odd-length', db => {
      const baseDocRef = doc(db, 'foo/bar');
      const badAbsolutePaths = ['foo/bar', 'foo/bar/baz/quu'];
      const badRelativePaths = ['/', 'baz/quu'];
      const badPathLengths = [2, 4];

      for (let i = 0; i < badAbsolutePaths.length; i++) {
        const error =
          'Invalid collection reference. Collection references ' +
          'must have an odd number of segments, but ' +
          `${badAbsolutePaths[i]} has ${badPathLengths[i]}`;
        expect(() => collection(db, badAbsolutePaths[i])).to.throw(error);
        expect(() => collection(baseDocRef, badRelativePaths[i])).to.throw(
          error
        );
      }
    });

    validationIt(persistence, 'must not have empty segments', db => {
      // NOTE: leading / trailing slashes are okay.
      collection(db, '/foo/');
      collection(db, '/foo');
      collection(db, 'foo/');

      const badPaths = ['foo//bar//baz', '//foo', 'foo//'];
      const collRef = collection(db, 'test-collection');
      const docRef = doc(collRef, 'test-document');
      for (const path of badPaths) {
        const reason = `Invalid segment (${path}). Paths must not contain // in them.`;
        expect(() => collection(db, path)).to.throw(reason);
        expect(() => doc(db, path)).to.throw(reason);
        expect(() => doc(collRef, path)).to.throw(reason);
        expect(() => collection(docRef, path)).to.throw(reason);
      }
    });
  });

  describe('Document paths', () => {
    validationIt(persistence, 'must be strings', db => {
      expect(() => doc(db, '')).to.throw(
        'Function doc() cannot be called with an empty path.'
      );
    });

    validationIt(persistence, 'must be even-length', db => {
      const baseCollectionRef = collection(db, 'foo');
      const badAbsolutePaths = ['foo', 'foo/bar/baz'];
      const badRelativePaths = ['/', 'bar/baz'];
      const badPathLengths = [1, 3];

      for (let i = 0; i < badAbsolutePaths.length; i++) {
        const error =
          'Invalid document reference. Document references ' +
          'must have an even number of segments, but ' +
          `${badAbsolutePaths[i]} has ${badPathLengths[i]}`;
        expect(() => doc(db, badAbsolutePaths[i])).to.throw(error);
        expect(() => doc(baseCollectionRef, badRelativePaths[i])).to.throw(
          error
        );
      }
    });
  });

  describe('Writes', () => {
    validationIt(persistence, 'must be objects.', db => {
      // PORTING NOTE: The error for deleteField() is different for minified
      // builds, so omit testing it specifically.
      const badData = [
        42,
        [1],
        new Date(),
        null,
        () => {},
        new TestClass('foo'),
        undefined
      ];
      const errorDescriptions = [
        '42',
        'an array',
        'a custom Date object',
        'null',
        'a function',
        'a custom TestClass object'
      ];
      const promises: Array<Promise<void>> = [];
      for (let i = 0; i < badData.length; i++) {
        const error =
          'Data must be an object, but it was: ' + errorDescriptions[i];
        promises.push(expectWriteToFail(db, badData[i], error));
      }
      return Promise.all(promises);
    });

    validationIt(
      persistence,
      'must not contain custom objects or functions.',
      db => {
        const badData = [
          { foo: new TestClass('foo') },
          { foo: [new TestClass('foo')] },
          { foo: { bar: new TestClass('foo') } },
          { foo: () => {} },
          { foo: [() => {}] },
          { foo: { bar: () => {} } }
        ];
        const errorDescriptions = [
          'Unsupported field value: a custom TestClass object (found in field foo)',
          'Unsupported field value: a custom TestClass object',
          'Unsupported field value: a custom TestClass object (found in field foo.bar)',
          'Unsupported field value: a function (found in field foo)',
          'Unsupported field value: a function',
          'Unsupported field value: a function (found in field foo.bar)'
        ];
        const promises: Array<Promise<void>> = [];
        for (let i = 0; i < badData.length; i++) {
          promises.push(
            expectWriteToFail(db, badData[i], errorDescriptions[i])
          );
        }
        return Promise.all(promises);
      }
    );

    validationIt(
      persistence,
      'must not contain field value transforms in arrays',
      db => {
        return expectWriteToFail(
          db,
          { 'array': [serverTimestamp()] },
          'serverTimestamp() is not currently supported inside arrays'
        );
      }
    );

    validationIt(
      persistence,
      'must not contain directly nested arrays.',
      db => {
        return expectWriteToFail(
          db,
          { 'nested-array': [1, [2]] },
          'Nested arrays are not supported'
        );
      }
    );

    validationIt(persistence, 'may contain indirectly nested arrays.', db => {
      const data = { 'nested-array': [1, { foo: [2] }] };

      const ref = doc(collection(db, 'foo'));
      const ref2 = doc(collection(db, 'foo'));

      return setDoc(ref, data)
        .then(() => writeBatch(db).set(ref, data).commit())
        .then(() => updateDoc(ref, data))
        .then(() => writeBatch(db).update(ref, data).commit())
        .then(() =>
          runTransaction(db, async txn => {
            // Note ref2 does not exist at this point so set that and update ref.
            txn.update(ref, data);
            txn.set(ref2, data);
          })
        );
    });

    validationIt(persistence, 'must not contain undefined.', db => {
      // Note: This test uses the default setting for `ignoreUndefinedProperties`.
      return expectWriteToFail(
        db,
        { foo: undefined },
        'Unsupported field value: undefined (found in field foo)'
      );
    });

    validationIt(
      persistence,
      'must not contain references to a different database',
      db => {
        return withAlternateTestDb(persistence, db2 => {
          const ref = doc(db2, 'baz/quu');
          const data = { foo: ref };
          return expectWriteToFail(
            db,
            data,
            `Document reference is for database ` +
              `${ALT_PROJECT_ID}/(default) but should be for database ` +
              `${DEFAULT_PROJECT_ID}/(default) (found in field ` +
              `foo)`
          );
        });
      }
    );

    validationIt(persistence, 'must not contain reserved field names.', db => {
      return Promise.all([
        expectWriteToFail(
          db,
          { __baz__: 1 },
          'Document fields cannot begin and end with "__" (found in field ' +
            '__baz__)'
        ),
        expectWriteToFail(
          db,
          { foo: { __baz__: 1 } },
          'Document fields cannot begin and end with "__" (found in field ' +
            'foo.__baz__)'
        ),
        expectWriteToFail(
          db,
          { __baz__: { foo: 1 } },
          'Document fields cannot begin and end with "__" (found in field ' +
            '__baz__)'
        ),

        expectUpdateToFail(
          db,
          { 'foo.__baz__': 1 },
          'Document fields cannot begin and end with "__" (found in field ' +
            'foo.__baz__)'
        ),
        expectUpdateToFail(
          db,
          { '__baz__.foo': 1 },
          'Document fields cannot begin and end with "__" (found in field ' +
            '__baz__.foo)'
        )
      ]);
    });

    validationIt(persistence, 'must not contain empty field names.', db => {
      return expectSetToFail(
        db,
        { '': 'foo' },
        'Document fields must not be empty (found in field ``)'
      );
    });

    validationIt(
      persistence,
      'via set() must not contain deleteField()',
      db => {
        return expectSetToFail(
          db,
          { foo: deleteField() },
          'deleteField() cannot be used with set() unless you pass ' +
            '{merge:true} (found in field foo)'
        );
      }
    );

    validationIt(
      persistence,
      'via update() must not contain nested deleteField()',
      db => {
        return expectUpdateToFail(
          db,
          { foo: { bar: deleteField() } },
          'deleteField() can only appear at the top level of your ' +
            'update data (found in field foo.bar)'
        );
      }
    );
  });

  validationIt(
    persistence,
    'Batch writes require correct Document References',
    db => {
      return withAlternateTestDb(persistence, async db2 => {
        const badRef = doc(db2, 'foo/bar');
        const reason =
          'Provided document reference is from a different Firestore instance.';
        const data = { foo: 1 };
        const batch = writeBatch(db);
        expect(() => batch.set(badRef, data)).to.throw(reason);
        expect(() => batch.update(badRef, data)).to.throw(reason);
        expect(() => batch.delete(badRef)).to.throw(reason);
      });
    }
  );

  validationIt(
    persistence,
    'Transaction writes require correct Document References',
    db => {
      return withAlternateTestDb(persistence, db2 => {
        const badRef = doc(db2, 'foo/bar');
        const reason =
          'Provided document reference is from a different Firestore instance.';
        const data = { foo: 1 };
        return runTransaction(db, async txn => {
          expect(() => txn.get(badRef)).to.throw(reason);
          expect(() => txn.set(badRef, data)).to.throw(reason);
          expect(() => txn.update(badRef, data)).to.throw(reason);
          expect(() => txn.delete(badRef)).to.throw(reason);
        });
      });
    }
  );

  validationIt(persistence, 'Field paths must not have empty segments', db => {
    const docRef = doc(collection(db, 'test'));
    return setDoc(docRef, { test: 1 })
      .then(() => getDoc(docRef))
      .then(snapshot => {
        const badFieldPaths = ['', 'foo..baz', '.foo', 'foo.'];
        const promises: Array<Promise<void>> = [];
        for (const fieldPath of badFieldPaths) {
          const reason =
            `Invalid field path (${fieldPath}). Paths must not be ` +
            `empty, begin with '.', end with '.', or contain '..'`;
          promises.push(expectFieldPathToFail(snapshot, fieldPath, reason));
        }
        return Promise.all(promises);
      });
  });

  validationIt(
    persistence,
    'Field paths must not have invalid segments',
    db => {
      const docRef = doc(collection(db, 'test'));
      return setDoc(docRef, { test: 1 })
        .then(() => getDoc(docRef))
        .then(snapshot => {
          const badFieldPaths = [
            'foo~bar',
            'foo*bar',
            'foo/bar',
            'foo[1',
            'foo]1',
            'foo[1]'
          ];
          const promises: Array<Promise<void>> = [];
          for (const fieldPath of badFieldPaths) {
            const reason =
              `Invalid field path (${fieldPath}). Paths must not ` +
              `contain '~', '*', '/', '[', or ']'`;
            promises.push(expectFieldPathToFail(snapshot, fieldPath, reason));
          }
          return Promise.all(promises);
        });
    }
  );

  describe('Array transforms', () => {
    validationIt(persistence, 'fail in queries', db => {
      const coll = collection(db, 'test');
      expect(() =>
        query(coll, where('test', '==', { test: arrayUnion(1) }))
      ).to.throw(
        'Function where() called with invalid data. ' +
          'arrayUnion() can only be used with update() and set() ' +
          '(found in field test)'
      );

      expect(() =>
        query(coll, where('test', '==', { test: arrayRemove(1) }))
      ).to.throw(
        'Function where() called with invalid data. ' +
          'arrayRemove() can only be used with update() and set() ' +
          '(found in field test)'
      );
    });

    validationIt(persistence, 'reject invalid elements', db => {
      const docRef = doc(collection(db, 'test'));
      expect(() =>
        setDoc(docRef, { x: arrayUnion(1, new TestClass('foo')) })
      ).to.throw(
        'Function arrayUnion() called with invalid data. ' +
          'Unsupported field value: a custom TestClass object'
      );

      expect(() =>
        setDoc(docRef, { x: arrayRemove(1, new TestClass('foo')) })
      ).to.throw(
        'Function arrayRemove() called with invalid data. ' +
          'Unsupported field value: a custom TestClass object'
      );

      expect(() => setDoc(docRef, { x: arrayRemove(undefined) })).to.throw(
        'Function arrayRemove() called with invalid data. ' +
          'Unsupported field value: undefined'
      );
    });

    validationIt(persistence, 'reject arrays', db => {
      const docRef = doc(collection(db, 'test'));
      // This would result in a directly nested array which is not supported.
      expect(() => setDoc(docRef, { x: arrayUnion(1, ['nested']) })).to.throw(
        'Function arrayUnion() called with invalid data. ' +
          'Nested arrays are not supported'
      );

      expect(() => setDoc(docRef, { x: arrayRemove(1, ['nested']) })).to.throw(
        'Function arrayRemove() called with invalid data. ' +
          'Nested arrays are not supported'
      );
    });
  });

  describe('Numeric transforms', () => {
    validationIt(persistence, 'fail in queries', db => {
      const coll = collection(db, 'test');
      expect(() =>
        query(coll, where('test', '==', { test: increment(1) }))
      ).to.throw(
        'Function where() called with invalid data. ' +
          'increment() can only be used with update() and set() ' +
          '(found in field test)'
      );
    });
  });

  describe('Queries', () => {
    validationIt(persistence, 'with non-positive limit fail', db => {
      const coll = collection(db, 'test');
      expect(() => query(coll, limit(0))).to.throw(
        `Function limit() requires a positive number, but it was: 0.`
      );
      expect(() => query(coll, limitToLast(-1))).to.throw(
        `Function limitToLast() requires a positive number, but it was: -1.`
      );
    });

    it('cannot be created from documents missing sort values', () => {
      const testDocs = {
        f: { k: 'f', nosort: 1 } // should not show up
      };
      return withTestCollection(persistence, testDocs, coll => {
        const query1 = query(coll, orderBy('sort'));
        return getDoc(doc(coll, 'f')).then(doc => {
          expect(doc.data()).to.deep.equal({ k: 'f', nosort: 1 });
          const reason =
            `Invalid query. You are trying to start or end a ` +
            `query using a document for which the field 'sort' (used as ` +
            `the orderBy) does not exist.`;
          expect(() => query(query1, startAt(doc))).to.throw(reason);
          expect(() => query(query1, startAfter(doc))).to.throw(reason);
          expect(() => query(query1, endBefore(doc))).to.throw(reason);
          expect(() => query(query1, endAt(doc))).to.throw(reason);
        });
      });
    });

    validationIt(
      persistence,
      'cannot be sorted by an uncommitted server timestamp',
      db => {
        return withTestCollection(
          persistence,
          /*docs=*/ {},
          async collection => {
            await disableNetwork(db);

            const offlineDeferred = new Deferred<void>();
            const onlineDeferred = new Deferred<void>();

            const unsubscribe = onSnapshot(collection, snapshot => {
              // Skip the initial empty snapshot.
              if (snapshot.empty) {
                return;
              }

              expect(snapshot.docs).to.have.lengthOf(1);
              const docSnap: DocumentSnapshot = snapshot.docs[0];

              if (snapshot.metadata.hasPendingWrites) {
                // Offline snapshot. Since the server timestamp is uncommitted,
                // we shouldn't be able to query by it.
                expect(() =>
                  onSnapshot(
                    query(collection, orderBy('timestamp'), endAt(docSnap)),
                    () => {}
                  )
                ).to.throw('uncommitted server timestamp');
                offlineDeferred.resolve();
              } else {
                // Online snapshot. Since the server timestamp is committed, we
                // should be able to query by it.
                onSnapshot(
                  query(collection, orderBy('timestamp'), endAt(docSnap)),
                  () => {}
                );
                onlineDeferred.resolve();
              }
            });

            const docRef = doc(collection);
            void setDoc(docRef, { timestamp: serverTimestamp() });
            await offlineDeferred.promise;

            await enableNetwork(db);
            await onlineDeferred.promise;

            unsubscribe();
          }
        );
      }
    );

    validationIt(
      persistence,
      'must not have more components than order by.',
      db => {
        const coll = collection(db, 'collection');
        const query1 = query(coll, orderBy('foo'));
        const reason =
          'Too many arguments provided to startAt(). The number of ' +
          'arguments must be less than or equal to the number of orderBy() ' +
          'clauses';
        expect(() => query(query1, startAt(1, 2))).to.throw(reason);
        expect(() => query(query1, orderBy('bar'), startAt(1, 2, 3))).to.throw(
          reason
        );
      }
    );

    validationIt(
      persistence,
      'order-by-key bounds must be strings without slashes.',
      db => {
        const collQuery = query(
          collection(db, 'collection'),
          orderBy(documentId())
        );
        const cgQuery = query(
          collectionGroup(db, 'collection'),
          orderBy(documentId())
        );
        expect(() => query(collQuery, startAt(1))).to.throw(
          'Invalid query. Expected a string for document ID in ' +
            'startAt(), but got a number'
        );
        expect(() => query(collQuery, startAt('foo/bar'))).to.throw(
          'Invalid query. When querying a collection and ordering by ' +
            'documentId(), the value passed to startAt() ' +
            "must be a plain document ID, but 'foo/bar' contains a slash."
        );
        expect(() => query(cgQuery, startAt('foo'))).to.throw(
          'Invalid query. When querying a collection group and ordering by ' +
            'documentId(), the value passed to startAt() ' +
            "must result in a valid document path, but 'foo' is not because " +
            'it contains an odd number of segments.'
        );
      }
    );

    validationIt(persistence, 'with different inequality fields fail', db => {
      const coll = collection(db, 'test');
      expect(() =>
        query(coll, where('x', '>=', 32), where('y', '<', 'cat'))
      ).to.throw(
        'Invalid query. All where filters with an ' +
          'inequality (<, <=, !=, not-in, >, or >=) must be on the same field.' +
          ` But you have inequality filters on 'x' and 'y'`
      );
    });

    validationIt(persistence, 'with more than one != query fail', db => {
      const coll = collection(db, 'test');
      expect(() =>
        query(coll, where('x', '!=', 32), where('x', '!=', 33))
      ).to.throw("Invalid query. You cannot use more than one '!=' filter.");
    });

    validationIt(
      persistence,
      'with != and inequality queries on different fields fail',
      db => {
        const coll = collection(db, 'test');
        expect(() =>
          query(coll, where('y', '>', 32), where('x', '!=', 33))
        ).to.throw(
          'Invalid query. All where filters with an ' +
            'inequality (<, <=, !=, not-in, >, or >=) must be on the same field.' +
            ` But you have inequality filters on 'y' and 'x`
        );
      }
    );

    validationIt(
      persistence,
      'with != and inequality queries on different fields fail',
      db => {
        const coll = collection(db, 'test');
        expect(() =>
          query(coll, where('y', '>', 32), where('x', 'not-in', [33]))
        ).to.throw(
          'Invalid query. All where filters with an ' +
            'inequality (<, <=, !=, not-in, >, or >=) must be on the same field.' +
            ` But you have inequality filters on 'y' and 'x`
        );
      }
    );

    validationIt(
      persistence,
      'with inequality different than first orderBy fail.',
      db => {
        const coll = collection(db, 'test');
        const reason =
          `Invalid query. You have a where filter with an ` +
          `inequality (<, <=, !=, not-in, >, or >=) on field 'x' and so you must also ` +
          `use 'x' as your first argument to orderBy(), but your first ` +
          `orderBy() is on field 'y' instead.`;
        expect(() => query(coll, where('x', '>', 32), orderBy('y'))).to.throw(
          reason
        );
        expect(() => query(coll, orderBy('y'), where('x', '>', 32))).to.throw(
          reason
        );
        expect(() =>
          query(coll, where('x', '>', 32), orderBy('y'), orderBy('x'))
        ).to.throw(reason);
        expect(() =>
          query(coll, orderBy('y'), orderBy('x'), where('x', '>', 32))
        ).to.throw(reason);
        expect(() => query(coll, where('x', '!=', 32), orderBy('y'))).to.throw(
          reason
        );
      }
    );

    validationIt(persistence, 'with multiple array filters fail', db => {
      expect(() =>
        query(
          collection(db, 'test'),
          where('foo', 'array-contains', 1),
          where('foo', 'array-contains', 2)
        )
      ).to.throw(
        "Invalid query. You cannot use more than one 'array-contains' filter."
      );

      expect(() =>
        query(
          collection(db, 'test'),
          where('foo', 'array-contains', 1),
          where('foo', 'array-contains-any', [2, 3])
        )
      ).to.throw(
        "Invalid query. You cannot use 'array-contains-any' filters with " +
          "'array-contains' filters."
      );

      expect(() =>
        query(
          collection(db, 'test'),
          where('foo', 'array-contains-any', [2, 3]),
          where('foo', 'array-contains', 1)
        )
      ).to.throw(
        "Invalid query. You cannot use 'array-contains' filters with " +
          "'array-contains-any' filters."
      );

      expect(() =>
        query(
          collection(db, 'test'),
          where('foo', 'not-in', [2, 3]),
          where('foo', 'array-contains', 1)
        )
      ).to.throw(
        "Invalid query. You cannot use 'array-contains' filters with " +
          "'not-in' filters."
      );
    });

    validationIt(persistence, 'with != and not-in filters fail', db => {
      expect(() =>
        query(
          collection(db, 'test'),
          where('foo', 'not-in', [2, 3]),
          where('foo', '!=', 4)
        )
      ).to.throw(
        "Invalid query. You cannot use '!=' filters with 'not-in' filters."
      );

      expect(() =>
        query(
          collection(db, 'test'),
          where('foo', '!=', 4),
          where('foo', 'not-in', [2, 3])
        )
      ).to.throw(
        "Invalid query. You cannot use 'not-in' filters with '!=' filters."
      );
    });

    validationIt(persistence, 'with multiple disjunctive filters fail', db => {
      expect(() =>
        query(
          collection(db, 'test'),
          where('foo', 'in', [1, 2]),
          where('foo', 'in', [2, 3])
        )
      ).to.throw("Invalid query. You cannot use more than one 'in' filter.");

      expect(() =>
        query(
          collection(db, 'test'),
          where('foo', 'not-in', [1, 2]),
          where('foo', 'not-in', [2, 3])
        )
      ).to.throw(
        "Invalid query. You cannot use more than one 'not-in' filter."
      );

      expect(() =>
        query(
          collection(db, 'test'),
          where('foo', 'array-contains-any', [1, 2]),
          where('foo', 'array-contains-any', [2, 3])
        )
      ).to.throw(
        "Invalid query. You cannot use more than one 'array-contains-any'" +
          ' filter.'
      );

      expect(() =>
        query(
          collection(db, 'test'),
          where('foo', 'array-contains-any', [2, 3]),
          where('foo', 'in', [2, 3])
        )
      ).to.throw(
        "Invalid query. You cannot use 'in' filters with " +
          "'array-contains-any' filters."
      );

      expect(() =>
        query(
          collection(db, 'test'),
          where('foo', 'in', [2, 3]),
          where('foo', 'array-contains-any', [2, 3])
        )
      ).to.throw(
        "Invalid query. You cannot use 'array-contains-any' filters with " +
          "'in' filters."
      );

      expect(() =>
        query(
          collection(db, 'test'),
          where('foo', 'not-in', [2, 3]),
          where('foo', 'array-contains-any', [2, 3])
        )
      ).to.throw(
        "Invalid query. You cannot use 'array-contains-any' filters with " +
          "'not-in' filters."
      );

      expect(() =>
        query(
          collection(db, 'test'),
          where('foo', 'array-contains-any', [2, 3]),
          where('foo', 'not-in', [2, 3])
        )
      ).to.throw(
        "Invalid query. You cannot use 'not-in' filters with " +
          "'array-contains-any' filters."
      );

      expect(() =>
        query(
          collection(db, 'test'),
          where('foo', 'not-in', [2, 3]),
          where('foo', 'in', [2, 3])
        )
      ).to.throw(
        "Invalid query. You cannot use 'in' filters with 'not-in' filters."
      );

      expect(() =>
        query(
          collection(db, 'test'),
          where('foo', 'in', [2, 3]),
          where('foo', 'not-in', [2, 3])
        )
      ).to.throw(
        "Invalid query. You cannot use 'not-in' filters with 'in' filters."
      );

      // This is redundant with the above tests, but makes sure our validation
      // doesn't get confused.
      expect(() =>
        query(
          collection(db, 'test'),
          where('foo', 'in', [2, 3]),
          where('foo', 'array-contains', 1),
          where('foo', 'array-contains-any', [2])
        )
      ).to.throw(
        "Invalid query. You cannot use 'array-contains-any' filters with 'in' filters."
      );

      expect(() =>
        query(
          collection(db, 'test'),
          where('foo', 'array-contains', 1),
          where('foo', 'in', [2, 3]),
          where('foo', 'array-contains-any', [2])
        )
      ).to.throw(
        "Invalid query. You cannot use 'array-contains-any' filters with " +
          "'array-contains' filters."
      );

      expect(() =>
        query(
          collection(db, 'test'),
          where('foo', 'not-in', [2, 3]),
          where('foo', 'array-contains', 2),
          where('foo', 'array-contains-any', [2])
        )
      ).to.throw(
        "Invalid query. You cannot use 'array-contains' filters with " +
          "'not-in' filters."
      );

      expect(() =>
        query(
          collection(db, 'test'),
          where('foo', 'array-contains', 2),
          where('foo', 'in', [2]),
          where('foo', 'not-in', [2, 3])
        )
      ).to.throw(
        "Invalid query. You cannot use 'not-in' filters with " +
          "'array-contains' filters."
      );
    });

    validationIt(
      persistence,
      'can have an IN filter with an array-contains filter.',
      db => {
        expect(() =>
          query(
            collection(db, 'test'),
            where('foo', 'array-contains', 1),
            where('foo', 'in', [2, 3])
          )
        ).not.to.throw();

        expect(() =>
          query(
            collection(db, 'test'),
            where('foo', 'in', [2, 3]),
            where('foo', 'array-contains', 1)
          )
        ).not.to.throw();

        expect(() =>
          query(
            collection(db, 'test'),
            where('foo', 'in', [2, 3]),
            where('foo', 'array-contains', 1),
            where('foo', 'array-contains', 2)
          )
        ).to.throw(
          "Invalid query. You cannot use more than one 'array-contains' filter."
        );

        expect(() =>
          query(
            collection(db, 'test'),
            where('foo', 'array-contains', 1),
            where('foo', 'in', [2, 3]),
            where('foo', 'in', [2, 3])
          )
        ).to.throw("Invalid query. You cannot use more than one 'in' filter.");
      }
    );

    validationIt(
      persistence,
      'enforce array requirements for disjunctive filters',
      db => {
        expect(() =>
          query(collection(db, 'test'), where('foo', 'in', 2))
        ).to.throw(
          "Invalid Query. A non-empty array is required for 'in' filters."
        );

        expect(() =>
          query(collection(db, 'test'), where('foo', 'array-contains-any', 2))
        ).to.throw(
          'Invalid Query. A non-empty array is required for ' +
            "'array-contains-any' filters."
        );

        expect(() =>
          query(
            collection(db, 'test'),
            // The 10 element max includes duplicates.
            where('foo', 'in', [1, 2, 3, 4, 5, 6, 7, 8, 9, 9, 9])
          )
        ).to.throw(
          "Invalid Query. 'in' filters support a maximum of 10 elements in " +
            'the value array.'
        );

        expect(() =>
          query(
            collection(db, 'test'),
            where(
              'foo',
              'array-contains-any',
              [1, 2, 3, 4, 5, 6, 7, 8, 9, 9, 9]
            )
          )
        ).to.throw(
          "Invalid Query. 'array-contains-any' filters support a maximum of " +
            '10 elements in the value array.'
        );

        expect(() =>
          query(collection(db, 'test'), where('foo', 'in', []))
        ).to.throw(
          "Invalid Query. A non-empty array is required for 'in' filters."
        );

        expect(() =>
          query(collection(db, 'test'), where('foo', 'array-contains-any', []))
        ).to.throw(
          'Invalid Query. A non-empty array is required for ' +
            "'array-contains-any' filters."
        );
      }
    );

    validationIt(
      persistence,
      'must not specify starting or ending point after orderBy',
      db => {
        const coll = collection(db, 'collection');
        const query1 = query(coll, orderBy('foo'));
        let reason =
          'Invalid query. You must not call startAt() or startAfter() before calling orderBy().';
        expect(() => query(query1, startAt(1), orderBy('bar'))).to.throw(
          reason
        );
        expect(() => query(query1, startAfter(1), orderBy('bar'))).to.throw(
          reason
        );

        reason =
          'Invalid query. You must not call endAt() or endBefore() before calling orderBy().';
        expect(() => query(query1, endAt(1), orderBy('bar'))).to.throw(reason);
        expect(() => query(query1, endBefore(1), orderBy('bar'))).to.throw(
          reason
        );
      }
    );

    validationIt(
      persistence,
      'must be non-empty strings or references when filtering by document ID',
      db => {
        const coll = collection(db, 'test');
        expect(() => query(coll, where(documentId(), '>=', ''))).to.throw(
          'Invalid query. When querying with documentId(), you ' +
            'must provide a valid document ID, but it was an empty string.'
        );
        expect(() =>
          query(coll, where(documentId(), '>=', 'foo/bar/baz'))
        ).to.throw(
          `Invalid query. When querying a collection by ` +
            `documentId(), you must provide a plain document ID, but ` +
            `'foo/bar/baz' contains a '/' character.`
        );
        expect(() => query(coll, where(documentId(), '>=', 1))).to.throw(
          'Invalid query. When querying with documentId(), you must ' +
            'provide a valid string or a DocumentReference, but it was: 1.'
        );
        expect(() =>
          query(collectionGroup(db, 'foo'), where(documentId(), '>=', 'foo'))
        ).to.throw(
          `Invalid query. When querying a collection group by ` +
            `documentId(), the value provided must result in a valid document path, ` +
            `but 'foo' is not because it has an odd number of segments (1).`
        );

        expect(() =>
          query(coll, where(documentId(), 'array-contains', 1))
        ).to.throw(
          "Invalid Query. You can't perform 'array-contains' queries on " +
            'documentId().'
        );

        expect(() =>
          query(coll, where(documentId(), 'array-contains-any', 1))
        ).to.throw(
          "Invalid Query. You can't perform 'array-contains-any' queries on " +
            'documentId().'
        );
      }
    );

    validationIt(
      persistence,
      'using IN and document id must have proper document references in array',
      db => {
        const coll = collection(db, 'test');

        expect(() =>
          query(coll, where(documentId(), 'in', [coll.path]))
        ).not.to.throw();

        expect(() => query(coll, where(documentId(), 'in', ['']))).to.throw(
          'Invalid query. When querying with documentId(), you ' +
            'must provide a valid document ID, but it was an empty string.'
        );

        expect(() =>
          query(coll, where(documentId(), 'in', ['foo/bar/baz']))
        ).to.throw(
          `Invalid query. When querying a collection by ` +
            `documentId(), you must provide a plain document ID, but ` +
            `'foo/bar/baz' contains a '/' character.`
        );

        expect(() => query(coll, where(documentId(), 'in', [1, 2]))).to.throw(
          'Invalid query. When querying with documentId(), you must ' +
            'provide a valid string or a DocumentReference, but it was: 1.'
        );

        expect(() =>
          query(collectionGroup(db, 'foo'), where(documentId(), 'in', ['foo']))
        ).to.throw(
          `Invalid query. When querying a collection group by ` +
            `documentId(), the value provided must result in a valid document path, ` +
            `but 'foo' is not because it has an odd number of segments (1).`
        );
      }
    );

    validationIt(persistence, 'cannot pass undefined as a field value', db => {
      const coll = collection(db, 'test');
      expect(() => query(coll, where('foo', '==', undefined))).to.throw(
        'Function where() called with invalid data. Unsupported field value: undefined'
      );
      expect(() => query(coll, orderBy('foo'), startAt(undefined))).to.throw(
        'Function startAt() called with invalid data. Unsupported field value: undefined'
      );
    });

    validationIt(persistence, 'invalid query filters fail', db => {
      // Multiple inequalities, one of which is inside a nested composite filter.
      const coll = collection(db, 'test');
      expect(() =>
        query(
          coll,
          or(
            and(where('a', '==', 'b'), where('c', '>', 'd')),
            and(where('e', '==', 'f'), where('g', '==', 'h'))
          ),
          where('r', '>', 's')
        )
      ).to.throw(
        "Invalid query. All where filters with an inequality (<, <=, !=, not-in, >, or >=) must be on the same field. But you have inequality filters on 'c' and 'r'"
      );

      // OrderBy and inequality on different fields. Inequality inside a nested composite filter.
      expect(() =>
        query(
          coll,
          or(
            and(where('a', '==', 'b'), where('c', '>', 'd')),
            and(where('e', '==', 'f'), where('g', '==', 'h'))
          ),
          orderBy('r')
        )
      ).to.throw(
        "Invalid query. You have a where filter with an inequality (<, <=, !=, not-in, >, or >=) on field 'c' and so you must also use 'c' as your first argument to orderBy(), but your first orderBy() is on field 'r' instead."
      );

      // Conflicting operations within a composite filter.
      expect(() =>
        query(
          coll,
          or(
            and(where('a', '==', 'b'), where('c', 'in', ['d', 'e'])),
            and(where('e', '==', 'f'), where('c', 'not-in', ['f', 'g']))
          )
        )
      ).to.throw(
        "Invalid query. You cannot use 'not-in' filters with 'in' filters."
      );

      // Conflicting operations between a field filter and a composite filter.
      expect(() =>
        query(
          coll,
          or(
            and(where('a', '==', 'b'), where('c', 'in', ['d', 'e'])),
            and(where('e', '==', 'f'), where('g', '==', 'h'))
          ),
          where('i', 'not-in', ['j', 'k'])
        )
      ).to.throw(
        "Invalid query. You cannot use 'not-in' filters with 'in' filters."
      );

      // Conflicting operations between two composite filters.
      expect(() =>
        query(
          coll,
          or(
            and(where('a', '==', 'b'), where('c', 'in', ['d', 'e'])),
            and(where('e', '==', 'f'), where('g', '==', 'h'))
          ),
          or(
            and(where('i', '==', 'j'), where('l', 'not-in', ['m', 'n'])),
            and(where('o', '==', 'p'), where('q', '==', 'r'))
          )
        )
      ).to.throw(
        "Invalid query. You cannot use 'not-in' filters with 'in' filters."
      );
    });
  });
});

function expectSetToFail(
  db: Firestore,
  data: any,
  reason: string
): Promise<void> {
  return expectWriteToFail(
    db,
    data,
    reason,
    /*includeSets=*/ true,
    /*includeUpdates=*/ false
  );
}

function expectUpdateToFail(
  db: Firestore,
  data: any,
  reason: string
): Promise<void> {
  return expectWriteToFail(
    db,
    data,
    reason,
    /*includeSets=*/ false,
    /*includeUpdates=*/ true
  );
}

/**
 * Performs a write using each set and/or update API and makes sure it fails
 * with the expected reason.
 */
function expectWriteToFail(
  db: Firestore,
  data: any,
  reason: string,
  includeSets?: boolean,
  includeUpdates?: boolean
): Promise<void> {
  if (includeSets === undefined) {
    includeSets = true;
  }
  if (includeUpdates === undefined) {
    includeUpdates = true;
  }

  const docPath = 'foo/bar';
  if (reason.includes('in field')) {
    reason = `${reason.slice(0, -1)} in document ${docPath})`;
  } else {
    reason = `${reason} (found in document ${docPath})`;
  }

  const docRef = doc(db, docPath);
  const error = (fnName: string): string =>
    `Function ${fnName}() called with invalid data. ${reason}`;

  if (includeSets) {
    expect(() => setDoc(docRef, data)).to.throw(error('setDoc'));
    expect(() => writeBatch(db).set(docRef, data)).to.throw(
      error('WriteBatch.set')
    );
  }

  if (includeUpdates) {
    expect(() => updateDoc(docRef, data)).to.throw(error('updateDoc'));
    expect(() => writeBatch(db).update(docRef, data)).to.throw(
      error('WriteBatch.update')
    );
  }

  return runTransaction(db, async txn => {
    if (includeSets) {
      expect(() => txn.set(docRef, data)).to.throw(error('Transaction.set'));
    }

    if (includeUpdates) {
      expect(() => txn.update(docRef, data)).to.throw(
        error('Transaction.update')
      );
    }
  });
}

/**
 * Tests a field path with all of our APIs that accept field paths and ensures
 * they fail with the specified reason.
 */
function expectFieldPathToFail(
  snapshot: DocumentSnapshot,
  path: string,
  reason: string
): Promise<void> {
  // Get an arbitrary snapshot we can use for testing.
  return Promise.resolve().then(() => {
    // Snapshot paths.
    expect(() => snapshot.get(path)).to.throw(
      'Function DocumentSnapshot.get() called with invalid data. ' + reason
    );

    const db = snapshot.ref.firestore;

    // Query filter / order fields.
    const coll = collection(db, 'test-collection');
    // <=, etc omitted for brevity since the code path is trivially
    // shared.
    expect(() => query(coll, where(path, '==', 1))).to.throw(
      `Function where() called with invalid data. ` + reason
    );
    expect(() => query(coll, orderBy(path))).to.throw(
      `Function orderBy() called with invalid data. ` + reason
    );

    // Update paths.
    const data = {} as { [field: string]: number };
    data[path] = 1;
    return expectUpdateToFail(db as Firestore, data, reason);
  });
}<|MERGE_RESOLUTION|>--- conflicted
+++ resolved
@@ -51,12 +51,8 @@
   updateDoc,
   where,
   or,
-<<<<<<< HEAD
-  and
-=======
   and,
   newTestApp
->>>>>>> c15333ae
 } from '../util/firebase_export';
 import {
   apiDescribe,
