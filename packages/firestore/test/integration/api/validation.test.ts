/**
 * @license
 * Copyright 2017 Google Inc.
 *
 * Licensed under the Apache License, Version 2.0 (the "License");
 * you may not use this file except in compliance with the License.
 * You may obtain a copy of the License at
 *
 *   http://www.apache.org/licenses/LICENSE-2.0
 *
 * Unless required by applicable law or agreed to in writing, software
 * distributed under the License is distributed on an "AS IS" BASIS,
 * WITHOUT WARRANTIES OR CONDITIONS OF ANY KIND, either express or implied.
 * See the License for the specific language governing permissions and
 * limitations under the License.
 */

import * as firestore from '@firebase/firestore-types';
import { expect } from 'chai';

import { Deferred } from '../../util/promise';
import firebase from '../util/firebase_export';
import {
  ALT_PROJECT_ID,
  apiDescribe,
  DEFAULT_PROJECT_ID,
  withAlternateTestDb,
  withTestCollection,
  withTestDb
} from '../util/helpers';

// tslint:disable:no-floating-promises

const FieldPath = firebase.firestore!.FieldPath;
const FieldValue = firebase.firestore!.FieldValue;

// We're using 'as any' to pass invalid values to APIs for testing purposes.
/* eslint-disable @typescript-eslint/no-explicit-any */

interface ValidationIt {
  (
    persistence: boolean,
    message: string,
    testFunction: (db: firestore.FirebaseFirestore) => void | Promise<any>
  ): void;
  skip: (
    persistence: boolean,
    message: string,
    testFunction: (db: firestore.FirebaseFirestore) => void | Promise<any>
  ) => void;
  only: (
    persistence: boolean,
    message: string,
    testFunction: (db: firestore.FirebaseFirestore) => void | Promise<any>
  ) => void;
}

// Since most of our tests are "synchronous" but require a Firestore instance,
// we have a helper wrapper around it() and withTestDb() to optimize for that.
const validationIt: ValidationIt = Object.assign(
  (
    persistence: boolean,
    message: string,
    testFunction: (db: firestore.FirebaseFirestore) => void | Promise<any>
  ) => {
    it(message, () => {
      return withTestDb(persistence, async db => {
        const maybePromise = testFunction(db);
        if (maybePromise) {
          return maybePromise;
        }
      });
    });
  },
  {
    skip(
      persistence: boolean,
      message: string,
      _: (db: firestore.FirebaseFirestore) => void | Promise<any>
    ): void {
      // eslint-disable-next-line no-restricted-properties
      it.skip(message, () => {});
    },
    only(
      persistence: boolean,
      message: string,
      testFunction: (db: firestore.FirebaseFirestore) => void | Promise<any>
    ): void {
      // eslint-disable-next-line no-restricted-properties
      it.only(message, () => {
        return withTestDb(persistence, async db => {
          const maybePromise = testFunction(db);
          if (maybePromise) {
            return maybePromise;
          }
        });
      });
    }
  }
);

/** Class used to verify custom classes can't be used in writes. */
class TestClass {
  constructor(readonly property: string) {}
}

// NOTE: The JS SDK does extensive validation of argument counts, types, etc.
// since it is an untyped language. These tests are not exhaustive as that would
// be extremely tedious, but we do try to hit every error template at least
// once.
apiDescribe('Validation:', (persistence: boolean) => {
  describe('FirestoreSettings', () => {
    // Enabling persistence counts as a use of the firestore instance, meaning
    // that it will be impossible to verify that a set of settings don't throw,
    // and additionally that some exceptions happen for specific reasons, rather
    // than persistence having already been enabled.
    if (persistence) {
      return;
    }

    validationIt(persistence, 'validates options', db => {
      // NOTE: 'credentials' is an undocumented API so ideally we wouldn't
      // show it in the error, but I don't think it's worth the trouble of
      // hiding it.
      expect(() => db.settings({ invalid: true } as any)).to.throw(
        "Unknown option 'invalid' passed to function settings(). " +
          'Available options: host, ssl, credentials'
      );

      expect(() =>
        db.settings({
          ssl: true
        })
      ).to.throw("Can't provide ssl option if host option is not set");

      expect(() => db.settings({ host: null as any })).to.throw(
        'Function settings() requires its host option to be of type ' +
          'non-empty string, but it was: null'
      );
    });

    validationIt(persistence, 'disallows changing settings after use', db => {
      db.doc('foo/bar');
      expect(() =>
        db.settings({ host: 'something-else.example.com' })
      ).to.throw(
        'Firestore has already been started and its settings can no ' +
          'longer be changed. You can only call settings() before ' +
          'calling any other methods on a Firestore object.'
      );
    });

    validationIt(persistence, 'enforces minimum cache size', db => {
      expect(() => db.settings({ cacheSizeBytes: 1 })).to.throw(
        'cacheSizeBytes must be at least 1048576'
      );
    });

    validationIt(persistence, 'garbage collection can be disabled', db => {
      // Verify that this doesn't throw.
<<<<<<< HEAD
      db.settings({ cacheSizeBytes: /* CACHE_SIZE_UNLIMITED */ -1 });
=======
      db.settings({ cacheSizeBytes: /* CACHE_SIZE_UNLIMITED= */ -1 });
>>>>>>> 94cf316c
    });
  });

  describe('Firestore', () => {
    validationIt(
      persistence,
      'disallows calling enablePersistence after use',
      db => {
        // Calling `enablePersistence()` itself counts as use, so we should only
        // need this method when persistence is not enabled.
        if (!persistence) {
          db.doc('foo/bar');
        }
        expect(() => db.enablePersistence()).to.throw(
          'Firestore has already been started and persistence can no ' +
            'longer be enabled. You can only call enablePersistence() ' +
            'before calling any other methods on a Firestore object.'
        );
      }
    );

    validationIt(
      persistence,
      'throws for invalid transaction functions.',
      db => {
        expect(() => db.runTransaction(null as any)).to.throw(
          'Function Firestore.runTransaction() requires its first ' +
            'argument to be of type function, but it was: null'
        );
      }
    );

    it("fails transaction if function doesn't return a Promise.", () => {
      return withTestDb(persistence, db => {
        return db
          .runTransaction(() => 5 as any)
          .then(
            x => expect.fail('Transaction should fail'),
            err => {
              expect(err.message).to.equal(
                'Transaction callback must return a Promise'
              );
            }
          );
      });
    });
  });

  describe('Collection paths', () => {
    validationIt(persistence, 'must be non-empty strings', db => {
      const baseDocRef = db.doc('foo/bar');
      expect(() => db.collection(null as any)).to.throw(
        'Function Firestore.collection() requires its first argument ' +
          'to be of type non-empty string, but it was: null'
      );
      expect(() => db.collection('')).to.throw(
        'Function Firestore.collection() requires its first argument ' +
          'to be of type non-empty string, but it was: ""'
      );
      expect(() => baseDocRef.collection(null as any)).to.throw(
        'Function DocumentReference.collection() requires its first ' +
          'argument to be of type non-empty string, but it was: null'
      );
      expect(() => baseDocRef.collection('')).to.throw(
        'Function DocumentReference.collection() requires its first ' +
          'argument to be of type non-empty string, but it was: ""'
      );
      expect(() => (baseDocRef.collection as any)('foo', 'bar')).to.throw(
        'Function DocumentReference.collection() requires 1 argument, ' +
          'but was called with 2 arguments.'
      );
    });

    validationIt(persistence, 'must be odd-length', db => {
      const baseDocRef = db.doc('foo/bar');
      const badAbsolutePaths = ['foo/bar', 'foo/bar/baz/quu'];
      const badRelativePaths = ['/', 'baz/quu'];
      const badPathLengths = [2, 4];

      for (let i = 0; i < badAbsolutePaths.length; i++) {
        const error =
          'Invalid collection reference. Collection references ' +
          'must have an odd number of segments, but ' +
          `${badAbsolutePaths[i]} has ${badPathLengths[i]}`;
        expect(() => db.collection(badAbsolutePaths[i])).to.throw(error);
        expect(() => baseDocRef.collection(badRelativePaths[i])).to.throw(
          error
        );
      }
    });

    validationIt(persistence, 'must not have empty segments', db => {
      // NOTE: leading / trailing slashes are okay.
      db.collection('/foo/');
      db.collection('/foo');
      db.collection('foo/');

      const badPaths = ['foo//bar//baz', '//foo', 'foo//'];
      const collection = db.collection('test-collection');
      const doc = collection.doc('test-document');
      for (const path of badPaths) {
        const reason = `Invalid path (${path}). Paths must not contain // in them.`;
        expect(() => db.collection(path)).to.throw(reason);
        expect(() => db.doc(path)).to.throw(reason);
        expect(() => collection.doc(path)).to.throw(reason);
        expect(() => doc.collection(path)).to.throw(reason);
      }
    });
  });

  describe('Document paths', () => {
    validationIt(persistence, 'must be strings', db => {
      const baseCollectionRef = db.collection('foo');
      expect(() => db.doc(null as any)).to.throw(
        'Function Firestore.doc() requires its first argument to be ' +
          'of type non-empty string, but it was: null'
      );
      expect(() => db.doc('')).to.throw(
        'Function Firestore.doc() requires its first argument to be ' +
          'of type non-empty string, but it was: ""'
      );
      expect(() => baseCollectionRef.doc(null as any)).to.throw(
        'Function CollectionReference.doc() requires its first ' +
          'argument to be of type non-empty string, but it was: null'
      );
      expect(() => baseCollectionRef.doc('')).to.throw(
        'Function CollectionReference.doc() requires its first ' +
          'argument to be of type non-empty string, but it was: ""'
      );
      expect(() => baseCollectionRef.doc(undefined as any)).to.throw(
        'Function CollectionReference.doc() requires its first ' +
          'argument to be of type non-empty string, but it was: undefined'
      );
      expect(() => (baseCollectionRef.doc as any)('foo', 'bar')).to.throw(
        'Function CollectionReference.doc() requires between 0 and ' +
          '1 arguments, but was called with 2 arguments.'
      );
    });

    validationIt(persistence, 'must be even-length', db => {
      const baseCollectionRef = db.collection('foo');
      const badAbsolutePaths = ['foo', 'foo/bar/baz'];
      const badRelativePaths = ['/', 'bar/baz'];
      const badPathLengths = [1, 3];

      for (let i = 0; i < badAbsolutePaths.length; i++) {
        const error =
          'Invalid document reference. Document references ' +
          'must have an even number of segments, but ' +
          `${badAbsolutePaths[i]} has ${badPathLengths[i]}`;
        expect(() => db.doc(badAbsolutePaths[i])).to.throw(error);
        expect(() => baseCollectionRef.doc(badRelativePaths[i])).to.throw(
          error
        );
      }
    });
  });

  validationIt(persistence, 'Listen options are validated', db => {
    const collection = db.collection('test');
    const fn = (): void => {};

    const doc = collection.doc();
    expect(() => doc.onSnapshot({ bad: true } as any, fn)).to.throw(
      `Unknown option 'bad' passed to function ` +
        `DocumentReference.onSnapshot(). Available options: ` +
        `includeMetadataChanges`
    );

    expect(() => collection.onSnapshot({ bad: true } as any, fn)).to.throw(
      `Unknown option 'bad' passed to function ` +
        `Query.onSnapshot(). Available options: includeMetadataChanges`
    );

    expect(() => db.onSnapshotsInSync('bad' as any)).to.throw(
      `Function Firestore.onSnapshotsInSync() requires its first ` +
        `argument to be of type function, but it was: "bad"`
    );
  });

  validationIt(persistence, 'get options are validated', db => {
    const collection = db.collection('test');
    const doc = collection.doc();
    const fn = (): void => {};

    expect(() => doc.get(fn as any)).to.throw(
      'Function DocumentReference.get() requires its first argument to be of type object, ' +
        'but it was: a function'
    );
    expect(() => doc.get({ abc: 'cache' } as any)).to.throw(
      `Unknown option 'abc' passed to function DocumentReference.get(). Available options: source`
    );

    expect(() => collection.get(fn as any)).to.throw(
      'Function Query.get() requires its first argument to be of type object, but it was: ' +
        'a function'
    );
    expect(() => collection.get({ abc: 'cache' } as any)).to.throw(
      `Unknown option 'abc' passed to function Query.get(). Available options: source`
    );
  });

  validationIt(persistence, 'Snapshot options are validated', db => {
    const docRef = db.collection('test').doc();

    return docRef
      .set({ test: 1 })
      .then(() => {
        return docRef.get();
      })
      .then(snapshot => {
        expect(() => snapshot.get('test', { bad: true } as any)).to.throw(
          `Unknown option 'bad' passed to function ` +
            `DocumentSnapshot.get(). Available options: ` +
            `serverTimestamps`
        );
        expect(() =>
          snapshot.data({ serverTimestamps: 'foo' } as any)
        ).to.throw(
          `Invalid value "foo" provided to function DocumentSnapshot.data() for option ` +
            `"serverTimestamps". Acceptable values: "estimate", "previous", "none"`
        );
      });
  });

  validationIt(persistence, 'Merge options are validated', db => {
    const docRef = db.collection('test').doc();

    expect(() => docRef.set({}, { merge: true, mergeFields: [] })).to.throw(
      'Invalid options passed to function DocumentReference.set(): You cannot specify both ' +
        '"merge" and "mergeFields".'
    );
    expect(() => docRef.set({}, { merge: false, mergeFields: [] })).to.throw(
      'Invalid options passed to function DocumentReference.set(): You cannot specify both ' +
        '"merge" and "mergeFields".'
    );
    expect(() => docRef.set({}, { merge: 'foo' as any })).to.throw(
      'Function DocumentReference.set() requires its merge option to be of type boolean, but it ' +
        'was: "foo"'
    );
    expect(() => docRef.set({}, { mergeFields: 'foo' as any })).to.throw(
      'Function DocumentReference.set() requires its mergeFields option to be an array, but it ' +
        'was: "foo"'
    );
    expect(() =>
      docRef.set({}, { mergeFields: ['foo', false as any] })
    ).to.throw(
      'Function DocumentReference.set() requires all mergeFields elements to be a string or a ' +
        'FieldPath, but the value at index 1 was: false'
    );
  });

  describe('Writes', () => {
    validationIt(persistence, 'must be objects.', db => {
      // PORTING NOTE: The error for firebase.firestore.FieldValue.delete()
      // is different for minified builds, so omit testing it specifically.
      const badData = [
        42,
        [1],
        new Date(),
        null,
        () => {},
        new TestClass('foo')
      ];
      const errorDescriptions = [
        '42',
        'an array',
        'a custom Date object',
        'null',
        'a function',
        'a custom TestClass object'
      ];
      const promises: Array<Promise<void>> = [];
      for (let i = 0; i < badData.length; i++) {
        const error =
          'Data must be an object, but it was: ' + errorDescriptions[i];
        promises.push(expectWriteToFail(db, badData[i], error));
      }
      return Promise.all(promises);
    });

    validationIt(
      persistence,
      'must not contain custom objects or functions.',
      db => {
        const badData = [
          { foo: new TestClass('foo') },
          { foo: [new TestClass('foo')] },
          { foo: { bar: new TestClass('foo') } },
          { foo: () => {} },
          { foo: [() => {}] },
          { foo: { bar: () => {} } }
        ];
        const errorDescriptions = [
          'Unsupported field value: a custom TestClass object (found in field foo)',
          'Unsupported field value: a custom TestClass object',
          'Unsupported field value: a custom TestClass object (found in field foo.bar)',
          'Unsupported field value: a function (found in field foo)',
          'Unsupported field value: a function',
          'Unsupported field value: a function (found in field foo.bar)'
        ];
        const promises: Array<Promise<void>> = [];
        for (let i = 0; i < badData.length; i++) {
          promises.push(
            expectWriteToFail(db, badData[i], errorDescriptions[i])
          );
        }
        return Promise.all(promises);
      }
    );

    validationIt(
      persistence,
      'must not contain directly nested arrays.',
      db => {
        return expectWriteToFail(
          db,
          { 'nested-array': [1, [2]] },
          'Nested arrays are not supported'
        );
      }
    );

    validationIt(persistence, 'may contain indirectly nested arrays.', db => {
      const data = { 'nested-array': [1, { foo: [2] }] };

      const ref = db.collection('foo').doc();
      const ref2 = db.collection('foo').doc();

      return ref
        .set(data)
        .then(() => {
          return ref.firestore
            .batch()
            .set(ref, data)
            .commit();
        })
        .then(() => {
          return ref.update(data);
        })
        .then(() => {
          return ref.firestore
            .batch()
            .update(ref, data)
            .commit();
        })
        .then(() => {
          return ref.firestore.runTransaction(async txn => {
            // Note ref2 does not exist at this point so set that and update ref.
            txn.update(ref, data);
            txn.set(ref2, data);
          });
        });
    });

    validationIt(persistence, 'must not contain undefined.', db => {
      return expectWriteToFail(
        db,
        { foo: undefined },
        'Unsupported field value: undefined (found in field foo)'
      );
    });

    validationIt(
      persistence,
      'must not contain references to a different database',
      db => {
        return withAlternateTestDb(persistence, db2 => {
          const ref = db2.doc('baz/quu');
          const data = { foo: ref };
          return expectWriteToFail(
            db,
            data,
            `Document reference is for database ` +
              `${ALT_PROJECT_ID}/(default) but should be for database ` +
              `${DEFAULT_PROJECT_ID}/(default) (found in field ` +
              `foo)`
          );
        });
      }
    );

    validationIt(persistence, 'must not contain reserved field names.', db => {
      return Promise.all([
        expectWriteToFail(
          db,
          { __baz__: 1 },
          'Document fields cannot begin and end with "__" (found in field ' +
            '__baz__)'
        ),
        expectWriteToFail(
          db,
          { foo: { __baz__: 1 } },
          'Document fields cannot begin and end with "__" (found in field ' +
            'foo.__baz__)'
        ),
        expectWriteToFail(
          db,
          { __baz__: { foo: 1 } },
          'Document fields cannot begin and end with "__" (found in field ' +
            '__baz__)'
        ),

        expectUpdateToFail(
          db,
          { 'foo.__baz__': 1 },
          'Document fields cannot begin and end with "__" (found in field ' +
            'foo.__baz__)'
        ),
        expectUpdateToFail(
          db,
          { '__baz__.foo': 1 },
          'Document fields cannot begin and end with "__" (found in field ' +
            '__baz__.foo)'
        )
      ]);
    });

    validationIt(persistence, 'must not contain empty field names.', db => {
      return expectSetToFail(
        db,
        { '': 'foo' },
        'Document fields must not be empty (found in field ``)'
      );
    });

    validationIt(
      persistence,
      'via set() must not contain FieldValue.delete()',
      db => {
        return expectSetToFail(
          db,
          { foo: FieldValue.delete() },
          'FieldValue.delete() cannot be used with set() unless you pass ' +
            '{merge:true} (found in field foo)'
        );
      }
    );

    validationIt(
      persistence,
      'via update() must not contain nested FieldValue.delete()',
      db => {
        return expectUpdateToFail(
          db,
          { foo: { bar: FieldValue.delete() } },
          'FieldValue.delete() can only appear at the top level of your ' +
            'update data (found in field foo.bar)'
        );
      }
    );
  });

  validationIt(
    persistence,
    'Batch writes require correct Document References',
    db => {
      return withAlternateTestDb(persistence, async db2 => {
        const badRef = db2.doc('foo/bar');
        const reason =
          'Provided document reference is from a different Firestore instance.';
        const data = { foo: 1 };
        const batch = db.batch();
        expect(() => batch.set(badRef, data)).to.throw(reason);
        expect(() => batch.update(badRef, data)).to.throw(reason);
        expect(() => batch.delete(badRef)).to.throw(reason);
      });
    }
  );

  validationIt(
    persistence,
    'Transaction writes require correct Document References',
    db => {
      return withAlternateTestDb(persistence, db2 => {
        const badRef = db2.doc('foo/bar');
        const reason =
          'Provided document reference is from a different Firestore instance.';
        const data = { foo: 1 };
        return db.runTransaction(async txn => {
          expect(() => txn.get(badRef)).to.throw(reason);
          expect(() => txn.set(badRef, data)).to.throw(reason);
          expect(() => txn.update(badRef, data)).to.throw(reason);
          expect(() => txn.delete(badRef)).to.throw(reason);
        });
      });
    }
  );

  validationIt(persistence, 'Field paths must not have empty segments', db => {
    const docRef = db.collection('test').doc();
    return docRef
      .set({ test: 1 })
      .then(() => {
        return docRef.get();
      })
      .then(snapshot => {
        const badFieldPaths = ['', 'foo..baz', '.foo', 'foo.'];
        const promises: Array<Promise<void>> = [];
        for (const fieldPath of badFieldPaths) {
          const reason =
            `Invalid field path (${fieldPath}). Paths must not be ` +
            `empty, begin with '.', end with '.', or contain '..'`;
          promises.push(expectFieldPathToFail(snapshot, fieldPath, reason));
        }
        return Promise.all(promises);
      });
  });

  validationIt(
    persistence,
    'Field paths must not have invalid segments',
    db => {
      const docRef = db.collection('test').doc();
      return docRef
        .set({ test: 1 })
        .then(() => {
          return docRef.get();
        })
        .then(snapshot => {
          const badFieldPaths = [
            'foo~bar',
            'foo*bar',
            'foo/bar',
            'foo[1',
            'foo]1',
            'foo[1]'
          ];
          const promises: Array<Promise<void>> = [];
          for (const fieldPath of badFieldPaths) {
            const reason =
              `Invalid field path (${fieldPath}). Paths must not ` +
              `contain '~', '*', '/', '[', or ']'`;
            promises.push(expectFieldPathToFail(snapshot, fieldPath, reason));
          }
          return Promise.all(promises);
        });
    }
  );

  describe('Array transforms', () => {
    validationIt(persistence, 'fail in queries', db => {
      const collection = db.collection('test');
      expect(() =>
        collection.where('test', '==', { test: FieldValue.arrayUnion(1) })
      ).to.throw(
        'Function Query.where() called with invalid data. ' +
          'FieldValue.arrayUnion() can only be used with update() and set() ' +
          '(found in field test)'
      );

      expect(() =>
        collection.where('test', '==', { test: FieldValue.arrayRemove(1) })
      ).to.throw(
        'Function Query.where() called with invalid data. ' +
          'FieldValue.arrayRemove() can only be used with update() and set() ' +
          '(found in field test)'
      );
    });

    validationIt(persistence, 'reject invalid elements', db => {
      const doc = db.collection('test').doc();
      expect(() =>
        doc.set({ x: FieldValue.arrayUnion(1, new TestClass('foo')) })
      ).to.throw(
        'Function FieldValue.arrayUnion() called with invalid data. ' +
          'Unsupported field value: a custom TestClass object'
      );

      expect(() =>
        doc.set({ x: FieldValue.arrayRemove(1, new TestClass('foo')) })
      ).to.throw(
        'Function FieldValue.arrayRemove() called with invalid data. ' +
          'Unsupported field value: a custom TestClass object'
      );
    });

    validationIt(persistence, 'reject arrays', db => {
      const doc = db.collection('test').doc();
      // This would result in a directly nested array which is not supported.
      expect(() =>
        doc.set({ x: FieldValue.arrayUnion(1, ['nested']) })
      ).to.throw(
        'Function FieldValue.arrayUnion() called with invalid data. ' +
          'Nested arrays are not supported'
      );

      expect(() =>
        doc.set({ x: FieldValue.arrayRemove(1, ['nested']) })
      ).to.throw(
        'Function FieldValue.arrayRemove() called with invalid data. ' +
          'Nested arrays are not supported'
      );
    });
  });

  describe('Server timestamps transforms', () => {
    validationIt(persistence, 'reject any arguments', db => {
      const doc = db.collection('test').doc();
      expect(() =>
        doc.set({ x: (FieldValue as any).serverTimestamp('foo') })
      ).to.throw(
        'Function FieldValue.serverTimestamp() does not support ' +
          'arguments, but was called with 1 argument.'
      );
    });
  });

  describe('Numeric transforms', () => {
    validationIt(persistence, 'fail in queries', db => {
      const collection = db.collection('test');
      expect(() =>
        collection.where('test', '==', { test: FieldValue.increment(1) })
      ).to.throw(
        'Function Query.where() called with invalid data. ' +
          'FieldValue.increment() can only be used with update() and set() ' +
          '(found in field test)'
      );
    });

    validationIt(persistence, 'reject invalid operands', db => {
      const doc = db.collection('test').doc();
      expect(() => doc.set({ x: FieldValue.increment('foo' as any) })).to.throw(
        'Function FieldValue.increment() requires its first argument to ' +
          'be of type number, but it was: "foo"'
      );
    });

    validationIt(persistence, 'reject more than one argument', db => {
      const doc = db.collection('test').doc();
      expect(() =>
        doc.set({ x: (FieldValue as any).increment(1337, 'leet') })
      ).to.throw(
        'Function FieldValue.increment() requires 1 argument, but was ' +
          'called with 2 arguments.'
      );
    });
  });

  describe('Queries', () => {
    validationIt(persistence, 'with non-positive limit fail', db => {
      const collection = db.collection('test');
      expect(() => collection.limit(0)).to.throw(
        'Function "Query.limit()" requires its first argument to be a positive number, ' +
          'but it was: 0.'
      );
      expect(() => collection.limitToLast(-1)).to.throw(
        'Function "Query.limitToLast()" requires its first argument to be a positive number, ' +
          'but it was: -1.'
      );
    });

    validationIt(persistence, 'enum', db => {
      const collection = db.collection('test') as any;
      expect(() => collection.where('a', 'foo' as any, 'b')).to.throw(
        'Invalid value "foo" provided to function Query.where() for its second argument. ' +
          'Acceptable values: <, <=, ==, >=, >, array-contains, in, array-contains-any'
      );
    });

    validationIt(
      persistence,
      'with null or NaN non-equality filters fail',
      db => {
        const collection = db.collection('test');
        expect(() => collection.where('a', '>', null)).to.throw(
          'Invalid query. Null supports only equality comparisons.'
        );
        expect(() => collection.where('a', 'array-contains', null)).to.throw(
          'Invalid query. Null supports only equality comparisons.'
        );
        expect(() => collection.where('a', 'in', null)).to.throw(
          "Invalid Query. A non-empty array is required for 'in' filters."
        );
        expect(() =>
          collection.where('a', 'array-contains-any', null)
        ).to.throw(
          "Invalid Query. A non-empty array is required for 'array-contains-any' filters."
        );

        expect(() => collection.where('a', '>', Number.NaN)).to.throw(
          'Invalid query. NaN supports only equality comparisons.'
        );
        expect(() =>
          collection.where('a', 'array-contains', Number.NaN)
        ).to.throw('Invalid query. NaN supports only equality comparisons.');
        expect(() => collection.where('a', 'in', Number.NaN)).to.throw(
          "Invalid Query. A non-empty array is required for 'in' filters."
        );
        expect(() =>
          collection.where('a', 'array-contains-any', Number.NaN)
        ).to.throw(
          "Invalid Query. A non-empty array is required for 'array-contains-any' filters."
        );
      }
    );

    it('cannot be created from documents missing sort values', () => {
      const testDocs = {
        f: { k: 'f', nosort: 1 } // should not show up
      };
      return withTestCollection(persistence, testDocs, coll => {
        const query = coll.orderBy('sort');
        return coll
          .doc('f')
          .get()
          .then(doc => {
            expect(doc.data()).to.deep.equal({ k: 'f', nosort: 1 });
            const reason =
              `Invalid query. You are trying to start or end a ` +
              `query using a document for which the field 'sort' (used as ` +
              `the orderBy) does not exist.`;
            expect(() => query.startAt(doc)).to.throw(reason);
            expect(() => query.startAfter(doc)).to.throw(reason);
            expect(() => query.endBefore(doc)).to.throw(reason);
            expect(() => query.endAt(doc)).to.throw(reason);
          });
      });
    });

    validationIt(
      persistence,
      'cannot be sorted by an uncommitted server timestamp',
      db => {
        return withTestCollection(
          persistence,
          /*docs=*/ {},
          async (collection: firestore.CollectionReference) => {
            await db.disableNetwork();

            const offlineDeferred = new Deferred<void>();
            const onlineDeferred = new Deferred<void>();

            const unsubscribe = collection.onSnapshot(snapshot => {
              // Skip the initial empty snapshot.
              if (snapshot.empty) {
                return;
              }

              expect(snapshot.docs).to.have.lengthOf(1);
              const docSnap: firestore.DocumentSnapshot = snapshot.docs[0];

              if (snapshot.metadata.hasPendingWrites) {
                // Offline snapshot. Since the server timestamp is uncommitted,
                // we shouldn't be able to query by it.
                expect(() =>
                  collection
                    .orderBy('timestamp')
                    .endAt(docSnap)
                    .onSnapshot(() => {})
                ).to.throw('uncommitted server timestamp');
                offlineDeferred.resolve();
              } else {
                // Online snapshot. Since the server timestamp is committed, we
                // should be able to query by it.
                collection
                  .orderBy('timestamp')
                  .endAt(docSnap)
                  .onSnapshot(() => {});
                onlineDeferred.resolve();
              }
            });

            const doc: firestore.DocumentReference = collection.doc();
            // eslint-disable-next-line @typescript-eslint/no-floating-promises
            doc.set({ timestamp: FieldValue.serverTimestamp() });
            await offlineDeferred.promise;

            await db.enableNetwork();
            await onlineDeferred.promise;

            unsubscribe();
          }
        );
      }
    );

    validationIt(
      persistence,
      'must not have more components than order by.',
      db => {
        const collection = db.collection('collection');
        const query = collection.orderBy('foo');
        const reason =
          `Too many arguments provided to Query.startAt(). ` +
          `The number of arguments must be less than or equal to the ` +
          `number of Query.orderBy() clauses`;
        expect(() => query.startAt(1, 2)).to.throw(reason);
        expect(() => query.orderBy('bar').startAt(1, 2, 3)).to.throw(reason);
      }
    );

    validationIt(
      persistence,
      'order-by-key bounds must be strings without slashes.',
      db => {
        const query = db
          .collection('collection')
          .orderBy(FieldPath.documentId());
        const cgQuery = db
          .collectionGroup('collection')
          .orderBy(FieldPath.documentId());
        expect(() => query.startAt(1)).to.throw(
          'Invalid query. Expected a string for document ID in ' +
            'Query.startAt(), but got a number'
        );
        expect(() => query.startAt('foo/bar')).to.throw(
          `Invalid query. When querying a collection and ordering by FieldPath.documentId(), ` +
            `the value passed to Query.startAt() must be a plain document ID, but 'foo/bar' ` +
            `contains a slash.`
        );
        expect(() => cgQuery.startAt('foo')).to.throw(
          `Invalid query. When querying a collection group and ordering by ` +
            `FieldPath.documentId(), the value passed to Query.startAt() must result in a valid ` +
            `document path, but 'foo' is not because it contains an odd number of segments.`
        );
      }
    );

    validationIt(persistence, 'with different inequality fields fail', db => {
      const collection = db.collection('test');
      expect(() =>
        collection.where('x', '>=', 32).where('y', '<', 'cat')
      ).to.throw(
        'Invalid query. All where filters with an ' +
          'inequality (<, <=, >, or >=) must be on the same field.' +
          ` But you have inequality filters on 'x' and 'y'`
      );
    });

    validationIt(
      persistence,
      'with inequality different than first orderBy fail.',
      db => {
        const collection = db.collection('test');
        const reason =
          `Invalid query. You have a where filter with an ` +
          `inequality (<, <=, >, or >=) on field 'x' and so you must also ` +
          `use 'x' as your first Query.orderBy(), but your first ` +
          `Query.orderBy() is on field 'y' instead.`;
        expect(() => collection.where('x', '>', 32).orderBy('y')).to.throw(
          reason
        );
        expect(() => collection.orderBy('y').where('x', '>', 32)).to.throw(
          reason
        );
        expect(() =>
          collection
            .where('x', '>', 32)
            .orderBy('y')
            .orderBy('x')
        ).to.throw(reason);
        expect(() =>
          collection
            .orderBy('y')
            .orderBy('x')
            .where('x', '>', 32)
        ).to.throw(reason);
      }
    );

    validationIt(persistence, 'with multiple array filters fail', db => {
      expect(() =>
        db
          .collection('test')
          .where('foo', 'array-contains', 1)
          .where('foo', 'array-contains', 2)
      ).to.throw(
        "Invalid query. You cannot use more than one 'array-contains' filter."
      );

      expect(() =>
        db
          .collection('test')
          .where('foo', 'array-contains', 1)
          .where('foo', 'array-contains-any', [2, 3])
      ).to.throw(
        "Invalid query. You cannot use 'array-contains-any' filters with " +
          "'array-contains' filters."
      );

      expect(() =>
        db
          .collection('test')
          .where('foo', 'array-contains-any', [2, 3])
          .where('foo', 'array-contains', 1)
      ).to.throw(
        "Invalid query. You cannot use 'array-contains' filters with " +
          "'array-contains-any' filters."
      );
    });

    validationIt(persistence, 'with multiple disjunctive filters fail', db => {
      expect(() =>
        db
          .collection('test')
          .where('foo', 'in', [1, 2])
          .where('foo', 'in', [2, 3])
      ).to.throw("Invalid query. You cannot use more than one 'in' filter.");

      expect(() =>
        db
          .collection('test')
          .where('foo', 'array-contains-any', [1, 2])
          .where('foo', 'array-contains-any', [2, 3])
      ).to.throw(
        "Invalid query. You cannot use more than one 'array-contains-any'" +
          ' filter.'
      );

      expect(() =>
        db
          .collection('test')
          .where('foo', 'array-contains-any', [2, 3])
          .where('foo', 'in', [2, 3])
      ).to.throw(
        "Invalid query. You cannot use 'in' filters with " +
          "'array-contains-any' filters."
      );

      expect(() =>
        db
          .collection('test')
          .where('foo', 'in', [2, 3])
          .where('foo', 'array-contains-any', [2, 3])
      ).to.throw(
        "Invalid query. You cannot use 'array-contains-any' filters with " +
          "'in' filters."
      );

      // This is redundant with the above tests, but makes sure our validation
      // doesn't get confused.
      expect(() =>
        db
          .collection('test')
          .where('foo', 'in', [2, 3])
          .where('foo', 'array-contains', 1)
          .where('foo', 'array-contains-any', [2])
      ).to.throw(
        "Invalid query. You cannot use 'array-contains-any' filters with " +
          "'in' filters."
      );

      expect(() =>
        db
          .collection('test')
          .where('foo', 'array-contains', 1)
          .where('foo', 'in', [2, 3])
          .where('foo', 'array-contains-any', [2])
      ).to.throw(
        "Invalid query. You cannot use 'array-contains-any' filters with " +
          "'in' filters."
      );
    });

    validationIt(
      persistence,
      'can have an IN filter with an array-contains filter.',
      db => {
        expect(() =>
          db
            .collection('test')
            .where('foo', 'array-contains', 1)
            .where('foo', 'in', [2, 3])
        ).not.to.throw();

        expect(() =>
          db
            .collection('test')
            .where('foo', 'in', [2, 3])
            .where('foo', 'array-contains', 1)
        ).not.to.throw();

        expect(() =>
          db
            .collection('test')
            .where('foo', 'in', [2, 3])
            .where('foo', 'array-contains', 1)
            .where('foo', 'array-contains', 2)
        ).to.throw(
          "Invalid query. You cannot use more than one 'array-contains' filter."
        );

        expect(() =>
          db
            .collection('test')
            .where('foo', 'array-contains', 1)
            .where('foo', 'in', [2, 3])
            .where('foo', 'in', [2, 3])
        ).to.throw("Invalid query. You cannot use more than one 'in' filter.");
      }
    );

    validationIt(
      persistence,
      'enforce array requirements for disjunctive filters',
      db => {
        expect(() => db.collection('test').where('foo', 'in', 2)).to.throw(
          "Invalid Query. A non-empty array is required for 'in' filters."
        );

        expect(() =>
          db.collection('test').where('foo', 'array-contains-any', 2)
        ).to.throw(
          'Invalid Query. A non-empty array is required for ' +
            "'array-contains-any' filters."
        );

        expect(() =>
          db
            .collection('test')
            // The 10 element max includes duplicates.
            .where('foo', 'in', [1, 2, 3, 4, 5, 6, 7, 8, 9, 9, 9])
        ).to.throw(
          "Invalid Query. 'in' filters support a maximum of 10 elements in " +
            'the value array.'
        );

        expect(() =>
          db
            .collection('test')
            .where('foo', 'array-contains-any', [
              1,
              2,
              3,
              4,
              5,
              6,
              7,
              8,
              9,
              9,
              9
            ])
        ).to.throw(
          "Invalid Query. 'array-contains-any' filters support a maximum of " +
            '10 elements in the value array.'
        );

        expect(() => db.collection('test').where('foo', 'in', [])).to.throw(
          "Invalid Query. A non-empty array is required for 'in' filters."
        );

        expect(() =>
          db.collection('test').where('foo', 'array-contains-any', [])
        ).to.throw(
          'Invalid Query. A non-empty array is required for ' +
            "'array-contains-any' filters."
        );

        expect(() =>
          db.collection('test').where('foo', 'in', [3, null])
        ).to.throw(
          "Invalid Query. 'in' filters cannot contain 'null' in the value array."
        );

        expect(() =>
          db.collection('test').where('foo', 'array-contains-any', [3, null])
        ).to.throw(
          "Invalid Query. 'array-contains-any' filters cannot contain 'null' " +
            'in the value array.'
        );

        expect(() =>
          db.collection('test').where('foo', 'in', [2, Number.NaN])
        ).to.throw(
          "Invalid Query. 'in' filters cannot contain 'NaN' in the value array."
        );

        expect(() =>
          db
            .collection('test')
            .where('foo', 'array-contains-any', [2, Number.NaN])
        ).to.throw(
          "Invalid Query. 'array-contains-any' filters cannot contain 'NaN' " +
            'in the value array.'
        );
      }
    );

    validationIt(
      persistence,
      'must not specify starting or ending point after orderBy',
      db => {
        const collection = db.collection('collection');
        const query = collection.orderBy('foo');
        let reason =
          'Invalid query. You must not call Query.startAt() or ' +
          'Query.startAfter() before calling Query.orderBy().';
        expect(() => query.startAt(1).orderBy('bar')).to.throw(reason);
        expect(() => query.startAfter(1).orderBy('bar')).to.throw(reason);

        reason =
          'Invalid query. You must not call Query.endAt() or ' +
          'Query.endBefore() before calling Query.orderBy().';
        expect(() => query.endAt(1).orderBy('bar')).to.throw(reason);
        expect(() => query.endBefore(1).orderBy('bar')).to.throw(reason);
      }
    );

    validationIt(
      persistence,
      'must be non-empty strings or references when filtering by document ID',
      db => {
        const collection = db.collection('test');
        expect(() =>
          collection.where(FieldPath.documentId(), '>=', '')
        ).to.throw(
          'Invalid query. When querying with FieldPath.documentId(), you ' +
            'must provide a valid document ID, but it was an empty string.'
        );
        expect(() =>
          collection.where(FieldPath.documentId(), '>=', 'foo/bar/baz')
        ).to.throw(
          `Invalid query. When querying a collection by ` +
            `FieldPath.documentId(), you must provide a plain document ID, but ` +
            `'foo/bar/baz' contains a '/' character.`
        );
        expect(() =>
          collection.where(FieldPath.documentId(), '>=', 1)
        ).to.throw(
          'Invalid query. When querying with FieldPath.documentId(), you must ' +
            'provide a valid string or a DocumentReference, but it was: 1.'
        );
        expect(() =>
          db.collectionGroup('foo').where(FieldPath.documentId(), '>=', 'foo')
        ).to.throw(
          `Invalid query. When querying a collection group by ` +
            `FieldPath.documentId(), the value provided must result in a valid document path, ` +
            `but 'foo' is not because it has an odd number of segments (1).`
        );

        expect(() =>
          collection.where(FieldPath.documentId(), 'array-contains', 1)
        ).to.throw(
          "Invalid Query. You can't perform 'array-contains' queries on " +
            'FieldPath.documentId().'
        );

        expect(() =>
          collection.where(FieldPath.documentId(), 'array-contains-any', 1)
        ).to.throw(
          "Invalid Query. You can't perform 'array-contains-any' queries on " +
            'FieldPath.documentId().'
        );
      }
    );

    validationIt(
      persistence,
      'using IN and document id must have proper document references in array',
      db => {
        const collection = db.collection('test');

        expect(() =>
          collection.where(FieldPath.documentId(), 'in', [collection.path])
        ).not.to.throw();

        expect(() =>
          collection.where(FieldPath.documentId(), 'in', [''])
        ).to.throw(
          'Invalid query. When querying with FieldPath.documentId(), you ' +
            'must provide a valid document ID, but it was an empty string.'
        );

        expect(() =>
          collection.where(FieldPath.documentId(), 'in', ['foo/bar/baz'])
        ).to.throw(
          `Invalid query. When querying a collection by ` +
            `FieldPath.documentId(), you must provide a plain document ID, but ` +
            `'foo/bar/baz' contains a '/' character.`
        );

        expect(() =>
          collection.where(FieldPath.documentId(), 'in', [1, 2])
        ).to.throw(
          'Invalid query. When querying with FieldPath.documentId(), you must ' +
            'provide a valid string or a DocumentReference, but it was: 1.'
        );

        expect(() =>
          db.collectionGroup('foo').where(FieldPath.documentId(), 'in', ['foo'])
        ).to.throw(
          `Invalid query. When querying a collection group by ` +
            `FieldPath.documentId(), the value provided must result in a valid document path, ` +
            `but 'foo' is not because it has an odd number of segments (1).`
        );
      }
    );
  });
});

function expectSetToFail(
  db: firestore.FirebaseFirestore,
  data: any,
  reason: string
): Promise<void> {
  return expectWriteToFail(
    db,
    data,
    reason,
    /*includeSets=*/ true,
    /*includeUpdates=*/ false
  );
}

function expectUpdateToFail(
  db: firestore.FirebaseFirestore,
  data: any,
  reason: string
): Promise<void> {
  return expectWriteToFail(
    db,
    data,
    reason,
    /*includeSets=*/ false,
    /*includeUpdates=*/ true
  );
}

/**
 * Performs a write using each set and/or update API and makes sure it fails
 * with the expected reason.
 */
function expectWriteToFail(
  db: firestore.FirebaseFirestore,
  data: any,
  reason: string,
  includeSets?: boolean,
  includeUpdates?: boolean
): Promise<void> {
  if (includeSets === undefined) {
    includeSets = true;
  }
  if (includeUpdates === undefined) {
    includeUpdates = true;
  }

  const docRef = db.doc('foo/bar');
  const error = (fnName: string): string =>
    `Function ${fnName}() called with invalid data. ${reason}`;

  if (includeSets) {
    expect(() => docRef.set(data)).to.throw(error('DocumentReference.set'));
    expect(() => docRef.firestore.batch().set(docRef, data)).to.throw(
      error('WriteBatch.set')
    );
  }

  if (includeUpdates) {
    expect(() => docRef.update(data)).to.throw(
      error('DocumentReference.update')
    );
    expect(() => docRef.firestore.batch().update(docRef, data)).to.throw(
      error('WriteBatch.update')
    );
  }

  return docRef.firestore.runTransaction(async txn => {
    if (includeSets) {
      expect(() => txn.set(docRef, data)).to.throw(error('Transaction.set'));
    }

    if (includeUpdates) {
      expect(() => txn.update(docRef, data)).to.throw(
        error('Transaction.update')
      );
    }
  });
}

/**
 * Tests a field path with all of our APIs that accept field paths and ensures
 * they fail with the specified reason.
 */
function expectFieldPathToFail(
  snapshot: firestore.DocumentSnapshot,
  path: string,
  reason: string
): Promise<void> {
  // Get an arbitrary snapshot we can use for testing.
  return Promise.resolve().then(() => {
    // Snapshot paths.
    expect(() => snapshot.get(path)).to.throw(
      'Function DocumentSnapshot.get() called with invalid data. ' + reason
    );

    const db = snapshot.ref.firestore;

    // Query filter / order fields.
    const coll = db.collection('test-collection');
    // <=, etc omitted for brevity since the code path is trivially
    // shared.
    expect(() => coll.where(path, '==', 1)).to.throw(
      'Function Query.where() called with invalid data. ' + reason
    );
    expect(() => coll.orderBy(path)).to.throw(
      'Function Query.orderBy() called with invalid data. ' + reason
    );

    // Update paths.
    const data = {} as { [field: string]: number };
    data[path] = 1;
    return expectUpdateToFail(db, data, reason);
  });
}<|MERGE_RESOLUTION|>--- conflicted
+++ resolved
@@ -158,11 +158,7 @@
 
     validationIt(persistence, 'garbage collection can be disabled', db => {
       // Verify that this doesn't throw.
-<<<<<<< HEAD
-      db.settings({ cacheSizeBytes: /* CACHE_SIZE_UNLIMITED */ -1 });
-=======
       db.settings({ cacheSizeBytes: /* CACHE_SIZE_UNLIMITED= */ -1 });
->>>>>>> 94cf316c
     });
   });
 
