/**
 * @license
 * Copyright 2022 Google LLC
 *
 * Licensed under the Apache License, Version 2.0 (the "License");
 * you may not use this file except in compliance with the License.
 * You may obtain a copy of the License at
 *
 *   http://www.apache.org/licenses/LICENSE-2.0
 *
 * Unless required by applicable law or agreed to in writing, software
 * distributed under the License is distributed on an "AS IS" BASIS,
 * WITHOUT WARRANTIES OR CONDITIONS OF ANY KIND, either express or implied.
 * See the License for the specific language governing permissions and
 * limitations under the License.
 */

import { expect } from 'chai';

import {
  collection,
  collectionGroup,
  disableNetwork,
  doc,
  DocumentData,
  getCountFromServer,
  query,
  QueryDocumentSnapshot,
  terminate,
  where,
  writeBatch
} from '../util/firebase_export';
import {
  apiDescribe,
  withEmptyTestCollection,
  withTestCollection,
  withTestDb
} from '../util/helpers';

apiDescribe('Count quries', (persistence: boolean) => {
  it('can run count query getCountFromServer', () => {
    const testDocs = {
      a: { author: 'authorA', title: 'titleA' },
      b: { author: 'authorB', title: 'titleB' }
    };
    return withTestCollection(persistence, testDocs, async coll => {
      const snapshot = await getCountFromServer(coll);
      expect(snapshot.data().count).to.equal(2);
    });
  });

  it("count query doesn't use converter", () => {
    const testDocs = {
      a: { author: 'authorA', title: 'titleA' },
      b: { author: 'authorB', title: 'titleB' }
    };
    const throwingConverter = {
      toFirestore(obj: never): DocumentData {
        throw new Error('should never be called');
      },
      fromFirestore(snapshot: QueryDocumentSnapshot): never {
        throw new Error('should never be called');
      }
    };
    return withTestCollection(persistence, testDocs, async coll => {
      const query_ = query(
        coll,
        where('author', '==', 'authorA')
      ).withConverter(throwingConverter);
      const snapshot = await getCountFromServer(query_);
      expect(snapshot.data().count).to.equal(1);
    });
  });

  it('count query supports collection groups', () => {
    return withTestDb(persistence, async db => {
      const collectionGroupId = doc(collection(db, 'aggregateQueryTest')).id;
      const docPaths = [
        `${collectionGroupId}/cg-doc1`,
        `abc/123/${collectionGroupId}/cg-doc2`,
        `zzz${collectionGroupId}/cg-doc3`,
        `abc/123/zzz${collectionGroupId}/cg-doc4`,
        `abc/123/zzz/${collectionGroupId}`
      ];
      const batch = writeBatch(db);
      for (const docPath of docPaths) {
        batch.set(doc(db, docPath), { x: 1 });
      }
      await batch.commit();
      const snapshot = await getCountFromServer(
        collectionGroup(db, collectionGroupId)
      );
      expect(snapshot.data().count).to.equal(2);
    });
  });

  it('getCountFromServer fails if firestore is terminated', () => {
    return withEmptyTestCollection(persistence, async (coll, firestore) => {
      await terminate(firestore);
      expect(() => getCountFromServer(coll)).to.throw(
        'The client has already been terminated.'
      );
    });
  });

  it("terminate doesn't crash when there is count query in flight", () => {
    return withEmptyTestCollection(persistence, async (coll, firestore) => {
      void getCountFromServer(coll);
      await terminate(firestore);
<<<<<<< HEAD
    });
  });

  it('getCountFromServer fails if user is offline', () => {
    return withEmptyTestCollection(persistence, async (coll, firestore) => {
      await disableNetwork(firestore);
      await expect(getCountFromServer(coll)).to.be.eventually.rejectedWith(
        'Failed to get count result because the client is offline'
      );
    });
  });

  // Only verify the error message for missing indexes when running against
  // production, since the Firestore Emulator does not require index creation
  // and will, therefore, never fail in this situation.
  // eslint-disable-next-line no-restricted-properties
  (USE_EMULATOR ? it.skip : it)(
    'getCountFromServer error message is good if missing index',
    () => {
      return withEmptyTestCollection(persistence, async coll => {
        const query_ = query(
          coll,
          where('key1', '==', 42),
          where('key2', '<', 42)
        );
        await expect(getCountFromServer(query_)).to.be.eventually.rejectedWith(
          /index.*https:\/\/console\.firebase\.google\.com/
        );
      });
    }
  );
=======
    });
  });

  it('getCountFromServer fails if user is offline', () => {
    return withEmptyTestCollection(persistence, async (coll, firestore) => {
      await disableNetwork(firestore);
      await expect(getCountFromServer(coll)).to.be.eventually.rejectedWith(
        'Failed to get count result because the client is offline'
      );
    });
  });
>>>>>>> 941ad296
});<|MERGE_RESOLUTION|>--- conflicted
+++ resolved
@@ -107,7 +107,6 @@
     return withEmptyTestCollection(persistence, async (coll, firestore) => {
       void getCountFromServer(coll);
       await terminate(firestore);
-<<<<<<< HEAD
     });
   });
 
@@ -139,17 +138,4 @@
       });
     }
   );
-=======
-    });
-  });
-
-  it('getCountFromServer fails if user is offline', () => {
-    return withEmptyTestCollection(persistence, async (coll, firestore) => {
-      await disableNetwork(firestore);
-      await expect(getCountFromServer(coll)).to.be.eventually.rejectedWith(
-        'Failed to get count result because the client is offline'
-      );
-    });
-  });
->>>>>>> 941ad296
 });