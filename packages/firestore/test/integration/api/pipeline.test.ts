/**
 * @license
 * Copyright 2024 Google LLC
 *
 * Licensed under the Apache License, Version 2.0 (the "License");
 * you may not use this file except in compliance with the License.
 * You may obtain a copy of the License at
 *
 *   http://www.apache.org/licenses/LICENSE-2.0
 *
 * Unless required by applicable law or agreed to in writing, software
 * distributed under the License is distributed on an "AS IS" BASIS,
 * WITHOUT WARRANTIES OR CONDITIONS OF ANY KIND, either express or implied.
 * See the License for the specific language governing permissions and
 * limitations under the License.
 */

import { expect, use } from 'chai';
import chaiAsPromised from 'chai-as-promised';

<<<<<<< HEAD
import { Bytes, getDocs, vector } from '../../../src/api';
import { GeoPoint } from '../../../src/lite-api/geo_point';
import { Timestamp } from '../../../src/lite-api/timestamp';
=======
import {
  AggregateFunction,
  ascending,
  BooleanExpr,
  byteLength,
  constantVector,
  FunctionExpr,
  timestampAdd,
  timestampToUnixMicros,
  timestampToUnixMillis,
  timestampToUnixSeconds,
  toLower,
  unixMicrosToTimestamp,
  unixMillisToTimestamp,
  vectorLength
} from '../../../src/lite-api/expressions';
import { PipelineSnapshot } from '../../../src/lite-api/pipeline-result';
>>>>>>> d18310a8
import { addEqualityMatcher } from '../../util/equality_matcher';
import { Deferred } from '../../util/promise';
import {
  GeoPoint,
  Timestamp,
  Bytes,
  getFirestore,
  terminate,
  vector,
  CollectionReference,
  doc,
  DocumentData,
  Firestore,
  setDoc,
  setLogLevel,
  collection,
  documentId as documentIdFieldPath,
  writeBatch,
  addDoc
} from '../util/firebase_export';
import { apiDescribe, withTestCollection, itIf } from '../util/helpers';
import {
  array,
  mod,
  pipelineResultEqual,
  sum,
  replaceFirst,
  replaceAll,
  descending,
  isNan,
  map,
  execute,
  add,
  arrayContainsAll,
  unixSecondsToTimestamp,
  and,
  arrayContains,
  arrayContainsAny,
  count,
  avg,
  cosineDistance,
  not,
  countAll,
  dotProduct,
  endsWith,
  eq,
  reverse,
  toUpper,
  euclideanDistance,
  gt,
  like,
  lt,
  strContains,
  divide,
  lte,
  arrayLength,
  arrayConcat,
  mapGet,
  neq,
  or,
  regexContains,
  regexMatch,
  startsWith,
  strConcat,
  subtract,
  cond,
  eqAny,
  logicalMaximum,
  notEqAny,
  multiply,
  countIf,
  bitAnd,
  bitOr,
  bitXor,
  bitNot,
  exists,
  bitLeftShift,
  charLength,
  bitRightShift,
  rand,
  arrayOffset,
  minimum,
  maximum,
  currentContext,
  isError,
  ifError,
  trim,
  isAbsent,
  isNull,
  isNotNull,
  isNotNan,
  timestampSub,
  mapRemove,
  mapMerge,
  documentId,
<<<<<<< HEAD
  addDoc,
  getDoc
} from '../util/firebase_export';
import {
  apiDescribe,
  MemoryLruPersistenceMode,
  PERSISTENCE_MODE_UNSPECIFIED,
  withTestCollection
} from '../util/helpers';
=======
  substr,
  logicalMinimum,
  xor,
  field,
  constant,
  _internalPipelineToExecutePipelineRequestProto,
  FindNearestOptions
} from '../util/pipeline_export';
>>>>>>> d18310a8

use(chaiAsPromised);

setLogLevel('debug');

<<<<<<< HEAD
apiDescribe('Pipelines', persistence => {
=======
const testUnsupportedFeatures = false;

apiDescribe.only('Pipelines', persistence => {
>>>>>>> d18310a8
  addEqualityMatcher();

  let firestore: Firestore;
  let randomCol: CollectionReference;
  let beginDocCreation: number = 0;
  let endDocCreation: number = 0;

  const timestampDeltaMS = 1000;

  async function testCollectionWithDocs(docs: {
    [id: string]: DocumentData;
  }): Promise<CollectionReference<DocumentData>> {
    beginDocCreation = new Date().valueOf();
    for (const id in docs) {
      if (docs.hasOwnProperty(id)) {
        const ref = doc(randomCol, id);
        await setDoc(ref, docs[id]);
      }
    }
<<<<<<< HEAD

    function expectResults(
      result: Array<PipelineResult>,
      ...docs: string[]
    ): void;
    function expectResults(
      result: Array<PipelineResult>,
      ...data: DocumentData[]
    ): void;

    function expectResults<AppModelType>(
      result: Array<PipelineResult>,
      ...data: DocumentData[] | string[]
    ): void {
      expect(result.length).to.equal(data.length);

      if (data.length > 0) {
        if (typeof data[0] === 'string') {
          const actualIds = result.map(result => result.ref?.id);
          expect(actualIds).to.deep.equal(data);
        } else {
          result.forEach(r => {
            expect(r.data()).to.deep.equal(data.shift());
          });
        }
=======
    endDocCreation = new Date().valueOf();
    return randomCol;
  }

  function expectResults(snapshot: PipelineSnapshot, ...docs: string[]): void;
  function expectResults(
    snapshot: PipelineSnapshot,
    ...data: DocumentData[]
  ): void;

  function expectResults(
    snapshot: PipelineSnapshot,
    ...data: DocumentData[] | string[]
  ): void {
    const docs = snapshot.results;

    expect(docs.length).to.equal(data.length);

    if (data.length > 0) {
      if (typeof data[0] === 'string') {
        const actualIds = docs.map(doc => doc.id);
        expect(actualIds).to.deep.equal(data);
      } else {
        docs.forEach(r => {
          expect(r.data()).to.deep.equal(data.shift());
        });
>>>>>>> d18310a8
      }
    }
  }

  async function setupBookDocs(): Promise<CollectionReference<DocumentData>> {
    const bookDocs: { [id: string]: DocumentData } = {
      book1: {
        title: "The Hitchhiker's Guide to the Galaxy",
        author: 'Douglas Adams',
        genre: 'Science Fiction',
        published: 1979,
        rating: 4.2,
        tags: ['comedy', 'space', 'adventure'],
        awards: {
          hugo: true,
          nebula: false,
          others: { unknown: { year: 1980 } }
        },
        nestedField: { 'level.1': { 'level.2': true } },
        embedding: vector([10, 1, 1, 1, 1, 1, 1, 1, 1, 1])
      },
      book2: {
        title: 'Pride and Prejudice',
        author: 'Jane Austen',
        genre: 'Romance',
        published: 1813,
        rating: 4.5,
        tags: ['classic', 'social commentary', 'love'],
        awards: { none: true },
        embedding: vector([1, 10, 1, 1, 1, 1, 1, 1, 1, 1])
      },
      book3: {
        title: 'One Hundred Years of Solitude',
        author: 'Gabriel García Márquez',
        genre: 'Magical Realism',
        published: 1967,
        rating: 4.3,
        tags: ['family', 'history', 'fantasy'],
        awards: { nobel: true, nebula: false },
        embedding: vector([1, 1, 10, 1, 1, 1, 1, 1, 1, 1])
      },
      book4: {
        title: 'The Lord of the Rings',
        author: 'J.R.R. Tolkien',
        genre: 'Fantasy',
        published: 1954,
        rating: 4.7,
        tags: ['adventure', 'magic', 'epic'],
        awards: { hugo: false, nebula: false },
        remarks: null,
        cost: NaN,
        embedding: vector([1, 1, 1, 10, 1, 1, 1, 1, 1, 1])
      },
      book5: {
        title: "The Handmaid's Tale",
        author: 'Margaret Atwood',
        genre: 'Dystopian',
        published: 1985,
        rating: 4.1,
        tags: ['feminism', 'totalitarianism', 'resistance'],
        awards: { 'arthur c. clarke': true, 'booker prize': false },
        embedding: vector([1, 1, 1, 1, 10, 1, 1, 1, 1, 1])
      },
      book6: {
        title: 'Crime and Punishment',
        author: 'Fyodor Dostoevsky',
        genre: 'Psychological Thriller',
        published: 1866,
        rating: 4.3,
        tags: ['philosophy', 'crime', 'redemption'],
        awards: { none: true },
        embedding: vector([1, 1, 1, 1, 1, 10, 1, 1, 1, 1])
      },
      book7: {
        title: 'To Kill a Mockingbird',
        author: 'Harper Lee',
        genre: 'Southern Gothic',
        published: 1960,
        rating: 4.2,
        tags: ['racism', 'injustice', 'coming-of-age'],
        awards: { pulitzer: true },
        embedding: vector([1, 1, 1, 1, 1, 1, 10, 1, 1, 1])
      },
      book8: {
        title: '1984',
        author: 'George Orwell',
        genre: 'Dystopian',
        published: 1949,
        rating: 4.2,
        tags: ['surveillance', 'totalitarianism', 'propaganda'],
        awards: { prometheus: true },
        embedding: vector([1, 1, 1, 1, 1, 1, 1, 10, 1, 1])
      },
      book9: {
        title: 'The Great Gatsby',
        author: 'F. Scott Fitzgerald',
        genre: 'Modernist',
        published: 1925,
        rating: 4.0,
        tags: ['wealth', 'american dream', 'love'],
        awards: { none: true },
        embedding: vector([1, 1, 1, 1, 1, 1, 1, 1, 10, 1])
      },
      book10: {
        title: 'Dune',
        author: 'Frank Herbert',
        genre: 'Science Fiction',
        published: 1965,
        rating: 4.6,
        tags: ['politics', 'desert', 'ecology'],
        awards: { hugo: true, nebula: true },
        embedding: vector([1, 1, 1, 1, 1, 1, 1, 1, 1, 10])
      }
    };
    return testCollectionWithDocs(bookDocs);
  }

  let testDeferred: Deferred<void> | undefined;
  let withTestCollectionPromise: Promise<unknown> | undefined;

  beforeEach(async () => {
    const setupDeferred = new Deferred<void>();
    testDeferred = new Deferred<void>();
    withTestCollectionPromise = withTestCollection(
      persistence,
      {},
      async (collectionRef, firestoreInstance) => {
        randomCol = collectionRef;
        firestore = firestoreInstance;
        await setupBookDocs();
        setupDeferred.resolve();

        return testDeferred?.promise;
      }
    );

    await setupDeferred.promise;
  });

  afterEach(async () => {
    testDeferred?.resolve();
    await withTestCollectionPromise;
  });

  describe('pipeline results', () => {
    it('empty snapshot as expected', async () => {
      const snapshot = await execute(
        firestore.pipeline().collection(randomCol.path).limit(0)
      );
      expect(snapshot.results.length).to.equal(0);
    });

    // Skipping because __name__ is not currently working in DBE
    itIf(testUnsupportedFeatures)('full snapshot as expected', async () => {
      const ppl = firestore
        .pipeline()
        .collection(randomCol.path)
        .sort(ascending('__name__'));
      const snapshot = await execute(ppl);
      expect(snapshot.results.length).to.equal(10);
      expect(snapshot.pipeline).to.equal(ppl);
      expectResults(
        snapshot,
        'book1',
        'book10',
        'book2',
        'book3',
        'book4',
        'book5',
        'book6',
        'book7',
        'book8',
        'book9'
      );
    });

    it('result equals works', async () => {
      const ppl = firestore
        .pipeline()
        .collection(randomCol.path)
        .sort(ascending('title'))
        .limit(1);
      const snapshot1 = await execute(ppl);
      const snapshot2 = await execute(ppl);
      expect(snapshot1.results.length).to.equal(1);
      expect(snapshot2.results.length).to.equal(1);
      expect(pipelineResultEqual(snapshot1.results[0], snapshot2.results[0])).to
        .be.true;
    });

    it('returns execution time', async () => {
      const start = new Date().valueOf();
      const pipeline = firestore.pipeline().collection(randomCol.path);

      const snapshot = await execute(pipeline);
      const end = new Date().valueOf();

      expect(snapshot.executionTime.toDate().valueOf()).to.approximately(
        (start + end) / 2,
        timestampDeltaMS
      );
    });

    it('returns execution time for an empty query', async () => {
      const start = new Date().valueOf();
      const pipeline = firestore.pipeline().collection(randomCol.path).limit(0);

      const snapshot = await execute(pipeline);
      const end = new Date().valueOf();

      expect(snapshot.results.length).to.equal(0);

      expect(snapshot.executionTime.toDate().valueOf()).to.approximately(
        (start + end) / 2,
        timestampDeltaMS
      );
    });

    it('returns create and update time for each document', async () => {
      const pipeline = firestore.pipeline().collection(randomCol.path);

      let snapshot = await execute(pipeline);
      expect(snapshot.results.length).to.equal(10);
      snapshot.results.forEach(doc => {
        expect(doc.createTime).to.not.be.null;
        expect(doc.updateTime).to.not.be.null;

        expect(doc.createTime!.toDate().valueOf()).to.approximately(
          (beginDocCreation + endDocCreation) / 2,
          timestampDeltaMS
        );
        expect(doc.updateTime!.toDate().valueOf()).to.approximately(
          (beginDocCreation + endDocCreation) / 2,
          timestampDeltaMS
        );
        expect(doc.createTime?.valueOf()).to.equal(doc.updateTime?.valueOf());
      });

      const wb = writeBatch(firestore);
      snapshot.results.forEach(doc => {
        wb.update(doc.ref!, { newField: 'value' });
      });
      await wb.commit();

      snapshot = await execute(pipeline);
      expect(snapshot.results.length).to.equal(10);
      snapshot.results.forEach(doc => {
        expect(doc.createTime).to.not.be.null;
        expect(doc.updateTime).to.not.be.null;
        expect(doc.createTime!.toDate().valueOf()).to.be.lessThan(
          doc.updateTime!.toDate().valueOf()
        );
      });
    });

    it('returns execution time for an aggregate query', async () => {
      const start = new Date().valueOf();
      const pipeline = firestore
        .pipeline()
        .collection(randomCol.path)
        .aggregate(avg('rating').as('avgRating'));

      const snapshot = await execute(pipeline);
      const end = new Date().valueOf();

      expect(snapshot.results.length).to.equal(1);

      expect(snapshot.executionTime.toDate().valueOf()).to.approximately(
        (start + end) / 2,
        timestampDeltaMS
      );
    });

    it('returns undefined create and update time for each result in an aggregate query', async () => {
      const pipeline = firestore
        .pipeline()
        .collection(randomCol.path)
        .aggregate({
          accumulators: [avg('rating').as('avgRating')],
          groups: ['genre']
        });

      const snapshot = await execute(pipeline);

      expect(snapshot.results.length).to.equal(8);

      snapshot.results.forEach(doc => {
        expect(doc.updateTime).to.be.undefined;
        expect(doc.createTime).to.be.undefined;
      });
    });
  });

  describe('pipeline sources', () => {
    it('supports CollectionReference as source', async () => {
      const snapshot = await execute(
        firestore.pipeline().collection(randomCol)
      );
      expect(snapshot.results.length).to.equal(10);
    });

    it('supports list of documents as source', async () => {
      const collName = randomCol.id;

      const snapshot = await execute(
        firestore
          .pipeline()
          .documents([
            `${collName}/book1`,
            doc(randomCol, 'book2'),
            doc(randomCol, 'book3').path
          ])
      );
      expect(snapshot.results.length).to.equal(3);
    });

    it('reject CollectionReference for another DB', async () => {
      const db2 = getFirestore(firestore.app, 'notDefault');

      expect(() => {
        firestore.pipeline().collection(collection(db2, 'foo'));
      }).to.throw(/Invalid CollectionReference/);

      await terminate(db2);
    });

    it('reject DocumentReference for another DB', async () => {
      const db2 = getFirestore(firestore.app, 'notDefault');

      expect(() => {
        firestore.pipeline().documents([doc(db2, 'foo/bar')]);
      }).to.throw(/Invalid DocumentReference/);

      await terminate(db2);
    });

    // Subcollections not currently supported in DBE
    itIf(testUnsupportedFeatures)(
      'supports collection group as source',
      async () => {
        const randomSubCollectionId = Math.random().toString(16).slice(2);
        const doc1 = await addDoc(
          collection(randomCol, 'book1', randomSubCollectionId),
          { order: 1 }
        );
        const doc2 = await addDoc(
          collection(randomCol, 'book2', randomSubCollectionId),
          { order: 2 }
        );
        const snapshot = await execute(
          firestore
            .pipeline()
            .collectionGroup(randomSubCollectionId)
            .sort(ascending('order'))
        );
        expectResults(snapshot, doc1.id, doc2.id);
      }
    );

    // subcollections not currently supported in dbe
    itIf(testUnsupportedFeatures)('supports database as source', async () => {
      const randomId = Math.random().toString(16).slice(2);
      const doc1 = await addDoc(collection(randomCol, 'book1', 'sub'), {
        order: 1,
        randomId
      });
      const doc2 = await addDoc(collection(randomCol, 'book2', 'sub'), {
        order: 2,
        randomId
      });
      const snapshot = await execute(
        firestore
          .pipeline()
          .database()
          .where(eq('randomId', randomId))
          .sort(ascending('order'))
      );
      expectResults(snapshot, doc1.id, doc2.id);
    });
  });

  describe('supported data types', () => {
    it('accepts and returns all data types', async () => {
      const refDate = new Date();
      const refTimestamp = Timestamp.now();
      const constants = [
        constant(1).as('number'),
        constant('a string').as('string'),
        constant(true).as('boolean'),
        constant(null).as('null'),
        constant(new GeoPoint(0.1, 0.2)).as('geoPoint'),
        constant(refTimestamp).as('timestamp'),
        constant(refDate).as('date'),
        constant(
          Bytes.fromUint8Array(new Uint8Array([1, 2, 3, 4, 5, 6, 7, 0]))
        ).as('bytes'),
        constant(doc(firestore, 'foo', 'bar')).as('documentReference'),
        constantVector(vector([1, 2, 3])).as('vectorValue'),
        constantVector([1, 2, 3]).as('vectorValue2'),
        map({
          'number': 1,
          'string': 'a string',
          'boolean': true,
          'null': null,
          'geoPoint': new GeoPoint(0.1, 0.2),
          'timestamp': refTimestamp,
          'date': refDate,
          'uint8Array': Bytes.fromUint8Array(
            new Uint8Array([1, 2, 3, 4, 5, 6, 7, 0])
          ),
          'documentReference': doc(firestore, 'foo', 'bar'),
          'vectorValue': vector([1, 2, 3]),
          'map': {
            'number': 2,
            'string': 'b string'
          },
          'array': [1, 'c string']
        }).as('map'),
        array([
          1,
          'a string',
          true,
          null,
          new GeoPoint(0.1, 0.2),
          refTimestamp,
          refDate,
          Bytes.fromUint8Array(new Uint8Array([1, 2, 3, 4, 5, 6, 7, 0])),
          doc(firestore, 'foo', 'bar'),
          vector([1, 2, 3]),
          {
            'number': 2,
            'string': 'b string'
          }
        ]).as('array')
      ];

      const snapshots = await execute(
        firestore
          .pipeline()
          .collection(randomCol.path)
          .limit(1)
          .select(constants[0], ...constants.slice(1))
      );

      expectResults(snapshots, {
        'number': 1,
        'string': 'a string',
        'boolean': true,
        'null': null,
        'geoPoint': new GeoPoint(0.1, 0.2),
        'timestamp': refTimestamp,
        'date': Timestamp.fromDate(refDate),
        'bytes': Bytes.fromUint8Array(new Uint8Array([1, 2, 3, 4, 5, 6, 7, 0])),
        'documentReference': doc(firestore, 'foo', 'bar'),
        'vectorValue': vector([1, 2, 3]),
        'vectorValue2': vector([1, 2, 3]),
        'map': {
          'number': 1,
          'string': 'a string',
          'boolean': true,
          'null': null,
          'geoPoint': new GeoPoint(0.1, 0.2),
          'timestamp': refTimestamp,
          'date': Timestamp.fromDate(refDate),
          'uint8Array': Bytes.fromUint8Array(
            new Uint8Array([1, 2, 3, 4, 5, 6, 7, 0])
          ),
          'documentReference': doc(firestore, 'foo', 'bar'),
          'vectorValue': vector([1, 2, 3]),
          'map': {
            'number': 2,
            'string': 'b string'
          },
          'array': [1, 'c string']
        },
        'array': [
          1,
          'a string',
          true,
          null,
          new GeoPoint(0.1, 0.2),
          refTimestamp,
          Timestamp.fromDate(refDate),
          Bytes.fromUint8Array(new Uint8Array([1, 2, 3, 4, 5, 6, 7, 0])),
          doc(firestore, 'foo', 'bar'),
          vector([1, 2, 3]),
          {
            'number': 2,
            'string': 'b string'
          }
        ]
      });
    });

    it('throws on undefined in a map', async () => {
      expect(() => {
        firestore
          .pipeline()
          .collection(randomCol.path)
          .limit(1)
          .select(
            map({
              'number': 1,
              undefined
            }).as('foo')
          );
      }).to.throw(
        'Function map() called with invalid data. Unsupported field value: undefined'
      );
    });

    it('throws on undefined in an array', async () => {
      expect(() => {
        firestore
          .pipeline()
          .collection(randomCol.path)
          .limit(1)
          .select(array([1, undefined]).as('foo'));
      }).to.throw(
        'Function array() called with invalid data. Unsupported field value: undefined'
      );
    });

    it('converts arrays and plain objects to functionValues if the customer intent is unspecified', async () => {
      const snapshot = await execute(
        firestore
          .pipeline()
          .collection(randomCol.path)
          .sort(field('rating').descending())
          .limit(1)
          .select(
            'title',
            'author',
            'genre',
            'rating',
            'published',
            'tags',
            'awards'
          )
          .addFields(
            array([
              1,
              2,
              field('genre'),
              multiply('rating', 10),
              [field('title')],
              {
                published: field('published')
              }
            ]).as('metadataArray'),
            map({
              genre: field('genre'),
              rating: multiply('rating', 10),
              nestedArray: [field('title')],
              nestedMap: {
                published: field('published')
              }
            }).as('metadata')
          )
          .where(
            and(
              eq('metadataArray', [
                1,
                2,
                field('genre'),
                multiply('rating', 10),
                [field('title')],
                {
                  published: field('published')
                }
              ]),
              eq('metadata', {
                genre: field('genre'),
                rating: multiply('rating', 10),
                nestedArray: [field('title')],
                nestedMap: {
                  published: field('published')
                }
              })
            )
          )
      );

      expect(snapshot.results.length).to.equal(1);

      expectResults(snapshot, {
        title: 'The Lord of the Rings',
        author: 'J.R.R. Tolkien',
        genre: 'Fantasy',
        published: 1954,
        rating: 4.7,
        tags: ['adventure', 'magic', 'epic'],
        awards: { hugo: false, nebula: false },
        metadataArray: [
          1,
          2,
          'Fantasy',
          47,
          ['The Lord of the Rings'],
          {
            published: 1954
          }
        ],
        metadata: {
          genre: 'Fantasy',
          rating: 47,
          nestedArray: ['The Lord of the Rings'],
          nestedMap: {
            published: 1954
          }
        }
      });
    });
  });

  describe('stages', () => {
    describe('aggregate stage', () => {
      it('supports aggregate', async () => {
        let snapshot = await execute(
          firestore
            .pipeline()
            .collection(randomCol.path)
            .aggregate(countAll().as('count'))
        );
        expectResults(snapshot, { count: 10 });

        snapshot = await execute(
          firestore
            .pipeline()
            .collection(randomCol.path)
            .where(eq('genre', 'Science Fiction'))
            .aggregate(
              countAll().as('count'),
              avg('rating').as('avgRating'),
              maximum('rating').as('maxRating'),
              sum('rating').as('sumRating')
            )
        );
        expectResults(snapshot, {
          count: 2,
          avgRating: 4.4,
          maxRating: 4.6,
          sumRating: 8.8
        });
      });

      it('rejects groups without accumulators', async () => {
        await expect(
          execute(
            firestore
              .pipeline()
              .collection(randomCol.path)
              .where(lt('published', 1900))
              .aggregate({
                accumulators: [],
                groups: ['genre']
              })
          )
        ).to.be.rejected;
      });

      it('returns group and accumulate results', async () => {
        const snapshot = await execute(
          firestore
            .pipeline()
            .collection(randomCol.path)
            .where(lt(field('published'), 1984))
            .aggregate({
              accumulators: [avg('rating').as('avgRating')],
              groups: ['genre']
            })
            .where(gt('avgRating', 4.3))
            .sort(field('avgRating').descending())
        );
        expectResults(
          snapshot,
          { avgRating: 4.7, genre: 'Fantasy' },
          { avgRating: 4.5, genre: 'Romance' },
          { avgRating: 4.4, genre: 'Science Fiction' }
        );
      });

      it('returns min, max, count, and countAll accumulations', async () => {
        const snapshot = await execute(
          firestore
            .pipeline()
            .collection(randomCol.path)
            .aggregate(
              count('cost').as('booksWithCost'),
              countAll().as('count'),
              maximum('rating').as('maxRating'),
              minimum('published').as('minPublished')
            )
        );
        expectResults(snapshot, {
          booksWithCost: 1,
          count: 10,
          maxRating: 4.7,
          minPublished: 1813
        });
      });

      it('returns countif accumulation', async () => {
        let snapshot = await execute(
          firestore
            .pipeline()
            .collection(randomCol.path)
            .aggregate(countIf(field('rating').gt(4.3)).as('count'))
        );
        const expectedResults = {
          count: 3
        };
        expectResults(snapshot, expectedResults);

        snapshot = await execute(
          firestore
            .pipeline()
            .collection(randomCol.path)
            .aggregate(field('rating').gt(4.3).countIf().as('count'))
        );
        expectResults(snapshot, expectedResults);
      });
    });

    describe('distinct stage', () => {
      it('returns distinct values as expected', async () => {
        const snapshot = await execute(
          firestore
            .pipeline()
            .collection(randomCol.path)
            .distinct('genre', 'author')
            .sort(field('genre').ascending(), field('author').ascending())
        );
        expectResults(
          snapshot,
          { genre: 'Dystopian', author: 'George Orwell' },
          { genre: 'Dystopian', author: 'Margaret Atwood' },
          { genre: 'Fantasy', author: 'J.R.R. Tolkien' },
          { genre: 'Magical Realism', author: 'Gabriel García Márquez' },
          { genre: 'Modernist', author: 'F. Scott Fitzgerald' },
          { genre: 'Psychological Thriller', author: 'Fyodor Dostoevsky' },
          { genre: 'Romance', author: 'Jane Austen' },
          { genre: 'Science Fiction', author: 'Douglas Adams' },
          { genre: 'Science Fiction', author: 'Frank Herbert' },
          { genre: 'Southern Gothic', author: 'Harper Lee' }
        );
      });
    });

    describe('select stage', () => {
      it('can select fields', async () => {
        const snapshot = await execute(
          firestore
            .pipeline()
            .collection(randomCol.path)
            .select('title', 'author')
            .sort(field('author').ascending())
        );
        expectResults(
          snapshot,
          {
            title: "The Hitchhiker's Guide to the Galaxy",
            author: 'Douglas Adams'
          },
          { title: 'The Great Gatsby', author: 'F. Scott Fitzgerald' },
          { title: 'Dune', author: 'Frank Herbert' },
          { title: 'Crime and Punishment', author: 'Fyodor Dostoevsky' },
          {
            title: 'One Hundred Years of Solitude',
            author: 'Gabriel García Márquez'
          },
          { title: '1984', author: 'George Orwell' },
          { title: 'To Kill a Mockingbird', author: 'Harper Lee' },
          { title: 'The Lord of the Rings', author: 'J.R.R. Tolkien' },
          { title: 'Pride and Prejudice', author: 'Jane Austen' },
          { title: "The Handmaid's Tale", author: 'Margaret Atwood' }
        );
      });
    });

    describe('addField stage', () => {
      it('can add fields', async () => {
        const snapshot = await execute(
          firestore
            .pipeline()
            .collection(randomCol.path)
            .select('title', 'author')
            .addFields(constant('bar').as('foo'))
            .sort(field('author').ascending())
        );
        expectResults(
          snapshot,
          {
            title: "The Hitchhiker's Guide to the Galaxy",
            author: 'Douglas Adams',
            foo: 'bar'
          },
          {
            title: 'The Great Gatsby',
            author: 'F. Scott Fitzgerald',
            foo: 'bar'
          },
          { title: 'Dune', author: 'Frank Herbert', foo: 'bar' },
          {
            title: 'Crime and Punishment',
            author: 'Fyodor Dostoevsky',
            foo: 'bar'
          },
          {
            title: 'One Hundred Years of Solitude',
            author: 'Gabriel García Márquez',
            foo: 'bar'
          },
          { title: '1984', author: 'George Orwell', foo: 'bar' },
          {
            title: 'To Kill a Mockingbird',
            author: 'Harper Lee',
            foo: 'bar'
          },
          {
            title: 'The Lord of the Rings',
            author: 'J.R.R. Tolkien',
            foo: 'bar'
          },
          { title: 'Pride and Prejudice', author: 'Jane Austen', foo: 'bar' },
          {
            title: "The Handmaid's Tale",
            author: 'Margaret Atwood',
            foo: 'bar'
          }
        );
      });
    });

    describe('removeFields stage', () => {
      it('can remove fields', async () => {
        const snapshot = await execute(
          firestore
            .pipeline()
            .collection(randomCol.path)
            .select('title', 'author')
            .sort(field('author').ascending())
            .removeFields(field('author'))
            .sort(field('author').ascending())
        );
        expectResults(
          snapshot,
          {
            title: "The Hitchhiker's Guide to the Galaxy"
          },
          {
            title: 'The Great Gatsby'
          },
          { title: 'Dune' },
          {
            title: 'Crime and Punishment'
          },
          {
            title: 'One Hundred Years of Solitude'
          },
          { title: '1984' },
          {
            title: 'To Kill a Mockingbird'
          },
          {
            title: 'The Lord of the Rings'
          },
          { title: 'Pride and Prejudice' },
          {
            title: "The Handmaid's Tale"
          }
        );
      });
    });

    describe('where stage', () => {
      it('where with and (2 conditions)', async () => {
        const snapshot = await execute(
          firestore
            .pipeline()
            .collection(randomCol.path)
            .where(
              and(
                gt('rating', 4.5),
                eqAny('genre', ['Science Fiction', 'Romance', 'Fantasy'])
              )
            )
        );
        expectResults(snapshot, 'book10', 'book4');
      });
      it('where with and (3 conditions)', async () => {
        const snapshot = await execute(
          firestore
            .pipeline()
            .collection(randomCol.path)
            .where(
              and(
                gt('rating', 4.5),
                eqAny('genre', ['Science Fiction', 'Romance', 'Fantasy']),
                lt('published', 1965)
              )
            )
        );
        expectResults(snapshot, 'book4');
      });
      it('where with or', async () => {
        const snapshot = await execute(
          firestore
            .pipeline()
            .collection(randomCol.path)
            .where(
              or(
                eq('genre', 'Romance'),
                eq('genre', 'Dystopian'),
                eq('genre', 'Fantasy')
              )
            )
            .sort(ascending('title'))
            .select('title')
        );
        expectResults(
          snapshot,
          { title: '1984' },
          { title: 'Pride and Prejudice' },
          { title: "The Handmaid's Tale" },
          { title: 'The Lord of the Rings' }
        );
      });

      it('where with xor', async () => {
        const snapshot = await execute(
          firestore
            .pipeline()
            .collection(randomCol.path)
            .where(
              xor(
                eq('genre', 'Romance'),
                eq('genre', 'Dystopian'),
                eq('genre', 'Fantasy'),
                eq('published', 1949)
              )
            )
            .select('title')
        );
        expectResults(
          snapshot,
          { title: 'Pride and Prejudice' },
          { title: 'The Lord of the Rings' },
          { title: "The Handmaid's Tale" }
        );
      });
    });

    describe('sort, offset, and limit stages', () => {
      it('supports sort, offset, and limits', async () => {
        const snapshot = await execute(
          firestore
            .pipeline()
            .collection(randomCol.path)
            .sort(field('author').ascending())
            .offset(5)
            .limit(3)
            .select('title', 'author')
        );
        expectResults(
          snapshot,
          { title: '1984', author: 'George Orwell' },
          { title: 'To Kill a Mockingbird', author: 'Harper Lee' },
          { title: 'The Lord of the Rings', author: 'J.R.R. Tolkien' }
        );
      });
    });

    describe('generic stage', () => {
      it('can select fields', async () => {
        const snapshot = await execute(
          firestore
            .pipeline()
            .collection(randomCol.path)
            .genericStage('select', [
              {
                title: field('title'),
                metadata: {
                  'author': field('author')
                }
              }
            ])
            .sort(field('author').ascending())
            .limit(1)
        );
        expectResults(snapshot, {
          metadata: {
            author: 'Frank Herbert'
          },
          title: 'Dune'
        });
      });

      it('can add fields', async () => {
        const snapshot = await execute(
          firestore
            .pipeline()
            .collection(randomCol.path)
            .sort(field('author').ascending())
            .limit(1)
            .select('title', 'author')
            .genericStage('add_fields', [
              {
                display: strConcat('title', ' - ', field('author'))
              }
            ])
        );
        expectResults(snapshot, {
          title: "The Hitchhiker's Guide to the Galaxy",
          author: 'Douglas Adams',
          display: "The Hitchhiker's Guide to the Galaxy - Douglas Adams"
        });
      });

      it('can filter with where', async () => {
        const snapshot = await execute(
          firestore
            .pipeline()
            .collection(randomCol.path)
            .select('title', 'author')
            .genericStage('where', [field('author').eq('Douglas Adams')])
        );
        expectResults(snapshot, {
          title: "The Hitchhiker's Guide to the Galaxy",
          author: 'Douglas Adams'
        });
      });

      it('can limit, offset, and sort', async () => {
        const snapshot = await execute(
          firestore
            .pipeline()
            .collection(randomCol.path)
            .select('title', 'author')
            .genericStage('sort', [
              {
                direction: 'ascending',
                expression: field('author')
              }
            ])
            .genericStage('offset', [3])
            .genericStage('limit', [1])
        );
        expectResults(snapshot, {
          author: 'Fyodor Dostoevsky',
          title: 'Crime and Punishment'
        });
      });

      it('can perform aggregate query', async () => {
        const snapshot = await execute(
          firestore
            .pipeline()
            .collection(randomCol.path)
            .select('title', 'author', 'rating')
            .genericStage('aggregate', [
              { averageRating: field('rating').avg() },
              {}
            ])
        );
        expectResults(snapshot, {
          averageRating: 4.3100000000000005
        });
      });

      it('can perform distinct query', async () => {
        const snapshot = await execute(
          firestore
            .pipeline()
            .collection(randomCol.path)
            .select('title', 'author', 'rating')
            .genericStage('distinct', [{ rating: field('rating') }])
            .sort(field('rating').descending())
        );
        expectResults(
          snapshot,
          {
            rating: 4.7
          },
          {
            rating: 4.6
          },
          {
            rating: 4.5
          },
          {
            rating: 4.3
          },
          {
            rating: 4.2
          },
          {
            rating: 4.1
          },
          {
            rating: 4.0
          }
        );
      });
    });

    describe('replaceWith stage', () => {
      it('run pipeline with replaceWith field name', async () => {
        const snapshot = await execute(
          firestore
            .pipeline()
            .collection(randomCol.path)
            .where(eq('title', "The Hitchhiker's Guide to the Galaxy"))
            .replaceWith('awards')
        );
        expectResults(snapshot, {
          hugo: true,
          nebula: false,
          others: { unknown: { year: 1980 } }
        });
      });

      it('run pipeline with replaceWith Expr result', async () => {
        const snapshot = await execute(
          firestore
            .pipeline()
            .collection(randomCol.path)
            .where(eq('title', "The Hitchhiker's Guide to the Galaxy"))
            .replaceWith(
              map({
                foo: 'bar',
                baz: {
                  title: field('title')
                }
              })
            )
        );
        expectResults(snapshot, {
          foo: 'bar',
          baz: { title: "The Hitchhiker's Guide to the Galaxy" }
        });
      });
    });

    describe('sample stage', () => {
      it('run pipeline with sample limit of 3', async () => {
        const snapshot = await execute(
          firestore.pipeline().collection(randomCol.path).sample(3)
        );
        expect(snapshot.results.length).to.equal(3);
      });

      it('run pipeline with sample limit of {documents: 3}', async () => {
        const snapshot = await execute(
          firestore
            .pipeline()
            .collection(randomCol.path)
            .sample({ documents: 3 })
        );
        expect(snapshot.results.length).to.equal(3);
      });

      it('run pipeline with sample limit of {percentage: 0.6}', async () => {
        let avgSize = 0;
        const numIterations = 20;
        for (let i = 0; i < numIterations; i++) {
          const snapshot = await execute(
            firestore
              .pipeline()
              .collection(randomCol.path)
              .sample({ percentage: 0.6 })
          );

          avgSize += snapshot.results.length;
        }
        avgSize /= numIterations;
        expect(avgSize).to.be.closeTo(6, 1);
      });
    });

    describe('union stage', () => {
      // __name__ not currently supported by dbe
      itIf(testUnsupportedFeatures)('run pipeline with union', async () => {
        const snapshot = await execute(
          firestore
            .pipeline()
            .collection(randomCol.path)
            .union(firestore.pipeline().collection(randomCol.path))
            .sort(field(documentIdFieldPath()).ascending())
        );
        expectResults(
          snapshot,
          'book1',
          'book1',
          'book10',
          'book10',
          'book2',
          'book2',
          'book3',
          'book3',
          'book4',
          'book4',
          'book5',
          'book5',
          'book6',
          'book6',
          'book7',
          'book7',
          'book8',
          'book8',
          'book9',
          'book9'
        );
      });
    });

<<<<<<< HEAD
      it('testChecks', async () => {
        const results = await randomCol
          .pipeline()
          .where(not(Field.of('rating').isNan()))
          .select(
            Field.of('rating').eq(null).as('ratingIsNull'),
            not(Field.of('rating').isNan()).as('ratingIsNotNaN')
          )
          .limit(1)
          .execute();
        expectResults(results, { ratingIsNull: false, ratingIsNotNaN: true });
      });

      it('testMapGet', async () => {
        const results = await randomCol
          .pipeline()
          .select(
            Field.of('awards').mapGet('hugo').as('hugoAward'),
            Field.of('awards').mapGet('others').as('others'),
            Field.of('title')
          )
          .where(eq('hugoAward', true))
          .execute();
=======
    describe('unnest stage', () => {
      it('run pipeline with unnest', async () => {
        const snapshot = await execute(
          firestore
            .pipeline()
            .collection(randomCol.path)
            .where(eq('title', "The Hitchhiker's Guide to the Galaxy"))
            .unnest(field('tags').as('tag'))
            .select(
              'title',
              'author',
              'genre',
              'published',
              'rating',
              'tags',
              'tag',
              'awards',
              'nestedField'
            )
        );
>>>>>>> d18310a8
        expectResults(
          snapshot,
          {
            title: "The Hitchhiker's Guide to the Galaxy",
            author: 'Douglas Adams',
            genre: 'Science Fiction',
            published: 1979,
            rating: 4.2,
            tags: ['comedy', 'space', 'adventure'],
            tag: 'comedy',
            awards: {
              hugo: true,
              nebula: false,
              others: { unknown: { year: 1980 } }
            },
            nestedField: { 'level.1': { 'level.2': true } }
          },
          {
            title: "The Hitchhiker's Guide to the Galaxy",
            author: 'Douglas Adams',
            genre: 'Science Fiction',
            published: 1979,
            rating: 4.2,
            tags: ['comedy', 'space', 'adventure'],
            tag: 'space',
            awards: {
              hugo: true,
              nebula: false,
              others: { unknown: { year: 1980 } }
            },
            nestedField: { 'level.1': { 'level.2': true } }
          },
          {
            title: "The Hitchhiker's Guide to the Galaxy",
            author: 'Douglas Adams',
            genre: 'Science Fiction',
            published: 1979,
            rating: 4.2,
            tags: ['comedy', 'space', 'adventure'],
            tag: 'adventure',
            awards: {
              hugo: true,
              nebula: false,
              others: { unknown: { year: 1980 } }
            },
            nestedField: { 'level.1': { 'level.2': true } }
          }
        );
      });
      it('unnest an expr', async () => {
        const snapshot = await execute(
          firestore
            .pipeline()
            .collection(randomCol.path)
            .where(eq('title', "The Hitchhiker's Guide to the Galaxy"))
            .unnest(array([1, 2, 3]).as('copy'))
            .select(
              'title',
              'author',
              'genre',
              'published',
              'rating',
              'tags',
              'copy',
              'awards',
              'nestedField'
            )
        );
        expectResults(
          snapshot,
          {
            title: "The Hitchhiker's Guide to the Galaxy",
            author: 'Douglas Adams',
            genre: 'Science Fiction',
            published: 1979,
            rating: 4.2,
            tags: ['comedy', 'space', 'adventure'],
            copy: 1,
            awards: {
              hugo: true,
              nebula: false,
              others: { unknown: { year: 1980 } }
            },
            nestedField: { 'level.1': { 'level.2': true } }
          },
          {
            title: "The Hitchhiker's Guide to the Galaxy",
            author: 'Douglas Adams',
            genre: 'Science Fiction',
            published: 1979,
            rating: 4.2,
            tags: ['comedy', 'space', 'adventure'],
            copy: 2,
            awards: {
              hugo: true,
              nebula: false,
              others: { unknown: { year: 1980 } }
            },
            nestedField: { 'level.1': { 'level.2': true } }
          },
          {
            title: "The Hitchhiker's Guide to the Galaxy",
            author: 'Douglas Adams',
            genre: 'Science Fiction',
            published: 1979,
            rating: 4.2,
            tags: ['comedy', 'space', 'adventure'],
            copy: 3,
            awards: {
              hugo: true,
              nebula: false,
              others: { unknown: { year: 1980 } }
            },
            nestedField: { 'level.1': { 'level.2': true } }
          }
        );
      });
    });

    describe('findNearest stage', () => {
      it('run pipeline with findNearest', async () => {
        const measures: Array<FindNearestOptions['distanceMeasure']> = [
          'euclidean',
          'dot_product',
          'cosine'
        ];
        for (const measure of measures) {
          const snapshot = await execute(
            firestore
              .pipeline()
              .collection(randomCol)
              .findNearest({
                field: 'embedding',
                vectorValue: vector([10, 1, 3, 1, 2, 1, 1, 1, 1, 1]),
                limit: 3,
                distanceMeasure: measure
              })
              .select('title')
          );
          expectResults(
            snapshot,
            {
              title: "The Hitchhiker's Guide to the Galaxy"
            },
            {
              title: 'One Hundred Years of Solitude'
            },
            {
              title: "The Handmaid's Tale"
            }
          );
        }
      });

      it('optionally returns the computed distance', async () => {
        const snapshot = await execute(
          firestore
            .pipeline()
            .collection(randomCol)
            .findNearest({
              field: 'embedding',
              vectorValue: vector([10, 1, 2, 1, 1, 1, 1, 1, 1, 1]),
              limit: 2,
              distanceMeasure: 'euclidean',
              distanceField: 'computedDistance'
            })
            .select('title', 'computedDistance')
        );
        expectResults(
          snapshot,
          {
            title: "The Hitchhiker's Guide to the Galaxy",
            computedDistance: 1
          },
          {
            title: 'One Hundred Years of Solitude',
            computedDistance: 12.041594578792296
          }
        );
      });
    });
  });

<<<<<<< HEAD
  // This is the Query integration tests from the lite API (no cache support)
  // with some additional test cases added for more complete coverage.
  describe('Query to Pipeline', () => {
    function verifyResults(
      actual: Array<PipelineResult>,
      ...expected: DocumentData[]
    ): void {
      expect(actual.length).to.equal(expected.length);

      for (let i = 0; i < expected.length; ++i) {
        expect(actual[i].data()).to.deep.equal(expected[i]);
      }
    }

    it('supports default query', () => {
      return withTestCollection(
        PERSISTENCE_MODE_UNSPECIFIED,
        { 1: { foo: 1 } },
        async collRef => {
          const result = await collRef.pipeline().execute();
          verifyResults(result, { foo: 1 });
        }
=======
  describe('function expressions', () => {
    it('logical max works', async () => {
      const snapshot = await execute(
        firestore
          .pipeline()
          .collection(randomCol.path)
          .select(
            'title',
            logicalMaximum(constant(1960), field('published'), 1961).as(
              'published-safe'
            )
          )
          .sort(field('title').ascending())
          .limit(3)
      );
      expectResults(
        snapshot,
        { title: '1984', 'published-safe': 1961 },
        { title: 'Crime and Punishment', 'published-safe': 1961 },
        { title: 'Dune', 'published-safe': 1965 }
>>>>>>> d18310a8
      );
    });

    it('logical min works', async () => {
      const snapshot = await execute(
        firestore
          .pipeline()
          .collection(randomCol.path)
          .select(
            'title',
            logicalMinimum(constant(1960), field('published'), 1961).as(
              'published-safe'
            )
          )
          .sort(field('title').ascending())
          .limit(3)
      );
      expectResults(
        snapshot,
        { title: '1984', 'published-safe': 1949 },
        { title: 'Crime and Punishment', 'published-safe': 1866 },
        { title: 'Dune', 'published-safe': 1960 }
      );
    });

    it('cond works', async () => {
      const snapshot = await execute(
        firestore
          .pipeline()
          .collection(randomCol.path)
          .select(
            'title',
            cond(
              lt(field('published'), 1960),
              constant(1960),
              field('published')
            ).as('published-safe')
          )
          .sort(field('title').ascending())
          .limit(3)
      );
      expectResults(
        snapshot,
        { title: '1984', 'published-safe': 1960 },
        { title: 'Crime and Punishment', 'published-safe': 1960 },
        { title: 'Dune', 'published-safe': 1965 }
      );
    });

    it('eqAny works', async () => {
      const snapshot = await execute(
        firestore
          .pipeline()
          .collection(randomCol.path)
          .where(eqAny('published', [1979, 1999, 1967]))
          .sort(descending('title'))
          .select('title')
      );
      expectResults(
        snapshot,
        { title: "The Hitchhiker's Guide to the Galaxy" },
        { title: 'One Hundred Years of Solitude' }
      );
    });

    it('notEqAny works', async () => {
      const snapshot = await execute(
        firestore
          .pipeline()
          .collection(randomCol.path)
          .where(
            notEqAny(
              'published',
              [1965, 1925, 1949, 1960, 1866, 1985, 1954, 1967, 1979]
            )
          )
          .select('title')
      );
      expectResults(snapshot, { title: 'Pride and Prejudice' });
    });

    it('arrayContains works', async () => {
      const snapshot = await execute(
        firestore
          .pipeline()
          .collection(randomCol.path)
          .where(arrayContains('tags', 'comedy'))
          .select('title')
      );
      expectResults(snapshot, {
        title: "The Hitchhiker's Guide to the Galaxy"
      });
    });

    it('arrayContainsAny works', async () => {
      const snapshot = await execute(
        firestore
          .pipeline()
          .collection(randomCol.path)
          .where(arrayContainsAny('tags', ['comedy', 'classic']))
          .sort(descending('title'))
          .select('title')
      );
      expectResults(
        snapshot,
        { title: "The Hitchhiker's Guide to the Galaxy" },
        { title: 'Pride and Prejudice' }
      );
    });

    it('arrayContainsAll works', async () => {
      const snapshot = await execute(
        firestore
          .pipeline()
          .collection(randomCol.path)
          .where(arrayContainsAll('tags', ['adventure', 'magic']))
          .select('title')
      );
      expectResults(snapshot, { title: 'The Lord of the Rings' });
    });

    it('arrayLength works', async () => {
      const snapshot = await execute(
        firestore
          .pipeline()
          .collection(randomCol.path)
          .select(arrayLength('tags').as('tagsCount'))
          .where(eq('tagsCount', 3))
      );
      expect(snapshot.results.length).to.equal(10);
    });

    it('testStrConcat', async () => {
      const snapshot = await execute(
        firestore
          .pipeline()
          .collection(randomCol.path)
          .sort(ascending('author'))
          .select(
            field('author').strConcat(' - ', field('title')).as('bookInfo')
          )
          .limit(1)
      );
      expectResults(snapshot, {
        bookInfo: "Douglas Adams - The Hitchhiker's Guide to the Galaxy"
      });
    });

    it('testStartsWith', async () => {
      const snapshot = await execute(
        firestore
          .pipeline()
          .collection(randomCol.path)
          .where(startsWith('title', 'The'))
          .select('title')
          .sort(field('title').ascending())
      );
      expectResults(
        snapshot,
        { title: 'The Great Gatsby' },
        { title: "The Handmaid's Tale" },
        { title: "The Hitchhiker's Guide to the Galaxy" },
        { title: 'The Lord of the Rings' }
      );
    });

    it('testEndsWith', async () => {
      const snapshot = await execute(
        firestore
          .pipeline()
          .collection(randomCol.path)
          .where(endsWith('title', 'y'))
          .select('title')
          .sort(field('title').descending())
      );
      expectResults(
        snapshot,
        { title: "The Hitchhiker's Guide to the Galaxy" },
        { title: 'The Great Gatsby' }
      );
    });

    it('testStrContains', async () => {
      const snapshot = await execute(
        firestore
          .pipeline()
          .collection(randomCol.path)
          .where(strContains('title', "'s"))
          .select('title')
          .sort(field('title').ascending())
      );
      expectResults(
        snapshot,
        { title: "The Handmaid's Tale" },
        { title: "The Hitchhiker's Guide to the Galaxy" }
      );
    });

    it('testLength', async () => {
      const snapshot = await execute(
        firestore
          .pipeline()
          .collection(randomCol.path)
          .select(charLength('title').as('titleLength'), field('title'))
          .where(gt('titleLength', 20))
          .sort(field('title').ascending())
      );

      expectResults(
        snapshot,

        {
          titleLength: 29,
          title: 'One Hundred Years of Solitude'
        },
        {
          titleLength: 36,
          title: "The Hitchhiker's Guide to the Galaxy"
        },
        {
          titleLength: 21,
          title: 'The Lord of the Rings'
        },
        {
          titleLength: 21,
          title: 'To Kill a Mockingbird'
        }
      );
    });

    it('testLike', async () => {
      const snapshot = await execute(
        firestore
          .pipeline()
          .collection(randomCol.path)
          .where(like('title', '%Guide%'))
          .select('title')
      );
      expectResults(snapshot, {
        title: "The Hitchhiker's Guide to the Galaxy"
      });
    });

    it('testRegexContains', async () => {
      const snapshot = await execute(
        firestore
          .pipeline()
          .collection(randomCol.path)
          .where(regexContains('title', '(?i)(the|of)'))
      );
      expect(snapshot.results.length).to.equal(5);
    });

    it('testRegexMatches', async () => {
      const snapshot = await execute(
        firestore
          .pipeline()
          .collection(randomCol.path)
          .where(regexMatch('title', '.*(?i)(the|of).*'))
      );
      expect(snapshot.results.length).to.equal(5);
    });

    it('testArithmeticOperations', async () => {
      const snapshot = await execute(
        firestore
          .pipeline()
          .collection(randomCol.path)
          .where(eq('title', 'To Kill a Mockingbird'))
          .select(
            add(field('rating'), 1).as('ratingPlusOne'),
            subtract(field('published'), 1900).as('yearsSince1900'),
            field('rating').multiply(10).as('ratingTimesTen'),
            divide('rating', 2).as('ratingDividedByTwo'),
            multiply('rating', 10, 2).as('ratingTimes20'),
            add('rating', 1, 2).as('ratingPlus3'),
            mod('rating', 2).as('ratingMod2')
          )
          .limit(1)
      );
      expectResults(snapshot, {
        ratingPlusOne: 5.2,
        yearsSince1900: 60,
        ratingTimesTen: 42,
        ratingDividedByTwo: 2.1,
        ratingTimes20: 84,
        ratingPlus3: 7.2,
        ratingMod2: 0.20000000000000018
      });
    });

    it('testComparisonOperators', async () => {
      const snapshot = await execute(
        firestore
          .pipeline()
          .collection(randomCol.path)
          .where(
            and(
              gt('rating', 4.2),
              lte(field('rating'), 4.5),
              neq('genre', 'Science Fiction')
            )
          )
          .select('rating', 'title')
          .sort(field('title').ascending())
      );
      expectResults(
        snapshot,
        { rating: 4.3, title: 'Crime and Punishment' },
        {
          rating: 4.3,
          title: 'One Hundred Years of Solitude'
        },
        { rating: 4.5, title: 'Pride and Prejudice' }
      );
    });

    it('testLogicalOperators', async () => {
      const snapshot = await execute(
        firestore
          .pipeline()
          .collection(randomCol.path)
          .where(
            or(
              and(gt('rating', 4.5), eq('genre', 'Science Fiction')),
              lt('published', 1900)
            )
          )
          .select('title')
          .sort(field('title').ascending())
      );
      expectResults(
        snapshot,
        { title: 'Crime and Punishment' },
        { title: 'Dune' },
        { title: 'Pride and Prejudice' }
      );
    });

    it('testChecks', async () => {
      let snapshot = await execute(
        firestore
          .pipeline()
          .collection(randomCol.path)
          .sort(field('rating').descending())
          .limit(1)
          .select(
            isNull('rating').as('ratingIsNull'),
            isNan('rating').as('ratingIsNaN'),
            isError(arrayOffset('title', 0)).as('isError'),
            ifError(arrayOffset('title', 0), constant('was error')).as(
              'ifError'
            ),
            isAbsent('foo').as('isAbsent'),
            isNotNull('title').as('titleIsNotNull'),
            isNotNan('cost').as('costIsNotNan'),
            exists('fooBarBaz').as('fooBarBazExists'),
            field('title').exists().as('titleExists')
          )
      );
      expectResults(snapshot, {
        ratingIsNull: false,
        ratingIsNaN: false,
        isError: true,
        ifError: 'was error',
        isAbsent: true,
        titleIsNotNull: true,
        costIsNotNan: false,
        fooBarBazExists: false,
        titleExists: true
      });

      snapshot = await execute(
        firestore
          .pipeline()
          .collection(randomCol.path)
          .sort(field('rating').descending())
          .limit(1)
          .select(
            field('rating').isNull().as('ratingIsNull'),
            field('rating').isNan().as('ratingIsNaN'),
            arrayOffset('title', 0).isError().as('isError'),
            arrayOffset('title', 0)
              .ifError(constant('was error'))
              .as('ifError'),
            field('foo').isAbsent().as('isAbsent'),
            field('title').isNotNull().as('titleIsNotNull'),
            field('cost').isNotNan().as('costIsNotNan')
          )
      );
      expectResults(snapshot, {
        ratingIsNull: false,
        ratingIsNaN: false,
        isError: true,
        ifError: 'was error',
        isAbsent: true,
        titleIsNotNull: true,
        costIsNotNan: false
      });
    });

    it('testMapGet', async () => {
      const snapshot = await execute(
        firestore
          .pipeline()
          .collection(randomCol.path)
          .sort(field('published').descending())
          .select(
            field('awards').mapGet('hugo').as('hugoAward'),
            field('awards').mapGet('others').as('others'),
            field('title')
          )
          .where(eq('hugoAward', true))
      );
      expectResults(
        snapshot,
        {
          hugoAward: true,
          title: "The Hitchhiker's Guide to the Galaxy",
          others: { unknown: { year: 1980 } }
        },
        { hugoAward: true, title: 'Dune', others: null }
      );
    });

    it('testDistanceFunctions', async () => {
      const sourceVector = [0.1, 0.1];
      const targetVector = [0.5, 0.8];
      let snapshot = await execute(
        firestore
          .pipeline()
          .collection(randomCol.path)
          .select(
            cosineDistance(constantVector(sourceVector), targetVector).as(
              'cosineDistance'
            ),
            dotProduct(constantVector(sourceVector), targetVector).as(
              'dotProductDistance'
            ),
            euclideanDistance(constantVector(sourceVector), targetVector).as(
              'euclideanDistance'
            )
          )
          .limit(1)
      );

      expectResults(snapshot, {
        cosineDistance: 0.02560880430538015,
        dotProductDistance: 0.13,
        euclideanDistance: 0.806225774829855
      });

      snapshot = await execute(
        firestore
          .pipeline()
          .collection(randomCol.path)
          .select(
            constantVector(sourceVector)
              .cosineDistance(targetVector)
              .as('cosineDistance'),
            constantVector(sourceVector)
              .dotProduct(targetVector)
              .as('dotProductDistance'),
            constantVector(sourceVector)
              .euclideanDistance(targetVector)
              .as('euclideanDistance')
          )
          .limit(1)
      );

      expectResults(snapshot, {
        cosineDistance: 0.02560880430538015,
        dotProductDistance: 0.13,
        euclideanDistance: 0.806225774829855
      });
    });

    it('testVectorLength', async () => {
      const snapshot = await execute(
        firestore
          .pipeline()
          .collection(randomCol.path)
          .limit(1)
          .select(vectorLength(constantVector([1, 2, 3])).as('vectorLength'))
      );
      expectResults(snapshot, {
        vectorLength: 3
      });
    });

    it('testNestedFields', async () => {
      const snapshot = await execute(
        firestore
          .pipeline()
          .collection(randomCol.path)
          .where(eq('awards.hugo', true))
          .sort(descending('title'))
          .select('title', 'awards.hugo')
      );
      expectResults(
        snapshot,
        {
          title: "The Hitchhiker's Guide to the Galaxy",
          'awards.hugo': true
        },
        { title: 'Dune', 'awards.hugo': true }
      );
    });

    it('test mapGet with field name including . notation', async () => {
      const snapshot = await execute(
        firestore
          .pipeline()
          .collection(randomCol.path)
          .where(eq('awards.hugo', true))
          .select(
            'title',
            field('nestedField.level.1'),
            mapGet('nestedField', 'level.1').mapGet('level.2').as('nested')
          )
          .sort(descending('title'))
      );
      expectResults(
        snapshot,
        {
          title: "The Hitchhiker's Guide to the Galaxy",
          'nestedField.level.`1`': null,
          nested: true
        },
        { title: 'Dune', 'nestedField.level.`1`': null, nested: null }
      );
    });

    describe('genericFunction', () => {
      it('add selectable', async () => {
        const snapshot = await execute(
          firestore
            .pipeline()
            .collection(randomCol.path)
            .sort(descending('rating'))
            .limit(1)
            .select(
              new FunctionExpr('add', [field('rating'), constant(1)]).as(
                'rating'
              )
            )
        );
        expectResults(snapshot, {
          rating: 5.7
        });
      });

      it('and (variadic) selectable', async () => {
        const snapshot = await execute(
          firestore
            .pipeline()
            .collection(randomCol.path)
            .where(
              new BooleanExpr('and', [
                field('rating').gt(0),
                field('title').charLength().lt(5),
                field('tags').arrayContains('propaganda')
              ])
            )
            .select('title')
        );
        expectResults(snapshot, {
          title: '1984'
        });
      });

      it('array contains any', async () => {
        const snapshot = await execute(
          firestore
            .pipeline()
            .collection(randomCol.path)
            .where(
              new BooleanExpr('array_contains_any', [
                field('tags'),
                array(['politics'])
              ])
            )
            .select('title')
        );
        expectResults(snapshot, {
          title: 'Dune'
        });
      });

      it('countif aggregate', async () => {
        const snapshot = await execute(
          firestore
            .pipeline()
            .collection(randomCol.path)
            .aggregate(
              new AggregateFunction('count_if', [field('rating').gte(4.5)]).as(
                'countOfBest'
              )
            )
        );
        expectResults(snapshot, {
          countOfBest: 3
        });
      });

      it('sort by char_len', async () => {
        const snapshot = await execute(
          firestore
            .pipeline()
            .collection(randomCol.path)
            .sort(
              new FunctionExpr('char_length', [field('title')]).ascending(),
              descending('__name__')
            )
            .limit(3)
            .select('title')
        );
        expectResults(
          snapshot,
          {
            title: '1984'
          },
          {
            title: 'Dune'
          },
          {
            title: 'The Great Gatsby'
          }
        );
      });
    });

    itIf(testUnsupportedFeatures)('testReplaceFirst', async () => {
      const snapshot = await execute(
        firestore
          .pipeline()
          .collection(randomCol.path)
          .where(eq('title', 'The Lord of the Rings'))
          .limit(1)
          .select(replaceFirst('title', 'o', '0').as('newName'))
      );
      expectResults(snapshot, { newName: 'The L0rd of the Rings' });
    });

    itIf(testUnsupportedFeatures)('testReplaceAll', async () => {
      const snapshot = await execute(
        firestore
          .pipeline()
          .collection(randomCol.path)
          .where(eq('title', 'The Lord of the Rings'))
          .limit(1)
          .select(replaceAll('title', 'o', '0').as('newName'))
      );
      expectResults(snapshot, { newName: 'The L0rd 0f the Rings' });
    });

    it('supports Rand', async () => {
      const snapshot = await execute(
        firestore
          .pipeline()
          .collection(randomCol.path)
          .limit(10)
          .select(rand().as('result'))
      );
      expect(snapshot.results.length).to.equal(10);
      snapshot.results.forEach(d => {
        expect(d.get('result')).to.be.lt(1);
        expect(d.get('result')).to.be.gte(0);
      });
    });

    it('supports array', async () => {
      const snapshot = await execute(
        firestore
          .pipeline()
          .collection(randomCol.path)
          .sort(field('rating').descending())
          .limit(1)
          .select(array([1, 2, 3, 4]).as('metadata'))
      );
      expect(snapshot.results.length).to.equal(1);
      expectResults(snapshot, {
        metadata: [1, 2, 3, 4]
      });
    });

    it('evaluates expression in array', async () => {
      const snapshot = await execute(
        firestore
          .pipeline()
          .collection(randomCol.path)
          .sort(field('rating').descending())
          .limit(1)
          .select(
            array([1, 2, field('genre'), multiply('rating', 10)]).as('metadata')
          )
      );
      expect(snapshot.results.length).to.equal(1);
      expectResults(snapshot, {
        metadata: [1, 2, 'Fantasy', 47]
      });
    });

    it('supports arrayOffset', async () => {
      let snapshot = await execute(
        firestore
          .pipeline()
          .collection(randomCol.path)
          .sort(field('rating').descending())
          .limit(3)
          .select(arrayOffset('tags', 0).as('firstTag'))
      );
      const expectedResults = [
        {
          firstTag: 'adventure'
        },
        {
          firstTag: 'politics'
        },
        {
          firstTag: 'classic'
        }
      ];
      expectResults(snapshot, ...expectedResults);

      snapshot = await execute(
        firestore
          .pipeline()
          .collection(randomCol.path)
          .sort(field('rating').descending())
          .limit(3)
          .select(field('tags').arrayOffset(0).as('firstTag'))
      );
      expectResults(snapshot, ...expectedResults);
    });

    // TODO: current_context tests with are failing because of b/395937453
    itIf(testUnsupportedFeatures)('supports currentContext', async () => {
      const snapshot = await execute(
        firestore
          .pipeline()
          .collection(randomCol.path)
          .sort(field('rating').descending())
          .limit(1)
          .select(currentContext().as('currentContext'))
      );
      expectResults(snapshot, {
        currentContext: 'TODO'
      });
    });

    it('supports map', async () => {
      const snapshot = await execute(
        firestore
          .pipeline()
          .collection(randomCol.path)
          .sort(field('rating').descending())
          .limit(1)
          .select(
            map({
              foo: 'bar'
            }).as('metadata')
          )
      );

      expect(snapshot.results.length).to.equal(1);
      expectResults(snapshot, {
        metadata: {
          foo: 'bar'
        }
      });
    });

    it('evaluates expression in map', async () => {
      const snapshot = await execute(
        firestore
          .pipeline()
          .collection(randomCol.path)
          .sort(field('rating').descending())
          .limit(1)
          .select(
            map({
              genre: field('genre'),
              rating: field('rating').multiply(10)
            }).as('metadata')
          )
      );

      expect(snapshot.results.length).to.equal(1);
      expectResults(snapshot, {
        metadata: {
          genre: 'Fantasy',
          rating: 47
        }
      });
    });

    it('supports mapRemove', async () => {
      let snapshot = await execute(
        firestore
          .pipeline()
          .collection(randomCol.path)
          .sort(field('rating').descending())
          .limit(1)
          .select(mapRemove('awards', 'hugo').as('awards'))
      );
      expectResults(snapshot, {
        awards: { nebula: false }
      });
      snapshot = await execute(
        firestore
          .pipeline()
          .collection(randomCol.path)
          .sort(field('rating').descending())
          .limit(1)
          .select(field('awards').mapRemove('hugo').as('awards'))
      );
      expectResults(snapshot, {
        awards: { nebula: false }
      });
    });

    it('supports mapMerge', async () => {
      let snapshot = await execute(
        firestore
          .pipeline()
          .collection(randomCol.path)
          .sort(field('rating').descending())
          .limit(1)
          .select(mapMerge('awards', { fakeAward: true }).as('awards'))
      );
      expectResults(snapshot, {
        awards: { nebula: false, hugo: false, fakeAward: true }
      });
      snapshot = await execute(
        firestore
          .pipeline()
          .collection(randomCol.path)
          .sort(field('rating').descending())
          .limit(1)
          .select(field('awards').mapMerge({ fakeAward: true }).as('awards'))
      );
      expectResults(snapshot, {
        awards: { nebula: false, hugo: false, fakeAward: true }
      });
    });

    it('supports timestamp conversions', async () => {
      const snapshot = await execute(
        firestore
          .pipeline()
          .collection(randomCol.path)
          .limit(1)
          .select(
            unixSecondsToTimestamp(constant(1741380235)).as(
              'unixSecondsToTimestamp'
            ),
            unixMillisToTimestamp(constant(1741380235123)).as(
              'unixMillisToTimestamp'
            ),
            unixMicrosToTimestamp(constant(1741380235123456)).as(
              'unixMicrosToTimestamp'
            ),
            timestampToUnixSeconds(
              constant(new Timestamp(1741380235, 123456789))
            ).as('timestampToUnixSeconds'),
            timestampToUnixMicros(
              constant(new Timestamp(1741380235, 123456789))
            ).as('timestampToUnixMicros'),
            timestampToUnixMillis(
              constant(new Timestamp(1741380235, 123456789))
            ).as('timestampToUnixMillis')
          )
      );
      expectResults(snapshot, {
        unixMicrosToTimestamp: new Timestamp(1741380235, 123456000),
        unixMillisToTimestamp: new Timestamp(1741380235, 123000000),
        unixSecondsToTimestamp: new Timestamp(1741380235, 0),
        timestampToUnixSeconds: 1741380235,
        timestampToUnixMicros: 1741380235123456,
        timestampToUnixMillis: 1741380235123
      });
    });

    it('supports timestamp math', async () => {
      const snapshot = await execute(
        firestore
          .pipeline()
          .collection(randomCol.path)
          .limit(1)
          .select(constant(new Timestamp(1741380235, 0)).as('timestamp'))
          .select(
            timestampAdd('timestamp', 'day', 10).as('plus10days'),
            timestampAdd('timestamp', 'hour', 10).as('plus10hours'),
            timestampAdd('timestamp', 'minute', 10).as('plus10minutes'),
            timestampAdd('timestamp', 'second', 10).as('plus10seconds'),
            timestampAdd('timestamp', 'microsecond', 10).as('plus10micros'),
            timestampAdd('timestamp', 'millisecond', 10).as('plus10millis'),
            timestampSub('timestamp', 'day', 10).as('minus10days'),
            timestampSub('timestamp', 'hour', 10).as('minus10hours'),
            timestampSub('timestamp', 'minute', 10).as('minus10minutes'),
            timestampSub('timestamp', 'second', 10).as('minus10seconds'),
            timestampSub('timestamp', 'microsecond', 10).as('minus10micros'),
            timestampSub('timestamp', 'millisecond', 10).as('minus10millis')
          )
      );
      expectResults(snapshot, {
        plus10days: new Timestamp(1742244235, 0),
        plus10hours: new Timestamp(1741416235, 0),
        plus10minutes: new Timestamp(1741380835, 0),
        plus10seconds: new Timestamp(1741380245, 0),
        plus10micros: new Timestamp(1741380235, 10000),
        plus10millis: new Timestamp(1741380235, 10000000),
        minus10days: new Timestamp(1740516235, 0),
        minus10hours: new Timestamp(1741344235, 0),
        minus10minutes: new Timestamp(1741379635, 0),
        minus10seconds: new Timestamp(1741380225, 0),
        minus10micros: new Timestamp(1741380234, 999990000),
        minus10millis: new Timestamp(1741380234, 990000000)
      });
    });

    it('supports byteLength', async () => {
      const snapshot = await execute(
        firestore
          .pipeline()
          .collection(randomCol)
          .limit(1)
          .select(
            constant(
              Bytes.fromUint8Array(new Uint8Array([1, 2, 3, 4, 5, 6, 7, 0]))
            ).as('bytes')
          )
          .select(byteLength('bytes').as('byteLength'))
      );

      expectResults(snapshot, {
        byteLength: 8
      });
    });

    it('supports not', async () => {
      const snapshot = await execute(
        firestore
          .pipeline()
          .collection(randomCol)
          .limit(1)
          .select(constant(true).as('trueField'))
          .select('trueField', not(eq('trueField', true)).as('falseField'))
      );

      expectResults(snapshot, {
        trueField: true,
        falseField: false
      });
    });
  });

  describe('not yet implemented in backend', () => {
    itIf(testUnsupportedFeatures)('supports Bit_and', async () => {
      const snapshot = await execute(
        firestore
          .pipeline()
          .collection(randomCol.path)
          .limit(1)
          .select(bitAnd(constant(5), 12).as('result'))
      );
      expectResults(snapshot, {
        result: 4
      });
    });

    itIf(testUnsupportedFeatures)('supports Bit_and', async () => {
      const snapshot = await execute(
        firestore
          .pipeline()
          .collection(randomCol.path)
          .limit(1)
          .select(constant(5).bitAnd(12).as('result'))
      );
      expectResults(snapshot, {
        result: 4
      });
    });

    itIf(testUnsupportedFeatures)('supports Bit_or', async () => {
      let snapshot = await execute(
        firestore
          .pipeline()
          .collection(randomCol.path)
          .limit(1)
          .select(bitOr(constant(5), 12).as('result'))
      );
      expectResults(snapshot, {
        result: 13
      });
      snapshot = await execute(
        firestore
          .pipeline()
          .collection(randomCol.path)
          .limit(1)
          .select(constant(5).bitOr(12).as('result'))
      );
      expectResults(snapshot, {
        result: 13
      });
    });

    itIf(testUnsupportedFeatures)('supports Bit_xor', async () => {
      let snapshot = await execute(
        firestore
          .pipeline()
          .collection(randomCol.path)
          .limit(1)
          .select(bitXor(constant(5), 12).as('result'))
      );
      expectResults(snapshot, {
        result: 9
      });
      snapshot = await execute(
        firestore
          .pipeline()
          .collection(randomCol.path)
          .limit(1)
          .select(constant(5).bitXor(12).as('result'))
      );
      expectResults(snapshot, {
        result: 9
      });
    });

    itIf(testUnsupportedFeatures)('supports Bit_not', async () => {
      let snapshot = await execute(
        firestore
          .pipeline()
          .collection(randomCol.path)
          .limit(1)
          .select(
            bitNot(constant(Bytes.fromUint8Array(Uint8Array.of(0xfd)))).as(
              'result'
            )
          )
      );
      expectResults(snapshot, {
        result: Bytes.fromUint8Array(Uint8Array.of(0x02))
      });
      snapshot = await execute(
        firestore
          .pipeline()
          .collection(randomCol.path)
          .limit(1)
          .select(
            constant(Bytes.fromUint8Array(Uint8Array.of(0xfd)))
              .bitNot()
              .as('result')
          )
      );
      expectResults(snapshot, {
        result: Bytes.fromUint8Array(Uint8Array.of(0x02))
      });
    });

    itIf(testUnsupportedFeatures)('supports Bit_left_shift', async () => {
      let snapshot = await execute(
        firestore
          .pipeline()
          .collection(randomCol.path)
          .limit(1)
          .select(
            bitLeftShift(
              constant(Bytes.fromUint8Array(Uint8Array.of(0x02))),
              2
            ).as('result')
          )
      );
      expectResults(snapshot, {
        result: Bytes.fromUint8Array(Uint8Array.of(0x04))
      });
      snapshot = await execute(
        firestore
          .pipeline()
          .collection(randomCol.path)
          .limit(1)
          .select(
            constant(Bytes.fromUint8Array(Uint8Array.of(0x02)))
              .bitLeftShift(2)
              .as('result')
          )
      );
      expectResults(snapshot, {
        result: Bytes.fromUint8Array(Uint8Array.of(0x04))
      });
    });

    itIf(testUnsupportedFeatures)('supports Bit_right_shift', async () => {
      let snapshot = await execute(
        firestore
          .pipeline()
          .collection(randomCol.path)
          .limit(1)
          .select(
            bitRightShift(
              constant(Bytes.fromUint8Array(Uint8Array.of(0x02))),
              2
            ).as('result')
          )
      );
      expectResults(snapshot, {
        result: Bytes.fromUint8Array(Uint8Array.of(0x01))
      });
      snapshot = await execute(
        firestore
          .pipeline()
          .collection(randomCol.path)
          .limit(1)
          .select(
            constant(Bytes.fromUint8Array(Uint8Array.of(0x02)))
              .bitRightShift(2)
              .as('result')
          )
      );
      expectResults(snapshot, {
        result: Bytes.fromUint8Array(Uint8Array.of(0x01))
      });
    });

    itIf(testUnsupportedFeatures)('supports Document_id', async () => {
      let snapshot = await execute(
        firestore
          .pipeline()
          .collection(randomCol.path)
          .sort(field('rating').descending())
          .limit(1)
          .select(documentId(field('__path__')).as('docId'))
      );
      expectResults(snapshot, {
        docId: 'book4'
      });
      snapshot = await execute(
        firestore
          .pipeline()
          .collection(randomCol.path)
          .sort(field('rating').descending())
          .limit(1)
          .select(field('__path__').documentId().as('docId'))
      );
      expectResults(snapshot, {
        docId: 'book4'
      });
    });

    itIf(testUnsupportedFeatures)('supports Substr', async () => {
      let snapshot = await execute(
        firestore
          .pipeline()
          .collection(randomCol.path)
          .sort(field('rating').descending())
          .limit(1)
          .select(substr('title', 9, 2).as('of'))
      );
      expectResults(snapshot, {
        of: 'of'
      });
      snapshot = await execute(
        firestore
          .pipeline()
          .collection(randomCol.path)
          .sort(field('rating').descending())
          .limit(1)
          .select(field('title').substr(9, 2).as('of'))
      );
      expectResults(snapshot, {
        of: 'of'
      });
    });

    itIf(testUnsupportedFeatures)(
      'supports Substr without length',
      async () => {
        let snapshot = await execute(
          firestore
            .pipeline()
            .collection(randomCol.path)
            .sort(field('rating').descending())
            .limit(1)
            .select(substr('title', 9).as('of'))
        );
        expectResults(snapshot, {
          of: 'of the Rings'
        });
        snapshot = await execute(
          firestore
            .pipeline()
            .collection(randomCol.path)
            .sort(field('rating').descending())
            .limit(1)
            .select(field('title').substr(9).as('of'))
        );
        expectResults(snapshot, {
          of: 'of the Rings'
        });
      }
    );

    itIf(testUnsupportedFeatures)('arrayConcat works', async () => {
      const snapshot = await execute(
        firestore
          .pipeline()
          .collection(randomCol.path)
          .select(
            arrayConcat('tags', ['newTag1', 'newTag2'], field('tags'), [
              null
            ]).as('modifiedTags')
          )
          .limit(1)
      );
      expectResults(snapshot, {
        modifiedTags: [
          'comedy',
          'space',
          'adventure',
          'newTag1',
          'newTag2',
          'comedy',
          'space',
          'adventure',
          null
        ]
      });
    });

    itIf(testUnsupportedFeatures)('testToLowercase', async () => {
      const snapshot = await execute(
        firestore
          .pipeline()
          .collection(randomCol.path)
          .select(toLower('title').as('lowercaseTitle'))
          .limit(1)
      );
      expectResults(snapshot, {
        lowercaseTitle: "the hitchhiker's guide to the galaxy"
      });
    });

    itIf(testUnsupportedFeatures)('testToUppercase', async () => {
      const snapshot = await execute(
        firestore
          .pipeline()
          .collection(randomCol.path)
          .select(toUpper('author').as('uppercaseAuthor'))
          .limit(1)
      );
      expectResults(snapshot, { uppercaseAuthor: 'DOUGLAS ADAMS' });
    });

    itIf(testUnsupportedFeatures)('testTrim', async () => {
      const snapshot = await execute(
        firestore
          .pipeline()
          .collection(randomCol.path)
          .addFields(
            constant(" The Hitchhiker's Guide to the Galaxy ").as('spacedTitle')
          )
          .select(trim('spacedTitle').as('trimmedTitle'), field('spacedTitle'))
          .limit(1)
      );
      expectResults(snapshot, {
        spacedTitle: " The Hitchhiker's Guide to the Galaxy ",
        trimmedTitle: "The Hitchhiker's Guide to the Galaxy"
      });
    });

    itIf(testUnsupportedFeatures)('test reverse', async () => {
      const snapshot = await execute(
        firestore
          .pipeline()
          .collection(randomCol.path)
          .where(eq('title', '1984'))
          .limit(1)
          .select(reverse('title').as('reverseTitle'))
      );
      expectResults(snapshot, { title: '4891' });
    });
  });

  describe('pagination', () => {
    /**
     * Adds several books to the test collection. These
     * additional books support pagination test scenarios
     * that would otherwise not be possible with the original
     * set of books.
     * @param collectionReference
     */
    async function addBooks(
      collectionReference: CollectionReference
    ): Promise<void> {
      await setDoc(doc(collectionReference, 'book11'), {
        title: 'Jonathan Strange & Mr Norrell',
        author: 'Susanna Clarke',
        genre: 'Fantasy',
        published: 2004,
        rating: 4.6,
        tags: ['historical fantasy', 'magic', 'alternate history', 'england'],
        awards: { hugo: false, nebula: false }
      });
      await setDoc(doc(collectionReference, 'book12'), {
        title: 'The Master and Margarita',
        author: 'Mikhail Bulgakov',
        genre: 'Satire',
        published: 1967, // Though written much earlier
        rating: 4.6,
        tags: [
          'russian literature',
          'supernatural',
          'philosophy',
          'dark comedy'
        ],
        awards: {}
      });
      await setDoc(doc(collectionReference, 'book13'), {
        title: 'A Long Way to a Small, Angry Planet',
        author: 'Becky Chambers',
        genre: 'Science Fiction',
        published: 2014,
        rating: 4.6,
        tags: ['space opera', 'found family', 'character-driven', 'optimistic'],
        awards: { hugo: false, nebula: false, kitschies: true }
      });
    }

    // sort on __name__ is not working
    itIf(testUnsupportedFeatures)(
      'supports pagination with filters',
      async () => {
        await addBooks(randomCol);
        const pageSize = 2;
        const pipeline = firestore
          .pipeline()
          .collection(randomCol.path)
          .select('title', 'rating', '__name__')
          .sort(field('rating').descending(), field('__name__').ascending());

        let snapshot = await execute(pipeline.limit(pageSize));
        expectResults(
          snapshot,
          { title: 'The Lord of the Rings', rating: 4.7 },
          { title: 'Jonathan Strange & Mr Norrell', rating: 4.6 }
        );

        const lastDoc = snapshot.results[snapshot.results.length - 1];

        snapshot = await execute(
          pipeline
            .where(
              or(
                and(
                  field('rating').eq(lastDoc.get('rating')),
                  field('__path__').gt(lastDoc.ref?.id)
                ),
                field('rating').lt(lastDoc.get('rating'))
              )
            )
            .limit(pageSize)
        );
        expectResults(
          snapshot,
          { title: 'Pride and Prejudice', rating: 4.5 },
          { title: 'Crime and Punishment', rating: 4.3 }
        );
      }
    );

    // sort on __name__ is not working
    itIf(testUnsupportedFeatures)(
      'supports pagination with offsets',
      async () => {
        await addBooks(randomCol);

        const secondFilterField = '__path__';

        const pipeline = firestore
          .pipeline()
          .collection(randomCol.path)
          .select('title', 'rating', secondFilterField)
          .sort(
            field('rating').descending(),
            field(secondFilterField).ascending()
          );

        const pageSize = 2;
        let currPage = 0;

        let snapshot = await execute(
          pipeline.offset(currPage++ * pageSize).limit(pageSize)
        );

        expectResults(
          snapshot,
          {
            title: 'The Lord of the Rings',
            rating: 4.7
          },
          { title: 'Dune', rating: 4.6 }
        );

        snapshot = await execute(
          pipeline.offset(currPage++ * pageSize).limit(pageSize)
        );
        expectResults(
          snapshot,
          {
            title: 'Jonathan Strange & Mr Norrell',
            rating: 4.6
          },
          { title: 'The Master and Margarita', rating: 4.6 }
        );

        snapshot = await execute(
          pipeline.offset(currPage++ * pageSize).limit(pageSize)
        );
        expectResults(
          snapshot,
          {
            title: 'A Long Way to a Small, Angry Planet',
            rating: 4.6
          },
          {
            title: 'Pride and Prejudice',
            rating: 4.5
          }
        );
      }
    );
  });

  describe('console support', () => {
    it('supports internal serialization to proto', async () => {
      const pipeline = firestore
        .pipeline()
        .collection('books')
        .where(eq('awards.hugo', true))
        .select(
          'title',
          field('nestedField.level.1'),
          mapGet('nestedField', 'level.1').mapGet('level.2').as('nested')
        );

      const proto = _internalPipelineToExecutePipelineRequestProto(pipeline);
      expect(proto).not.to.be.null;
    });
  });
});<|MERGE_RESOLUTION|>--- conflicted
+++ resolved
@@ -18,11 +18,6 @@
 import { expect, use } from 'chai';
 import chaiAsPromised from 'chai-as-promised';
 
-<<<<<<< HEAD
-import { Bytes, getDocs, vector } from '../../../src/api';
-import { GeoPoint } from '../../../src/lite-api/geo_point';
-import { Timestamp } from '../../../src/lite-api/timestamp';
-=======
 import {
   AggregateFunction,
   ascending,
@@ -40,7 +35,6 @@
   vectorLength
 } from '../../../src/lite-api/expressions';
 import { PipelineSnapshot } from '../../../src/lite-api/pipeline-result';
->>>>>>> d18310a8
 import { addEqualityMatcher } from '../../util/equality_matcher';
 import { Deferred } from '../../util/promise';
 import {
@@ -136,17 +130,6 @@
   mapRemove,
   mapMerge,
   documentId,
-<<<<<<< HEAD
-  addDoc,
-  getDoc
-} from '../util/firebase_export';
-import {
-  apiDescribe,
-  MemoryLruPersistenceMode,
-  PERSISTENCE_MODE_UNSPECIFIED,
-  withTestCollection
-} from '../util/helpers';
-=======
   substr,
   logicalMinimum,
   xor,
@@ -155,19 +138,14 @@
   _internalPipelineToExecutePipelineRequestProto,
   FindNearestOptions
 } from '../util/pipeline_export';
->>>>>>> d18310a8
 
 use(chaiAsPromised);
 
 setLogLevel('debug');
 
-<<<<<<< HEAD
-apiDescribe('Pipelines', persistence => {
-=======
 const testUnsupportedFeatures = false;
 
 apiDescribe.only('Pipelines', persistence => {
->>>>>>> d18310a8
   addEqualityMatcher();
 
   let firestore: Firestore;
@@ -187,33 +165,6 @@
         await setDoc(ref, docs[id]);
       }
     }
-<<<<<<< HEAD
-
-    function expectResults(
-      result: Array<PipelineResult>,
-      ...docs: string[]
-    ): void;
-    function expectResults(
-      result: Array<PipelineResult>,
-      ...data: DocumentData[]
-    ): void;
-
-    function expectResults<AppModelType>(
-      result: Array<PipelineResult>,
-      ...data: DocumentData[] | string[]
-    ): void {
-      expect(result.length).to.equal(data.length);
-
-      if (data.length > 0) {
-        if (typeof data[0] === 'string') {
-          const actualIds = result.map(result => result.ref?.id);
-          expect(actualIds).to.deep.equal(data);
-        } else {
-          result.forEach(r => {
-            expect(r.data()).to.deep.equal(data.shift());
-          });
-        }
-=======
     endDocCreation = new Date().valueOf();
     return randomCol;
   }
@@ -240,7 +191,6 @@
         docs.forEach(r => {
           expect(r.data()).to.deep.equal(data.shift());
         });
->>>>>>> d18310a8
       }
     }
   }
@@ -1457,31 +1407,6 @@
       });
     });
 
-<<<<<<< HEAD
-      it('testChecks', async () => {
-        const results = await randomCol
-          .pipeline()
-          .where(not(Field.of('rating').isNan()))
-          .select(
-            Field.of('rating').eq(null).as('ratingIsNull'),
-            not(Field.of('rating').isNan()).as('ratingIsNotNaN')
-          )
-          .limit(1)
-          .execute();
-        expectResults(results, { ratingIsNull: false, ratingIsNotNaN: true });
-      });
-
-      it('testMapGet', async () => {
-        const results = await randomCol
-          .pipeline()
-          .select(
-            Field.of('awards').mapGet('hugo').as('hugoAward'),
-            Field.of('awards').mapGet('others').as('others'),
-            Field.of('title')
-          )
-          .where(eq('hugoAward', true))
-          .execute();
-=======
     describe('unnest stage', () => {
       it('run pipeline with unnest', async () => {
         const snapshot = await execute(
@@ -1502,7 +1427,6 @@
               'nestedField'
             )
         );
->>>>>>> d18310a8
         expectResults(
           snapshot,
           {
@@ -1686,30 +1610,6 @@
     });
   });
 
-<<<<<<< HEAD
-  // This is the Query integration tests from the lite API (no cache support)
-  // with some additional test cases added for more complete coverage.
-  describe('Query to Pipeline', () => {
-    function verifyResults(
-      actual: Array<PipelineResult>,
-      ...expected: DocumentData[]
-    ): void {
-      expect(actual.length).to.equal(expected.length);
-
-      for (let i = 0; i < expected.length; ++i) {
-        expect(actual[i].data()).to.deep.equal(expected[i]);
-      }
-    }
-
-    it('supports default query', () => {
-      return withTestCollection(
-        PERSISTENCE_MODE_UNSPECIFIED,
-        { 1: { foo: 1 } },
-        async collRef => {
-          const result = await collRef.pipeline().execute();
-          verifyResults(result, { foo: 1 });
-        }
-=======
   describe('function expressions', () => {
     it('logical max works', async () => {
       const snapshot = await execute(
@@ -1730,7 +1630,6 @@
         { title: '1984', 'published-safe': 1961 },
         { title: 'Crime and Punishment', 'published-safe': 1961 },
         { title: 'Dune', 'published-safe': 1965 }
->>>>>>> d18310a8
       );
     });
 
