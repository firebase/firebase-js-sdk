--- conflicted
+++ resolved
@@ -110,17 +110,17 @@
       return randomCol;
     }
 
-    function expectResults<AppModelType>(
-      result: Array<PipelineResult<AppModelType>>,
+    function expectResults(
+      result: Array<PipelineResult>,
       ...docs: string[]
     ): void;
-    function expectResults<AppModelType>(
-      result: Array<PipelineResult<AppModelType>>,
+    function expectResults(
+      result: Array<PipelineResult>,
       ...data: DocumentData[]
     ): void;
 
     function expectResults<AppModelType>(
-      result: Array<PipelineResult<AppModelType>>,
+      result: Array<PipelineResult>,
       ...data: DocumentData[] | string[]
     ): void {
       expect(result.length).to.equal(data.length);
@@ -904,10 +904,10 @@
       it('testChecks', async () => {
         const results = await randomCol
           .pipeline()
-          .where(not(Field.of('rating').isNaN()))
+          .where(not(Field.of('rating').isNan()))
           .select(
             Field.of('rating').eq(null).as('ratingIsNull'),
-            not(Field.of('rating').isNaN()).as('ratingIsNotNaN')
+            not(Field.of('rating').isNan()).as('ratingIsNotNaN')
           )
           .limit(1)
           .execute();
@@ -1232,7 +1232,7 @@
   // with some additional test cases added for more complete coverage.
   describe('Query to Pipeline', () => {
     function verifyResults(
-      actual: Array<PipelineResult<DocumentData>>,
+      actual: Array<PipelineResult>,
       ...expected: DocumentData[]
     ): void {
       expect(actual.length).to.equal(expected.length);
@@ -1508,19 +1508,6 @@
       );
     });
 
-<<<<<<< HEAD
-    it('testChecks', async () => {
-      const results = await randomCol
-        .pipeline()
-        .where(not(Field.of('rating').isNan()))
-        .select(
-          Field.of('rating').eq(null).as('ratingIsNull'),
-          not(Field.of('rating').isNan()).as('ratingIsNotNaN')
-        )
-        .limit(1)
-        .execute();
-      expectResults(results, { ratingIsNull: false, ratingIsNotNaN: true });
-=======
     it('supports startAfter', () => {
       return withTestCollection(
         PERSISTENCE_MODE_UNSPECIFIED,
@@ -1534,7 +1521,6 @@
           verifyResults(result, { foo: 2 });
         }
       );
->>>>>>> fb5df426
     });
 
     it('supports endAt', () => {
