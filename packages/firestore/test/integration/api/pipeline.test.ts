--- conflicted
+++ resolved
@@ -479,6 +479,116 @@
         );
       });
 
+      it('accepts and returns all data types', async () => {
+        const refDate = new Date();
+        const refTimestamp = Timestamp.now();
+        const constants = [
+          Constant.of(1).as('number'),
+          Constant.of('a string').as('string'),
+          Constant.of(true).as('boolean'),
+          Constant.of(null).as('null'),
+          Constant.of(new GeoPoint(0.1, 0.2)).as('geoPoint'),
+          Constant.of(refTimestamp).as('timestamp'),
+          Constant.of(refDate).as('date'),
+          Constant.of(
+            Bytes.fromUint8Array(new Uint8Array([1, 2, 3, 4, 5, 6, 7, 0]))
+          ).as('bytes'),
+          Constant.of(doc(firestore, 'foo', 'bar')).as('documentReference'),
+          Constant.of(vector([1, 2, 3])).as('vectorValue'),
+          Constant.of({
+            'number': 1,
+            'string': 'a string',
+            'boolean': true,
+            'null': null,
+            'geoPoint': new GeoPoint(0.1, 0.2),
+            'timestamp': refTimestamp,
+            'date': refDate,
+            'uint8Array': Bytes.fromUint8Array(
+              new Uint8Array([1, 2, 3, 4, 5, 6, 7, 0])
+            ),
+            'documentReference': doc(firestore, 'foo', 'bar'),
+            'vectorValue': vector([1, 2, 3]),
+            'map': {
+              'number': 2,
+              'string': 'b string'
+            },
+            'array': [1, 'c string']
+          }).as('map'),
+          Constant.of([
+            1,
+            'a string',
+            true,
+            null,
+            new GeoPoint(0.1, 0.2),
+            refTimestamp,
+            refDate,
+            Bytes.fromUint8Array(new Uint8Array([1, 2, 3, 4, 5, 6, 7, 0])),
+            doc(firestore, 'foo', 'bar'),
+            vector([1, 2, 3]),
+            {
+              'number': 2,
+              'string': 'b string'
+            }
+          ]).as('array')
+        ];
+
+        const results = await randomCol
+          .pipeline()
+          .limit(1)
+          .select(...constants)
+          .execute();
+
+        expectResults(results, {
+          'number': 1,
+          'string': 'a string',
+          'boolean': true,
+          'null': null,
+          'geoPoint': new GeoPoint(0.1, 0.2),
+          'timestamp': refTimestamp,
+          'date': Timestamp.fromDate(refDate),
+          'bytes': Bytes.fromUint8Array(
+            new Uint8Array([1, 2, 3, 4, 5, 6, 7, 0])
+          ),
+          'documentReference': doc(firestore, 'foo', 'bar'),
+          'vectorValue': vector([1, 2, 3]),
+          'map': {
+            'number': 1,
+            'string': 'a string',
+            'boolean': true,
+            'null': null,
+            'geoPoint': new GeoPoint(0.1, 0.2),
+            'timestamp': refTimestamp,
+            'date': Timestamp.fromDate(refDate),
+            'uint8Array': Bytes.fromUint8Array(
+              new Uint8Array([1, 2, 3, 4, 5, 6, 7, 0])
+            ),
+            'documentReference': doc(firestore, 'foo', 'bar'),
+            'vectorValue': vector([1, 2, 3]),
+            'map': {
+              'number': 2,
+              'string': 'b string'
+            },
+            'array': [1, 'c string']
+          },
+          'array': [
+            1,
+            'a string',
+            true,
+            null,
+            new GeoPoint(0.1, 0.2),
+            refTimestamp,
+            Timestamp.fromDate(refDate),
+            Bytes.fromUint8Array(new Uint8Array([1, 2, 3, 4, 5, 6, 7, 0])),
+            doc(firestore, 'foo', 'bar'),
+            vector([1, 2, 3]),
+            {
+              'number': 2,
+              'string': 'b string'
+            }
+          ]
+        });
+      });
+
       it('cond works', async () => {
         const results = await randomCol
           .pipeline()
@@ -501,7 +611,6 @@
         );
       });
 
-<<<<<<< HEAD
       it('eqAny works', async () => {
         const results = await randomCol
           .pipeline()
@@ -514,137 +623,6 @@
           { title: 'One Hundred Years of Solitude' }
         );
       });
-=======
-    it('accepts and returns all data types', async () => {
-      const refDate = new Date();
-      const refTimestamp = Timestamp.now();
-      const constants = [
-        Constant.of(1).as('number'),
-        Constant.of('a string').as('string'),
-        Constant.of(true).as('boolean'),
-        Constant.of(null).as('null'),
-        Constant.of(new GeoPoint(0.1, 0.2)).as('geoPoint'),
-        Constant.of(refTimestamp).as('timestamp'),
-        Constant.of(refDate).as('date'),
-        Constant.of(
-          Bytes.fromUint8Array(new Uint8Array([1, 2, 3, 4, 5, 6, 7, 0]))
-        ).as('bytes'),
-        Constant.of(doc(firestore, 'foo', 'bar')).as('documentReference'),
-        Constant.of(vector([1, 2, 3])).as('vectorValue'),
-        Constant.of({
-          'number': 1,
-          'string': 'a string',
-          'boolean': true,
-          'null': null,
-          'geoPoint': new GeoPoint(0.1, 0.2),
-          'timestamp': refTimestamp,
-          'date': refDate,
-          'uint8Array': Bytes.fromUint8Array(
-            new Uint8Array([1, 2, 3, 4, 5, 6, 7, 0])
-          ),
-          'documentReference': doc(firestore, 'foo', 'bar'),
-          'vectorValue': vector([1, 2, 3]),
-          'map': {
-            'number': 2,
-            'string': 'b string'
-          },
-          'array': [1, 'c string']
-        }).as('map'),
-        Constant.of([
-          1,
-          'a string',
-          true,
-          null,
-          new GeoPoint(0.1, 0.2),
-          refTimestamp,
-          refDate,
-          Bytes.fromUint8Array(new Uint8Array([1, 2, 3, 4, 5, 6, 7, 0])),
-          doc(firestore, 'foo', 'bar'),
-          vector([1, 2, 3]),
-          {
-            'number': 2,
-            'string': 'b string'
-          }
-        ]).as('array')
-      ];
-
-      const results = await randomCol
-        .pipeline()
-        .limit(1)
-        .select(...constants)
-        .execute();
-
-      expectResults(results, {
-        'number': 1,
-        'string': 'a string',
-        'boolean': true,
-        'null': null,
-        'geoPoint': new GeoPoint(0.1, 0.2),
-        'timestamp': refTimestamp,
-        'date': Timestamp.fromDate(refDate),
-        'bytes': Bytes.fromUint8Array(new Uint8Array([1, 2, 3, 4, 5, 6, 7, 0])),
-        'documentReference': doc(firestore, 'foo', 'bar'),
-        'vectorValue': vector([1, 2, 3]),
-        'map': {
-          'number': 1,
-          'string': 'a string',
-          'boolean': true,
-          'null': null,
-          'geoPoint': new GeoPoint(0.1, 0.2),
-          'timestamp': refTimestamp,
-          'date': Timestamp.fromDate(refDate),
-          'uint8Array': Bytes.fromUint8Array(
-            new Uint8Array([1, 2, 3, 4, 5, 6, 7, 0])
-          ),
-          'documentReference': doc(firestore, 'foo', 'bar'),
-          'vectorValue': vector([1, 2, 3]),
-          'map': {
-            'number': 2,
-            'string': 'b string'
-          },
-          'array': [1, 'c string']
-        },
-        'array': [
-          1,
-          'a string',
-          true,
-          null,
-          new GeoPoint(0.1, 0.2),
-          refTimestamp,
-          Timestamp.fromDate(refDate),
-          Bytes.fromUint8Array(new Uint8Array([1, 2, 3, 4, 5, 6, 7, 0])),
-          doc(firestore, 'foo', 'bar'),
-          vector([1, 2, 3]),
-          {
-            'number': 2,
-            'string': 'b string'
-          }
-        ]
-      });
-    });
-
-    it('cond works', async () => {
-      const results = await randomCol
-        .pipeline()
-        .select(
-          'title',
-          cond(
-            lt(Field.of('published'), 1960),
-            Constant.of(1960),
-            Field.of('published')
-          ).as('published-safe')
-        )
-        .sort(Field.of('title').ascending())
-        .limit(3)
-        .execute();
-      expectResults(
-        results,
-        { title: '1984', 'published-safe': 1960 },
-        { title: 'Crime and Punishment', 'published-safe': 1960 },
-        { title: 'Dune', 'published-safe': 1965 }
-      );
-    });
->>>>>>> df90a2e2
 
       it('notEqAny works', async () => {
         const results = await randomCol
