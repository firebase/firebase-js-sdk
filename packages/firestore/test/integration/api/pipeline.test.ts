/**
 * @license
 * Copyright 2024 Google LLC
 *
 * Licensed under the Apache License, Version 2.0 (the "License");
 * you may not use this file except in compliance with the License.
 * You may obtain a copy of the License at
 *
 *   http://www.apache.org/licenses/LICENSE-2.0
 *
 * Unless required by applicable law or agreed to in writing, software
 * distributed under the License is distributed on an "AS IS" BASIS,
 * WITHOUT WARRANTIES OR CONDITIONS OF ANY KIND, either express or implied.
 * See the License for the specific language governing permissions and
 * limitations under the License.
 */

import { FirebaseError } from '@firebase/util';
import { expect, use } from 'chai';
import chaiAsPromised from 'chai-as-promised';

import { addEqualityMatcher } from '../../util/equality_matcher';
import { Deferred } from '../../util/promise';
import {
  GeoPoint,
  Timestamp,
  Bytes,
  getFirestore,
  terminate,
  vector,
  CollectionReference,
  doc,
  DocumentData,
  Firestore,
  setDoc,
  setLogLevel,
  collection,
  documentId as documentIdFieldPath,
  writeBatch,
  addDoc,
  DocumentReference,
  deleteDoc
} from '../util/firebase_export';
import { apiDescribe, withTestCollection } from '../util/helpers';
import {
  array,
  mod,
  pipelineResultEqual,
  sum,
  descending,
<<<<<<< HEAD
  isNan,
=======
>>>>>>> 0aca7359
  map,
  execute,
  add,
  arrayContainsAll,
  unixSecondsToTimestamp,
  and,
  arrayContains,
  arrayContainsAny,
  count,
  average,
  cosineDistance,
  not,
  countAll,
  dotProduct,
  endsWith,
  equal,
  reverse,
  toUpper,
  euclideanDistance,
  greaterThan,
  like,
  lessThan,
  stringContains,
  divide,
  lessThanOrEqual,
  arrayLength,
  mapGet,
  notEqual,
  or,
  regexContains,
  regexMatch,
  startsWith,
  stringConcat,
  subtract,
  conditional,
  equalAny,
  logicalMaximum,
  notEqualAny,
  multiply,
  countIf,
  exists,
  charLength,
  minimum,
  maximum,
  isError,
  ifError,
  trim,
  isAbsent,
<<<<<<< HEAD
  isNull,
  isNotNull,
  isNotNan,
=======
>>>>>>> 0aca7359
  timestampSubtract,
  mapRemove,
  mapMerge,
  documentId,
  substring,
  logicalMinimum,
  xor,
  field,
  constant,
  _internalPipelineToExecutePipelineRequestProto,
  FindNearestStageOptions,
  AggregateFunction,
  arrayGet,
  ascending,
  BooleanExpression,
  byteLength,
  FunctionExpression,
  timestampAdd,
  timestampToUnixMicros,
  timestampToUnixMillis,
  timestampToUnixSeconds,
  toLower,
  unixMicrosToTimestamp,
  unixMillisToTimestamp,
  vectorLength,
  countDistinct,
  ceil,
  floor,
  exp,
  pow,
  round,
  collectionId,
  ln,
  log,
  sqrt,
  stringReverse,
<<<<<<< HEAD
  len as length,
  abs,
  concat,
  error,
=======
  length,
  abs,
  concat,
>>>>>>> 0aca7359
  currentTimestamp,
  ifAbsent,
  join,
  log10,
  arraySum,
  PipelineSnapshot
} from '../util/pipeline_export';

use(chaiAsPromised);

setLogLevel('debug');

const timestampDeltaMS = 1000;

(process.env.FIRESTORE_TARGET_DB_ID === 'enterprise'
  ? apiDescribe.only
  : apiDescribe.skip)('Pipelines', persistence => {
  addEqualityMatcher();

  let firestore: Firestore;
  let randomCol: CollectionReference;
  let beginDocCreation: number = 0;
  let endDocCreation: number = 0;

  async function testCollectionWithDocs(docs: {
    [id: string]: DocumentData;
  }): Promise<CollectionReference<DocumentData>> {
    beginDocCreation = new Date().valueOf();
    for (const id in docs) {
      if (docs.hasOwnProperty(id)) {
        const ref = doc(randomCol, id);
        await setDoc(ref, docs[id]);
      }
    }
    endDocCreation = new Date().valueOf();
    return randomCol;
  }

  function expectResults(snapshot: PipelineSnapshot, ...docs: string[]): void;
  function expectResults(
    snapshot: PipelineSnapshot,
    ...data: DocumentData[]
  ): void;

  function expectResults(
    snapshot: PipelineSnapshot,
    ...data: DocumentData[] | string[]
  ): void {
    const docs = snapshot.results;

    expect(docs.length).to.equal(data.length);

    if (data.length > 0) {
      if (typeof data[0] === 'string') {
        const actualIds = docs.map(doc => doc.id);
        expect(actualIds).to.deep.equal(data);
      } else {
        docs.forEach(r => {
          expect(r.data()).to.deep.equal(data.shift());
        });
      }
    }
  }

  async function setupBookDocs(): Promise<CollectionReference<DocumentData>> {
    const bookDocs: { [id: string]: DocumentData } = {
      book1: {
        title: "The Hitchhiker's Guide to the Galaxy",
        author: 'Douglas Adams',
        genre: 'Science Fiction',
        published: 1979,
        rating: 4.2,
        tags: ['comedy', 'space', 'adventure'],
        awards: {
          hugo: true,
          nebula: false,
          others: { unknown: { year: 1980 } }
        },
        nestedField: { 'level.1': { 'level.2': true } },
        embedding: vector([10, 1, 1, 1, 1, 1, 1, 1, 1, 1])
      },
      book2: {
        title: 'Pride and Prejudice',
        author: 'Jane Austen',
        genre: 'Romance',
        published: 1813,
        rating: 4.5,
        tags: ['classic', 'social commentary', 'love'],
        awards: { none: true },
        embedding: vector([1, 10, 1, 1, 1, 1, 1, 1, 1, 1])
      },
      book3: {
        title: 'One Hundred Years of Solitude',
        author: 'Gabriel García Márquez',
        genre: 'Magical Realism',
        published: 1967,
        rating: 4.3,
        tags: ['family', 'history', 'fantasy'],
        awards: { nobel: true, nebula: false },
        embedding: vector([1, 1, 10, 1, 1, 1, 1, 1, 1, 1])
      },
      book4: {
        title: 'The Lord of the Rings',
        author: 'J.R.R. Tolkien',
        genre: 'Fantasy',
        published: 1954,
        rating: 4.7,
        tags: ['adventure', 'magic', 'epic'],
        awards: { hugo: false, nebula: false },
        remarks: null,
        cost: NaN,
        embedding: vector([1, 1, 1, 10, 1, 1, 1, 1, 1, 1])
      },
      book5: {
        title: "The Handmaid's Tale",
        author: 'Margaret Atwood',
        genre: 'Dystopian',
        published: 1985,
        rating: 4.1,
        tags: ['feminism', 'totalitarianism', 'resistance'],
        awards: { 'arthur c. clarke': true, 'booker prize': false },
        embedding: vector([1, 1, 1, 1, 10, 1, 1, 1, 1, 1])
      },
      book6: {
        title: 'Crime and Punishment',
        author: 'Fyodor Dostoevsky',
        genre: 'Psychological Thriller',
        published: 1866,
        rating: 4.3,
        tags: ['philosophy', 'crime', 'redemption'],
        awards: { none: true },
        embedding: vector([1, 1, 1, 1, 1, 10, 1, 1, 1, 1])
      },
      book7: {
        title: 'To Kill a Mockingbird',
        author: 'Harper Lee',
        genre: 'Southern Gothic',
        published: 1960,
        rating: 4.2,
        tags: ['racism', 'injustice', 'coming-of-age'],
        awards: { pulitzer: true },
        embedding: vector([1, 1, 1, 1, 1, 1, 10, 1, 1, 1])
      },
      book8: {
        title: '1984',
        author: 'George Orwell',
        genre: 'Dystopian',
        published: 1949,
        rating: 4.2,
        tags: ['surveillance', 'totalitarianism', 'propaganda'],
        awards: { prometheus: true },
        embedding: vector([1, 1, 1, 1, 1, 1, 1, 10, 1, 1])
      },
      book9: {
        title: 'The Great Gatsby',
        author: 'F. Scott Fitzgerald',
        genre: 'Modernist',
        published: 1925,
        rating: 4.0,
        tags: ['wealth', 'american dream', 'love'],
        awards: { none: true },
        embedding: vector([1, 1, 1, 1, 1, 1, 1, 1, 10, 1])
      },
      book10: {
        title: 'Dune',
        author: 'Frank Herbert',
        genre: 'Science Fiction',
        published: 1965,
        rating: 4.6,
        tags: ['politics', 'desert', 'ecology'],
        awards: { hugo: true, nebula: true },
        embedding: vector([1, 1, 1, 1, 1, 1, 1, 1, 1, 10])
      }
    };
    return testCollectionWithDocs(bookDocs);
  }

  let testDeferred: Deferred<void> | undefined;
  let withTestCollectionPromise: Promise<unknown> | undefined;

  beforeEach(async () => {
    const setupDeferred = new Deferred<void>();
    testDeferred = new Deferred<void>();
    withTestCollectionPromise = withTestCollection(
      persistence,
      {},
      async (collectionRef, firestoreInstance) => {
        randomCol = collectionRef;
        firestore = firestoreInstance;
        await setupBookDocs();
        setupDeferred.resolve();

        return testDeferred?.promise;
      }
    );

    await setupDeferred.promise;
  });

  afterEach(async () => {
    testDeferred?.resolve();
    await withTestCollectionPromise;
  });

  describe('console support', () => {
    it('supports internal serialization to proto', async () => {
      // Perform the same test as the console
      const pipeline = firestore
        .pipeline()
        .collection('customers')
        .where(field('country').equal('United Kingdom'));

      const proto = _internalPipelineToExecutePipelineRequestProto(pipeline);

      const expectedStructuredPipelineProto =
        '{"pipeline":{"stages":[{"name":"collection","options":{},"args":[{"referenceValue":"/customers"}]},{"name":"where","options":{},"args":[{"functionValue":{"name":"equal","args":[{"fieldReferenceValue":"country"},{"stringValue":"United Kingdom"}]}}]}]}}';
      expect(JSON.stringify(proto.structuredPipeline)).to.equal(
        expectedStructuredPipelineProto
      );
    });
<<<<<<< HEAD
  });

  describe('pipeline results', () => {
    it('empty snapshot as expected', async () => {
      const snapshot = await execute(
        firestore.pipeline().collection(randomCol.path).limit(0)
      );
      expect(snapshot.results.length).to.equal(0);
    });

    it('full snapshot as expected', async () => {
      const ppl = firestore
        .pipeline()
        .collection(randomCol.path)
        .sort(ascending('__name__'));
      const snapshot = await execute(ppl);
      expect(snapshot.results.length).to.equal(10);
      expectResults(
        snapshot,
        'book1',
        'book10',
        'book2',
        'book3',
        'book4',
        'book5',
        'book6',
        'book7',
        'book8',
        'book9'
      );
    });

    it('result equals works', async () => {
      const ppl = firestore
        .pipeline()
        .collection(randomCol.path)
        .sort(ascending('title'))
        .limit(1);
      const snapshot1 = await execute(ppl);
      const snapshot2 = await execute(ppl);
      expect(snapshot1.results.length).to.equal(1);
      expect(snapshot2.results.length).to.equal(1);
      expect(pipelineResultEqual(snapshot1.results[0], snapshot2.results[0])).to
        .be.true;
    });

    it('returns execution time', async () => {
      const start = new Date().valueOf();
      const pipeline = firestore.pipeline().collection(randomCol.path);

      const snapshot = await execute(pipeline);
      const end = new Date().valueOf();

      expect(snapshot.executionTime.toDate().valueOf()).to.approximately(
        (start + end) / 2,
        timestampDeltaMS
      );
    });

    it('returns execution time for an empty query', async () => {
      const start = new Date().valueOf();
      const pipeline = firestore.pipeline().collection(randomCol.path).limit(0);

      const snapshot = await execute(pipeline);
      const end = new Date().valueOf();

      expect(snapshot.results.length).to.equal(0);

      expect(snapshot.executionTime.toDate().valueOf()).to.approximately(
        (start + end) / 2,
        timestampDeltaMS
      );
    });

    it('returns create and update time for each document', async () => {
      const pipeline = firestore.pipeline().collection(randomCol.path);

      let snapshot = await execute(pipeline);
      expect(snapshot.results.length).to.equal(10);
      snapshot.results.forEach(doc => {
        expect(doc.createTime).to.not.be.null;
        expect(doc.updateTime).to.not.be.null;

        expect(doc.createTime!.toDate().valueOf()).to.approximately(
          (beginDocCreation + endDocCreation) / 2,
          timestampDeltaMS
        );
        expect(doc.updateTime!.toDate().valueOf()).to.approximately(
          (beginDocCreation + endDocCreation) / 2,
          timestampDeltaMS
        );
        expect(doc.createTime?.valueOf()).to.equal(doc.updateTime?.valueOf());
      });

      const wb = writeBatch(firestore);
      snapshot.results.forEach(doc => {
        wb.update(doc.ref!, { newField: 'value' });
      });
      await wb.commit();

      snapshot = await execute(pipeline);
      expect(snapshot.results.length).to.equal(10);
      snapshot.results.forEach(doc => {
        expect(doc.createTime).to.not.be.null;
        expect(doc.updateTime).to.not.be.null;
        expect(doc.createTime!.toDate().valueOf()).to.be.lessThan(
          doc.updateTime!.toDate().valueOf()
        );
      });
    });

    it('returns execution time for an aggregate query', async () => {
      const start = new Date().valueOf();
      const pipeline = firestore
        .pipeline()
        .collection(randomCol.path)
        .aggregate(average('rating').as('avgRating'));

      const snapshot = await execute(pipeline);
      const end = new Date().valueOf();

      expect(snapshot.results.length).to.equal(1);
=======

    it('performs validation', async () => {
      expect(() => {
        const pipeline = firestore
          .pipeline()
          .collection('customers')
          .where(field('country').equal(new Map([])));

        _internalPipelineToExecutePipelineRequestProto(pipeline);
      }).to.throw();
    });
  });

  describe('pipeline results', () => {
    it('empty snapshot as expected', async () => {
      const snapshot = await execute(
        firestore.pipeline().collection(randomCol.path).limit(0)
      );
      expect(snapshot.results.length).to.equal(0);
    });

    it('full snapshot as expected', async () => {
      const ppl = firestore
        .pipeline()
        .collection(randomCol.path)
        .sort(ascending('__name__'));
      const snapshot = await execute(ppl);
      expect(snapshot.results.length).to.equal(10);
      expectResults(
        snapshot,
        'book1',
        'book10',
        'book2',
        'book3',
        'book4',
        'book5',
        'book6',
        'book7',
        'book8',
        'book9'
      );
    });

    it('result equals works', async () => {
      const ppl = firestore
        .pipeline()
        .collection(randomCol.path)
        .sort(ascending('title'))
        .limit(1);
      const snapshot1 = await execute(ppl);
      const snapshot2 = await execute(ppl);
      expect(snapshot1.results.length).to.equal(1);
      expect(snapshot2.results.length).to.equal(1);
      expect(pipelineResultEqual(snapshot1.results[0], snapshot2.results[0])).to
        .be.true;
    });

    it('returns execution time', async () => {
      const start = new Date().valueOf();
      const pipeline = firestore.pipeline().collection(randomCol.path);

      const snapshot = await execute(pipeline);
      const end = new Date().valueOf();

      expect(snapshot.executionTime.toDate().valueOf()).to.approximately(
        (start + end) / 2,
        timestampDeltaMS
      );
    });

    it('returns execution time for an empty query', async () => {
      const start = new Date().valueOf();
      const pipeline = firestore.pipeline().collection(randomCol.path).limit(0);

      const snapshot = await execute(pipeline);
      const end = new Date().valueOf();

      expect(snapshot.results.length).to.equal(0);
>>>>>>> 0aca7359

      expect(snapshot.executionTime.toDate().valueOf()).to.approximately(
        (start + end) / 2,
        timestampDeltaMS
      );
    });

<<<<<<< HEAD
    it('returns undefined create and update time for each result in an aggregate query', async () => {
      const pipeline = firestore
        .pipeline()
        .collection(randomCol.path)
=======
    it('returns create and update time for each document', async () => {
      const pipeline = firestore.pipeline().collection(randomCol.path);

      let snapshot = await execute(pipeline);
      expect(snapshot.results.length).to.equal(10);
      snapshot.results.forEach(doc => {
        expect(doc.createTime).to.not.be.null;
        expect(doc.updateTime).to.not.be.null;

        expect(doc.createTime!.toDate().valueOf()).to.approximately(
          (beginDocCreation + endDocCreation) / 2,
          timestampDeltaMS
        );
        expect(doc.updateTime!.toDate().valueOf()).to.approximately(
          (beginDocCreation + endDocCreation) / 2,
          timestampDeltaMS
        );
        expect(doc.createTime?.valueOf()).to.equal(doc.updateTime?.valueOf());
      });

      const wb = writeBatch(firestore);
      snapshot.results.forEach(doc => {
        wb.update(doc.ref!, { newField: 'value' });
      });
      await wb.commit();

      snapshot = await execute(pipeline);
      expect(snapshot.results.length).to.equal(10);
      snapshot.results.forEach(doc => {
        expect(doc.createTime).to.not.be.null;
        expect(doc.updateTime).to.not.be.null;
        expect(doc.createTime!.toDate().valueOf()).to.be.lessThan(
          doc.updateTime!.toDate().valueOf()
        );
      });
    });

    it('returns execution time for an aggregate query', async () => {
      const start = new Date().valueOf();
      const pipeline = firestore
        .pipeline()
        .collection(randomCol.path)
        .aggregate(average('rating').as('avgRating'));

      const snapshot = await execute(pipeline);
      const end = new Date().valueOf();

      expect(snapshot.results.length).to.equal(1);

      expect(snapshot.executionTime.toDate().valueOf()).to.approximately(
        (start + end) / 2,
        timestampDeltaMS
      );
    });

    it('returns undefined create and update time for each result in an aggregate query', async () => {
      const pipeline = firestore
        .pipeline()
        .collection(randomCol.path)
>>>>>>> 0aca7359
        .aggregate({
          accumulators: [average('rating').as('avgRating')],
          groups: ['genre']
        });

      const snapshot = await execute(pipeline);
<<<<<<< HEAD

      expect(snapshot.results.length).to.equal(8);

=======

      expect(snapshot.results.length).to.equal(8);

>>>>>>> 0aca7359
      snapshot.results.forEach(doc => {
        expect(doc.updateTime).to.be.undefined;
        expect(doc.createTime).to.be.undefined;
      });
    });
  });

  describe('pipeline sources', () => {
    it('supports CollectionReference as source', async () => {
      const snapshot = await execute(
        firestore.pipeline().collection(randomCol)
      );
      expect(snapshot.results.length).to.equal(10);
    });

    it('supports list of documents as source', async () => {
      const collName = randomCol.id;

      const snapshot = await execute(
        firestore
          .pipeline()
          .documents([
            `${collName}/book1`,
            doc(randomCol, 'book2'),
            doc(randomCol, 'book3').path
          ])
      );
      expect(snapshot.results.length).to.equal(3);
    });

    it('reject CollectionReference for another DB', async () => {
      const db2 = getFirestore(firestore.app, 'notDefault');

      expect(() => {
        firestore.pipeline().collection(collection(db2, 'foo'));
      }).to.throw(/Invalid CollectionReference/);

      await terminate(db2);
    });

    it('reject DocumentReference for another DB', async () => {
      const db2 = getFirestore(firestore.app, 'notDefault');

      expect(() => {
        firestore.pipeline().documents([doc(db2, 'foo/bar')]);
      }).to.throw(/Invalid DocumentReference/);

      await terminate(db2);
    });

    it('supports collection group as source', async () => {
      const randomSubCollectionId = Math.random().toString(16).slice(2);
      const doc1 = await addDoc(
        collection(randomCol, 'book1', randomSubCollectionId),
        { order: 1 }
      );
      const doc2 = await addDoc(
        collection(randomCol, 'book2', randomSubCollectionId),
        { order: 2 }
      );
      const snapshot = await execute(
        firestore
          .pipeline()
          .collectionGroup(randomSubCollectionId)
          .sort(ascending('order'))
      );
      expectResults(snapshot, doc1.id, doc2.id);
    });

    it('supports database as source', async () => {
      const randomId = Math.random().toString(16).slice(2);
      const doc1 = await addDoc(collection(randomCol, 'book1', 'sub'), {
        order: 1,
        randomId
      });
      const doc2 = await addDoc(collection(randomCol, 'book2', 'sub'), {
        order: 2,
        randomId
      });
      const snapshot = await execute(
        firestore
          .pipeline()
          .database()
          .where(equal('randomId', randomId))
          .sort(ascending('order'))
      );
      expectResults(snapshot, doc1.id, doc2.id);
    });
  });

  describe('supported data types', () => {
    it('accepts and returns all data types', async () => {
      const refDate = new Date();
      const refTimestamp = Timestamp.now();
      const constants = [
        constant(1).as('number'),
        constant('a string').as('string'),
        constant(true).as('boolean'),
        constant(null).as('null'),
        constant(new GeoPoint(0.1, 0.2)).as('geoPoint'),
        constant(refTimestamp).as('timestamp'),
        constant(refDate).as('date'),
        constant(
          Bytes.fromUint8Array(new Uint8Array([1, 2, 3, 4, 5, 6, 7, 0]))
        ).as('bytes'),
        constant(doc(firestore, 'foo', 'bar')).as('documentReference'),
        constant(vector([1, 2, 3])).as('vectorValue'),
        map({
          'number': 1,
          'string': 'a string',
          'boolean': true,
          'null': null,
          'geoPoint': new GeoPoint(0.1, 0.2),
          'timestamp': refTimestamp,
          'date': refDate,
          'uint8Array': Bytes.fromUint8Array(
            new Uint8Array([1, 2, 3, 4, 5, 6, 7, 0])
          ),
          'documentReference': doc(firestore, 'foo', 'bar'),
          'vectorValue': vector([1, 2, 3]),
          'map': {
            'number': 2,
            'string': 'b string'
          },
          'array': [1, 'c string']
        }).as('map'),
        array([
          1,
          'a string',
          true,
          null,
          new GeoPoint(0.1, 0.2),
          refTimestamp,
          refDate,
          Bytes.fromUint8Array(new Uint8Array([1, 2, 3, 4, 5, 6, 7, 0])),
          doc(firestore, 'foo', 'bar'),
          vector([1, 2, 3]),
          {
            'number': 2,
            'string': 'b string'
          }
        ]).as('array')
      ];

      const snapshots = await execute(
        firestore
          .pipeline()
          .collection(randomCol.path)
          .limit(1)
          .select(constants[0], ...constants.slice(1))
      );

      expectResults(snapshots, {
        'number': 1,
        'string': 'a string',
        'boolean': true,
        'null': null,
        'geoPoint': new GeoPoint(0.1, 0.2),
        'timestamp': refTimestamp,
        'date': Timestamp.fromDate(refDate),
        'bytes': Bytes.fromUint8Array(new Uint8Array([1, 2, 3, 4, 5, 6, 7, 0])),
        'documentReference': doc(firestore, 'foo', 'bar'),
        'vectorValue': vector([1, 2, 3]),
        'map': {
          'number': 1,
          'string': 'a string',
          'boolean': true,
          'null': null,
          'geoPoint': new GeoPoint(0.1, 0.2),
          'timestamp': refTimestamp,
          'date': Timestamp.fromDate(refDate),
          'uint8Array': Bytes.fromUint8Array(
            new Uint8Array([1, 2, 3, 4, 5, 6, 7, 0])
          ),
          'documentReference': doc(firestore, 'foo', 'bar'),
          'vectorValue': vector([1, 2, 3]),
          'map': {
            'number': 2,
            'string': 'b string'
          },
          'array': [1, 'c string']
        },
        'array': [
          1,
          'a string',
          true,
          null,
          new GeoPoint(0.1, 0.2),
          refTimestamp,
          Timestamp.fromDate(refDate),
          Bytes.fromUint8Array(new Uint8Array([1, 2, 3, 4, 5, 6, 7, 0])),
          doc(firestore, 'foo', 'bar'),
          vector([1, 2, 3]),
          {
            'number': 2,
            'string': 'b string'
          }
        ]
      });
    });

    it('throws on undefined in a map', async () => {
      expect(() => {
        firestore
          .pipeline()
          .collection(randomCol.path)
          .limit(1)
          .select(
            map({
              'number': 1,
              undefined
            }).as('foo')
          );
      }).to.throw(
        'Function map() called with invalid data. Unsupported field value: undefined'
      );
    });

    it('throws on undefined in an array', async () => {
      expect(() => {
        firestore
          .pipeline()
          .collection(randomCol.path)
          .limit(1)
          .select(array([1, undefined]).as('foo'));
      }).to.throw(
        'Function array() called with invalid data. Unsupported field value: undefined'
      );
    });

    it('converts arrays and plain objects to functionValues if the customer intent is unspecified', async () => {
      const snapshot = await execute(
        firestore
          .pipeline()
          .collection(randomCol.path)
          .sort(field('rating').descending())
          .limit(1)
          .select(
            'title',
            'author',
            'genre',
            'rating',
            'published',
            'tags',
            'awards'
          )
          .addFields(
            array([
              1,
              2,
              field('genre'),
              multiply('rating', 10),
              [field('title')],
              {
                published: field('published')
              }
            ]).as('metadataArray'),
            map({
              genre: field('genre'),
              rating: multiply('rating', 10),
              nestedArray: [field('title')],
              nestedMap: {
                published: field('published')
              }
            }).as('metadata')
          )
          .where(
            and(
              equal('metadataArray', [
                1,
                2,
                field('genre'),
                multiply('rating', 10),
                [field('title')],
                {
                  published: field('published')
                }
              ]),
              equal('metadata', {
                genre: field('genre'),
                rating: multiply('rating', 10),
                nestedArray: [field('title')],
                nestedMap: {
                  published: field('published')
                }
              })
            )
          )
      );

      expect(snapshot.results.length).to.equal(1);

      expectResults(snapshot, {
        title: 'The Lord of the Rings',
        author: 'J.R.R. Tolkien',
        genre: 'Fantasy',
        published: 1954,
        rating: 4.7,
        tags: ['adventure', 'magic', 'epic'],
        awards: { hugo: false, nebula: false },
        metadataArray: [
          1,
          2,
          'Fantasy',
          47,
          ['The Lord of the Rings'],
          {
            published: 1954
          }
        ],
        metadata: {
          genre: 'Fantasy',
          rating: 47,
          nestedArray: ['The Lord of the Rings'],
          nestedMap: {
            published: 1954
          }
        }
      });
    });

    it('supports boolean value constants as a BooleanExpression', async () => {
      const snapshots = await execute(
        firestore
          .pipeline()
          .collection(randomCol.path)
          .limit(1)
          .select(
            conditional(constant(true), constant('TRUE'), constant('FALSE')).as(
              'true'
            ),
            conditional(
              constant(false),
              constant('TRUE'),
              constant('FALSE')
            ).as('false')
          )
      );

      expectResults(snapshots, {
        'true': 'TRUE',
        'false': 'FALSE'
      });
    });
  });

  describe('stages', () => {
    describe('aggregate stage', () => {
      it('supports aggregate', async () => {
        let snapshot = await execute(
          firestore
            .pipeline()
            .collection(randomCol.path)
            .aggregate(countAll().as('count'))
        );
        expectResults(snapshot, { count: 10 });

        snapshot = await execute(
          firestore
            .pipeline()
            .collection(randomCol.path)
            .where(equal('genre', 'Science Fiction'))
            .aggregate(
              countAll().as('count'),
              average('rating').as('avgRating'),
              maximum('rating').as('maxRating'),
              sum('rating').as('sumRating')
            )
        );
        expectResults(snapshot, {
          count: 2,
          avgRating: 4.4,
          maxRating: 4.6,
          sumRating: 8.8
        });
      });

<<<<<<< HEAD
=======
      it('throws on Duplicate aliases', async () => {
        expect(() =>
          firestore
            .pipeline()
            .collection(randomCol.path)
            .aggregate(countAll().as('count'), count('foo').as('count'))
        ).to.throw("Duplicate alias or field 'count'");
      });

      it('throws on duplicate group aliases', async () => {
        expect(() =>
          firestore
            .pipeline()
            .collection(randomCol.path)
            .aggregate({
              accumulators: [countAll().as('count')],
              groups: ['bax', field('bar').as('bax')]
            })
        ).to.throw("Duplicate alias or field 'bax'");
      });

>>>>>>> 0aca7359
      it('supports aggregate options', async () => {
        let snapshot = await execute(
          firestore
            .pipeline()
            .collection(randomCol.path)
            .aggregate({
              accumulators: [countAll().as('count')]
            })
        );
        expectResults(snapshot, { count: 10 });

        snapshot = await execute(
          firestore
            .pipeline()
            .collection(randomCol.path)
            .where(equal('genre', 'Science Fiction'))
            .aggregate(
              countAll().as('count'),
              average('rating').as('avgRating'),
              maximum('rating').as('maxRating'),
              sum('rating').as('sumRating')
            )
        );
        expectResults(snapshot, {
          count: 2,
          avgRating: 4.4,
          maxRating: 4.6,
          sumRating: 8.8
        });
      });

      it('rejects groups without accumulators', async () => {
        await expect(
          execute(
            firestore
              .pipeline()
              .collection(randomCol.path)
              .where(lessThan('published', 1900))
              .aggregate({
                accumulators: [],
                groups: ['genre']
              })
          )
        ).to.be.rejected;
      });

      it('returns group and accumulate results', async () => {
        const snapshot = await execute(
          firestore
            .pipeline()
            .collection(randomCol.path)
            .where(lessThan(field('published'), 1984))
            .aggregate({
              accumulators: [average('rating').as('avgRating')],
              groups: ['genre']
            })
            .where(greaterThan('avgRating', 4.3))
            .sort(field('avgRating').descending())
        );
        expectResults(
          snapshot,
          { avgRating: 4.7, genre: 'Fantasy' },
          { avgRating: 4.5, genre: 'Romance' },
          { avgRating: 4.4, genre: 'Science Fiction' }
        );
      });

      it('returns min, max, count, and countAll accumulations', async () => {
        const snapshot = await execute(
          firestore
            .pipeline()
            .collection(randomCol.path)
            .aggregate(
              count('cost').as('booksWithCost'),
              countAll().as('count'),
              maximum('rating').as('maxRating'),
              minimum('published').as('minPublished')
            )
        );
        expectResults(snapshot, {
          booksWithCost: 1,
          count: 10,
          maxRating: 4.7,
          minPublished: 1813
        });
      });

      it('returns countif accumulation', async () => {
        let snapshot = await execute(
          firestore
            .pipeline()
            .collection(randomCol.path)
            .aggregate(countIf(field('rating').greaterThan(4.3)).as('count'))
        );
        const expectedResults = {
          count: 3
        };
        expectResults(snapshot, expectedResults);

        snapshot = await execute(
          firestore
            .pipeline()
            .collection(randomCol.path)
            .aggregate(field('rating').greaterThan(4.3).countIf().as('count'))
        );
        expectResults(snapshot, expectedResults);
      });

      it('returns countDistinct accumulation', async () => {
        const snapshot = await execute(
          firestore
            .pipeline()
            .collection(randomCol.path)
            .aggregate(countDistinct('genre').as('distinctGenres'))
        );
        expectResults(snapshot, { distinctGenres: 8 });
      });
    });

    describe('distinct stage', () => {
      it('returns distinct values as expected', async () => {
        const snapshot = await execute(
          firestore
            .pipeline()
            .collection(randomCol.path)
            .distinct('genre', 'author')
            .sort(field('genre').ascending(), field('author').ascending())
        );
        expectResults(
          snapshot,
          { genre: 'Dystopian', author: 'George Orwell' },
          { genre: 'Dystopian', author: 'Margaret Atwood' },
          { genre: 'Fantasy', author: 'J.R.R. Tolkien' },
          { genre: 'Magical Realism', author: 'Gabriel García Márquez' },
          { genre: 'Modernist', author: 'F. Scott Fitzgerald' },
          { genre: 'Psychological Thriller', author: 'Fyodor Dostoevsky' },
          { genre: 'Romance', author: 'Jane Austen' },
          { genre: 'Science Fiction', author: 'Douglas Adams' },
          { genre: 'Science Fiction', author: 'Frank Herbert' },
          { genre: 'Southern Gothic', author: 'Harper Lee' }
        );
      });

      it('supports options', async () => {
        const snapshot = await execute(
          firestore
            .pipeline()
            .collection(randomCol.path)
            .distinct('genre', 'author')
            .sort({
              orderings: [
                field('genre').ascending(),
                field('author').ascending()
              ]
            })
        );
        expectResults(
          snapshot,
          { genre: 'Dystopian', author: 'George Orwell' },
          { genre: 'Dystopian', author: 'Margaret Atwood' },
          { genre: 'Fantasy', author: 'J.R.R. Tolkien' },
          { genre: 'Magical Realism', author: 'Gabriel García Márquez' },
          { genre: 'Modernist', author: 'F. Scott Fitzgerald' },
          { genre: 'Psychological Thriller', author: 'Fyodor Dostoevsky' },
          { genre: 'Romance', author: 'Jane Austen' },
          { genre: 'Science Fiction', author: 'Douglas Adams' },
          { genre: 'Science Fiction', author: 'Frank Herbert' },
          { genre: 'Southern Gothic', author: 'Harper Lee' }
        );
      });
    });

    describe('select stage', () => {
      it('can select fields', async () => {
        const snapshot = await execute(
          firestore
            .pipeline()
            .collection(randomCol.path)
            .select('title', 'author')
            .sort(field('author').ascending())
        );
        expectResults(
          snapshot,
          {
            title: "The Hitchhiker's Guide to the Galaxy",
            author: 'Douglas Adams'
          },
          { title: 'The Great Gatsby', author: 'F. Scott Fitzgerald' },
          { title: 'Dune', author: 'Frank Herbert' },
          { title: 'Crime and Punishment', author: 'Fyodor Dostoevsky' },
          {
            title: 'One Hundred Years of Solitude',
            author: 'Gabriel García Márquez'
          },
          { title: '1984', author: 'George Orwell' },
          { title: 'To Kill a Mockingbird', author: 'Harper Lee' },
          { title: 'The Lord of the Rings', author: 'J.R.R. Tolkien' },
          { title: 'Pride and Prejudice', author: 'Jane Austen' },
          { title: "The Handmaid's Tale", author: 'Margaret Atwood' }
        );
      });

<<<<<<< HEAD
=======
      it('throws on Duplicate aliases', async () => {
        expect(() => {
          firestore
            .pipeline()
            .collection(randomCol.path)
            .limit(1)
            .select(constant(1).as('foo'), constant(2).as('foo'));
        }).to.throw("Duplicate alias or field 'foo'");
      });

>>>>>>> 0aca7359
      it('supports options', async () => {
        const snapshot = await execute(
          firestore
            .pipeline()
            .collection(randomCol.path)
            .select({ selections: ['title', field('author').as('auth0r')] })
            .sort(field('auth0r').ascending())
            .limit(2)
        );
        expectResults(
          snapshot,
          {
            title: "The Hitchhiker's Guide to the Galaxy",
            auth0r: 'Douglas Adams'
          },
          { title: 'The Great Gatsby', auth0r: 'F. Scott Fitzgerald' }
        );
      });
    });

    describe('addField stage', () => {
      it('can add fields', async () => {
        const snapshot = await execute(
          firestore
            .pipeline()
            .collection(randomCol.path)
            .select('title', 'author')
            .addFields(constant('bar').as('foo'))
            .sort(field('author').ascending())
        );
        expectResults(
          snapshot,
          {
            title: "The Hitchhiker's Guide to the Galaxy",
            author: 'Douglas Adams',
            foo: 'bar'
          },
          {
            title: 'The Great Gatsby',
            author: 'F. Scott Fitzgerald',
            foo: 'bar'
          },
          { title: 'Dune', author: 'Frank Herbert', foo: 'bar' },
          {
            title: 'Crime and Punishment',
            author: 'Fyodor Dostoevsky',
            foo: 'bar'
          },
          {
            title: 'One Hundred Years of Solitude',
            author: 'Gabriel García Márquez',
            foo: 'bar'
          },
          { title: '1984', author: 'George Orwell', foo: 'bar' },
          {
            title: 'To Kill a Mockingbird',
            author: 'Harper Lee',
            foo: 'bar'
          },
          {
            title: 'The Lord of the Rings',
            author: 'J.R.R. Tolkien',
            foo: 'bar'
          },
          { title: 'Pride and Prejudice', author: 'Jane Austen', foo: 'bar' },
          {
            title: "The Handmaid's Tale",
            author: 'Margaret Atwood',
            foo: 'bar'
          }
        );
      });

<<<<<<< HEAD
=======
      it('throws on Duplicate aliases', async () => {
        expect(() =>
          firestore
            .pipeline()
            .collection(randomCol.path)
            .select('title', 'author')
            .addFields(constant('bar').as('foo'), constant('baz').as('foo'))
            .sort(field('author').ascending())
        ).to.throw("Duplicate alias or field 'foo'");
      });

>>>>>>> 0aca7359
      it('supports options', async () => {
        const snapshot = await execute(
          firestore
            .pipeline()
            .collection(randomCol.path)
            .select('title', 'author')
            .addFields({
              fields: [constant('bar').as('foo')]
            })
            .sort(field('author').ascending())
        );
        expectResults(
          snapshot,
          {
            title: "The Hitchhiker's Guide to the Galaxy",
            author: 'Douglas Adams',
            foo: 'bar'
          },
          {
            title: 'The Great Gatsby',
            author: 'F. Scott Fitzgerald',
            foo: 'bar'
          },
          { title: 'Dune', author: 'Frank Herbert', foo: 'bar' },
          {
            title: 'Crime and Punishment',
            author: 'Fyodor Dostoevsky',
            foo: 'bar'
          },
          {
            title: 'One Hundred Years of Solitude',
            author: 'Gabriel García Márquez',
            foo: 'bar'
          },
          { title: '1984', author: 'George Orwell', foo: 'bar' },
          {
            title: 'To Kill a Mockingbird',
            author: 'Harper Lee',
            foo: 'bar'
          },
          {
            title: 'The Lord of the Rings',
            author: 'J.R.R. Tolkien',
            foo: 'bar'
          },
          { title: 'Pride and Prejudice', author: 'Jane Austen', foo: 'bar' },
          {
            title: "The Handmaid's Tale",
            author: 'Margaret Atwood',
            foo: 'bar'
          }
        );
      });
    });

    describe('removeFields stage', () => {
      it('can remove fields', async () => {
        const snapshot = await execute(
          firestore
            .pipeline()
            .collection(randomCol.path)
            .select('title', 'author')
            .sort(field('author').ascending())
            .removeFields(field('author'))
<<<<<<< HEAD
            .sort(field('author').ascending())
=======
>>>>>>> 0aca7359
        );
        expectResults(
          snapshot,
          {
            title: "The Hitchhiker's Guide to the Galaxy"
          },
          {
            title: 'The Great Gatsby'
          },
          { title: 'Dune' },
          {
            title: 'Crime and Punishment'
          },
          {
            title: 'One Hundred Years of Solitude'
          },
          { title: '1984' },
          {
            title: 'To Kill a Mockingbird'
          },
          {
            title: 'The Lord of the Rings'
          },
          { title: 'Pride and Prejudice' },
          {
            title: "The Handmaid's Tale"
          }
        );
      });

      it('supports options', async () => {
        const snapshot = await execute(
          firestore
            .pipeline()
            .collection(randomCol.path)
            .select('title', 'author', 'genre')
            .sort(field('author').ascending())
            .removeFields({
              fields: [field('author'), 'genre']
            })
<<<<<<< HEAD
            .sort(field('author').ascending())
=======
>>>>>>> 0aca7359
        );
        expectResults(
          snapshot,
          {
            title: "The Hitchhiker's Guide to the Galaxy"
          },
          {
            title: 'The Great Gatsby'
          },
          { title: 'Dune' },
          {
            title: 'Crime and Punishment'
          },
          {
            title: 'One Hundred Years of Solitude'
          },
          { title: '1984' },
          {
            title: 'To Kill a Mockingbird'
          },
          {
            title: 'The Lord of the Rings'
          },
          { title: 'Pride and Prejudice' },
          {
            title: "The Handmaid's Tale"
          }
        );
      });
    });

    describe('findNearest stage', () => {
      it('can find nearest', async () => {
        const snapshot = await execute(
          firestore
            .pipeline()
            .collection(randomCol.path)
            .select('title', 'author')
            .sort(field('author').ascending())
            .removeFields(field('author'))
<<<<<<< HEAD
            .sort(field('author').ascending())
=======
>>>>>>> 0aca7359
        );
        expectResults(
          snapshot,
          {
            title: "The Hitchhiker's Guide to the Galaxy"
          },
          {
            title: 'The Great Gatsby'
          },
          { title: 'Dune' },
          {
            title: 'Crime and Punishment'
          },
          {
            title: 'One Hundred Years of Solitude'
          },
          { title: '1984' },
          {
            title: 'To Kill a Mockingbird'
          },
          {
            title: 'The Lord of the Rings'
          },
          { title: 'Pride and Prejudice' },
          {
            title: "The Handmaid's Tale"
          }
        );
      });

      it('supports options', async () => {
        const snapshot = await execute(
          firestore
            .pipeline()
            .collection(randomCol.path)
            .select('title', 'author', 'genre')
            .sort(field('author').ascending())
            .removeFields({
              fields: [field('author'), 'genre']
            })
<<<<<<< HEAD
            .sort(field('author').ascending())
=======
>>>>>>> 0aca7359
        );
        expectResults(
          snapshot,
          {
            title: "The Hitchhiker's Guide to the Galaxy"
          },
          {
            title: 'The Great Gatsby'
          },
          { title: 'Dune' },
          {
            title: 'Crime and Punishment'
          },
          {
            title: 'One Hundred Years of Solitude'
          },
          { title: '1984' },
          {
            title: 'To Kill a Mockingbird'
          },
          {
            title: 'The Lord of the Rings'
          },
          { title: 'Pride and Prejudice' },
          {
            title: "The Handmaid's Tale"
          }
        );
      });
    });

    describe('where stage', () => {
      it('where with and (2 conditions)', async () => {
        const snapshot = await execute(
          firestore
            .pipeline()
            .collection(randomCol.path)
            .where(
              and(
                greaterThan('rating', 4.5),
                equalAny('genre', ['Science Fiction', 'Romance', 'Fantasy'])
              )
            )
        );
        expectResults(snapshot, 'book10', 'book4');
      });

      it('where with and (3 conditions)', async () => {
        const snapshot = await execute(
          firestore
            .pipeline()
            .collection(randomCol.path)
            .where(
              and(
                greaterThan('rating', 4.5),
                equalAny('genre', ['Science Fiction', 'Romance', 'Fantasy']),
                lessThan('published', 1965)
              )
            )
        );
        expectResults(snapshot, 'book4');
      });

      it('where with or', async () => {
        const snapshot = await execute(
          firestore
            .pipeline()
            .collection(randomCol.path)
            .where(
              or(
                equal('genre', 'Romance'),
                equal('genre', 'Dystopian'),
                equal('genre', 'Fantasy')
              )
            )
            .sort(ascending('title'))
            .select('title')
        );
        expectResults(
          snapshot,
          { title: '1984' },
          { title: 'Pride and Prejudice' },
          { title: "The Handmaid's Tale" },
          { title: 'The Lord of the Rings' }
        );
      });

      it('where with xor', async () => {
        const snapshot = await execute(
          firestore
            .pipeline()
            .collection(randomCol.path)
            .where(
              xor(
                equal('genre', 'Romance'),
                equal('genre', 'Dystopian'),
                equal('genre', 'Fantasy'),
                equal('published', 1949)
              )
            )
            .select('title')
        );
        expectResults(
          snapshot,
          { title: 'Pride and Prejudice' },
          { title: 'The Lord of the Rings' },
          { title: "The Handmaid's Tale" }
        );
      });

      it('supports options', async () => {
        const snapshot = await execute(
          firestore
            .pipeline()
            .collection(randomCol.path)
            .where({
              condition: and(
                greaterThan('rating', 4.5),
                equalAny('genre', ['Science Fiction', 'Romance', 'Fantasy'])
              )
            })
        );
        expectResults(snapshot, 'book10', 'book4');
      });
    });

    describe('sort, offset, and limit stages', () => {
      it('supports sort, offset, and limits', async () => {
        const snapshot = await execute(
          firestore
            .pipeline()
            .collection(randomCol.path)
            .sort(field('author').ascending())
            .offset(5)
            .limit(3)
            .select('title', 'author')
        );
        expectResults(
          snapshot,
          { title: '1984', author: 'George Orwell' },
          { title: 'To Kill a Mockingbird', author: 'Harper Lee' },
          { title: 'The Lord of the Rings', author: 'J.R.R. Tolkien' }
        );
      });

      it('sort, offset, and limit stages support options', async () => {
        const snapshot = await execute(
          firestore
            .pipeline()
            .collection(randomCol.path)
            .sort({
              orderings: [field('author').ascending()]
            })
            .offset({ offset: 5 })
            .limit({ limit: 3 })
            .select('title', 'author')
        );
        expectResults(
          snapshot,
          { title: '1984', author: 'George Orwell' },
          { title: 'To Kill a Mockingbird', author: 'Harper Lee' },
          { title: 'The Lord of the Rings', author: 'J.R.R. Tolkien' }
        );
      });
    });
<<<<<<< HEAD

    describe('raw stage', () => {
      it('can select fields', async () => {
        const snapshot = await execute(
          firestore
            .pipeline()
            .collection(randomCol.path)
            .rawStage('select', [
              {
                title: field('title'),
                metadata: {
                  author: field('author')
                }
              }
            ])
            .sort(field('author').ascending())
            .limit(1)
        );
        expectResults(snapshot, {
          metadata: {
            author: 'Frank Herbert'
          },
          title: 'Dune'
        });
      });

      it('can add fields', async () => {
        const snapshot = await execute(
          firestore
            .pipeline()
            .collection(randomCol.path)
            .sort(field('author').ascending())
            .limit(1)
            .select('title', 'author')
            .rawStage('add_fields', [
              {
                display: stringConcat('title', ' - ', field('author'))
              }
            ])
        );
        expectResults(snapshot, {
          title: "The Hitchhiker's Guide to the Galaxy",
          author: 'Douglas Adams',
          display: "The Hitchhiker's Guide to the Galaxy - Douglas Adams"
        });
      });

      it('can filter with where', async () => {
        const snapshot = await execute(
          firestore
            .pipeline()
            .collection(randomCol.path)
            .select('title', 'author')
            .rawStage('where', [field('author').equal('Douglas Adams')])
        );
        expectResults(snapshot, {
          title: "The Hitchhiker's Guide to the Galaxy",
          author: 'Douglas Adams'
        });
      });

      it('can limit, offset, and sort', async () => {
        const snapshot = await execute(
          firestore
            .pipeline()
            .collection(randomCol.path)
            .select('title', 'author')
            .rawStage('sort', [
              {
                direction: 'ascending',
                expression: field('author')
              }
            ])
            .rawStage('offset', [3])
            .rawStage('limit', [1])
        );
        expectResults(snapshot, {
          author: 'Fyodor Dostoevsky',
          title: 'Crime and Punishment'
        });
      });

      it('can perform aggregate query', async () => {
        const snapshot = await execute(
          firestore
            .pipeline()
            .collection(randomCol.path)
            .select('title', 'author', 'rating')
            .rawStage('aggregate', [
              { averageRating: field('rating').average() },
              {}
            ])
        );
        expectResults(snapshot, {
          averageRating: 4.3100000000000005
        });
      });

      it('can perform distinct query', async () => {
        const snapshot = await execute(
          firestore
            .pipeline()
            .collection(randomCol.path)
            .select('title', 'author', 'rating')
            .rawStage('distinct', [{ rating: field('rating') }])
            .sort(field('rating').descending())
        );
        expectResults(
          snapshot,
          {
            rating: 4.7
          },
          {
            rating: 4.6
          },
          {
            rating: 4.5
          },
          {
            rating: 4.3
          },
          {
            rating: 4.2
          },
          {
            rating: 4.1
          },
          {
            rating: 4.0
          }
        );
      });

      it('can perform FindNearest query', async () => {
        const snapshot = await execute(
          firestore
            .pipeline()
            .collection(randomCol)
            .rawStage(
              'find_nearest',
              [
                field('embedding'),
                vector([10, 1, 2, 1, 1, 1, 1, 1, 1, 1]),
                'euclidean'
              ],
              {
                'distance_field': field('computedDistance'),
                limit: 2
              }
            )
            .select('title', 'computedDistance')
        );
        expectResults(
          snapshot,
          {
            title: "The Hitchhiker's Guide to the Galaxy",
            computedDistance: 1
          },
          {
            title: 'One Hundred Years of Solitude',
            computedDistance: 12.041594578792296
          }
        );
      });
    });

    describe('replaceWith stage', () => {
      it('run pipeline with replaceWith field name', async () => {
        const snapshot = await execute(
          firestore
            .pipeline()
            .collection(randomCol.path)
            .where(equal('title', "The Hitchhiker's Guide to the Galaxy"))
            .replaceWith('awards')
        );
        expectResults(snapshot, {
          hugo: true,
          nebula: false,
          others: { unknown: { year: 1980 } }
        });
      });

      it('run pipeline with replaceWith Expr result', async () => {
        const snapshot = await execute(
          firestore
            .pipeline()
            .collection(randomCol.path)
            .where(equal('title', "The Hitchhiker's Guide to the Galaxy"))
            .replaceWith(
              map({
                foo: 'bar',
                baz: {
                  title: field('title')
                }
              })
            )
        );
        expectResults(snapshot, {
          foo: 'bar',
          baz: { title: "The Hitchhiker's Guide to the Galaxy" }
        });
      });

      it('supports options', async () => {
        const snapshot = await execute(
          firestore
            .pipeline()
            .collection(randomCol.path)
            .where(equal('title', "The Hitchhiker's Guide to the Galaxy"))
            .replaceWith({ map: 'awards' })
        );
        expectResults(snapshot, {
          hugo: true,
          nebula: false,
          others: { unknown: { year: 1980 } }
        });
      });
    });

    describe('sample stage', () => {
      it('run pipeline with sample limit of 3', async () => {
        const snapshot = await execute(
          firestore.pipeline().collection(randomCol.path).sample(3)
        );
        expect(snapshot.results.length).to.equal(3);
      });

      it('run pipeline with sample limit of {documents: 3}', async () => {
        const snapshot = await execute(
          firestore
            .pipeline()
            .collection(randomCol.path)
            .sample({ documents: 3 })
        );
        expect(snapshot.results.length).to.equal(3);
      });

      it('run pipeline with sample limit of {percentage: 0.6}', async () => {
        let avgSize = 0;
        const numIterations = 30;
        for (let i = 0; i < numIterations; i++) {
          const snapshot = await execute(
            firestore
              .pipeline()
              .collection(randomCol.path)
              .sample({ percentage: 0.6 })
          );

          avgSize += snapshot.results.length;
        }
        avgSize /= numIterations;
        expect(avgSize).to.be.closeTo(6, 1);
      });
    });

    describe('union stage', () => {
      it('run pipeline with union', async () => {
        const snapshot = await execute(
          firestore
            .pipeline()
            .collection(randomCol.path)
            .union(firestore.pipeline().collection(randomCol.path))
            .sort(field(documentIdFieldPath()).ascending())
        );
        expectResults(
          snapshot,
          'book1',
          'book1',
          'book10',
          'book10',
          'book2',
          'book2',
          'book3',
          'book3',
          'book4',
          'book4',
          'book5',
          'book5',
          'book6',
          'book6',
          'book7',
          'book7',
          'book8',
          'book8',
          'book9',
          'book9'
        );
      });

      it('supports options', async () => {
        const snapshot = await execute(
          firestore
            .pipeline()
            .collection(randomCol.path)
            .union({ other: firestore.pipeline().collection(randomCol.path) })
            .sort(field(documentIdFieldPath()).ascending())
        );
        expectResults(
          snapshot,
          'book1',
          'book1',
          'book10',
          'book10',
          'book2',
          'book2',
          'book3',
          'book3',
          'book4',
          'book4',
          'book5',
          'book5',
          'book6',
          'book6',
          'book7',
          'book7',
          'book8',
          'book8',
          'book9',
          'book9'
        );
      });
    });

    describe('unnest stage', () => {
      it('run pipeline with unnest', async () => {
        const snapshot = await execute(
          firestore
            .pipeline()
            .collection(randomCol.path)
            .where(equal('title', "The Hitchhiker's Guide to the Galaxy"))
            .unnest(field('tags').as('tag'))
            .select(
              'title',
              'author',
              'genre',
              'published',
              'rating',
              'tags',
              'tag',
              'awards',
              'nestedField'
            )
        );
        expectResults(
          snapshot,
          {
            title: "The Hitchhiker's Guide to the Galaxy",
            author: 'Douglas Adams',
            genre: 'Science Fiction',
            published: 1979,
            rating: 4.2,
            tags: ['comedy', 'space', 'adventure'],
            tag: 'comedy',
            awards: {
              hugo: true,
              nebula: false,
              others: { unknown: { year: 1980 } }
            },
            nestedField: { 'level.1': { 'level.2': true } }
          },
          {
            title: "The Hitchhiker's Guide to the Galaxy",
            author: 'Douglas Adams',
            genre: 'Science Fiction',
            published: 1979,
            rating: 4.2,
            tags: ['comedy', 'space', 'adventure'],
            tag: 'space',
            awards: {
              hugo: true,
              nebula: false,
              others: { unknown: { year: 1980 } }
            },
            nestedField: { 'level.1': { 'level.2': true } }
          },
          {
            title: "The Hitchhiker's Guide to the Galaxy",
            author: 'Douglas Adams',
            genre: 'Science Fiction',
            published: 1979,
            rating: 4.2,
            tags: ['comedy', 'space', 'adventure'],
            tag: 'adventure',
            awards: {
              hugo: true,
              nebula: false,
              others: { unknown: { year: 1980 } }
            },
            nestedField: { 'level.1': { 'level.2': true } }
          }
        );
      });

      it('unnest with index field', async () => {
        const snapshot = await execute(
          firestore
            .pipeline()
            .collection(randomCol.path)
            .where(equal('title', "The Hitchhiker's Guide to the Galaxy"))
            .unnest(field('tags').as('tag'), 'tagsIndex')
            .select(
              'title',
              'author',
              'genre',
              'published',
              'rating',
              'tags',
              'tag',
              'awards',
              'nestedField',
              'tagsIndex'
            )
        );
        expectResults(
          snapshot,
          {
            title: "The Hitchhiker's Guide to the Galaxy",
            author: 'Douglas Adams',
            genre: 'Science Fiction',
            published: 1979,
            rating: 4.2,
            tags: ['comedy', 'space', 'adventure'],
            tag: 'comedy',
            awards: {
              hugo: true,
              nebula: false,
              others: { unknown: { year: 1980 } }
            },
            nestedField: { 'level.1': { 'level.2': true } },
            tagsIndex: 0
          },
          {
            title: "The Hitchhiker's Guide to the Galaxy",
            author: 'Douglas Adams',
            genre: 'Science Fiction',
            published: 1979,
            rating: 4.2,
            tags: ['comedy', 'space', 'adventure'],
            tag: 'space',
            awards: {
              hugo: true,
              nebula: false,
              others: { unknown: { year: 1980 } }
            },
            nestedField: { 'level.1': { 'level.2': true } },
            tagsIndex: 1
          },
          {
            title: "The Hitchhiker's Guide to the Galaxy",
            author: 'Douglas Adams',
            genre: 'Science Fiction',
            published: 1979,
            rating: 4.2,
            tags: ['comedy', 'space', 'adventure'],
            tag: 'adventure',
            awards: {
              hugo: true,
              nebula: false,
              others: { unknown: { year: 1980 } }
            },
            nestedField: { 'level.1': { 'level.2': true } },
            tagsIndex: 2
          }
        );
      });

      it('unnest an expr', async () => {
        const snapshot = await execute(
          firestore
            .pipeline()
            .collection(randomCol.path)
            .where(equal('title', "The Hitchhiker's Guide to the Galaxy"))
            .unnest(array([1, 2, 3]).as('copy'))
            .select(
              'title',
              'author',
              'genre',
              'published',
              'rating',
              'tags',
              'copy',
              'awards',
              'nestedField'
            )
        );
        expectResults(
          snapshot,
          {
            title: "The Hitchhiker's Guide to the Galaxy",
            author: 'Douglas Adams',
            genre: 'Science Fiction',
            published: 1979,
            rating: 4.2,
            tags: ['comedy', 'space', 'adventure'],
            copy: 1,
            awards: {
              hugo: true,
              nebula: false,
              others: { unknown: { year: 1980 } }
            },
            nestedField: { 'level.1': { 'level.2': true } }
          },
          {
            title: "The Hitchhiker's Guide to the Galaxy",
            author: 'Douglas Adams',
            genre: 'Science Fiction',
            published: 1979,
            rating: 4.2,
            tags: ['comedy', 'space', 'adventure'],
            copy: 2,
            awards: {
              hugo: true,
              nebula: false,
              others: { unknown: { year: 1980 } }
            },
            nestedField: { 'level.1': { 'level.2': true } }
          },
          {
            title: "The Hitchhiker's Guide to the Galaxy",
            author: 'Douglas Adams',
            genre: 'Science Fiction',
            published: 1979,
            rating: 4.2,
            tags: ['comedy', 'space', 'adventure'],
            copy: 3,
            awards: {
              hugo: true,
              nebula: false,
              others: { unknown: { year: 1980 } }
            },
            nestedField: { 'level.1': { 'level.2': true } }
          }
        );
      });

      it('supports options', async () => {
        const snapshot = await execute(
          firestore
            .pipeline()
            .collection(randomCol.path)
            .where(equal('title', "The Hitchhiker's Guide to the Galaxy"))
            .unnest({
              selectable: field('tags').as('tag'),
              indexField: 'tagsIndex'
            })
            .select(
              'title',
              'author',
              'genre',
              'published',
              'rating',
              'tags',
              'tag',
              'awards',
              'nestedField',
              'tagsIndex'
            )
        );
        expectResults(
          snapshot,
          {
            title: "The Hitchhiker's Guide to the Galaxy",
            author: 'Douglas Adams',
            genre: 'Science Fiction',
            published: 1979,
            rating: 4.2,
            tags: ['comedy', 'space', 'adventure'],
            tag: 'comedy',
            awards: {
              hugo: true,
              nebula: false,
              others: { unknown: { year: 1980 } }
            },
            nestedField: { 'level.1': { 'level.2': true } },
            tagsIndex: 0
          },
          {
            title: "The Hitchhiker's Guide to the Galaxy",
            author: 'Douglas Adams',
            genre: 'Science Fiction',
            published: 1979,
            rating: 4.2,
            tags: ['comedy', 'space', 'adventure'],
            tag: 'space',
            awards: {
              hugo: true,
              nebula: false,
              others: { unknown: { year: 1980 } }
            },
            nestedField: { 'level.1': { 'level.2': true } },
            tagsIndex: 1
          },
          {
            title: "The Hitchhiker's Guide to the Galaxy",
            author: 'Douglas Adams',
            genre: 'Science Fiction',
            published: 1979,
            rating: 4.2,
            tags: ['comedy', 'space', 'adventure'],
            tag: 'adventure',
            awards: {
              hugo: true,
              nebula: false,
              others: { unknown: { year: 1980 } }
            },
            nestedField: { 'level.1': { 'level.2': true } },
            tagsIndex: 2
          }
        );
      });
    });

=======

    describe('raw stage', () => {
      it('can select fields', async () => {
        const snapshot = await execute(
          firestore
            .pipeline()
            .collection(randomCol.path)
            .rawStage('select', [
              {
                title: field('title'),
                metadata: {
                  author: field('author')
                }
              }
            ])
            .sort(field('author').ascending())
            .limit(1)
        );
        expectResults(snapshot, {
          metadata: {
            author: 'Frank Herbert'
          },
          title: 'Dune'
        });
      });

      it('can add fields', async () => {
        const snapshot = await execute(
          firestore
            .pipeline()
            .collection(randomCol.path)
            .sort(field('author').ascending())
            .limit(1)
            .select('title', 'author')
            .rawStage('add_fields', [
              {
                display: stringConcat('title', ' - ', field('author'))
              }
            ])
        );
        expectResults(snapshot, {
          title: "The Hitchhiker's Guide to the Galaxy",
          author: 'Douglas Adams',
          display: "The Hitchhiker's Guide to the Galaxy - Douglas Adams"
        });
      });

      it('can filter with where', async () => {
        const snapshot = await execute(
          firestore
            .pipeline()
            .collection(randomCol.path)
            .select('title', 'author')
            .rawStage('where', [field('author').equal('Douglas Adams')])
        );
        expectResults(snapshot, {
          title: "The Hitchhiker's Guide to the Galaxy",
          author: 'Douglas Adams'
        });
      });

      it('can limit, offset, and sort', async () => {
        const snapshot = await execute(
          firestore
            .pipeline()
            .collection(randomCol.path)
            .select('title', 'author')
            .rawStage('sort', [
              {
                direction: 'ascending',
                expression: field('author')
              }
            ])
            .rawStage('offset', [3])
            .rawStage('limit', [1])
        );
        expectResults(snapshot, {
          author: 'Fyodor Dostoevsky',
          title: 'Crime and Punishment'
        });
      });

      it('can perform aggregate query', async () => {
        const snapshot = await execute(
          firestore
            .pipeline()
            .collection(randomCol.path)
            .select('title', 'author', 'rating')
            .rawStage('aggregate', [
              { averageRating: field('rating').average() },
              {}
            ])
        );
        expectResults(snapshot, {
          averageRating: 4.3100000000000005
        });
      });

      it('can perform distinct query', async () => {
        const snapshot = await execute(
          firestore
            .pipeline()
            .collection(randomCol.path)
            .select('title', 'author', 'rating')
            .rawStage('distinct', [{ rating: field('rating') }])
            .sort(field('rating').descending())
        );
        expectResults(
          snapshot,
          {
            rating: 4.7
          },
          {
            rating: 4.6
          },
          {
            rating: 4.5
          },
          {
            rating: 4.3
          },
          {
            rating: 4.2
          },
          {
            rating: 4.1
          },
          {
            rating: 4.0
          }
        );
      });

      it('can perform FindNearest query', async () => {
        const snapshot = await execute(
          firestore
            .pipeline()
            .collection(randomCol)
            .rawStage(
              'find_nearest',
              [
                field('embedding'),
                vector([10, 1, 2, 1, 1, 1, 1, 1, 1, 1]),
                'euclidean'
              ],
              {
                'distance_field': field('computedDistance'),
                limit: 2
              }
            )
            .select('title', 'computedDistance')
        );
        expectResults(
          snapshot,
          {
            title: "The Hitchhiker's Guide to the Galaxy",
            computedDistance: 1
          },
          {
            title: 'One Hundred Years of Solitude',
            computedDistance: 12.041594578792296
          }
        );
      });
    });

    describe('replaceWith stage', () => {
      it('run pipeline with replaceWith field name', async () => {
        const snapshot = await execute(
          firestore
            .pipeline()
            .collection(randomCol.path)
            .where(equal('title', "The Hitchhiker's Guide to the Galaxy"))
            .replaceWith('awards')
        );
        expectResults(snapshot, {
          hugo: true,
          nebula: false,
          others: { unknown: { year: 1980 } }
        });
      });

      it('run pipeline with replaceWith Expr result', async () => {
        const snapshot = await execute(
          firestore
            .pipeline()
            .collection(randomCol.path)
            .where(equal('title', "The Hitchhiker's Guide to the Galaxy"))
            .replaceWith(
              map({
                foo: 'bar',
                baz: {
                  title: field('title')
                }
              })
            )
        );
        expectResults(snapshot, {
          foo: 'bar',
          baz: { title: "The Hitchhiker's Guide to the Galaxy" }
        });
      });

      it('supports options', async () => {
        const snapshot = await execute(
          firestore
            .pipeline()
            .collection(randomCol.path)
            .where(equal('title', "The Hitchhiker's Guide to the Galaxy"))
            .replaceWith({ map: 'awards' })
        );
        expectResults(snapshot, {
          hugo: true,
          nebula: false,
          others: { unknown: { year: 1980 } }
        });
      });
    });

    describe('sample stage', () => {
      it('run pipeline with sample limit of 3', async () => {
        const snapshot = await execute(
          firestore.pipeline().collection(randomCol.path).sample(3)
        );
        expect(snapshot.results.length).to.equal(3);
      });

      it('run pipeline with sample limit of {documents: 3}', async () => {
        const snapshot = await execute(
          firestore
            .pipeline()
            .collection(randomCol.path)
            .sample({ documents: 3 })
        );
        expect(snapshot.results.length).to.equal(3);
      });

      it('run pipeline with sample limit of {percentage: 0.6}', async () => {
        let avgSize = 0;
        const numIterations = 30;
        for (let i = 0; i < numIterations; i++) {
          const snapshot = await execute(
            firestore
              .pipeline()
              .collection(randomCol.path)
              .sample({ percentage: 0.6 })
          );

          avgSize += snapshot.results.length;
        }
        avgSize /= numIterations;
        expect(avgSize).to.be.closeTo(6, 1);
      });
    });

    describe('union stage', () => {
      it('run pipeline with union', async () => {
        const snapshot = await execute(
          firestore
            .pipeline()
            .collection(randomCol.path)
            .union(firestore.pipeline().collection(randomCol.path))
            .sort(field(documentIdFieldPath()).ascending())
        );
        expectResults(
          snapshot,
          'book1',
          'book1',
          'book10',
          'book10',
          'book2',
          'book2',
          'book3',
          'book3',
          'book4',
          'book4',
          'book5',
          'book5',
          'book6',
          'book6',
          'book7',
          'book7',
          'book8',
          'book8',
          'book9',
          'book9'
        );
      });

      it('supports options', async () => {
        const snapshot = await execute(
          firestore
            .pipeline()
            .collection(randomCol.path)
            .union({ other: firestore.pipeline().collection(randomCol.path) })
            .sort(field(documentIdFieldPath()).ascending())
        );
        expectResults(
          snapshot,
          'book1',
          'book1',
          'book10',
          'book10',
          'book2',
          'book2',
          'book3',
          'book3',
          'book4',
          'book4',
          'book5',
          'book5',
          'book6',
          'book6',
          'book7',
          'book7',
          'book8',
          'book8',
          'book9',
          'book9'
        );
      });
    });

    describe('unnest stage', () => {
      it('run pipeline with unnest', async () => {
        const snapshot = await execute(
          firestore
            .pipeline()
            .collection(randomCol.path)
            .where(equal('title', "The Hitchhiker's Guide to the Galaxy"))
            .unnest(field('tags').as('tag'))
            .select(
              'title',
              'author',
              'genre',
              'published',
              'rating',
              'tags',
              'tag',
              'awards',
              'nestedField'
            )
        );
        expectResults(
          snapshot,
          {
            title: "The Hitchhiker's Guide to the Galaxy",
            author: 'Douglas Adams',
            genre: 'Science Fiction',
            published: 1979,
            rating: 4.2,
            tags: ['comedy', 'space', 'adventure'],
            tag: 'comedy',
            awards: {
              hugo: true,
              nebula: false,
              others: { unknown: { year: 1980 } }
            },
            nestedField: { 'level.1': { 'level.2': true } }
          },
          {
            title: "The Hitchhiker's Guide to the Galaxy",
            author: 'Douglas Adams',
            genre: 'Science Fiction',
            published: 1979,
            rating: 4.2,
            tags: ['comedy', 'space', 'adventure'],
            tag: 'space',
            awards: {
              hugo: true,
              nebula: false,
              others: { unknown: { year: 1980 } }
            },
            nestedField: { 'level.1': { 'level.2': true } }
          },
          {
            title: "The Hitchhiker's Guide to the Galaxy",
            author: 'Douglas Adams',
            genre: 'Science Fiction',
            published: 1979,
            rating: 4.2,
            tags: ['comedy', 'space', 'adventure'],
            tag: 'adventure',
            awards: {
              hugo: true,
              nebula: false,
              others: { unknown: { year: 1980 } }
            },
            nestedField: { 'level.1': { 'level.2': true } }
          }
        );
      });

      it('unnest with index field', async () => {
        const snapshot = await execute(
          firestore
            .pipeline()
            .collection(randomCol.path)
            .where(equal('title', "The Hitchhiker's Guide to the Galaxy"))
            .unnest(field('tags').as('tag'), 'tagsIndex')
            .select(
              'title',
              'author',
              'genre',
              'published',
              'rating',
              'tags',
              'tag',
              'awards',
              'nestedField',
              'tagsIndex'
            )
        );
        expectResults(
          snapshot,
          {
            title: "The Hitchhiker's Guide to the Galaxy",
            author: 'Douglas Adams',
            genre: 'Science Fiction',
            published: 1979,
            rating: 4.2,
            tags: ['comedy', 'space', 'adventure'],
            tag: 'comedy',
            awards: {
              hugo: true,
              nebula: false,
              others: { unknown: { year: 1980 } }
            },
            nestedField: { 'level.1': { 'level.2': true } },
            tagsIndex: 0
          },
          {
            title: "The Hitchhiker's Guide to the Galaxy",
            author: 'Douglas Adams',
            genre: 'Science Fiction',
            published: 1979,
            rating: 4.2,
            tags: ['comedy', 'space', 'adventure'],
            tag: 'space',
            awards: {
              hugo: true,
              nebula: false,
              others: { unknown: { year: 1980 } }
            },
            nestedField: { 'level.1': { 'level.2': true } },
            tagsIndex: 1
          },
          {
            title: "The Hitchhiker's Guide to the Galaxy",
            author: 'Douglas Adams',
            genre: 'Science Fiction',
            published: 1979,
            rating: 4.2,
            tags: ['comedy', 'space', 'adventure'],
            tag: 'adventure',
            awards: {
              hugo: true,
              nebula: false,
              others: { unknown: { year: 1980 } }
            },
            nestedField: { 'level.1': { 'level.2': true } },
            tagsIndex: 2
          }
        );
      });

      it('unnest an expr', async () => {
        const snapshot = await execute(
          firestore
            .pipeline()
            .collection(randomCol.path)
            .where(equal('title', "The Hitchhiker's Guide to the Galaxy"))
            .unnest(array([1, 2, 3]).as('copy'))
            .select(
              'title',
              'author',
              'genre',
              'published',
              'rating',
              'tags',
              'copy',
              'awards',
              'nestedField'
            )
        );
        expectResults(
          snapshot,
          {
            title: "The Hitchhiker's Guide to the Galaxy",
            author: 'Douglas Adams',
            genre: 'Science Fiction',
            published: 1979,
            rating: 4.2,
            tags: ['comedy', 'space', 'adventure'],
            copy: 1,
            awards: {
              hugo: true,
              nebula: false,
              others: { unknown: { year: 1980 } }
            },
            nestedField: { 'level.1': { 'level.2': true } }
          },
          {
            title: "The Hitchhiker's Guide to the Galaxy",
            author: 'Douglas Adams',
            genre: 'Science Fiction',
            published: 1979,
            rating: 4.2,
            tags: ['comedy', 'space', 'adventure'],
            copy: 2,
            awards: {
              hugo: true,
              nebula: false,
              others: { unknown: { year: 1980 } }
            },
            nestedField: { 'level.1': { 'level.2': true } }
          },
          {
            title: "The Hitchhiker's Guide to the Galaxy",
            author: 'Douglas Adams',
            genre: 'Science Fiction',
            published: 1979,
            rating: 4.2,
            tags: ['comedy', 'space', 'adventure'],
            copy: 3,
            awards: {
              hugo: true,
              nebula: false,
              others: { unknown: { year: 1980 } }
            },
            nestedField: { 'level.1': { 'level.2': true } }
          }
        );
      });

      it('supports options', async () => {
        const snapshot = await execute(
          firestore
            .pipeline()
            .collection(randomCol.path)
            .where(equal('title', "The Hitchhiker's Guide to the Galaxy"))
            .unnest({
              selectable: field('tags').as('tag'),
              indexField: 'tagsIndex'
            })
            .select(
              'title',
              'author',
              'genre',
              'published',
              'rating',
              'tags',
              'tag',
              'awards',
              'nestedField',
              'tagsIndex'
            )
        );
        expectResults(
          snapshot,
          {
            title: "The Hitchhiker's Guide to the Galaxy",
            author: 'Douglas Adams',
            genre: 'Science Fiction',
            published: 1979,
            rating: 4.2,
            tags: ['comedy', 'space', 'adventure'],
            tag: 'comedy',
            awards: {
              hugo: true,
              nebula: false,
              others: { unknown: { year: 1980 } }
            },
            nestedField: { 'level.1': { 'level.2': true } },
            tagsIndex: 0
          },
          {
            title: "The Hitchhiker's Guide to the Galaxy",
            author: 'Douglas Adams',
            genre: 'Science Fiction',
            published: 1979,
            rating: 4.2,
            tags: ['comedy', 'space', 'adventure'],
            tag: 'space',
            awards: {
              hugo: true,
              nebula: false,
              others: { unknown: { year: 1980 } }
            },
            nestedField: { 'level.1': { 'level.2': true } },
            tagsIndex: 1
          },
          {
            title: "The Hitchhiker's Guide to the Galaxy",
            author: 'Douglas Adams',
            genre: 'Science Fiction',
            published: 1979,
            rating: 4.2,
            tags: ['comedy', 'space', 'adventure'],
            tag: 'adventure',
            awards: {
              hugo: true,
              nebula: false,
              others: { unknown: { year: 1980 } }
            },
            nestedField: { 'level.1': { 'level.2': true } },
            tagsIndex: 2
          }
        );
      });
    });

>>>>>>> 0aca7359
    describe('findNearest stage', () => {
      it('run pipeline with findNearest', async () => {
        const measures: Array<FindNearestStageOptions['distanceMeasure']> = [
          'euclidean',
          'dot_product',
          'cosine'
        ];
        for (const measure of measures) {
          const snapshot = await execute(
            firestore
              .pipeline()
              .collection(randomCol)
              .findNearest({
                field: 'embedding',
                vectorValue: vector([10, 1, 3, 1, 2, 1, 1, 1, 1, 1]),
                limit: 3,
                distanceMeasure: measure
              })
              .select('title')
          );
          expectResults(
            snapshot,
            {
              title: "The Hitchhiker's Guide to the Galaxy"
            },
            {
              title: 'One Hundred Years of Solitude'
            },
            {
              title: "The Handmaid's Tale"
            }
          );
        }
      });

      it('optionally returns the computed distance', async () => {
        const snapshot = await execute(
          firestore
            .pipeline()
            .collection(randomCol)
            .findNearest({
              field: 'embedding',
              vectorValue: vector([10, 1, 2, 1, 1, 1, 1, 1, 1, 1]),
              limit: 2,
              distanceMeasure: 'euclidean',
              distanceField: 'computedDistance'
            })
            .select('title', 'computedDistance')
        );
        expectResults(
          snapshot,
          {
            title: "The Hitchhiker's Guide to the Galaxy",
            computedDistance: 1
          },
          {
            title: 'One Hundred Years of Solitude',
            computedDistance: 12.041594578792296
          }
        );
      });
    });
  });

  describe('error handling', () => {
    it('error properties are propagated from the firestore backend', async () => {
      try {
        const myPipeline = firestore
          .pipeline()
          .collection(randomCol.path)
          .rawStage('select', [
            // incorrect parameter type
            field('title')
          ]);
<<<<<<< HEAD

        await execute(myPipeline);

=======

        await execute(myPipeline);

>>>>>>> 0aca7359
        expect.fail('expected pipeline.execute() to throw');
      } catch (e: unknown) {
        expect(e instanceof FirebaseError).to.be.true;
        const err = e as FirebaseError;
        expect(err['code']).to.equal('invalid-argument');
        expect(typeof err['message']).to.equal('string');

        expect(err['message']).to.match(/^3 INVALID_ARGUMENT: .*$/);
      }
    });
  });

  describe('function expressions', () => {
    it('logical max works', async () => {
      const snapshot = await execute(
        firestore
          .pipeline()
          .collection(randomCol.path)
          .select(
            'title',
            logicalMaximum(constant(1960), field('published'), 1961).as(
              'published-safe'
            )
          )
          .sort(field('title').ascending())
          .limit(3)
      );
      expectResults(
        snapshot,
        { title: '1984', 'published-safe': 1961 },
        { title: 'Crime and Punishment', 'published-safe': 1961 },
        { title: 'Dune', 'published-safe': 1965 }
      );
    });

    it('logical min works', async () => {
      const snapshot = await execute(
        firestore
          .pipeline()
          .collection(randomCol.path)
          .select(
            'title',
            logicalMinimum(constant(1960), field('published'), 1961).as(
              'published-safe'
            )
          )
          .sort(field('title').ascending())
          .limit(3)
      );
      expectResults(
        snapshot,
        { title: '1984', 'published-safe': 1949 },
        { title: 'Crime and Punishment', 'published-safe': 1866 },
        { title: 'Dune', 'published-safe': 1960 }
      );
    });

    it('conditional works', async () => {
      const snapshot = await execute(
        firestore
          .pipeline()
          .collection(randomCol.path)
          .select(
            'title',
            conditional(
              lessThan(field('published'), 1960),
              constant(1960),
              field('published')
            ).as('published-safe'),
            field('rating')
              .greaterThanOrEqual(4.5)
              .conditional(constant('great'), constant('good'))
              .as('rating')
          )
          .sort(field('title').ascending())
          .limit(3)
      );
      expectResults(
        snapshot,
        { title: '1984', 'published-safe': 1960, rating: 'good' },
        {
          title: 'Crime and Punishment',
          'published-safe': 1960,
          rating: 'good'
        },
        { title: 'Dune', 'published-safe': 1965, rating: 'great' }
      );
    });

    it('equalAny works', async () => {
      const snapshot = await execute(
        firestore
          .pipeline()
          .collection(randomCol.path)
          .where(equalAny('published', [1979, 1999, 1967]))
          .sort(descending('title'))
          .select('title')
      );
      expectResults(
        snapshot,
        { title: "The Hitchhiker's Guide to the Galaxy" },
        { title: 'One Hundred Years of Solitude' }
<<<<<<< HEAD
      );
    });

    it('notEqualAny works', async () => {
      const snapshot = await execute(
        firestore
          .pipeline()
          .collection(randomCol.path)
          .where(
            notEqualAny(
              'published',
              [1965, 1925, 1949, 1960, 1866, 1985, 1954, 1967, 1979]
            )
          )
          .select('title')
      );
      expectResults(snapshot, { title: 'Pride and Prejudice' });
    });

    it('arrayContains works', async () => {
      const snapshot = await execute(
        firestore
          .pipeline()
          .collection(randomCol.path)
          .where(arrayContains('tags', 'comedy'))
          .select('title')
=======
>>>>>>> 0aca7359
      );
      expectResults(snapshot, {
        title: "The Hitchhiker's Guide to the Galaxy"
      });
    });

    it('arrayContainsAny works', async () => {
      const snapshot = await execute(
        firestore
          .pipeline()
          .collection(randomCol.path)
          .where(arrayContainsAny('tags', ['comedy', 'classic']))
          .sort(descending('title'))
          .select('title')
      );
      expectResults(
        snapshot,
        { title: "The Hitchhiker's Guide to the Galaxy" },
        { title: 'Pride and Prejudice' }
      );
    });

    it('arrayContainsAll works', async () => {
      const snapshot = await execute(
        firestore
          .pipeline()
          .collection(randomCol.path)
          .where(arrayContainsAll('tags', ['adventure', 'magic']))
          .select('title')
      );
      expectResults(snapshot, { title: 'The Lord of the Rings' });
    });

    it('arrayLength works', async () => {
      const snapshot = await execute(
        firestore
          .pipeline()
          .collection(randomCol.path)
          .select(arrayLength('tags').as('tagsCount'))
          .where(equal('tagsCount', 3))
      );
      expect(snapshot.results.length).to.equal(10);
    });

    it('testStrConcat', async () => {
      const snapshot = await execute(
        firestore
          .pipeline()
          .collection(randomCol.path)
          .sort(ascending('author'))
          .select(
            field('author').stringConcat(' - ', field('title')).as('bookInfo')
          )
          .limit(1)
      );
      expectResults(snapshot, {
        bookInfo: "Douglas Adams - The Hitchhiker's Guide to the Galaxy"
      });
    });

    it('testStartsWith', async () => {
      const snapshot = await execute(
        firestore
          .pipeline()
          .collection(randomCol.path)
          .where(startsWith('title', 'The'))
          .select('title')
          .sort(field('title').ascending())
      );
      expectResults(
        snapshot,
        { title: 'The Great Gatsby' },
        { title: "The Handmaid's Tale" },
        { title: "The Hitchhiker's Guide to the Galaxy" },
        { title: 'The Lord of the Rings' }
      );
    });

    it('testEndsWith', async () => {
      const snapshot = await execute(
        firestore
          .pipeline()
          .collection(randomCol.path)
          .where(endsWith('title', 'y'))
          .select('title')
          .sort(field('title').descending())
      );
      expectResults(
        snapshot,
        { title: "The Hitchhiker's Guide to the Galaxy" },
        { title: 'The Great Gatsby' }
      );
    });

    it('testStrContains', async () => {
      const snapshot = await execute(
        firestore
          .pipeline()
          .collection(randomCol.path)
          .where(stringContains('title', "'s"))
          .select('title')
          .sort(field('title').ascending())
      );
      expectResults(
        snapshot,
        { title: "The Handmaid's Tale" },
        { title: "The Hitchhiker's Guide to the Galaxy" }
      );
    });

    it('testLength', async () => {
      const snapshot = await execute(
        firestore
          .pipeline()
          .collection(randomCol.path)
          .select(charLength('title').as('titleLength'), field('title'))
          .where(greaterThan('titleLength', 20))
          .sort(field('title').ascending())
      );

      expectResults(
        snapshot,

        {
          titleLength: 29,
          title: 'One Hundred Years of Solitude'
        },
        {
          titleLength: 36,
          title: "The Hitchhiker's Guide to the Galaxy"
        },
        {
          titleLength: 21,
          title: 'The Lord of the Rings'
        },
        {
          titleLength: 21,
          title: 'To Kill a Mockingbird'
        }
      );
    });

    it('testLike', async () => {
      const snapshot = await execute(
        firestore
          .pipeline()
          .collection(randomCol.path)
          .where(like('title', '%Guide%'))
          .select('title')
      );
      expectResults(snapshot, {
        title: "The Hitchhiker's Guide to the Galaxy"
      });
    });

    it('testRegexContains', async () => {
      const snapshot = await execute(
        firestore
          .pipeline()
          .collection(randomCol.path)
          .where(regexContains('title', '(?i)(the|of)'))
      );
      expect(snapshot.results.length).to.equal(5);
    });

    it('testRegexMatches', async () => {
      const snapshot = await execute(
        firestore
          .pipeline()
          .collection(randomCol.path)
          .where(regexMatch('title', '.*(?i)(the|of).*'))
      );
      expect(snapshot.results.length).to.equal(5);
    });

    it('testArithmeticOperations', async () => {
      const snapshot = await execute(
        firestore
          .pipeline()
          .collection(randomCol.path)
          .where(equal('title', 'To Kill a Mockingbird'))
          .select(
            add(field('rating'), 1).as('ratingPlusOne'),
            subtract(field('published'), 1900).as('yearsSince1900'),
            field('rating').multiply(10).as('ratingTimesTen'),
            divide('rating', 2).as('ratingDividedByTwo'),
            multiply('rating', 20).as('ratingTimes20'),
            add('rating', 3).as('ratingPlus3'),
            mod('rating', 2).as('ratingMod2')
          )
          .limit(1)
      );
      expectResults(snapshot, {
        ratingPlusOne: 5.2,
        yearsSince1900: 60,
        ratingTimesTen: 42,
        ratingDividedByTwo: 2.1,
        ratingTimes20: 84,
        ratingPlus3: 7.2,
        ratingMod2: 0.20000000000000018
      });
    });

    it('testComparisonOperators', async () => {
      const snapshot = await execute(
        firestore
          .pipeline()
          .collection(randomCol.path)
          .where(
            and(
              greaterThan('rating', 4.2),
              lessThanOrEqual(field('rating'), 4.5),
              notEqual('genre', 'Science Fiction')
            )
          )
          .select('rating', 'title')
          .sort(field('title').ascending())
      );
      expectResults(
        snapshot,
        { rating: 4.3, title: 'Crime and Punishment' },
        {
          rating: 4.3,
          title: 'One Hundred Years of Solitude'
        },
        { rating: 4.5, title: 'Pride and Prejudice' }
      );
    });

    it('testLogicalOperators', async () => {
      const snapshot = await execute(
        firestore
          .pipeline()
          .collection(randomCol.path)
          .where(
            or(
              and(
                greaterThan('rating', 4.5),
                equal('genre', 'Science Fiction')
              ),
              lessThan('published', 1900)
            )
          )
          .select('title')
          .sort(field('title').ascending())
      );
      expectResults(
        snapshot,
        { title: 'Crime and Punishment' },
        { title: 'Dune' },
        { title: 'Pride and Prejudice' }
      );
    });

    it('testChecks', async () => {
      let snapshot = await execute(
        firestore
          .pipeline()
          .collection(randomCol.path)
          .sort(field('rating').descending())
          .limit(1)
          .select(
            isNull('rating').as('ratingIsNull'),
            isNan('rating').as('ratingIsNaN'),
            isError(divide(constant(1), constant(0))).as('isError'),
            ifError(divide(constant(1), constant(0)), constant('was error')).as(
              'ifError'
            ),
            ifError(
              divide(constant(1), constant(0)).greaterThan(1),
              constant(true)
            )
              .not()
              .as('ifErrorBooleanExpression'),
            isAbsent('foo').as('isAbsent'),
            isNotNull('title').as('titleIsNotNull'),
            isNotNan('cost').as('costIsNotNan'),
            exists('fooBarBaz').as('fooBarBazExists'),
            field('title').exists().as('titleExists')
          )
      );
      expectResults(snapshot, {
        ratingIsNull: false,
        ratingIsNaN: false,
        isError: true,
        ifError: 'was error',
        ifErrorBooleanExpression: false,
        isAbsent: true,
        titleIsNotNull: true,
        costIsNotNan: false,
        fooBarBazExists: false,
        titleExists: true
      });

      snapshot = await execute(
        firestore
          .pipeline()
          .collection(randomCol.path)
          .sort(field('rating').descending())
          .limit(1)
          .select(
            field('rating').isNull().as('ratingIsNull'),
            field('rating').isNan().as('ratingIsNaN'),
            divide(constant(1), constant(0)).isError().as('isError'),
            divide(constant(1), constant(0))
              .ifError(constant('was error'))
              .as('ifError'),
            divide(constant(1), constant(0))
              .greaterThan(1)
              .ifError(constant(true))
              .not()
              .as('ifErrorBooleanExpression'),
            field('foo').isAbsent().as('isAbsent'),
            field('title').isNotNull().as('titleIsNotNull'),
            field('cost').isNotNan().as('costIsNotNan')
          )
      );
      expectResults(snapshot, {
        ratingIsNull: false,
        ratingIsNaN: false,
        isError: true,
        ifError: 'was error',
        ifErrorBooleanExpression: false,
        isAbsent: true,
        titleIsNotNull: true,
        costIsNotNan: false
      });
    });

    it('testMapGet', async () => {
      const snapshot = await execute(
        firestore
          .pipeline()
          .collection(randomCol.path)
          .sort(field('published').descending())
          .select(
            field('awards').mapGet('hugo').as('hugoAward'),
            field('awards').mapGet('others').as('others'),
            field('title')
          )
          .where(equal('hugoAward', true))
      );
      expectResults(
        snapshot,
        {
          hugoAward: true,
          title: "The Hitchhiker's Guide to the Galaxy",
          others: { unknown: { year: 1980 } }
        },
        { hugoAward: true, title: 'Dune' }
      );
    });

    it('testDistanceFunctions', async () => {
      const sourceVector = vector([0.1, 0.1]);
      const targetVector = vector([0.5, 0.8]);
      let snapshot = await execute(
        firestore
          .pipeline()
          .collection(randomCol.path)
          .select(
            cosineDistance(constant(sourceVector), targetVector).as(
              'cosineDistance'
            ),
            dotProduct(constant(sourceVector), targetVector).as(
              'dotProductDistance'
            ),
            euclideanDistance(constant(sourceVector), targetVector).as(
              'euclideanDistance'
            )
          )
          .limit(1)
      );

      expectResults(snapshot, {
        cosineDistance: 0.02560880430538015,
        dotProductDistance: 0.13,
        euclideanDistance: 0.806225774829855
      });

      snapshot = await execute(
        firestore
          .pipeline()
          .collection(randomCol.path)
          .select(
            constant(sourceVector)
              .cosineDistance(targetVector)
              .as('cosineDistance'),
            constant(sourceVector)
              .dotProduct(targetVector)
              .as('dotProductDistance'),
            constant(sourceVector)
              .euclideanDistance(targetVector)
              .as('euclideanDistance')
          )
          .limit(1)
      );

      expectResults(snapshot, {
        cosineDistance: 0.02560880430538015,
        dotProductDistance: 0.13,
        euclideanDistance: 0.806225774829855
      });
    });

    it('testVectorLength', async () => {
      const snapshot = await execute(
        firestore
          .pipeline()
          .collection(randomCol.path)
          .limit(1)
          .select(vectorLength(constant(vector([1, 2, 3]))).as('vectorLength'))
      );
      expectResults(snapshot, {
        vectorLength: 3
      });
    });

    it('testNestedFields', async () => {
      const snapshot = await execute(
        firestore
          .pipeline()
          .collection(randomCol.path)
          .where(equal('awards.hugo', true))
          .sort(descending('title'))
          .select('title', 'awards.hugo')
      );
      expectResults(
        snapshot,
        {
          title: "The Hitchhiker's Guide to the Galaxy",
          'awards.hugo': true
        },
        { title: 'Dune', 'awards.hugo': true }
      );
    });

    it('test mapGet with field name including . notation', async () => {
      const snapshot = await execute(
        firestore
          .pipeline()
          .collection(randomCol.path)
          .limit(1)
          .replaceWith(
            map({
              title: 'foo',
              nested: {
                level: {
                  '1': 'bar'
                },
                'level.1': {
                  'level.2': 'baz'
                }
              }
            })
          )
          .select(
            'title',
            field('nested.level.1'),
            mapGet('nested', 'level.1').mapGet('level.2').as('nested')
          )
      );
      expectResults(snapshot, {
        title: 'foo',
        'nested.level.`1`': 'bar',
        nested: 'baz'
      });
    });

    describe('rawFunction', () => {
      it('add selectable', async () => {
        const snapshot = await execute(
          firestore
            .pipeline()
            .collection(randomCol.path)
            .sort(descending('rating'))
            .limit(1)
            .select(
              new FunctionExpression('add', [field('rating'), constant(1)]).as(
                'rating'
              )
            )
        );
        expectResults(snapshot, {
          rating: 5.7
        });
      });

      it('and (variadic) selectable', async () => {
        const snapshot = await execute(
          firestore
            .pipeline()
            .collection(randomCol.path)
            .where(
              new BooleanExpression('and', [
                field('rating').greaterThan(0),
                field('title').charLength().lessThan(5),
                field('tags').arrayContains('propaganda')
              ])
            )
            .select('title')
        );
        expectResults(snapshot, {
          title: '1984'
        });
      });

      it('array contains any', async () => {
        const snapshot = await execute(
          firestore
            .pipeline()
            .collection(randomCol.path)
            .where(
              new BooleanExpression('array_contains_any', [
                field('tags'),
                array(['politics'])
              ])
            )
            .select('title')
        );
        expectResults(snapshot, {
          title: 'Dune'
        });
      });

      it('countif aggregate', async () => {
        const snapshot = await execute(
          firestore
            .pipeline()
            .collection(randomCol.path)
            .aggregate(
              new AggregateFunction('count_if', [
                field('rating').greaterThanOrEqual(4.5)
              ]).as('countOfBest')
            )
        );
        expectResults(snapshot, {
          countOfBest: 3
        });
      });

      it('sort by char_len', async () => {
        const snapshot = await execute(
          firestore
            .pipeline()
            .collection(randomCol.path)
            .sort(
              new FunctionExpression('char_length', [
                field('title')
              ]).ascending(),
              descending('__name__')
            )
            .limit(3)
            .select('title')
        );
        expectResults(
          snapshot,
          {
            title: '1984'
          },
          {
            title: 'Dune'
          },
          {
            title: 'The Great Gatsby'
          }
        );
      });
    });

    it('supports array', async () => {
      const snapshot = await execute(
        firestore
          .pipeline()
          .collection(randomCol.path)
          .sort(field('rating').descending())
          .limit(1)
          .select(array([1, 2, 3, 4]).as('metadata'))
      );
      expect(snapshot.results.length).to.equal(1);
      expectResults(snapshot, {
        metadata: [1, 2, 3, 4]
      });
    });

    it('evaluates expression in array', async () => {
      const snapshot = await execute(
        firestore
          .pipeline()
          .collection(randomCol.path)
          .sort(field('rating').descending())
          .limit(1)
          .select(
            array([1, 2, field('genre'), multiply('rating', 10)]).as('metadata')
          )
      );
      expect(snapshot.results.length).to.equal(1);
      expectResults(snapshot, {
        metadata: [1, 2, 'Fantasy', 47]
      });
    });

    it('supports arrayGet', async () => {
      let snapshot = await execute(
        firestore
          .pipeline()
          .collection(randomCol.path)
          .sort(field('rating').descending())
          .limit(3)
          .select(arrayGet('tags', 0).as('firstTag'))
      );
      const expectedResults = [
        {
          firstTag: 'adventure'
        },
        {
          firstTag: 'politics'
        },
        {
          firstTag: 'classic'
        }
      ];
      expectResults(snapshot, ...expectedResults);

      snapshot = await execute(
        firestore
          .pipeline()
          .collection(randomCol.path)
          .sort(field('rating').descending())
          .limit(3)
          .select(field('tags').arrayGet(0).as('firstTag'))
      );
      expectResults(snapshot, ...expectedResults);
    });

    it('supports map', async () => {
      const snapshot = await execute(
        firestore
          .pipeline()
          .collection(randomCol.path)
          .sort(field('rating').descending())
          .limit(1)
          .select(
            map({
              foo: 'bar'
            }).as('metadata')
          )
      );

      expect(snapshot.results.length).to.equal(1);
      expectResults(snapshot, {
        metadata: {
          foo: 'bar'
        }
      });
    });

    it('evaluates expression in map', async () => {
      const snapshot = await execute(
        firestore
          .pipeline()
          .collection(randomCol.path)
          .sort(field('rating').descending())
          .limit(1)
          .select(
            map({
              genre: field('genre'),
              rating: field('rating').multiply(10)
            }).as('metadata')
          )
      );

      expect(snapshot.results.length).to.equal(1);
      expectResults(snapshot, {
        metadata: {
          genre: 'Fantasy',
          rating: 47
        }
      });
    });

    it('supports mapRemove', async () => {
      let snapshot = await execute(
        firestore
          .pipeline()
          .collection(randomCol.path)
          .sort(field('rating').descending())
          .limit(1)
          .select(mapRemove('awards', 'hugo').as('awards'))
      );
      expectResults(snapshot, {
        awards: { nebula: false }
      });
      snapshot = await execute(
        firestore
          .pipeline()
          .collection(randomCol.path)
          .sort(field('rating').descending())
          .limit(1)
          .select(field('awards').mapRemove('hugo').as('awards'))
      );
      expectResults(snapshot, {
        awards: { nebula: false }
      });
    });

    it('supports mapMerge', async () => {
      let snapshot = await execute(
        firestore
          .pipeline()
          .collection(randomCol.path)
          .sort(field('rating').descending())
          .limit(1)
          .select(mapMerge('awards', { fakeAward: true }).as('awards'))
      );
      expectResults(snapshot, {
        awards: { nebula: false, hugo: false, fakeAward: true }
      });
      snapshot = await execute(
        firestore
          .pipeline()
          .collection(randomCol.path)
          .sort(field('rating').descending())
          .limit(1)
          .select(field('awards').mapMerge({ fakeAward: true }).as('awards'))
      );
      expectResults(snapshot, {
        awards: { nebula: false, hugo: false, fakeAward: true }
      });
    });

    it('supports timestamp conversions', async () => {
      const snapshot = await execute(
        firestore
          .pipeline()
          .collection(randomCol.path)
          .limit(1)
          .select(
            unixSecondsToTimestamp(constant(1741380235)).as(
              'unixSecondsToTimestamp'
            ),
            unixMillisToTimestamp(constant(1741380235123)).as(
              'unixMillisToTimestamp'
            ),
            unixMicrosToTimestamp(constant(1741380235123456)).as(
              'unixMicrosToTimestamp'
            ),
            timestampToUnixSeconds(
              constant(new Timestamp(1741380235, 123456789))
            ).as('timestampToUnixSeconds'),
            timestampToUnixMicros(
              constant(new Timestamp(1741380235, 123456789))
            ).as('timestampToUnixMicros'),
            timestampToUnixMillis(
              constant(new Timestamp(1741380235, 123456789))
            ).as('timestampToUnixMillis')
          )
      );
      expectResults(snapshot, {
        unixMicrosToTimestamp: new Timestamp(1741380235, 123456000),
        unixMillisToTimestamp: new Timestamp(1741380235, 123000000),
        unixSecondsToTimestamp: new Timestamp(1741380235, 0),
        timestampToUnixSeconds: 1741380235,
        timestampToUnixMicros: 1741380235123456,
        timestampToUnixMillis: 1741380235123
      });
    });

    it('supports timestamp math', async () => {
      const snapshot = await execute(
        firestore
          .pipeline()
          .collection(randomCol.path)
          .limit(1)
          .select(constant(new Timestamp(1741380235, 0)).as('timestamp'))
          .select(
            timestampAdd('timestamp', 'day', 10).as('plus10days'),
            timestampAdd('timestamp', 'hour', 10).as('plus10hours'),
            timestampAdd('timestamp', 'minute', 10).as('plus10minutes'),
            timestampAdd('timestamp', 'second', 10).as('plus10seconds'),
            timestampAdd('timestamp', 'microsecond', 10).as('plus10micros'),
            timestampAdd('timestamp', 'millisecond', 10).as('plus10millis'),
            timestampSubtract('timestamp', 'day', 10).as('minus10days'),
            timestampSubtract('timestamp', 'hour', 10).as('minus10hours'),
            timestampSubtract('timestamp', 'minute', 10).as('minus10minutes'),
            timestampSubtract('timestamp', 'second', 10).as('minus10seconds'),
            timestampSubtract('timestamp', 'microsecond', 10).as(
              'minus10micros'
            ),
            timestampSubtract('timestamp', 'millisecond', 10).as(
              'minus10millis'
            )
          )
      );
      expectResults(snapshot, {
        plus10days: new Timestamp(1742244235, 0),
        plus10hours: new Timestamp(1741416235, 0),
        plus10minutes: new Timestamp(1741380835, 0),
        plus10seconds: new Timestamp(1741380245, 0),
        plus10micros: new Timestamp(1741380235, 10000),
        plus10millis: new Timestamp(1741380235, 10000000),
        minus10days: new Timestamp(1740516235, 0),
        minus10hours: new Timestamp(1741344235, 0),
        minus10minutes: new Timestamp(1741379635, 0),
        minus10seconds: new Timestamp(1741380225, 0),
        minus10micros: new Timestamp(1741380234, 999990000),
        minus10millis: new Timestamp(1741380234, 990000000)
      });
    }).timeout(10000);

    it('supports byteLength', async () => {
      const snapshot = await execute(
        firestore
          .pipeline()
          .collection(randomCol)
          .limit(1)
          .select(
            constant(
              Bytes.fromUint8Array(new Uint8Array([1, 2, 3, 4, 5, 6, 7, 0]))
            ).as('bytes')
          )
          .select(byteLength('bytes').as('byteLength'))
      );

      expectResults(snapshot, {
        byteLength: 8
      });
    });

    it('supports not', async () => {
      const snapshot = await execute(
        firestore
          .pipeline()
          .collection(randomCol)
          .limit(1)
          .select(constant(true).as('trueField'))
          .select('trueField', not(equal('trueField', true)).as('falseField'))
      );

      expectResults(snapshot, {
        trueField: true,
        falseField: false
      });
    });

    it('can reverse an array', async () => {
      const snapshot = await execute(
        firestore
          .pipeline()
          .collection(randomCol.path)
          .where(field('title').equal("The Hitchhiker's Guide to the Galaxy"))
          .limit(1)
          .select(field('tags').arrayReverse().as('reversedTags'))
      );
      expectResults(snapshot, {
        reversedTags: ['adventure', 'space', 'comedy']
      });
    });

    it('can reverse an array with the top-level function', async () => {
      const snapshot = await execute(
        firestore
          .pipeline()
          .collection(randomCol.path)
          .where(field('title').equal("The Hitchhiker's Guide to the Galaxy"))
          .limit(1)
          .select(reverse('tags').as('reversedTags'))
      );
      expectResults(snapshot, {
        reversedTags: ['adventure', 'space', 'comedy']
      });
    });

    it('can compute the ceiling of a numeric value', async () => {
      const snapshot = await execute(
        firestore
          .pipeline()
          .collection(randomCol.path)
          .where(field('title').equal("The Hitchhiker's Guide to the Galaxy"))
          .limit(1)
          .select(field('rating').ceil().as('ceilingRating'))
      );
      expectResults(snapshot, {
        ceilingRating: 5
      });
    });

    it('can compute the ceiling of a numeric value with the top-level function', async () => {
      const snapshot = await execute(
        firestore
          .pipeline()
          .collection(randomCol.path)
          .where(field('title').equal("The Hitchhiker's Guide to the Galaxy"))
          .limit(1)
          .select(ceil('rating').as('ceilingRating'))
      );
      expectResults(snapshot, {
        ceilingRating: 5
      });
    });

    it('can compute the floor of a numeric value', async () => {
      const snapshot = await execute(
        firestore
          .pipeline()
          .collection(randomCol.path)
          .where(field('title').equal("The Hitchhiker's Guide to the Galaxy"))
          .limit(1)
          .select(field('rating').floor().as('floorRating'))
      );
      expectResults(snapshot, {
        floorRating: 4
      });
    });

    it('can compute the floor of a numeric value with the top-level function', async () => {
      const snapshot = await execute(
        firestore
          .pipeline()
          .collection(randomCol.path)
          .where(field('title').equal("The Hitchhiker's Guide to the Galaxy"))
          .limit(1)
          .select(floor('rating').as('floorRating'))
      );
      expectResults(snapshot, {
        floorRating: 4
      });
    });

    it('can compute e to the power of a numeric value', async () => {
      const snapshot = await execute(
        firestore
          .pipeline()
          .collection(randomCol.path)
          .where(field('title').equal('The Lord of the Rings'))
          .limit(1)
          .select(field('rating').exp().as('expRating'))
      );
      expectResults(snapshot, {
        expRating: 109.94717245212352
      });
    });

    it('can compute e to the power of a numeric value with the top-level function', async () => {
      const snapshot = await execute(
        firestore
          .pipeline()
          .collection(randomCol.path)
          .where(field('title').equal('The Lord of the Rings'))
          .limit(1)
          .select(exp('rating').as('expRating'))
      );
      expect(snapshot.results[0].get('expRating')).to.be.approximately(
        109.94717245212351,
        0.000001
      );
    });

    it('can compute the power of a numeric value', async () => {
      const snapshot = await execute(
        firestore
          .pipeline()
          .collection(randomCol.path)
          .where(field('title').equal("The Hitchhiker's Guide to the Galaxy"))
          .limit(1)
          .select(field('rating').pow(2).as('powerRating'))
      );
      expect(snapshot.results[0].get('powerRating')).to.be.approximately(
        17.64,
        0.0001
      );
    });

    it('can compute the power of a numeric value with the top-level function', async () => {
      const snapshot = await execute(
        firestore
          .pipeline()
          .collection(randomCol.path)
          .where(field('title').equal("The Hitchhiker's Guide to the Galaxy"))
          .limit(1)
          .select(pow('rating', 2).as('powerRating'))
      );
      expect(snapshot.results[0].get('powerRating')).to.be.approximately(
        17.64,
        0.0001
      );
    });

    it('can round a numeric value', async () => {
      const snapshot = await execute(
        firestore
          .pipeline()
          .collection(randomCol.path)
          .where(field('title').equal("The Hitchhiker's Guide to the Galaxy"))
          .limit(1)
          .select(field('rating').round().as('roundedRating'))
      );
      expectResults(snapshot, {
        roundedRating: 4
      });
    });

    it('can round a numeric value with the top-level function', async () => {
      const snapshot = await execute(
        firestore
          .pipeline()
          .collection(randomCol.path)
          .where(field('title').equal("The Hitchhiker's Guide to the Galaxy"))
          .limit(1)
          .select(round('rating').as('roundedRating'))
      );
      expectResults(snapshot, {
        roundedRating: 4
      });
    });

    it('can round a numeric value away from zero for positive half-way values', async () => {
      const snapshot = await execute(
        firestore
          .pipeline()
          .collection(randomCol.path)
          .where(field('title').equal("The Hitchhiker's Guide to the Galaxy"))
          .limit(1)
          .addFields(constant(1.5).as('positiveHalf'))
          .select(field('positiveHalf').round().as('roundedRating'))
      );
      expectResults(snapshot, {
        roundedRating: 2
      });
    });

    it('can round a numeric value away from zero for negative half-way values', async () => {
      const snapshot = await execute(
        firestore
          .pipeline()
          .collection(randomCol.path)
          .where(field('title').equal("The Hitchhiker's Guide to the Galaxy"))
          .limit(1)
          .addFields(constant(-1.5).as('negativeHalf'))
          .select(field('negativeHalf').round().as('roundedRating'))
      );
      expectResults(snapshot, {
        roundedRating: -2
      });
    });

    it('can round a numeric value to specified precision', async () => {
      const snapshot = await execute(
        firestore
          .pipeline()
          .collection(randomCol.path)
          .limit(1)
          .replaceWith(
            map({
              foo: 4.123456
            })
          )
          .select(
            field('foo').round(0).as('0'),
            round('foo', 1).as('1'),
            round('foo', constant(2)).as('2'),
            round(field('foo'), 4).as('4')
          )
      );
      expectResults(snapshot, {
        '0': 4,
        '1': 4.1,
        '2': 4.12,
        '4': 4.1235
      });
    });

    it('can get the collectionId from a path', async () => {
      const snapshot = await execute(
        firestore
          .pipeline()
          .collection(randomCol.path)
          .limit(1)
          .select(field('__name__').collectionId().as('collectionId'))
      );
      expectResults(snapshot, {
        collectionId: randomCol.id
      });
    });

    it('can get the collectionId from a path with the top-level function', async () => {
      const snapshot = await execute(
        firestore
          .pipeline()
          .collection(randomCol.path)
          .limit(1)
          .select(collectionId('__name__').as('collectionId'))
      );
      expectResults(snapshot, {
        collectionId: randomCol.id
      });
    });

    it('can compute the length of a string value', async () => {
      const snapshot = await execute(
        firestore
          .pipeline()
          .collection(randomCol.path)
          .where(field('title').equal("The Hitchhiker's Guide to the Galaxy"))
          .limit(1)
          .select(field('title').length().as('titleLength'))
      );
      expectResults(snapshot, {
        titleLength: 36
      });
    });

    it('can compute the length of a string value with the top-level function', async () => {
      const snapshot = await execute(
        firestore
          .pipeline()
          .collection(randomCol.path)
          .where(field('title').equal("The Hitchhiker's Guide to the Galaxy"))
          .limit(1)
          .select(length('title').as('titleLength'))
      );
      expectResults(snapshot, {
        titleLength: 36
      });
    });

    it('can compute the length of an array value', async () => {
      const snapshot = await execute(
        firestore
          .pipeline()
          .collection(randomCol.path)
          .where(field('title').equal("The Hitchhiker's Guide to the Galaxy"))
          .limit(1)
          .select(field('tags').length().as('tagsLength'))
      );
      expectResults(snapshot, {
        tagsLength: 3
      });
    });

    it('can compute the length of an array value with the top-level function', async () => {
      const snapshot = await execute(
        firestore
          .pipeline()
          .collection(randomCol.path)
          .where(field('title').equal("The Hitchhiker's Guide to the Galaxy"))
          .limit(1)
          .select(length('tags').as('tagsLength'))
      );
      expectResults(snapshot, {
        tagsLength: 3
      });
    });

    it('can compute the length of a map value', async () => {
      const snapshot = await execute(
        firestore
          .pipeline()
          .collection(randomCol.path)
          .where(field('title').equal("The Hitchhiker's Guide to the Galaxy"))
          .limit(1)
          .select(field('awards').length().as('awardsLength'))
      );
      expectResults(snapshot, {
        awardsLength: 3
      });
    });

    it('can compute the length of a vector value', async () => {
      const snapshot = await execute(
        firestore
          .pipeline()
          .collection(randomCol.path)
          .where(field('title').equal("The Hitchhiker's Guide to the Galaxy"))
          .limit(1)
          .select(field('embedding').length().as('embeddingLength'))
      );
      expectResults(snapshot, {
        embeddingLength: 10
      });
    });

    it('can compute the length of a bytes value', async () => {
      const snapshot = await execute(
        firestore
          .pipeline()
          .collection(randomCol.path)
          .select(constant('12é').as('value'))
          .limit(1)
          .select(field('value').byteLength().as('valueLength'))
      );
      expectResults(snapshot, {
        valueLength: 4
      });
    });

    it('can compute the natural logarithm of a numeric value', async () => {
      const snapshot = await execute(
        firestore
          .pipeline()
          .collection(randomCol.path)
          .where(field('title').equal("The Hitchhiker's Guide to the Galaxy"))
          .limit(1)
          .select(field('rating').ln().as('lnRating'))
      );
      expect(snapshot.results[0]!.data().lnRating).to.be.closeTo(1.435, 0.001);
    });

    it('can compute the natural logarithm of a numeric value with the top-level function', async () => {
      const snapshot = await execute(
        firestore
          .pipeline()
          .collection(randomCol.path)
          .where(field('title').equal("The Hitchhiker's Guide to the Galaxy"))
          .limit(1)
          .select(ln('rating').as('lnRating'))
      );
      expect(snapshot.results[0]!.data().lnRating).to.be.closeTo(1.435, 0.001);
    });

    it('can compute the natural logarithm of a numeric value with the top-level function', async () => {
      const snapshot = await execute(
        firestore
          .pipeline()
          .collection(randomCol.path)
          .where(field('title').equal("The Hitchhiker's Guide to the Galaxy"))
          .limit(1)
          .select(ln('rating').as('lnRating'))
      );
      expectResults(snapshot, {
        lnRating: 1.4350845252893227
      });
    });

    it('can compute the logarithm of a numeric value', async () => {
      const snapshot = await execute(
        firestore
          .pipeline()
          .collection(randomCol.path)
          .where(field('title').equal("The Hitchhiker's Guide to the Galaxy"))
          .limit(1)
          .select(log(field('rating'), 10).as('logRating'))
      );
      expectResults(snapshot, {
        logRating: 0.6232492903979004
      });
    });

    it('can compute the logarithm of a numeric value with the top-level function', async () => {
      const snapshot = await execute(
        firestore
          .pipeline()
          .collection(randomCol.path)
          .where(field('title').equal("The Hitchhiker's Guide to the Galaxy"))
          .limit(1)
          .select(log('rating', 10).as('logRating'))
      );
      expectResults(snapshot, {
        logRating: 0.6232492903979004
      });
    });

    it('can round a numeric value', async () => {
      const snapshot = await execute(
        firestore
          .pipeline()
          .collection(randomCol.path)
          .where(field('title').equal("The Hitchhiker's Guide to the Galaxy"))
          .limit(1)
          .select(field('rating').round().as('roundedRating'))
      );
      expectResults(snapshot, {
        roundedRating: 4
      });
    });

    it('can round a numeric value with the top-level function', async () => {
      const snapshot = await execute(
        firestore
          .pipeline()
          .collection(randomCol.path)
          .where(field('title').equal("The Hitchhiker's Guide to the Galaxy"))
          .limit(1)
          .select(round('rating').as('roundedRating'))
      );
      expectResults(snapshot, {
        roundedRating: 4
      });
    });

    it('can compute the square root of a numeric value', async () => {
      const snapshot = await execute(
        firestore
          .pipeline()
          .collection(randomCol.path)
          .where(field('title').equal("The Hitchhiker's Guide to the Galaxy"))
          .limit(1)
          .select(field('rating').sqrt().as('sqrtRating'))
      );
      expectResults(snapshot, {
        sqrtRating: 2.04939015319192
      });
    });

    it('can compute the square root of a numeric value with the top-level function', async () => {
      const snapshot = await execute(
        firestore
          .pipeline()
          .collection(randomCol.path)
          .where(field('title').equal("The Hitchhiker's Guide to the Galaxy"))
          .limit(1)
          .select(sqrt('rating').as('sqrtRating'))
      );
      expectResults(snapshot, {
        sqrtRating: 2.04939015319192
      });
    });

    it('can reverse a string', async () => {
      const snapshot = await execute(
        firestore
          .pipeline()
          .collection(randomCol.path)
          .where(field('title').equal("The Hitchhiker's Guide to the Galaxy"))
          .limit(1)
          .select(field('title').reverse().as('reversedTitle'))
      );
      expectResults(snapshot, {
        reversedTitle: "yxalaG eht ot ediuG s'rekihhctiH ehT"
      });
    });

    it('can reverse a string with the top-level function', async () => {
      const snapshot = await execute(
        firestore
          .pipeline()
          .collection(randomCol.path)
          .where(field('title').equal("The Hitchhiker's Guide to the Galaxy"))
          .limit(1)
          .select(stringReverse('title').as('reversedTitle'))
      );
      expectResults(snapshot, {
        reversedTitle: "yxalaG eht ot ediuG s'rekihhctiH ehT"
      });
    });

    it('supports Document_id', async () => {
      let snapshot = await execute(
        firestore
          .pipeline()
          .collection(randomCol.path)
          .sort(field('rating').descending())
          .limit(1)
          .select(
            documentId(field('__name__')).as('docId'),
            documentId(field('__path__')).as('noDocId')
          )
      );
      expectResults(snapshot, {
        docId: 'book4',
        noDocId: null
      });
      snapshot = await execute(
        firestore
          .pipeline()
          .collection(randomCol.path)
          .sort(field('rating').descending())
          .limit(1)
          .select(field('__name__').documentId().as('docId'))
      );
      expectResults(snapshot, {
        docId: 'book4'
      });
    });

    it('supports substring', async () => {
      let snapshot = await execute(
        firestore
          .pipeline()
          .collection(randomCol.path)
          .sort(field('rating').descending())
          .limit(1)
          .select(substring('title', 9, 2).as('of'))
      );
      expectResults(snapshot, {
        of: 'of'
      });
      snapshot = await execute(
        firestore
          .pipeline()
          .collection(randomCol.path)
          .sort(field('rating').descending())
          .limit(1)
          .select(field('title').substring(9, 2).as('of'))
      );
      expectResults(snapshot, {
        of: 'of'
      });
    });

    it('supports substring without length', async () => {
      let snapshot = await execute(
        firestore
          .pipeline()
          .collection(randomCol.path)
          .sort(field('rating').descending())
          .limit(1)
          .select(substring('title', 9).as('of'))
      );
      expectResults(snapshot, {
        of: 'of the Rings'
      });
      snapshot = await execute(
        firestore
          .pipeline()
          .collection(randomCol.path)
          .sort(field('rating').descending())
          .limit(1)
          .select(field('title').substring(9).as('of'))
      );
      expectResults(snapshot, {
        of: 'of the Rings'
      });
    });

    it('test toLower', async () => {
      const snapshot = await execute(
        firestore
          .pipeline()
          .collection(randomCol.path)
          .sort(ascending('title'))
          .select(toLower('author').as('lowercaseAuthor'))
          .limit(1)
      );
      expectResults(snapshot, {
        lowercaseAuthor: 'george orwell'
      });
    });

    it('test toUpper', async () => {
      const snapshot = await execute(
        firestore
          .pipeline()
          .collection(randomCol.path)
          .sort(ascending('title'))
          .select(toUpper('author').as('uppercaseAuthor'))
          .limit(1)
      );
      expectResults(snapshot, { uppercaseAuthor: 'GEORGE ORWELL' });
    });

    it('testTrim', async () => {
      const snapshot = await execute(
        firestore
          .pipeline()
          .collection(randomCol.path)
          .addFields(
            constant(" The Hitchhiker's Guide to the Galaxy ").as('spacedTitle')
          )
          .select(trim('spacedTitle').as('trimmedTitle'), field('spacedTitle'))
          .limit(1)
      );
      expectResults(snapshot, {
        spacedTitle: " The Hitchhiker's Guide to the Galaxy ",
        trimmedTitle: "The Hitchhiker's Guide to the Galaxy"
      });
    });

    it('test reverse', async () => {
      const snapshot = await execute(
        firestore
          .pipeline()
          .collection(randomCol.path)
          .where(equal('title', '1984'))
          .limit(1)
          .select(reverse('title').as('reverseTitle'))
      );
      expectResults(snapshot, { reverseTitle: '4891' });
    });

    it('testAbs', async () => {
      const snapshot = await execute(
        firestore
          .pipeline()
          .collection(randomCol.path)
          .limit(1)
          .select(
            constant(-10).as('neg10'),
            constant(-22.22).as('neg22'),
            constant(1).as('pos1')
          )
          .select(
            abs('neg10').as('10'),
            abs(field('neg22')).as('22'),
            field('pos1').as('1')
          )
      );
      expectResults(snapshot, {
        '10': 10,
        '22': 22.22,
        '1': 1
      });
    });

    it('can compute the base-10 logarithm of a numeric value', async () => {
      const snapshot = await execute(
        firestore
          .pipeline()
          .collection(randomCol.path)
          .where(field('title').equal('The Lord of the Rings'))
          .limit(1)
          .select(field('rating').log10().as('log10Rating'))
      );
      expect(snapshot.results[0]!.data().log10Rating).to.be.closeTo(
        0.672,
        0.001
      );
    });

    it('can compute the base-10 logarithm of a numeric value with the top-level function', async () => {
      const snapshot = await execute(
        firestore
          .pipeline()
          .collection(randomCol.path)
          .where(field('title').equal('The Lord of the Rings'))
          .limit(1)
          .select(log10('rating').as('log10Rating'))
      );
      expect(snapshot.results[0]!.data().log10Rating).to.be.closeTo(
        0.672,
        0.001
      );
    });

    it('can concat fields', async () => {
      const snapshot = await execute(
        firestore
          .pipeline()
          .collection(randomCol.path)
          .addFields(
            concat('author', ' ', field('title')).as('display'),
            field('author').concat(': ', field('title')).as('display2')
          )
          .where(equal('author', 'Douglas Adams'))
          .select('display', 'display2')
      );
      expectResults(snapshot, {
        display: "Douglas Adams The Hitchhiker's Guide to the Galaxy",
        display2: "Douglas Adams: The Hitchhiker's Guide to the Galaxy"
      });
    });

    it('supports currentTimestamp', async () => {
      const snapshot = await execute(
        firestore
          .pipeline()
          .collection(randomCol.path)
          .limit(1)
          .addFields(currentTimestamp().as('now'))
          .select('now')
      );
      const now = snapshot.results[0].get('now') as Timestamp;
      expect(now).instanceof(Timestamp);
      expect(
        now.toDate().getUTCSeconds() - new Date().getUTCSeconds()
      ).lessThan(5000);
    });

    // Not implemented in backend
    // eslint-disable-next-line no-restricted-properties
    it.skip('supports error', async () => {
      const snapshot = await execute(
        firestore
          .pipeline()
          .collection(randomCol.path)
          .limit(1)
          .select(isError(error('test error')).as('error'))
      );

      expectResults(snapshot, {
        'error': true
      });
    });

    it('supports ifAbsent', async () => {
      const snapshot = await execute(
        firestore
          .pipeline()
          .collection(randomCol.path)
          .limit(1)
          .replaceWith(
            map({
              title: 'foo'
            })
          )
          .select(
            ifAbsent('title', 'default title').as('title'),
            field('name').ifAbsent('default name').as('name'),
            field('name').ifAbsent(field('title')).as('nameOrTitle')
          )
      );

      expectResults(snapshot, {
        title: 'foo',
        name: 'default name',
        nameOrTitle: 'foo'
      });
    });

    it('supports join', async () => {
      const snapshot = await execute(
        firestore
          .pipeline()
          .collection(randomCol.path)
          .limit(1)
          .replaceWith(
            map({
              tags: ['foo', 'bar', 'baz'],
              delimeter: '|'
            })
          )
          .select(join('tags', ',').as('csv'), field('tags').join('|').as('or'))
      );

      expectResults(snapshot, {
        csv: 'foo,bar,baz',
        or: 'foo|bar|baz'
      });
    });

    it('can compute the sum of the elements in an array', async () => {
      const snapshot = await execute(
        firestore
          .pipeline()
          .collection(randomCol.path)
          .where(field('title').equal('The Lord of the Rings'))
          .limit(1)
          .addFields(array([150, 200]).as('sales'))
          .select(field('sales').arraySum().as('totalSales'))
      );
      expectResults(snapshot, {
        totalSales: 350
      });
    });

    it('can compute the sum of the elements in an array with the top-level function', async () => {
      const snapshot = await execute(
        firestore
          .pipeline()
          .collection(randomCol.path)
          .where(field('title').equal('The Lord of the Rings'))
          .limit(1)
          .addFields(array([150, 200]).as('sales'))
          .select(arraySum('sales').as('totalSales'))
      );
      expectResults(snapshot, {
        totalSales: 350
      });
    });

    // TODO(new-expression): Add new expression tests above this line
  });

  describe('pagination', () => {
    let addedDocs: DocumentReference[] = [];

    /**
     * Adds several books to the test collection. These
     * additional books support pagination test scenarios
     * that would otherwise not be possible with the original
     * set of books.
     * @param collectionReference
     */
    async function addBooks(
      collectionReference: CollectionReference
    ): Promise<void> {
      let docRef = doc(collectionReference, 'book11');
      addedDocs.push(docRef);
      await setDoc(docRef, {
        title: 'Jonathan Strange & Mr Norrell',
        author: 'Susanna Clarke',
        genre: 'Fantasy',
        published: 2004,
        rating: 4.6,
        tags: ['historical fantasy', 'magic', 'alternate history', 'england'],
        awards: { hugo: false, nebula: false }
      });
      docRef = doc(collectionReference, 'book12');
      addedDocs.push(docRef);
      await setDoc(docRef, {
        title: 'The Master and Margarita',
        author: 'Mikhail Bulgakov',
        genre: 'Satire',
        published: 1967, // Though written much earlier
        rating: 4.6,
        tags: [
          'russian literature',
          'supernatural',
          'philosophy',
          'dark comedy'
        ],
        awards: {}
      });
      docRef = doc(collectionReference, 'book13');
      addedDocs.push(docRef);
      await setDoc(docRef, {
        title: 'A Long Way to a Small, Angry Planet',
        author: 'Becky Chambers',
        genre: 'Science Fiction',
        published: 2014,
        rating: 4.6,
        tags: ['space opera', 'found family', 'character-driven', 'optimistic'],
        awards: { hugo: false, nebula: false, kitschies: true }
      });
    }

    afterEach(async () => {
      for (let i = 0; i < addedDocs.length; i++) {
        await deleteDoc(addedDocs[i]);
      }
      addedDocs = [];
    });

    it('supports pagination with filters', async () => {
      await addBooks(randomCol);
      const pageSize = 2;
      const pipeline = firestore
        .pipeline()
        .collection(randomCol.path)
        .select('title', 'rating', '__name__')
        .sort(field('rating').descending(), field('__name__').ascending());

      let snapshot = await execute(pipeline.limit(pageSize));
      expectResults(
        snapshot,
        { title: 'The Lord of the Rings', rating: 4.7 },
        { title: 'Dune', rating: 4.6 }
      );

      const lastDoc = snapshot.results[snapshot.results.length - 1];

      snapshot = await execute(
        pipeline
          .where(
            or(
              and(
                field('rating').equal(lastDoc.get('rating')),
                field('__name__').greaterThan(lastDoc.ref)
              ),
              field('rating').lessThan(lastDoc.get('rating'))
            )
          )
          .limit(pageSize)
      );
      expectResults(
        snapshot,
        { title: 'Jonathan Strange & Mr Norrell', rating: 4.6 },
        { title: 'The Master and Margarita', rating: 4.6 }
      );
    });

    it('supports pagination with offsets', async () => {
      await addBooks(randomCol);

      const secondFilterField = '__name__';

      const pipeline = firestore
        .pipeline()
        .collection(randomCol.path)
        .select('title', 'rating', secondFilterField)
        .sort(
          field('rating').descending(),
          field(secondFilterField).ascending()
        );

      const pageSize = 2;
      let currPage = 0;

      let snapshot = await execute(
        pipeline.offset(currPage++ * pageSize).limit(pageSize)
      );

      expectResults(
        snapshot,
        {
          title: 'The Lord of the Rings',
          rating: 4.7
        },
        { title: 'Dune', rating: 4.6 }
      );

      snapshot = await execute(
        pipeline.offset(currPage++ * pageSize).limit(pageSize)
      );
      expectResults(
        snapshot,
        {
          title: 'Jonathan Strange & Mr Norrell',
          rating: 4.6
        },
        { title: 'The Master and Margarita', rating: 4.6 }
      );

      snapshot = await execute(
        pipeline.offset(currPage++ * pageSize).limit(pageSize)
      );
      expectResults(
        snapshot,
        {
          title: 'A Long Way to a Small, Angry Planet',
          rating: 4.6
        },
        {
          title: 'Pride and Prejudice',
          rating: 4.5
        }
      );
    });
  });

  describe('stage options', () => {
    describe('forceIndex', () => {
      // SKIP: requires pre-existing index
      // eslint-disable-next-line no-restricted-properties
      it.skip('Collection Stage', async () => {
        const snapshot = await execute(
          firestore.pipeline().collection({
            collection: randomCol,
            forceIndex: 'unknown'
          })
        );
        expect(snapshot.results.length).to.equal(10);
      });

      // SKIP: requires pre-existing index
      // eslint-disable-next-line no-restricted-properties
      it.skip('CollectionGroup Stage', async () => {
        const snapshot = await execute(
          firestore.pipeline().collectionGroup({
            collectionId: randomCol.id,
            forceIndex: 'unknown'
          })
        );
        expect(snapshot.results.length).to.equal(10);
      });
    });

    it('notEqualAny works', async () => {
      const snapshot = await execute(
        firestore
          .pipeline()
          .collection(randomCol.path)
          .where(
            notEqualAny(
              'published',
              [1965, 1925, 1949, 1960, 1866, 1985, 1954, 1967, 1979]
            )
          )
          .select('title')
      );
      expectResults(snapshot, { title: 'Pride and Prejudice' });
    });

    it('arrayContains works', async () => {
      const snapshot = await execute(
        firestore
          .pipeline()
          .collection(randomCol.path)
          .where(arrayContains('tags', 'comedy'))
          .select('title')
      );
      expectResults(snapshot, {
        title: "The Hitchhiker's Guide to the Galaxy"
      });
    });

    it('arrayContainsAny works', async () => {
      const snapshot = await execute(
        firestore
          .pipeline()
          .collection(randomCol.path)
          .where(arrayContainsAny('tags', ['comedy', 'classic']))
          .sort(descending('title'))
          .select('title')
      );
      expectResults(
        snapshot,
        { title: "The Hitchhiker's Guide to the Galaxy" },
        { title: 'Pride and Prejudice' }
      );
    });

    it('arrayContainsAll works', async () => {
      const snapshot = await execute(
        firestore
          .pipeline()
          .collection(randomCol.path)
          .where(arrayContainsAll('tags', ['adventure', 'magic']))
          .select('title')
      );
      expectResults(snapshot, { title: 'The Lord of the Rings' });
    });

    it('arrayLength works', async () => {
      const snapshot = await execute(
        firestore
          .pipeline()
          .collection(randomCol.path)
          .select(arrayLength('tags').as('tagsCount'))
          .where(equal('tagsCount', 3))
      );
      expect(snapshot.results.length).to.equal(10);
    });

    it('testStrConcat', async () => {
      const snapshot = await execute(
        firestore
          .pipeline()
          .collection(randomCol.path)
          .sort(ascending('author'))
          .select(
            field('author').stringConcat(' - ', field('title')).as('bookInfo')
          )
          .limit(1)
      );
      expectResults(snapshot, {
        bookInfo: "Douglas Adams - The Hitchhiker's Guide to the Galaxy"
      });
    });

    it('testStartsWith', async () => {
      const snapshot = await execute(
        firestore
          .pipeline()
          .collection(randomCol.path)
          .where(startsWith('title', 'The'))
          .select('title')
          .sort(field('title').ascending())
      );
      expectResults(
        snapshot,
        { title: 'The Great Gatsby' },
        { title: "The Handmaid's Tale" },
        { title: "The Hitchhiker's Guide to the Galaxy" },
        { title: 'The Lord of the Rings' }
      );
    });

    it('testEndsWith', async () => {
      const snapshot = await execute(
        firestore
          .pipeline()
          .collection(randomCol.path)
          .where(endsWith('title', 'y'))
          .select('title')
          .sort(field('title').descending())
      );
      expectResults(
        snapshot,
        { title: "The Hitchhiker's Guide to the Galaxy" },
        { title: 'The Great Gatsby' }
      );
    });

    it('testStrContains', async () => {
      const snapshot = await execute(
        firestore
          .pipeline()
          .collection(randomCol.path)
          .where(stringContains('title', "'s"))
          .select('title')
          .sort(field('title').ascending())
      );
      expectResults(
        snapshot,
        { title: "The Handmaid's Tale" },
        { title: "The Hitchhiker's Guide to the Galaxy" }
      );
    });

    it('testLength', async () => {
      const snapshot = await execute(
        firestore
          .pipeline()
          .collection(randomCol.path)
          .select(charLength('title').as('titleLength'), field('title'))
          .where(greaterThan('titleLength', 20))
          .sort(field('title').ascending())
      );

      expectResults(
        snapshot,

        {
          titleLength: 29,
          title: 'One Hundred Years of Solitude'
        },
        {
          titleLength: 36,
          title: "The Hitchhiker's Guide to the Galaxy"
        },
        {
          titleLength: 21,
          title: 'The Lord of the Rings'
        },
        {
          titleLength: 21,
          title: 'To Kill a Mockingbird'
        }
      );
    });

    it('testLike', async () => {
      const snapshot = await execute(
        firestore
          .pipeline()
          .collection(randomCol.path)
          .where(like('title', '%Guide%'))
          .select('title')
      );
      expectResults(snapshot, {
        title: "The Hitchhiker's Guide to the Galaxy"
      });
    });

    it('testRegexContains', async () => {
      const snapshot = await execute(
        firestore
          .pipeline()
          .collection(randomCol.path)
          .where(regexContains('title', '(?i)(the|of)'))
      );
      expect(snapshot.results.length).to.equal(5);
    });

    it('testRegexMatches', async () => {
      const snapshot = await execute(
        firestore
          .pipeline()
          .collection(randomCol.path)
          .where(regexMatch('title', '.*(?i)(the|of).*'))
      );
      expect(snapshot.results.length).to.equal(5);
    });

    it('testArithmeticOperations', async () => {
      const snapshot = await execute(
        firestore
          .pipeline()
          .collection(randomCol.path)
          .where(equal('title', 'To Kill a Mockingbird'))
          .select(
            add(field('rating'), 1).as('ratingPlusOne'),
            subtract(field('published'), 1900).as('yearsSince1900'),
            field('rating').multiply(10).as('ratingTimesTen'),
            divide('rating', 2).as('ratingDividedByTwo'),
            multiply('rating', 20).as('ratingTimes20'),
            add('rating', 3).as('ratingPlus3'),
            mod('rating', 2).as('ratingMod2')
          )
          .limit(1)
      );
      expectResults(snapshot, {
        ratingPlusOne: 5.2,
        yearsSince1900: 60,
        ratingTimesTen: 42,
        ratingDividedByTwo: 2.1,
        ratingTimes20: 84,
        ratingPlus3: 7.2,
        ratingMod2: 0.20000000000000018
      });
    });

    it('testComparisonOperators', async () => {
      const snapshot = await execute(
        firestore
          .pipeline()
          .collection(randomCol.path)
          .where(
            and(
              greaterThan('rating', 4.2),
              lessThanOrEqual(field('rating'), 4.5),
              notEqual('genre', 'Science Fiction')
            )
          )
          .select('rating', 'title')
          .sort(field('title').ascending())
      );
      expectResults(
        snapshot,
        { rating: 4.3, title: 'Crime and Punishment' },
        {
          rating: 4.3,
          title: 'One Hundred Years of Solitude'
        },
        { rating: 4.5, title: 'Pride and Prejudice' }
      );
    });

    it('testLogicalOperators', async () => {
      const snapshot = await execute(
        firestore
          .pipeline()
          .collection(randomCol.path)
          .where(
            or(
              and(
                greaterThan('rating', 4.5),
                equal('genre', 'Science Fiction')
              ),
              lessThan('published', 1900)
            )
          )
          .select('title')
          .sort(field('title').ascending())
      );
      expectResults(
        snapshot,
        { title: 'Crime and Punishment' },
        { title: 'Dune' },
        { title: 'Pride and Prejudice' }
      );
    });

    it('testChecks', async () => {
      let snapshot = await execute(
        firestore
          .pipeline()
          .collection(randomCol.path)
          .sort(field('rating').descending())
          .limit(1)
          .select(
            equal('rating', null).as('ratingIsNull'),
            equal('rating', NaN).as('ratingIsNaN'),
            isError(divide(constant(1), constant(0))).as('isError'),
            ifError(divide(constant(1), constant(0)), constant('was error')).as(
              'ifError'
            ),
            ifError(
              divide(constant(1), constant(0)).greaterThan(1),
              constant(true)
            )
              .not()
              .as('ifErrorBooleanExpression'),
            isAbsent('foo').as('isAbsent'),
            notEqual('title', null).as('titleIsNotNull'),
            notEqual('cost', NaN).as('costIsNotNan'),
            exists('fooBarBaz').as('fooBarBazExists'),
            field('title').exists().as('titleExists')
          )
      );
      expectResults(snapshot, {
        ratingIsNull: false,
        ratingIsNaN: false,
        isError: true,
        ifError: 'was error',
        ifErrorBooleanExpression: false,
        isAbsent: true,
        titleIsNotNull: true,
        costIsNotNan: false,
        fooBarBazExists: false,
        titleExists: true
      });

      snapshot = await execute(
        firestore
          .pipeline()
          .collection(randomCol.path)
          .sort(field('rating').descending())
          .limit(1)
          .select(
            field('rating').equal(null).as('ratingIsNull'),
            field('rating').equal(NaN).as('ratingIsNaN'),
            divide(constant(1), constant(0)).isError().as('isError'),
            divide(constant(1), constant(0))
              .ifError(constant('was error'))
              .as('ifError'),
            divide(constant(1), constant(0))
              .greaterThan(1)
              .ifError(constant(true))
              .not()
              .as('ifErrorBooleanExpression'),
            field('foo').isAbsent().as('isAbsent'),
            field('title').notEqual(null).as('titleIsNotNull'),
            field('cost').notEqual(NaN).as('costIsNotNan')
          )
      );
      expectResults(snapshot, {
        ratingIsNull: false,
        ratingIsNaN: false,
        isError: true,
        ifError: 'was error',
        ifErrorBooleanExpression: false,
        isAbsent: true,
        titleIsNotNull: true,
        costIsNotNan: false
      });
    });

    it('testMapGet', async () => {
      const snapshot = await execute(
        firestore
          .pipeline()
          .collection(randomCol.path)
          .sort(field('published').descending())
          .select(
            field('awards').mapGet('hugo').as('hugoAward'),
            field('awards').mapGet('others').as('others'),
            field('title')
          )
          .where(equal('hugoAward', true))
      );
      expectResults(
        snapshot,
        {
          hugoAward: true,
          title: "The Hitchhiker's Guide to the Galaxy",
          others: { unknown: { year: 1980 } }
        },
        { hugoAward: true, title: 'Dune' }
      );
    });

    it('testDistanceFunctions', async () => {
      const sourceVector = vector([0.1, 0.1]);
      const targetVector = vector([0.5, 0.8]);
      let snapshot = await execute(
        firestore
          .pipeline()
          .collection(randomCol.path)
          .select(
            cosineDistance(constant(sourceVector), targetVector).as(
              'cosineDistance'
            ),
            dotProduct(constant(sourceVector), targetVector).as(
              'dotProductDistance'
            ),
            euclideanDistance(constant(sourceVector), targetVector).as(
              'euclideanDistance'
            )
          )
          .limit(1)
      );

      expectResults(snapshot, {
        cosineDistance: 0.02560880430538015,
        dotProductDistance: 0.13,
        euclideanDistance: 0.806225774829855
      });

      snapshot = await execute(
        firestore
          .pipeline()
          .collection(randomCol.path)
          .select(
            constant(sourceVector)
              .cosineDistance(targetVector)
              .as('cosineDistance'),
            constant(sourceVector)
              .dotProduct(targetVector)
              .as('dotProductDistance'),
            constant(sourceVector)
              .euclideanDistance(targetVector)
              .as('euclideanDistance')
          )
          .limit(1)
      );

      expectResults(snapshot, {
        cosineDistance: 0.02560880430538015,
        dotProductDistance: 0.13,
        euclideanDistance: 0.806225774829855
      });
    });

    it('testVectorLength', async () => {
      const snapshot = await execute(
        firestore
          .pipeline()
          .collection(randomCol.path)
          .limit(1)
          .select(vectorLength(constant(vector([1, 2, 3]))).as('vectorLength'))
      );
      expectResults(snapshot, {
        vectorLength: 3
      });
    });

    it('testNestedFields', async () => {
      const snapshot = await execute(
        firestore
          .pipeline()
          .collection(randomCol.path)
          .where(equal('awards.hugo', true))
          .sort(descending('title'))
          .select('title', 'awards.hugo')
      );
      expectResults(
        snapshot,
        {
          title: "The Hitchhiker's Guide to the Galaxy",
          'awards.hugo': true
        },
        { title: 'Dune', 'awards.hugo': true }
      );
    });

    it('test mapGet with field name including . notation', async () => {
      const snapshot = await execute(
        firestore
          .pipeline()
          .collection(randomCol.path)
          .limit(1)
          .replaceWith(
            map({
              title: 'foo',
              nested: {
                level: {
                  '1': 'bar'
                },
                'level.1': {
                  'level.2': 'baz'
                }
              }
            })
          )
          .select(
            'title',
            field('nested.level.1'),
            mapGet('nested', 'level.1').mapGet('level.2').as('nested')
          )
      );
      expectResults(snapshot, {
        title: 'foo',
        'nested.level.`1`': 'bar',
        nested: 'baz'
      });
    });

    describe('rawFunction', () => {
      it('add selectable', async () => {
        const snapshot = await execute(
          firestore
            .pipeline()
            .collection(randomCol.path)
            .sort(descending('rating'))
            .limit(1)
            .select(
              new FunctionExpression('add', [field('rating'), constant(1)]).as(
                'rating'
              )
            )
        );
        expectResults(snapshot, {
          rating: 5.7
        });
      });

      it('and (variadic) selectable', async () => {
        const snapshot = await execute(
          firestore
            .pipeline()
            .collection(randomCol.path)
            .where(
              new BooleanExpression('and', [
                field('rating').greaterThan(0),
                field('title').charLength().lessThan(5),
                field('tags').arrayContains('propaganda')
              ])
            )
            .select('title')
        );
        expectResults(snapshot, {
          title: '1984'
        });
      });

      it('array contains any', async () => {
        const snapshot = await execute(
          firestore
            .pipeline()
            .collection(randomCol.path)
            .where(
              new BooleanExpression('array_contains_any', [
                field('tags'),
                array(['politics'])
              ])
            )
            .select('title')
        );
        expectResults(snapshot, {
          title: 'Dune'
        });
      });

      it('countif aggregate', async () => {
        const snapshot = await execute(
          firestore
            .pipeline()
            .collection(randomCol.path)
            .aggregate(
              new AggregateFunction('count_if', [
                field('rating').greaterThanOrEqual(4.5)
              ]).as('countOfBest')
            )
        );
        expectResults(snapshot, {
          countOfBest: 3
        });
      });

      it('sort by char_len', async () => {
        const snapshot = await execute(
          firestore
            .pipeline()
            .collection(randomCol.path)
            .sort(
              new FunctionExpression('char_length', [
                field('title')
              ]).ascending(),
              descending('__name__')
            )
            .limit(3)
            .select('title')
        );
        expectResults(
          snapshot,
          {
            title: '1984'
          },
          {
            title: 'Dune'
          },
          {
            title: 'The Great Gatsby'
          }
        );
      });
    });

    it('supports array', async () => {
      const snapshot = await execute(
        firestore
          .pipeline()
          .collection(randomCol.path)
          .sort(field('rating').descending())
          .limit(1)
          .select(array([1, 2, 3, 4]).as('metadata'))
      );
      expect(snapshot.results.length).to.equal(1);
      expectResults(snapshot, {
        metadata: [1, 2, 3, 4]
      });
    });

    it('evaluates expression in array', async () => {
      const snapshot = await execute(
        firestore
          .pipeline()
          .collection(randomCol.path)
          .sort(field('rating').descending())
          .limit(1)
          .select(
            array([1, 2, field('genre'), multiply('rating', 10)]).as('metadata')
          )
      );
      expect(snapshot.results.length).to.equal(1);
      expectResults(snapshot, {
        metadata: [1, 2, 'Fantasy', 47]
      });
    });

    it('supports arrayGet', async () => {
      let snapshot = await execute(
        firestore
          .pipeline()
          .collection(randomCol.path)
          .sort(field('rating').descending())
          .limit(3)
          .select(arrayGet('tags', 0).as('firstTag'))
      );
      const expectedResults = [
        {
          firstTag: 'adventure'
        },
        {
          firstTag: 'politics'
        },
        {
          firstTag: 'classic'
        }
      ];
      expectResults(snapshot, ...expectedResults);

      snapshot = await execute(
        firestore
          .pipeline()
          .collection(randomCol.path)
          .sort(field('rating').descending())
          .limit(3)
          .select(field('tags').arrayGet(0).as('firstTag'))
      );
      expectResults(snapshot, ...expectedResults);
    });

    it('supports map', async () => {
      const snapshot = await execute(
        firestore
          .pipeline()
          .collection(randomCol.path)
          .sort(field('rating').descending())
          .limit(1)
          .select(
            map({
              foo: 'bar'
            }).as('metadata')
          )
      );

      expect(snapshot.results.length).to.equal(1);
      expectResults(snapshot, {
        metadata: {
          foo: 'bar'
        }
      });
    });

    it('evaluates expression in map', async () => {
      const snapshot = await execute(
        firestore
          .pipeline()
          .collection(randomCol.path)
          .sort(field('rating').descending())
          .limit(1)
          .select(
            map({
              genre: field('genre'),
              rating: field('rating').multiply(10)
            }).as('metadata')
          )
      );

      expect(snapshot.results.length).to.equal(1);
      expectResults(snapshot, {
        metadata: {
          genre: 'Fantasy',
          rating: 47
        }
      });
    });

    it('supports mapRemove', async () => {
      let snapshot = await execute(
        firestore
          .pipeline()
          .collection(randomCol.path)
          .sort(field('rating').descending())
          .limit(1)
          .select(mapRemove('awards', 'hugo').as('awards'))
      );
      expectResults(snapshot, {
        awards: { nebula: false }
      });
      snapshot = await execute(
        firestore
          .pipeline()
          .collection(randomCol.path)
          .sort(field('rating').descending())
          .limit(1)
          .select(field('awards').mapRemove('hugo').as('awards'))
      );
      expectResults(snapshot, {
        awards: { nebula: false }
      });
    });

    it('supports mapMerge', async () => {
      let snapshot = await execute(
        firestore
          .pipeline()
          .collection(randomCol.path)
          .sort(field('rating').descending())
          .limit(1)
          .select(mapMerge('awards', { fakeAward: true }).as('awards'))
      );
      expectResults(snapshot, {
        awards: { nebula: false, hugo: false, fakeAward: true }
      });
      snapshot = await execute(
        firestore
          .pipeline()
          .collection(randomCol.path)
          .sort(field('rating').descending())
          .limit(1)
          .select(field('awards').mapMerge({ fakeAward: true }).as('awards'))
      );
      expectResults(snapshot, {
        awards: { nebula: false, hugo: false, fakeAward: true }
      });
    });

    it('supports timestamp conversions', async () => {
      const snapshot = await execute(
        firestore
          .pipeline()
          .collection(randomCol.path)
          .limit(1)
          .select(
            unixSecondsToTimestamp(constant(1741380235)).as(
              'unixSecondsToTimestamp'
            ),
            unixMillisToTimestamp(constant(1741380235123)).as(
              'unixMillisToTimestamp'
            ),
            unixMicrosToTimestamp(constant(1741380235123456)).as(
              'unixMicrosToTimestamp'
            ),
            timestampToUnixSeconds(
              constant(new Timestamp(1741380235, 123456789))
            ).as('timestampToUnixSeconds'),
            timestampToUnixMicros(
              constant(new Timestamp(1741380235, 123456789))
            ).as('timestampToUnixMicros'),
            timestampToUnixMillis(
              constant(new Timestamp(1741380235, 123456789))
            ).as('timestampToUnixMillis')
          )
      );
      expectResults(snapshot, {
        unixMicrosToTimestamp: new Timestamp(1741380235, 123456000),
        unixMillisToTimestamp: new Timestamp(1741380235, 123000000),
        unixSecondsToTimestamp: new Timestamp(1741380235, 0),
        timestampToUnixSeconds: 1741380235,
        timestampToUnixMicros: 1741380235123456,
        timestampToUnixMillis: 1741380235123
      });
    });

    it('supports timestamp math', async () => {
      const snapshot = await execute(
        firestore
          .pipeline()
          .collection(randomCol.path)
          .limit(1)
          .select(constant(new Timestamp(1741380235, 0)).as('timestamp'))
          .select(
            timestampAdd('timestamp', 'day', 10).as('plus10days'),
            timestampAdd('timestamp', 'hour', 10).as('plus10hours'),
            timestampAdd('timestamp', 'minute', 10).as('plus10minutes'),
            timestampAdd('timestamp', 'second', 10).as('plus10seconds'),
            timestampAdd('timestamp', 'microsecond', 10).as('plus10micros'),
            timestampAdd('timestamp', 'millisecond', 10).as('plus10millis'),
            timestampSubtract('timestamp', 'day', 10).as('minus10days'),
            timestampSubtract('timestamp', 'hour', 10).as('minus10hours'),
            timestampSubtract('timestamp', 'minute', 10).as('minus10minutes'),
            timestampSubtract('timestamp', 'second', 10).as('minus10seconds'),
            timestampSubtract('timestamp', 'microsecond', 10).as(
              'minus10micros'
            ),
            timestampSubtract('timestamp', 'millisecond', 10).as(
              'minus10millis'
            )
          )
      );
      expectResults(snapshot, {
        plus10days: new Timestamp(1742244235, 0),
        plus10hours: new Timestamp(1741416235, 0),
        plus10minutes: new Timestamp(1741380835, 0),
        plus10seconds: new Timestamp(1741380245, 0),
        plus10micros: new Timestamp(1741380235, 10000),
        plus10millis: new Timestamp(1741380235, 10000000),
        minus10days: new Timestamp(1740516235, 0),
        minus10hours: new Timestamp(1741344235, 0),
        minus10minutes: new Timestamp(1741379635, 0),
        minus10seconds: new Timestamp(1741380225, 0),
        minus10micros: new Timestamp(1741380234, 999990000),
        minus10millis: new Timestamp(1741380234, 990000000)
      });
    }).timeout(10000);

    it('supports byteLength', async () => {
      const snapshot = await execute(
        firestore
          .pipeline()
          .collection(randomCol)
          .limit(1)
          .select(
            constant(
              Bytes.fromUint8Array(new Uint8Array([1, 2, 3, 4, 5, 6, 7, 0]))
            ).as('bytes')
          )
          .select(byteLength('bytes').as('byteLength'))
      );

      expectResults(snapshot, {
        byteLength: 8
      });
    });

    it('supports not', async () => {
      const snapshot = await execute(
        firestore
          .pipeline()
          .collection(randomCol)
          .limit(1)
          .select(constant(true).as('trueField'))
          .select('trueField', not(equal('trueField', true)).as('falseField'))
      );

      expectResults(snapshot, {
        trueField: true,
        falseField: false
      });
    });

    it('can reverse an array', async () => {
      const snapshot = await execute(
        firestore
          .pipeline()
          .collection(randomCol.path)
          .where(field('title').equal("The Hitchhiker's Guide to the Galaxy"))
          .limit(1)
          .select(field('tags').arrayReverse().as('reversedTags'))
      );
      expectResults(snapshot, {
        reversedTags: ['adventure', 'space', 'comedy']
      });
    });

    it('can reverse an array with the top-level function', async () => {
      const snapshot = await execute(
        firestore
          .pipeline()
          .collection(randomCol.path)
          .where(field('title').equal("The Hitchhiker's Guide to the Galaxy"))
          .limit(1)
          .select(reverse('tags').as('reversedTags'))
      );
      expectResults(snapshot, {
        reversedTags: ['adventure', 'space', 'comedy']
      });
    });

    it('can compute the ceiling of a numeric value', async () => {
      const snapshot = await execute(
        firestore
          .pipeline()
          .collection(randomCol.path)
          .where(field('title').equal("The Hitchhiker's Guide to the Galaxy"))
          .limit(1)
          .select(field('rating').ceil().as('ceilingRating'))
      );
      expectResults(snapshot, {
        ceilingRating: 5
      });
    });

    it('can compute the ceiling of a numeric value with the top-level function', async () => {
      const snapshot = await execute(
        firestore
          .pipeline()
          .collection(randomCol.path)
          .where(field('title').equal("The Hitchhiker's Guide to the Galaxy"))
          .limit(1)
          .select(ceil('rating').as('ceilingRating'))
      );
      expectResults(snapshot, {
        ceilingRating: 5
      });
    });

    it('can compute the floor of a numeric value', async () => {
      const snapshot = await execute(
        firestore
          .pipeline()
          .collection(randomCol.path)
          .where(field('title').equal("The Hitchhiker's Guide to the Galaxy"))
          .limit(1)
          .select(field('rating').floor().as('floorRating'))
      );
      expectResults(snapshot, {
        floorRating: 4
      });
    });

    it('can compute the floor of a numeric value with the top-level function', async () => {
      const snapshot = await execute(
        firestore
          .pipeline()
          .collection(randomCol.path)
          .where(field('title').equal("The Hitchhiker's Guide to the Galaxy"))
          .limit(1)
          .select(floor('rating').as('floorRating'))
      );
      expectResults(snapshot, {
        floorRating: 4
      });
    });

    it('can compute e to the power of a numeric value', async () => {
      const snapshot = await execute(
        firestore
          .pipeline()
          .collection(randomCol.path)
          .where(field('title').equal('The Lord of the Rings'))
          .limit(1)
          .select(field('rating').exp().as('expRating'))
      );
      expectResults(snapshot, {
        expRating: 109.94717245212352
      });
    });

    it('can compute e to the power of a numeric value with the top-level function', async () => {
      const snapshot = await execute(
        firestore
          .pipeline()
          .collection(randomCol.path)
          .where(field('title').equal('The Lord of the Rings'))
          .limit(1)
          .select(exp('rating').as('expRating'))
      );
      expect(snapshot.results[0].get('expRating')).to.be.approximately(
        109.94717245212351,
        0.000001
      );
    });

    it('can compute the power of a numeric value', async () => {
      const snapshot = await execute(
        firestore
          .pipeline()
          .collection(randomCol.path)
          .where(field('title').equal("The Hitchhiker's Guide to the Galaxy"))
          .limit(1)
          .select(field('rating').pow(2).as('powerRating'))
      );
      expect(snapshot.results[0].get('powerRating')).to.be.approximately(
        17.64,
        0.0001
      );
    });

    it('can compute the power of a numeric value with the top-level function', async () => {
      const snapshot = await execute(
        firestore
          .pipeline()
          .collection(randomCol.path)
          .where(field('title').equal("The Hitchhiker's Guide to the Galaxy"))
          .limit(1)
          .select(pow('rating', 2).as('powerRating'))
      );
      expect(snapshot.results[0].get('powerRating')).to.be.approximately(
        17.64,
        0.0001
      );
    });

    it('can round a numeric value', async () => {
      const snapshot = await execute(
        firestore
          .pipeline()
          .collection(randomCol.path)
          .where(field('title').equal("The Hitchhiker's Guide to the Galaxy"))
          .limit(1)
          .select(field('rating').round().as('roundedRating'))
      );
      expectResults(snapshot, {
        roundedRating: 4
      });
    });

    it('can round a numeric value with the top-level function', async () => {
      const snapshot = await execute(
        firestore
          .pipeline()
          .collection(randomCol.path)
          .where(field('title').equal("The Hitchhiker's Guide to the Galaxy"))
          .limit(1)
          .select(round('rating').as('roundedRating'))
      );
      expectResults(snapshot, {
        roundedRating: 4
      });
    });

    it('can round a numeric value away from zero for positive half-way values', async () => {
      const snapshot = await execute(
        firestore
          .pipeline()
          .collection(randomCol.path)
          .where(field('title').equal("The Hitchhiker's Guide to the Galaxy"))
          .limit(1)
          .addFields(constant(1.5).as('positiveHalf'))
          .select(field('positiveHalf').round().as('roundedRating'))
      );
      expectResults(snapshot, {
        roundedRating: 2
      });
    });

    it('can round a numeric value away from zero for negative half-way values', async () => {
      const snapshot = await execute(
        firestore
          .pipeline()
          .collection(randomCol.path)
          .where(field('title').equal("The Hitchhiker's Guide to the Galaxy"))
          .limit(1)
          .addFields(constant(-1.5).as('negativeHalf'))
          .select(field('negativeHalf').round().as('roundedRating'))
      );
      expectResults(snapshot, {
        roundedRating: -2
      });
    });

    it('can round a numeric value to specified precision', async () => {
      const snapshot = await execute(
        firestore
          .pipeline()
          .collection(randomCol.path)
          .limit(1)
          .replaceWith(
            map({
              foo: 4.123456
            })
          )
          .select(
            field('foo').round(0).as('0'),
            round('foo', 1).as('1'),
            round('foo', constant(2)).as('2'),
            round(field('foo'), 4).as('4')
          )
      );
      expectResults(snapshot, {
        '0': 4,
        '1': 4.1,
        '2': 4.12,
        '4': 4.1235
      });
    });

    it('can get the collectionId from a path', async () => {
      const snapshot = await execute(
        firestore
          .pipeline()
          .collection(randomCol.path)
          .limit(1)
          .select(field('__name__').collectionId().as('collectionId'))
      );
      expectResults(snapshot, {
        collectionId: randomCol.id
      });
    });

    it('can get the collectionId from a path with the top-level function', async () => {
      const snapshot = await execute(
        firestore
          .pipeline()
          .collection(randomCol.path)
          .limit(1)
          .select(collectionId('__name__').as('collectionId'))
      );
      expectResults(snapshot, {
        collectionId: randomCol.id
      });
    });

    it('can compute the length of a string value', async () => {
      const snapshot = await execute(
        firestore
          .pipeline()
          .collection(randomCol.path)
          .where(field('title').equal("The Hitchhiker's Guide to the Galaxy"))
          .limit(1)
          .select(field('title').length().as('titleLength'))
      );
      expectResults(snapshot, {
        titleLength: 36
      });
    });

    it('can compute the length of a string value with the top-level function', async () => {
      const snapshot = await execute(
        firestore
          .pipeline()
          .collection(randomCol.path)
          .where(field('title').equal("The Hitchhiker's Guide to the Galaxy"))
          .limit(1)
          .select(length('title').as('titleLength'))
      );
      expectResults(snapshot, {
        titleLength: 36
      });
    });

    it('can compute the length of an array value', async () => {
      const snapshot = await execute(
        firestore
          .pipeline()
          .collection(randomCol.path)
          .where(field('title').equal("The Hitchhiker's Guide to the Galaxy"))
          .limit(1)
          .select(field('tags').length().as('tagsLength'))
      );
      expectResults(snapshot, {
        tagsLength: 3
      });
    });

    it('can compute the length of an array value with the top-level function', async () => {
      const snapshot = await execute(
        firestore
          .pipeline()
          .collection(randomCol.path)
          .where(field('title').equal("The Hitchhiker's Guide to the Galaxy"))
          .limit(1)
          .select(length('tags').as('tagsLength'))
      );
      expectResults(snapshot, {
        tagsLength: 3
      });
    });

    it('can compute the length of a map value', async () => {
      const snapshot = await execute(
        firestore
          .pipeline()
          .collection(randomCol.path)
          .where(field('title').equal("The Hitchhiker's Guide to the Galaxy"))
          .limit(1)
          .select(field('awards').length().as('awardsLength'))
      );
      expectResults(snapshot, {
        awardsLength: 3
      });
    });

    it('can compute the length of a vector value', async () => {
      const snapshot = await execute(
        firestore
          .pipeline()
          .collection(randomCol.path)
          .where(field('title').equal("The Hitchhiker's Guide to the Galaxy"))
          .limit(1)
          .select(field('embedding').length().as('embeddingLength'))
      );
      expectResults(snapshot, {
        embeddingLength: 10
      });
    });

    it('can compute the length of a bytes value', async () => {
      const snapshot = await execute(
        firestore
          .pipeline()
          .collection(randomCol.path)
          .select(constant('12é').as('value'))
          .limit(1)
          .select(field('value').byteLength().as('valueLength'))
      );
      expectResults(snapshot, {
        valueLength: 4
      });
    });

    it('can compute the natural logarithm of a numeric value', async () => {
      const snapshot = await execute(
        firestore
          .pipeline()
          .collection(randomCol.path)
          .where(field('title').equal("The Hitchhiker's Guide to the Galaxy"))
          .limit(1)
          .select(field('rating').ln().as('lnRating'))
      );
      expect(snapshot.results[0]!.data().lnRating).to.be.closeTo(1.435, 0.001);
    });

    it('can compute the natural logarithm of a numeric value with the top-level function', async () => {
      const snapshot = await execute(
        firestore
          .pipeline()
          .collection(randomCol.path)
          .where(field('title').equal("The Hitchhiker's Guide to the Galaxy"))
          .limit(1)
          .select(ln('rating').as('lnRating'))
      );
      expect(snapshot.results[0]!.data().lnRating).to.be.closeTo(1.435, 0.001);
    });

    it('can compute the natural logarithm of a numeric value with the top-level function', async () => {
      const snapshot = await execute(
        firestore
          .pipeline()
          .collection(randomCol.path)
          .where(field('title').equal("The Hitchhiker's Guide to the Galaxy"))
          .limit(1)
          .select(ln('rating').as('lnRating'))
      );
      expectResults(snapshot, {
        lnRating: 1.4350845252893227
      });
    });

    it('can compute the logarithm of a numeric value', async () => {
      const snapshot = await execute(
        firestore
          .pipeline()
          .collection(randomCol.path)
          .where(field('title').equal("The Hitchhiker's Guide to the Galaxy"))
          .limit(1)
          .select(log(field('rating'), 10).as('logRating'))
      );
      expectResults(snapshot, {
        logRating: 0.6232492903979004
      });
    });

    it('can compute the logarithm of a numeric value with the top-level function', async () => {
      const snapshot = await execute(
        firestore
          .pipeline()
          .collection(randomCol.path)
          .where(field('title').equal("The Hitchhiker's Guide to the Galaxy"))
          .limit(1)
          .select(log('rating', 10).as('logRating'))
      );
      expectResults(snapshot, {
        logRating: 0.6232492903979004
      });
    });

    it('can round a numeric value', async () => {
      const snapshot = await execute(
        firestore
          .pipeline()
          .collection(randomCol.path)
          .where(field('title').equal("The Hitchhiker's Guide to the Galaxy"))
          .limit(1)
          .select(field('rating').round().as('roundedRating'))
      );
      expectResults(snapshot, {
        roundedRating: 4
      });
    });

    it('can round a numeric value with the top-level function', async () => {
      const snapshot = await execute(
        firestore
          .pipeline()
          .collection(randomCol.path)
          .where(field('title').equal("The Hitchhiker's Guide to the Galaxy"))
          .limit(1)
          .select(round('rating').as('roundedRating'))
      );
      expectResults(snapshot, {
        roundedRating: 4
      });
    });

    it('can compute the square root of a numeric value', async () => {
      const snapshot = await execute(
        firestore
          .pipeline()
          .collection(randomCol.path)
          .where(field('title').equal("The Hitchhiker's Guide to the Galaxy"))
          .limit(1)
          .select(field('rating').sqrt().as('sqrtRating'))
      );
      expectResults(snapshot, {
        sqrtRating: 2.04939015319192
      });
    });

    it('can compute the square root of a numeric value with the top-level function', async () => {
      const snapshot = await execute(
        firestore
          .pipeline()
          .collection(randomCol.path)
          .where(field('title').equal("The Hitchhiker's Guide to the Galaxy"))
          .limit(1)
          .select(sqrt('rating').as('sqrtRating'))
      );
      expectResults(snapshot, {
        sqrtRating: 2.04939015319192
      });
    });

    it('can reverse a string', async () => {
      const snapshot = await execute(
        firestore
          .pipeline()
          .collection(randomCol.path)
          .where(field('title').equal("The Hitchhiker's Guide to the Galaxy"))
          .limit(1)
          .select(field('title').reverse().as('reversedTitle'))
      );
      expectResults(snapshot, {
        reversedTitle: "yxalaG eht ot ediuG s'rekihhctiH ehT"
      });
    });

    it('can reverse a string with the top-level function', async () => {
      const snapshot = await execute(
        firestore
          .pipeline()
          .collection(randomCol.path)
          .where(field('title').equal("The Hitchhiker's Guide to the Galaxy"))
          .limit(1)
          .select(stringReverse('title').as('reversedTitle'))
      );
      expectResults(snapshot, {
        reversedTitle: "yxalaG eht ot ediuG s'rekihhctiH ehT"
      });
    });

    it('supports Document_id', async () => {
      let snapshot = await execute(
        firestore
          .pipeline()
          .collection(randomCol.path)
          .sort(field('rating').descending())
          .limit(1)
          .select(
            documentId(field('__name__')).as('docId'),
            documentId(field('__path__')).as('noDocId')
          )
      );
      expectResults(snapshot, {
        docId: 'book4',
        noDocId: null
      });
      snapshot = await execute(
        firestore
          .pipeline()
          .collection(randomCol.path)
          .sort(field('rating').descending())
          .limit(1)
          .select(field('__name__').documentId().as('docId'))
      );
      expectResults(snapshot, {
        docId: 'book4'
      });
    });

    it('supports substring', async () => {
      let snapshot = await execute(
        firestore
          .pipeline()
          .collection(randomCol.path)
          .sort(field('rating').descending())
          .limit(1)
          .select(substring('title', 9, 2).as('of'))
      );
      expectResults(snapshot, {
        of: 'of'
      });
      snapshot = await execute(
        firestore
          .pipeline()
          .collection(randomCol.path)
          .sort(field('rating').descending())
          .limit(1)
          .select(field('title').substring(9, 2).as('of'))
      );
      expectResults(snapshot, {
        of: 'of'
      });
    });

    it('supports substring without length', async () => {
      let snapshot = await execute(
        firestore
          .pipeline()
          .collection(randomCol.path)
          .sort(field('rating').descending())
          .limit(1)
          .select(substring('title', 9).as('of'))
      );
      expectResults(snapshot, {
        of: 'of the Rings'
      });
      snapshot = await execute(
        firestore
          .pipeline()
          .collection(randomCol.path)
          .sort(field('rating').descending())
          .limit(1)
          .select(field('title').substring(9).as('of'))
      );
      expectResults(snapshot, {
        of: 'of the Rings'
      });
    });

    it('test toLower', async () => {
      const snapshot = await execute(
        firestore
          .pipeline()
          .collection(randomCol.path)
          .sort(ascending('title'))
          .select(toLower('author').as('lowercaseAuthor'))
          .limit(1)
      );
      expectResults(snapshot, {
        lowercaseAuthor: 'george orwell'
      });
    });

    it('test toUpper', async () => {
      const snapshot = await execute(
        firestore
          .pipeline()
          .collection(randomCol.path)
          .sort(ascending('title'))
          .select(toUpper('author').as('uppercaseAuthor'))
          .limit(1)
      );
      expectResults(snapshot, { uppercaseAuthor: 'GEORGE ORWELL' });
    });

    it('testTrim', async () => {
      const snapshot = await execute(
        firestore
          .pipeline()
          .collection(randomCol.path)
          .addFields(
            constant(" The Hitchhiker's Guide to the Galaxy ").as('spacedTitle')
          )
          .select(trim('spacedTitle').as('trimmedTitle'), field('spacedTitle'))
          .limit(1)
      );
      expectResults(snapshot, {
        spacedTitle: " The Hitchhiker's Guide to the Galaxy ",
        trimmedTitle: "The Hitchhiker's Guide to the Galaxy"
      });
    });

    it('test reverse', async () => {
      const snapshot = await execute(
        firestore
          .pipeline()
          .collection(randomCol.path)
          .where(equal('title', '1984'))
          .limit(1)
          .select(reverse('title').as('reverseTitle'))
      );
      expectResults(snapshot, { reverseTitle: '4891' });
    });

    it('testAbs', async () => {
      const snapshot = await execute(
        firestore
          .pipeline()
          .collection(randomCol.path)
          .limit(1)
          .select(
            constant(-10).as('neg10'),
            constant(-22.22).as('neg22'),
            constant(1).as('pos1')
          )
          .select(
            abs('neg10').as('10'),
            abs(field('neg22')).as('22'),
            field('pos1').as('1')
          )
      );
      expectResults(snapshot, {
        '10': 10,
        '22': 22.22,
        '1': 1
      });
    });

    it('can compute the base-10 logarithm of a numeric value', async () => {
      const snapshot = await execute(
        firestore
          .pipeline()
          .collection(randomCol.path)
          .where(field('title').equal('The Lord of the Rings'))
          .limit(1)
          .select(field('rating').log10().as('log10Rating'))
      );
      expect(snapshot.results[0]!.data().log10Rating).to.be.closeTo(
        0.672,
        0.001
      );
    });

    it('can compute the base-10 logarithm of a numeric value with the top-level function', async () => {
      const snapshot = await execute(
        firestore
          .pipeline()
          .collection(randomCol.path)
          .where(field('title').equal('The Lord of the Rings'))
          .limit(1)
          .select(log10('rating').as('log10Rating'))
      );
      expect(snapshot.results[0]!.data().log10Rating).to.be.closeTo(
        0.672,
        0.001
      );
    });

    it('can concat fields', async () => {
      const snapshot = await execute(
        firestore
          .pipeline()
          .collection(randomCol.path)
          .addFields(
            concat('author', ' ', field('title')).as('display'),
            field('author').concat(': ', field('title')).as('display2')
          )
          .where(equal('author', 'Douglas Adams'))
          .select('display', 'display2')
      );
      expectResults(snapshot, {
        display: "Douglas Adams The Hitchhiker's Guide to the Galaxy",
        display2: "Douglas Adams: The Hitchhiker's Guide to the Galaxy"
      });
    });

    it('supports currentTimestamp', async () => {
      const snapshot = await execute(
        firestore
          .pipeline()
          .collection(randomCol.path)
          .limit(1)
          .addFields(currentTimestamp().as('now'))
          .select('now')
      );
      const now = snapshot.results[0].get('now') as Timestamp;
      expect(now).instanceof(Timestamp);
      expect(
        now.toDate().getUTCSeconds() - new Date().getUTCSeconds()
      ).lessThan(5000);
    });

    it('supports ifAbsent', async () => {
      const snapshot = await execute(
        firestore
          .pipeline()
          .collection(randomCol.path)
          .limit(1)
          .replaceWith(
            map({
              title: 'foo'
            })
          )
          .select(
            ifAbsent('title', 'default title').as('title'),
            field('name').ifAbsent('default name').as('name'),
            field('name').ifAbsent(field('title')).as('nameOrTitle')
          )
      );

      expectResults(snapshot, {
        title: 'foo',
        name: 'default name',
        nameOrTitle: 'foo'
      });
    });

    it('supports join', async () => {
      const snapshot = await execute(
        firestore
          .pipeline()
          .collection(randomCol.path)
          .limit(1)
          .replaceWith(
            map({
              tags: ['foo', 'bar', 'baz'],
              delimeter: '|'
            })
          )
          .select(join('tags', ',').as('csv'), field('tags').join('|').as('or'))
      );

      expectResults(snapshot, {
        csv: 'foo,bar,baz',
        or: 'foo|bar|baz'
      });
    });

    it('can compute the sum of the elements in an array', async () => {
      const snapshot = await execute(
        firestore
          .pipeline()
          .collection(randomCol.path)
          .where(field('title').equal('The Lord of the Rings'))
          .limit(1)
          .addFields(array([150, 200]).as('sales'))
          .select(field('sales').arraySum().as('totalSales'))
      );
      expectResults(snapshot, {
        totalSales: 350
      });
    });

    it('can compute the sum of the elements in an array with the top-level function', async () => {
      const snapshot = await execute(
        firestore
          .pipeline()
          .collection(randomCol.path)
          .where(field('title').equal('The Lord of the Rings'))
          .limit(1)
          .addFields(array([150, 200]).as('sales'))
          .select(arraySum('sales').as('totalSales'))
      );
      expectResults(snapshot, {
        totalSales: 350
      });
    });

    // TODO(new-expression): Add new expression tests above this line
  });

  describe('pagination', () => {
    let addedDocs: DocumentReference[] = [];

    /**
     * Adds several books to the test collection. These
     * additional books support pagination test scenarios
     * that would otherwise not be possible with the original
     * set of books.
     * @param collectionReference
     */
    async function addBooks(
      collectionReference: CollectionReference
    ): Promise<void> {
      let docRef = doc(collectionReference, 'book11');
      addedDocs.push(docRef);
      await setDoc(docRef, {
        title: 'Jonathan Strange & Mr Norrell',
        author: 'Susanna Clarke',
        genre: 'Fantasy',
        published: 2004,
        rating: 4.6,
        tags: ['historical fantasy', 'magic', 'alternate history', 'england'],
        awards: { hugo: false, nebula: false }
      });
      docRef = doc(collectionReference, 'book12');
      addedDocs.push(docRef);
      await setDoc(docRef, {
        title: 'The Master and Margarita',
        author: 'Mikhail Bulgakov',
        genre: 'Satire',
        published: 1967, // Though written much earlier
        rating: 4.6,
        tags: [
          'russian literature',
          'supernatural',
          'philosophy',
          'dark comedy'
        ],
        awards: {}
      });
      docRef = doc(collectionReference, 'book13');
      addedDocs.push(docRef);
      await setDoc(docRef, {
        title: 'A Long Way to a Small, Angry Planet',
        author: 'Becky Chambers',
        genre: 'Science Fiction',
        published: 2014,
        rating: 4.6,
        tags: ['space opera', 'found family', 'character-driven', 'optimistic'],
        awards: { hugo: false, nebula: false, kitschies: true }
      });
    }

    afterEach(async () => {
      for (let i = 0; i < addedDocs.length; i++) {
        await deleteDoc(addedDocs[i]);
      }
      addedDocs = [];
    });

    it('supports pagination with filters', async () => {
      await addBooks(randomCol);
      const pageSize = 2;
      const pipeline = firestore
        .pipeline()
        .collection(randomCol.path)
        .select('title', 'rating', '__name__')
        .sort(field('rating').descending(), field('__name__').ascending());

      let snapshot = await execute(pipeline.limit(pageSize));
      expectResults(
        snapshot,
        { title: 'The Lord of the Rings', rating: 4.7 },
        { title: 'Dune', rating: 4.6 }
      );

      const lastDoc = snapshot.results[snapshot.results.length - 1];

      snapshot = await execute(
        pipeline
          .where(
            or(
              and(
                field('rating').equal(lastDoc.get('rating')),
                field('__name__').greaterThan(lastDoc.ref)
              ),
              field('rating').lessThan(lastDoc.get('rating'))
            )
          )
          .limit(pageSize)
      );
      expectResults(
        snapshot,
        { title: 'Jonathan Strange & Mr Norrell', rating: 4.6 },
        { title: 'The Master and Margarita', rating: 4.6 }
      );
    });

    it('supports pagination with offsets', async () => {
      await addBooks(randomCol);

      const secondFilterField = '__name__';

      const pipeline = firestore
        .pipeline()
        .collection(randomCol.path)
        .select('title', 'rating', secondFilterField)
        .sort(
          field('rating').descending(),
          field(secondFilterField).ascending()
        );

      const pageSize = 2;
      let currPage = 0;

      let snapshot = await execute(
        pipeline.offset(currPage++ * pageSize).limit(pageSize)
      );

      expectResults(
        snapshot,
        {
          title: 'The Lord of the Rings',
          rating: 4.7
        },
        { title: 'Dune', rating: 4.6 }
      );

      snapshot = await execute(
        pipeline.offset(currPage++ * pageSize).limit(pageSize)
      );
      expectResults(
        snapshot,
        {
          title: 'Jonathan Strange & Mr Norrell',
          rating: 4.6
        },
        { title: 'The Master and Margarita', rating: 4.6 }
      );

      snapshot = await execute(
        pipeline.offset(currPage++ * pageSize).limit(pageSize)
      );
      expectResults(
        snapshot,
        {
          title: 'A Long Way to a Small, Angry Planet',
          rating: 4.6
        },
        {
          title: 'Pride and Prejudice',
          rating: 4.5
        }
      );
    });
  });

  describe('stage options', () => {
    describe('forceIndex', () => {
      // SKIP: requires pre-existing index
      // eslint-disable-next-line no-restricted-properties
      it.skip('Collection Stage', async () => {
        const snapshot = await execute(
          firestore.pipeline().collection({
            collection: randomCol,
            forceIndex: 'unknown'
          })
        );
        expect(snapshot.results.length).to.equal(10);
      });

      // SKIP: requires pre-existing index
      // eslint-disable-next-line no-restricted-properties
      it.skip('CollectionGroup Stage', async () => {
        const snapshot = await execute(
          firestore.pipeline().collectionGroup({
            collectionId: randomCol.id,
            forceIndex: 'unknown'
          })
        );
        expect(snapshot.results.length).to.equal(10);
      });
    });
  });
});<|MERGE_RESOLUTION|>--- conflicted
+++ resolved
@@ -48,10 +48,6 @@
   pipelineResultEqual,
   sum,
   descending,
-<<<<<<< HEAD
-  isNan,
-=======
->>>>>>> 0aca7359
   map,
   execute,
   add,
@@ -100,12 +96,6 @@
   ifError,
   trim,
   isAbsent,
-<<<<<<< HEAD
-  isNull,
-  isNotNull,
-  isNotNan,
-=======
->>>>>>> 0aca7359
   timestampSubtract,
   mapRemove,
   mapMerge,
@@ -142,16 +132,9 @@
   log,
   sqrt,
   stringReverse,
-<<<<<<< HEAD
-  len as length,
-  abs,
-  concat,
-  error,
-=======
   length,
   abs,
   concat,
->>>>>>> 0aca7359
   currentTimestamp,
   ifAbsent,
   join,
@@ -372,7 +355,17 @@
         expectedStructuredPipelineProto
       );
     });
-<<<<<<< HEAD
+
+    it('performs validation', async () => {
+      expect(() => {
+        const pipeline = firestore
+          .pipeline()
+          .collection('customers')
+          .where(field('country').equal(new Map([])));
+
+        _internalPipelineToExecutePipelineRequestProto(pipeline);
+      }).to.throw();
+    });
   });
 
   describe('pipeline results', () => {
@@ -495,70 +488,6 @@
       const end = new Date().valueOf();
 
       expect(snapshot.results.length).to.equal(1);
-=======
-
-    it('performs validation', async () => {
-      expect(() => {
-        const pipeline = firestore
-          .pipeline()
-          .collection('customers')
-          .where(field('country').equal(new Map([])));
-
-        _internalPipelineToExecutePipelineRequestProto(pipeline);
-      }).to.throw();
-    });
-  });
-
-  describe('pipeline results', () => {
-    it('empty snapshot as expected', async () => {
-      const snapshot = await execute(
-        firestore.pipeline().collection(randomCol.path).limit(0)
-      );
-      expect(snapshot.results.length).to.equal(0);
-    });
-
-    it('full snapshot as expected', async () => {
-      const ppl = firestore
-        .pipeline()
-        .collection(randomCol.path)
-        .sort(ascending('__name__'));
-      const snapshot = await execute(ppl);
-      expect(snapshot.results.length).to.equal(10);
-      expectResults(
-        snapshot,
-        'book1',
-        'book10',
-        'book2',
-        'book3',
-        'book4',
-        'book5',
-        'book6',
-        'book7',
-        'book8',
-        'book9'
-      );
-    });
-
-    it('result equals works', async () => {
-      const ppl = firestore
-        .pipeline()
-        .collection(randomCol.path)
-        .sort(ascending('title'))
-        .limit(1);
-      const snapshot1 = await execute(ppl);
-      const snapshot2 = await execute(ppl);
-      expect(snapshot1.results.length).to.equal(1);
-      expect(snapshot2.results.length).to.equal(1);
-      expect(pipelineResultEqual(snapshot1.results[0], snapshot2.results[0])).to
-        .be.true;
-    });
-
-    it('returns execution time', async () => {
-      const start = new Date().valueOf();
-      const pipeline = firestore.pipeline().collection(randomCol.path);
-
-      const snapshot = await execute(pipeline);
-      const end = new Date().valueOf();
 
       expect(snapshot.executionTime.toDate().valueOf()).to.approximately(
         (start + end) / 2,
@@ -566,103 +495,19 @@
       );
     });
 
-    it('returns execution time for an empty query', async () => {
-      const start = new Date().valueOf();
-      const pipeline = firestore.pipeline().collection(randomCol.path).limit(0);
-
-      const snapshot = await execute(pipeline);
-      const end = new Date().valueOf();
-
-      expect(snapshot.results.length).to.equal(0);
->>>>>>> 0aca7359
-
-      expect(snapshot.executionTime.toDate().valueOf()).to.approximately(
-        (start + end) / 2,
-        timestampDeltaMS
-      );
-    });
-
-<<<<<<< HEAD
     it('returns undefined create and update time for each result in an aggregate query', async () => {
       const pipeline = firestore
         .pipeline()
         .collection(randomCol.path)
-=======
-    it('returns create and update time for each document', async () => {
-      const pipeline = firestore.pipeline().collection(randomCol.path);
-
-      let snapshot = await execute(pipeline);
-      expect(snapshot.results.length).to.equal(10);
-      snapshot.results.forEach(doc => {
-        expect(doc.createTime).to.not.be.null;
-        expect(doc.updateTime).to.not.be.null;
-
-        expect(doc.createTime!.toDate().valueOf()).to.approximately(
-          (beginDocCreation + endDocCreation) / 2,
-          timestampDeltaMS
-        );
-        expect(doc.updateTime!.toDate().valueOf()).to.approximately(
-          (beginDocCreation + endDocCreation) / 2,
-          timestampDeltaMS
-        );
-        expect(doc.createTime?.valueOf()).to.equal(doc.updateTime?.valueOf());
-      });
-
-      const wb = writeBatch(firestore);
-      snapshot.results.forEach(doc => {
-        wb.update(doc.ref!, { newField: 'value' });
-      });
-      await wb.commit();
-
-      snapshot = await execute(pipeline);
-      expect(snapshot.results.length).to.equal(10);
-      snapshot.results.forEach(doc => {
-        expect(doc.createTime).to.not.be.null;
-        expect(doc.updateTime).to.not.be.null;
-        expect(doc.createTime!.toDate().valueOf()).to.be.lessThan(
-          doc.updateTime!.toDate().valueOf()
-        );
-      });
-    });
-
-    it('returns execution time for an aggregate query', async () => {
-      const start = new Date().valueOf();
-      const pipeline = firestore
-        .pipeline()
-        .collection(randomCol.path)
-        .aggregate(average('rating').as('avgRating'));
-
-      const snapshot = await execute(pipeline);
-      const end = new Date().valueOf();
-
-      expect(snapshot.results.length).to.equal(1);
-
-      expect(snapshot.executionTime.toDate().valueOf()).to.approximately(
-        (start + end) / 2,
-        timestampDeltaMS
-      );
-    });
-
-    it('returns undefined create and update time for each result in an aggregate query', async () => {
-      const pipeline = firestore
-        .pipeline()
-        .collection(randomCol.path)
->>>>>>> 0aca7359
         .aggregate({
           accumulators: [average('rating').as('avgRating')],
           groups: ['genre']
         });
 
       const snapshot = await execute(pipeline);
-<<<<<<< HEAD
 
       expect(snapshot.results.length).to.equal(8);
 
-=======
-
-      expect(snapshot.results.length).to.equal(8);
-
->>>>>>> 0aca7359
       snapshot.results.forEach(doc => {
         expect(doc.updateTime).to.be.undefined;
         expect(doc.createTime).to.be.undefined;
@@ -1040,8 +885,6 @@
         });
       });
 
-<<<<<<< HEAD
-=======
       it('throws on Duplicate aliases', async () => {
         expect(() =>
           firestore
@@ -1063,7 +906,6 @@
         ).to.throw("Duplicate alias or field 'bax'");
       });
 
->>>>>>> 0aca7359
       it('supports aggregate options', async () => {
         let snapshot = await execute(
           firestore
@@ -1266,8 +1108,6 @@
         );
       });
 
-<<<<<<< HEAD
-=======
       it('throws on Duplicate aliases', async () => {
         expect(() => {
           firestore
@@ -1278,7 +1118,6 @@
         }).to.throw("Duplicate alias or field 'foo'");
       });
 
->>>>>>> 0aca7359
       it('supports options', async () => {
         const snapshot = await execute(
           firestore
@@ -1352,8 +1191,6 @@
         );
       });
 
-<<<<<<< HEAD
-=======
       it('throws on Duplicate aliases', async () => {
         expect(() =>
           firestore
@@ -1365,7 +1202,6 @@
         ).to.throw("Duplicate alias or field 'foo'");
       });
 
->>>>>>> 0aca7359
       it('supports options', async () => {
         const snapshot = await execute(
           firestore
@@ -1430,10 +1266,6 @@
             .select('title', 'author')
             .sort(field('author').ascending())
             .removeFields(field('author'))
-<<<<<<< HEAD
-            .sort(field('author').ascending())
-=======
->>>>>>> 0aca7359
         );
         expectResults(
           snapshot,
@@ -1474,10 +1306,6 @@
             .removeFields({
               fields: [field('author'), 'genre']
             })
-<<<<<<< HEAD
-            .sort(field('author').ascending())
-=======
->>>>>>> 0aca7359
         );
         expectResults(
           snapshot,
@@ -1518,10 +1346,6 @@
             .select('title', 'author')
             .sort(field('author').ascending())
             .removeFields(field('author'))
-<<<<<<< HEAD
-            .sort(field('author').ascending())
-=======
->>>>>>> 0aca7359
         );
         expectResults(
           snapshot,
@@ -1562,10 +1386,6 @@
             .removeFields({
               fields: [field('author'), 'genre']
             })
-<<<<<<< HEAD
-            .sort(field('author').ascending())
-=======
->>>>>>> 0aca7359
         );
         expectResults(
           snapshot,
@@ -1731,7 +1551,6 @@
         );
       });
     });
-<<<<<<< HEAD
 
     describe('raw stage', () => {
       it('can select fields', async () => {
@@ -2344,620 +2163,6 @@
       });
     });
 
-=======
-
-    describe('raw stage', () => {
-      it('can select fields', async () => {
-        const snapshot = await execute(
-          firestore
-            .pipeline()
-            .collection(randomCol.path)
-            .rawStage('select', [
-              {
-                title: field('title'),
-                metadata: {
-                  author: field('author')
-                }
-              }
-            ])
-            .sort(field('author').ascending())
-            .limit(1)
-        );
-        expectResults(snapshot, {
-          metadata: {
-            author: 'Frank Herbert'
-          },
-          title: 'Dune'
-        });
-      });
-
-      it('can add fields', async () => {
-        const snapshot = await execute(
-          firestore
-            .pipeline()
-            .collection(randomCol.path)
-            .sort(field('author').ascending())
-            .limit(1)
-            .select('title', 'author')
-            .rawStage('add_fields', [
-              {
-                display: stringConcat('title', ' - ', field('author'))
-              }
-            ])
-        );
-        expectResults(snapshot, {
-          title: "The Hitchhiker's Guide to the Galaxy",
-          author: 'Douglas Adams',
-          display: "The Hitchhiker's Guide to the Galaxy - Douglas Adams"
-        });
-      });
-
-      it('can filter with where', async () => {
-        const snapshot = await execute(
-          firestore
-            .pipeline()
-            .collection(randomCol.path)
-            .select('title', 'author')
-            .rawStage('where', [field('author').equal('Douglas Adams')])
-        );
-        expectResults(snapshot, {
-          title: "The Hitchhiker's Guide to the Galaxy",
-          author: 'Douglas Adams'
-        });
-      });
-
-      it('can limit, offset, and sort', async () => {
-        const snapshot = await execute(
-          firestore
-            .pipeline()
-            .collection(randomCol.path)
-            .select('title', 'author')
-            .rawStage('sort', [
-              {
-                direction: 'ascending',
-                expression: field('author')
-              }
-            ])
-            .rawStage('offset', [3])
-            .rawStage('limit', [1])
-        );
-        expectResults(snapshot, {
-          author: 'Fyodor Dostoevsky',
-          title: 'Crime and Punishment'
-        });
-      });
-
-      it('can perform aggregate query', async () => {
-        const snapshot = await execute(
-          firestore
-            .pipeline()
-            .collection(randomCol.path)
-            .select('title', 'author', 'rating')
-            .rawStage('aggregate', [
-              { averageRating: field('rating').average() },
-              {}
-            ])
-        );
-        expectResults(snapshot, {
-          averageRating: 4.3100000000000005
-        });
-      });
-
-      it('can perform distinct query', async () => {
-        const snapshot = await execute(
-          firestore
-            .pipeline()
-            .collection(randomCol.path)
-            .select('title', 'author', 'rating')
-            .rawStage('distinct', [{ rating: field('rating') }])
-            .sort(field('rating').descending())
-        );
-        expectResults(
-          snapshot,
-          {
-            rating: 4.7
-          },
-          {
-            rating: 4.6
-          },
-          {
-            rating: 4.5
-          },
-          {
-            rating: 4.3
-          },
-          {
-            rating: 4.2
-          },
-          {
-            rating: 4.1
-          },
-          {
-            rating: 4.0
-          }
-        );
-      });
-
-      it('can perform FindNearest query', async () => {
-        const snapshot = await execute(
-          firestore
-            .pipeline()
-            .collection(randomCol)
-            .rawStage(
-              'find_nearest',
-              [
-                field('embedding'),
-                vector([10, 1, 2, 1, 1, 1, 1, 1, 1, 1]),
-                'euclidean'
-              ],
-              {
-                'distance_field': field('computedDistance'),
-                limit: 2
-              }
-            )
-            .select('title', 'computedDistance')
-        );
-        expectResults(
-          snapshot,
-          {
-            title: "The Hitchhiker's Guide to the Galaxy",
-            computedDistance: 1
-          },
-          {
-            title: 'One Hundred Years of Solitude',
-            computedDistance: 12.041594578792296
-          }
-        );
-      });
-    });
-
-    describe('replaceWith stage', () => {
-      it('run pipeline with replaceWith field name', async () => {
-        const snapshot = await execute(
-          firestore
-            .pipeline()
-            .collection(randomCol.path)
-            .where(equal('title', "The Hitchhiker's Guide to the Galaxy"))
-            .replaceWith('awards')
-        );
-        expectResults(snapshot, {
-          hugo: true,
-          nebula: false,
-          others: { unknown: { year: 1980 } }
-        });
-      });
-
-      it('run pipeline with replaceWith Expr result', async () => {
-        const snapshot = await execute(
-          firestore
-            .pipeline()
-            .collection(randomCol.path)
-            .where(equal('title', "The Hitchhiker's Guide to the Galaxy"))
-            .replaceWith(
-              map({
-                foo: 'bar',
-                baz: {
-                  title: field('title')
-                }
-              })
-            )
-        );
-        expectResults(snapshot, {
-          foo: 'bar',
-          baz: { title: "The Hitchhiker's Guide to the Galaxy" }
-        });
-      });
-
-      it('supports options', async () => {
-        const snapshot = await execute(
-          firestore
-            .pipeline()
-            .collection(randomCol.path)
-            .where(equal('title', "The Hitchhiker's Guide to the Galaxy"))
-            .replaceWith({ map: 'awards' })
-        );
-        expectResults(snapshot, {
-          hugo: true,
-          nebula: false,
-          others: { unknown: { year: 1980 } }
-        });
-      });
-    });
-
-    describe('sample stage', () => {
-      it('run pipeline with sample limit of 3', async () => {
-        const snapshot = await execute(
-          firestore.pipeline().collection(randomCol.path).sample(3)
-        );
-        expect(snapshot.results.length).to.equal(3);
-      });
-
-      it('run pipeline with sample limit of {documents: 3}', async () => {
-        const snapshot = await execute(
-          firestore
-            .pipeline()
-            .collection(randomCol.path)
-            .sample({ documents: 3 })
-        );
-        expect(snapshot.results.length).to.equal(3);
-      });
-
-      it('run pipeline with sample limit of {percentage: 0.6}', async () => {
-        let avgSize = 0;
-        const numIterations = 30;
-        for (let i = 0; i < numIterations; i++) {
-          const snapshot = await execute(
-            firestore
-              .pipeline()
-              .collection(randomCol.path)
-              .sample({ percentage: 0.6 })
-          );
-
-          avgSize += snapshot.results.length;
-        }
-        avgSize /= numIterations;
-        expect(avgSize).to.be.closeTo(6, 1);
-      });
-    });
-
-    describe('union stage', () => {
-      it('run pipeline with union', async () => {
-        const snapshot = await execute(
-          firestore
-            .pipeline()
-            .collection(randomCol.path)
-            .union(firestore.pipeline().collection(randomCol.path))
-            .sort(field(documentIdFieldPath()).ascending())
-        );
-        expectResults(
-          snapshot,
-          'book1',
-          'book1',
-          'book10',
-          'book10',
-          'book2',
-          'book2',
-          'book3',
-          'book3',
-          'book4',
-          'book4',
-          'book5',
-          'book5',
-          'book6',
-          'book6',
-          'book7',
-          'book7',
-          'book8',
-          'book8',
-          'book9',
-          'book9'
-        );
-      });
-
-      it('supports options', async () => {
-        const snapshot = await execute(
-          firestore
-            .pipeline()
-            .collection(randomCol.path)
-            .union({ other: firestore.pipeline().collection(randomCol.path) })
-            .sort(field(documentIdFieldPath()).ascending())
-        );
-        expectResults(
-          snapshot,
-          'book1',
-          'book1',
-          'book10',
-          'book10',
-          'book2',
-          'book2',
-          'book3',
-          'book3',
-          'book4',
-          'book4',
-          'book5',
-          'book5',
-          'book6',
-          'book6',
-          'book7',
-          'book7',
-          'book8',
-          'book8',
-          'book9',
-          'book9'
-        );
-      });
-    });
-
-    describe('unnest stage', () => {
-      it('run pipeline with unnest', async () => {
-        const snapshot = await execute(
-          firestore
-            .pipeline()
-            .collection(randomCol.path)
-            .where(equal('title', "The Hitchhiker's Guide to the Galaxy"))
-            .unnest(field('tags').as('tag'))
-            .select(
-              'title',
-              'author',
-              'genre',
-              'published',
-              'rating',
-              'tags',
-              'tag',
-              'awards',
-              'nestedField'
-            )
-        );
-        expectResults(
-          snapshot,
-          {
-            title: "The Hitchhiker's Guide to the Galaxy",
-            author: 'Douglas Adams',
-            genre: 'Science Fiction',
-            published: 1979,
-            rating: 4.2,
-            tags: ['comedy', 'space', 'adventure'],
-            tag: 'comedy',
-            awards: {
-              hugo: true,
-              nebula: false,
-              others: { unknown: { year: 1980 } }
-            },
-            nestedField: { 'level.1': { 'level.2': true } }
-          },
-          {
-            title: "The Hitchhiker's Guide to the Galaxy",
-            author: 'Douglas Adams',
-            genre: 'Science Fiction',
-            published: 1979,
-            rating: 4.2,
-            tags: ['comedy', 'space', 'adventure'],
-            tag: 'space',
-            awards: {
-              hugo: true,
-              nebula: false,
-              others: { unknown: { year: 1980 } }
-            },
-            nestedField: { 'level.1': { 'level.2': true } }
-          },
-          {
-            title: "The Hitchhiker's Guide to the Galaxy",
-            author: 'Douglas Adams',
-            genre: 'Science Fiction',
-            published: 1979,
-            rating: 4.2,
-            tags: ['comedy', 'space', 'adventure'],
-            tag: 'adventure',
-            awards: {
-              hugo: true,
-              nebula: false,
-              others: { unknown: { year: 1980 } }
-            },
-            nestedField: { 'level.1': { 'level.2': true } }
-          }
-        );
-      });
-
-      it('unnest with index field', async () => {
-        const snapshot = await execute(
-          firestore
-            .pipeline()
-            .collection(randomCol.path)
-            .where(equal('title', "The Hitchhiker's Guide to the Galaxy"))
-            .unnest(field('tags').as('tag'), 'tagsIndex')
-            .select(
-              'title',
-              'author',
-              'genre',
-              'published',
-              'rating',
-              'tags',
-              'tag',
-              'awards',
-              'nestedField',
-              'tagsIndex'
-            )
-        );
-        expectResults(
-          snapshot,
-          {
-            title: "The Hitchhiker's Guide to the Galaxy",
-            author: 'Douglas Adams',
-            genre: 'Science Fiction',
-            published: 1979,
-            rating: 4.2,
-            tags: ['comedy', 'space', 'adventure'],
-            tag: 'comedy',
-            awards: {
-              hugo: true,
-              nebula: false,
-              others: { unknown: { year: 1980 } }
-            },
-            nestedField: { 'level.1': { 'level.2': true } },
-            tagsIndex: 0
-          },
-          {
-            title: "The Hitchhiker's Guide to the Galaxy",
-            author: 'Douglas Adams',
-            genre: 'Science Fiction',
-            published: 1979,
-            rating: 4.2,
-            tags: ['comedy', 'space', 'adventure'],
-            tag: 'space',
-            awards: {
-              hugo: true,
-              nebula: false,
-              others: { unknown: { year: 1980 } }
-            },
-            nestedField: { 'level.1': { 'level.2': true } },
-            tagsIndex: 1
-          },
-          {
-            title: "The Hitchhiker's Guide to the Galaxy",
-            author: 'Douglas Adams',
-            genre: 'Science Fiction',
-            published: 1979,
-            rating: 4.2,
-            tags: ['comedy', 'space', 'adventure'],
-            tag: 'adventure',
-            awards: {
-              hugo: true,
-              nebula: false,
-              others: { unknown: { year: 1980 } }
-            },
-            nestedField: { 'level.1': { 'level.2': true } },
-            tagsIndex: 2
-          }
-        );
-      });
-
-      it('unnest an expr', async () => {
-        const snapshot = await execute(
-          firestore
-            .pipeline()
-            .collection(randomCol.path)
-            .where(equal('title', "The Hitchhiker's Guide to the Galaxy"))
-            .unnest(array([1, 2, 3]).as('copy'))
-            .select(
-              'title',
-              'author',
-              'genre',
-              'published',
-              'rating',
-              'tags',
-              'copy',
-              'awards',
-              'nestedField'
-            )
-        );
-        expectResults(
-          snapshot,
-          {
-            title: "The Hitchhiker's Guide to the Galaxy",
-            author: 'Douglas Adams',
-            genre: 'Science Fiction',
-            published: 1979,
-            rating: 4.2,
-            tags: ['comedy', 'space', 'adventure'],
-            copy: 1,
-            awards: {
-              hugo: true,
-              nebula: false,
-              others: { unknown: { year: 1980 } }
-            },
-            nestedField: { 'level.1': { 'level.2': true } }
-          },
-          {
-            title: "The Hitchhiker's Guide to the Galaxy",
-            author: 'Douglas Adams',
-            genre: 'Science Fiction',
-            published: 1979,
-            rating: 4.2,
-            tags: ['comedy', 'space', 'adventure'],
-            copy: 2,
-            awards: {
-              hugo: true,
-              nebula: false,
-              others: { unknown: { year: 1980 } }
-            },
-            nestedField: { 'level.1': { 'level.2': true } }
-          },
-          {
-            title: "The Hitchhiker's Guide to the Galaxy",
-            author: 'Douglas Adams',
-            genre: 'Science Fiction',
-            published: 1979,
-            rating: 4.2,
-            tags: ['comedy', 'space', 'adventure'],
-            copy: 3,
-            awards: {
-              hugo: true,
-              nebula: false,
-              others: { unknown: { year: 1980 } }
-            },
-            nestedField: { 'level.1': { 'level.2': true } }
-          }
-        );
-      });
-
-      it('supports options', async () => {
-        const snapshot = await execute(
-          firestore
-            .pipeline()
-            .collection(randomCol.path)
-            .where(equal('title', "The Hitchhiker's Guide to the Galaxy"))
-            .unnest({
-              selectable: field('tags').as('tag'),
-              indexField: 'tagsIndex'
-            })
-            .select(
-              'title',
-              'author',
-              'genre',
-              'published',
-              'rating',
-              'tags',
-              'tag',
-              'awards',
-              'nestedField',
-              'tagsIndex'
-            )
-        );
-        expectResults(
-          snapshot,
-          {
-            title: "The Hitchhiker's Guide to the Galaxy",
-            author: 'Douglas Adams',
-            genre: 'Science Fiction',
-            published: 1979,
-            rating: 4.2,
-            tags: ['comedy', 'space', 'adventure'],
-            tag: 'comedy',
-            awards: {
-              hugo: true,
-              nebula: false,
-              others: { unknown: { year: 1980 } }
-            },
-            nestedField: { 'level.1': { 'level.2': true } },
-            tagsIndex: 0
-          },
-          {
-            title: "The Hitchhiker's Guide to the Galaxy",
-            author: 'Douglas Adams',
-            genre: 'Science Fiction',
-            published: 1979,
-            rating: 4.2,
-            tags: ['comedy', 'space', 'adventure'],
-            tag: 'space',
-            awards: {
-              hugo: true,
-              nebula: false,
-              others: { unknown: { year: 1980 } }
-            },
-            nestedField: { 'level.1': { 'level.2': true } },
-            tagsIndex: 1
-          },
-          {
-            title: "The Hitchhiker's Guide to the Galaxy",
-            author: 'Douglas Adams',
-            genre: 'Science Fiction',
-            published: 1979,
-            rating: 4.2,
-            tags: ['comedy', 'space', 'adventure'],
-            tag: 'adventure',
-            awards: {
-              hugo: true,
-              nebula: false,
-              others: { unknown: { year: 1980 } }
-            },
-            nestedField: { 'level.1': { 'level.2': true } },
-            tagsIndex: 2
-          }
-        );
-      });
-    });
-
->>>>>>> 0aca7359
     describe('findNearest stage', () => {
       it('run pipeline with findNearest', async () => {
         const measures: Array<FindNearestStageOptions['distanceMeasure']> = [
@@ -3032,15 +2237,9 @@
             // incorrect parameter type
             field('title')
           ]);
-<<<<<<< HEAD
 
         await execute(myPipeline);
 
-=======
-
-        await execute(myPipeline);
-
->>>>>>> 0aca7359
         expect.fail('expected pipeline.execute() to throw');
       } catch (e: unknown) {
         expect(e instanceof FirebaseError).to.be.true;
@@ -3143,7 +2342,6 @@
         snapshot,
         { title: "The Hitchhiker's Guide to the Galaxy" },
         { title: 'One Hundred Years of Solitude' }
-<<<<<<< HEAD
       );
     });
 
@@ -3170,8 +2368,6 @@
           .collection(randomCol.path)
           .where(arrayContains('tags', 'comedy'))
           .select('title')
-=======
->>>>>>> 0aca7359
       );
       expectResults(snapshot, {
         title: "The Hitchhiker's Guide to the Galaxy"
@@ -3434,8 +2630,8 @@
           .sort(field('rating').descending())
           .limit(1)
           .select(
-            isNull('rating').as('ratingIsNull'),
-            isNan('rating').as('ratingIsNaN'),
+            equal('rating', null).as('ratingIsNull'),
+            equal('rating', NaN).as('ratingIsNaN'),
             isError(divide(constant(1), constant(0))).as('isError'),
             ifError(divide(constant(1), constant(0)), constant('was error')).as(
               'ifError'
@@ -3447,8 +2643,8 @@
               .not()
               .as('ifErrorBooleanExpression'),
             isAbsent('foo').as('isAbsent'),
-            isNotNull('title').as('titleIsNotNull'),
-            isNotNan('cost').as('costIsNotNan'),
+            notEqual('title', null).as('titleIsNotNull'),
+            notEqual('cost', NaN).as('costIsNotNan'),
             exists('fooBarBaz').as('fooBarBazExists'),
             field('title').exists().as('titleExists')
           )
@@ -3473,8 +2669,8 @@
           .sort(field('rating').descending())
           .limit(1)
           .select(
-            field('rating').isNull().as('ratingIsNull'),
-            field('rating').isNan().as('ratingIsNaN'),
+            field('rating').equal(null).as('ratingIsNull'),
+            field('rating').equal(NaN).as('ratingIsNaN'),
             divide(constant(1), constant(0)).isError().as('isError'),
             divide(constant(1), constant(0))
               .ifError(constant('was error'))
@@ -3485,8 +2681,8 @@
               .not()
               .as('ifErrorBooleanExpression'),
             field('foo').isAbsent().as('isAbsent'),
-            field('title').isNotNull().as('titleIsNotNull'),
-            field('cost').isNotNan().as('costIsNotNan')
+            field('title').notEqual(null).as('titleIsNotNull'),
+            field('cost').notEqual(NaN).as('costIsNotNan')
           )
       );
       expectResults(snapshot, {
@@ -4740,22 +3936,6 @@
       ).lessThan(5000);
     });
 
-    // Not implemented in backend
-    // eslint-disable-next-line no-restricted-properties
-    it.skip('supports error', async () => {
-      const snapshot = await execute(
-        firestore
-          .pipeline()
-          .collection(randomCol.path)
-          .limit(1)
-          .select(isError(error('test error')).as('error'))
-      );
-
-      expectResults(snapshot, {
-        'error': true
-      });
-    });
-
     it('supports ifAbsent', async () => {
       const snapshot = await execute(
         firestore
@@ -5018,1859 +4198,5 @@
         expect(snapshot.results.length).to.equal(10);
       });
     });
-
-    it('notEqualAny works', async () => {
-      const snapshot = await execute(
-        firestore
-          .pipeline()
-          .collection(randomCol.path)
-          .where(
-            notEqualAny(
-              'published',
-              [1965, 1925, 1949, 1960, 1866, 1985, 1954, 1967, 1979]
-            )
-          )
-          .select('title')
-      );
-      expectResults(snapshot, { title: 'Pride and Prejudice' });
-    });
-
-    it('arrayContains works', async () => {
-      const snapshot = await execute(
-        firestore
-          .pipeline()
-          .collection(randomCol.path)
-          .where(arrayContains('tags', 'comedy'))
-          .select('title')
-      );
-      expectResults(snapshot, {
-        title: "The Hitchhiker's Guide to the Galaxy"
-      });
-    });
-
-    it('arrayContainsAny works', async () => {
-      const snapshot = await execute(
-        firestore
-          .pipeline()
-          .collection(randomCol.path)
-          .where(arrayContainsAny('tags', ['comedy', 'classic']))
-          .sort(descending('title'))
-          .select('title')
-      );
-      expectResults(
-        snapshot,
-        { title: "The Hitchhiker's Guide to the Galaxy" },
-        { title: 'Pride and Prejudice' }
-      );
-    });
-
-    it('arrayContainsAll works', async () => {
-      const snapshot = await execute(
-        firestore
-          .pipeline()
-          .collection(randomCol.path)
-          .where(arrayContainsAll('tags', ['adventure', 'magic']))
-          .select('title')
-      );
-      expectResults(snapshot, { title: 'The Lord of the Rings' });
-    });
-
-    it('arrayLength works', async () => {
-      const snapshot = await execute(
-        firestore
-          .pipeline()
-          .collection(randomCol.path)
-          .select(arrayLength('tags').as('tagsCount'))
-          .where(equal('tagsCount', 3))
-      );
-      expect(snapshot.results.length).to.equal(10);
-    });
-
-    it('testStrConcat', async () => {
-      const snapshot = await execute(
-        firestore
-          .pipeline()
-          .collection(randomCol.path)
-          .sort(ascending('author'))
-          .select(
-            field('author').stringConcat(' - ', field('title')).as('bookInfo')
-          )
-          .limit(1)
-      );
-      expectResults(snapshot, {
-        bookInfo: "Douglas Adams - The Hitchhiker's Guide to the Galaxy"
-      });
-    });
-
-    it('testStartsWith', async () => {
-      const snapshot = await execute(
-        firestore
-          .pipeline()
-          .collection(randomCol.path)
-          .where(startsWith('title', 'The'))
-          .select('title')
-          .sort(field('title').ascending())
-      );
-      expectResults(
-        snapshot,
-        { title: 'The Great Gatsby' },
-        { title: "The Handmaid's Tale" },
-        { title: "The Hitchhiker's Guide to the Galaxy" },
-        { title: 'The Lord of the Rings' }
-      );
-    });
-
-    it('testEndsWith', async () => {
-      const snapshot = await execute(
-        firestore
-          .pipeline()
-          .collection(randomCol.path)
-          .where(endsWith('title', 'y'))
-          .select('title')
-          .sort(field('title').descending())
-      );
-      expectResults(
-        snapshot,
-        { title: "The Hitchhiker's Guide to the Galaxy" },
-        { title: 'The Great Gatsby' }
-      );
-    });
-
-    it('testStrContains', async () => {
-      const snapshot = await execute(
-        firestore
-          .pipeline()
-          .collection(randomCol.path)
-          .where(stringContains('title', "'s"))
-          .select('title')
-          .sort(field('title').ascending())
-      );
-      expectResults(
-        snapshot,
-        { title: "The Handmaid's Tale" },
-        { title: "The Hitchhiker's Guide to the Galaxy" }
-      );
-    });
-
-    it('testLength', async () => {
-      const snapshot = await execute(
-        firestore
-          .pipeline()
-          .collection(randomCol.path)
-          .select(charLength('title').as('titleLength'), field('title'))
-          .where(greaterThan('titleLength', 20))
-          .sort(field('title').ascending())
-      );
-
-      expectResults(
-        snapshot,
-
-        {
-          titleLength: 29,
-          title: 'One Hundred Years of Solitude'
-        },
-        {
-          titleLength: 36,
-          title: "The Hitchhiker's Guide to the Galaxy"
-        },
-        {
-          titleLength: 21,
-          title: 'The Lord of the Rings'
-        },
-        {
-          titleLength: 21,
-          title: 'To Kill a Mockingbird'
-        }
-      );
-    });
-
-    it('testLike', async () => {
-      const snapshot = await execute(
-        firestore
-          .pipeline()
-          .collection(randomCol.path)
-          .where(like('title', '%Guide%'))
-          .select('title')
-      );
-      expectResults(snapshot, {
-        title: "The Hitchhiker's Guide to the Galaxy"
-      });
-    });
-
-    it('testRegexContains', async () => {
-      const snapshot = await execute(
-        firestore
-          .pipeline()
-          .collection(randomCol.path)
-          .where(regexContains('title', '(?i)(the|of)'))
-      );
-      expect(snapshot.results.length).to.equal(5);
-    });
-
-    it('testRegexMatches', async () => {
-      const snapshot = await execute(
-        firestore
-          .pipeline()
-          .collection(randomCol.path)
-          .where(regexMatch('title', '.*(?i)(the|of).*'))
-      );
-      expect(snapshot.results.length).to.equal(5);
-    });
-
-    it('testArithmeticOperations', async () => {
-      const snapshot = await execute(
-        firestore
-          .pipeline()
-          .collection(randomCol.path)
-          .where(equal('title', 'To Kill a Mockingbird'))
-          .select(
-            add(field('rating'), 1).as('ratingPlusOne'),
-            subtract(field('published'), 1900).as('yearsSince1900'),
-            field('rating').multiply(10).as('ratingTimesTen'),
-            divide('rating', 2).as('ratingDividedByTwo'),
-            multiply('rating', 20).as('ratingTimes20'),
-            add('rating', 3).as('ratingPlus3'),
-            mod('rating', 2).as('ratingMod2')
-          )
-          .limit(1)
-      );
-      expectResults(snapshot, {
-        ratingPlusOne: 5.2,
-        yearsSince1900: 60,
-        ratingTimesTen: 42,
-        ratingDividedByTwo: 2.1,
-        ratingTimes20: 84,
-        ratingPlus3: 7.2,
-        ratingMod2: 0.20000000000000018
-      });
-    });
-
-    it('testComparisonOperators', async () => {
-      const snapshot = await execute(
-        firestore
-          .pipeline()
-          .collection(randomCol.path)
-          .where(
-            and(
-              greaterThan('rating', 4.2),
-              lessThanOrEqual(field('rating'), 4.5),
-              notEqual('genre', 'Science Fiction')
-            )
-          )
-          .select('rating', 'title')
-          .sort(field('title').ascending())
-      );
-      expectResults(
-        snapshot,
-        { rating: 4.3, title: 'Crime and Punishment' },
-        {
-          rating: 4.3,
-          title: 'One Hundred Years of Solitude'
-        },
-        { rating: 4.5, title: 'Pride and Prejudice' }
-      );
-    });
-
-    it('testLogicalOperators', async () => {
-      const snapshot = await execute(
-        firestore
-          .pipeline()
-          .collection(randomCol.path)
-          .where(
-            or(
-              and(
-                greaterThan('rating', 4.5),
-                equal('genre', 'Science Fiction')
-              ),
-              lessThan('published', 1900)
-            )
-          )
-          .select('title')
-          .sort(field('title').ascending())
-      );
-      expectResults(
-        snapshot,
-        { title: 'Crime and Punishment' },
-        { title: 'Dune' },
-        { title: 'Pride and Prejudice' }
-      );
-    });
-
-    it('testChecks', async () => {
-      let snapshot = await execute(
-        firestore
-          .pipeline()
-          .collection(randomCol.path)
-          .sort(field('rating').descending())
-          .limit(1)
-          .select(
-            equal('rating', null).as('ratingIsNull'),
-            equal('rating', NaN).as('ratingIsNaN'),
-            isError(divide(constant(1), constant(0))).as('isError'),
-            ifError(divide(constant(1), constant(0)), constant('was error')).as(
-              'ifError'
-            ),
-            ifError(
-              divide(constant(1), constant(0)).greaterThan(1),
-              constant(true)
-            )
-              .not()
-              .as('ifErrorBooleanExpression'),
-            isAbsent('foo').as('isAbsent'),
-            notEqual('title', null).as('titleIsNotNull'),
-            notEqual('cost', NaN).as('costIsNotNan'),
-            exists('fooBarBaz').as('fooBarBazExists'),
-            field('title').exists().as('titleExists')
-          )
-      );
-      expectResults(snapshot, {
-        ratingIsNull: false,
-        ratingIsNaN: false,
-        isError: true,
-        ifError: 'was error',
-        ifErrorBooleanExpression: false,
-        isAbsent: true,
-        titleIsNotNull: true,
-        costIsNotNan: false,
-        fooBarBazExists: false,
-        titleExists: true
-      });
-
-      snapshot = await execute(
-        firestore
-          .pipeline()
-          .collection(randomCol.path)
-          .sort(field('rating').descending())
-          .limit(1)
-          .select(
-            field('rating').equal(null).as('ratingIsNull'),
-            field('rating').equal(NaN).as('ratingIsNaN'),
-            divide(constant(1), constant(0)).isError().as('isError'),
-            divide(constant(1), constant(0))
-              .ifError(constant('was error'))
-              .as('ifError'),
-            divide(constant(1), constant(0))
-              .greaterThan(1)
-              .ifError(constant(true))
-              .not()
-              .as('ifErrorBooleanExpression'),
-            field('foo').isAbsent().as('isAbsent'),
-            field('title').notEqual(null).as('titleIsNotNull'),
-            field('cost').notEqual(NaN).as('costIsNotNan')
-          )
-      );
-      expectResults(snapshot, {
-        ratingIsNull: false,
-        ratingIsNaN: false,
-        isError: true,
-        ifError: 'was error',
-        ifErrorBooleanExpression: false,
-        isAbsent: true,
-        titleIsNotNull: true,
-        costIsNotNan: false
-      });
-    });
-
-    it('testMapGet', async () => {
-      const snapshot = await execute(
-        firestore
-          .pipeline()
-          .collection(randomCol.path)
-          .sort(field('published').descending())
-          .select(
-            field('awards').mapGet('hugo').as('hugoAward'),
-            field('awards').mapGet('others').as('others'),
-            field('title')
-          )
-          .where(equal('hugoAward', true))
-      );
-      expectResults(
-        snapshot,
-        {
-          hugoAward: true,
-          title: "The Hitchhiker's Guide to the Galaxy",
-          others: { unknown: { year: 1980 } }
-        },
-        { hugoAward: true, title: 'Dune' }
-      );
-    });
-
-    it('testDistanceFunctions', async () => {
-      const sourceVector = vector([0.1, 0.1]);
-      const targetVector = vector([0.5, 0.8]);
-      let snapshot = await execute(
-        firestore
-          .pipeline()
-          .collection(randomCol.path)
-          .select(
-            cosineDistance(constant(sourceVector), targetVector).as(
-              'cosineDistance'
-            ),
-            dotProduct(constant(sourceVector), targetVector).as(
-              'dotProductDistance'
-            ),
-            euclideanDistance(constant(sourceVector), targetVector).as(
-              'euclideanDistance'
-            )
-          )
-          .limit(1)
-      );
-
-      expectResults(snapshot, {
-        cosineDistance: 0.02560880430538015,
-        dotProductDistance: 0.13,
-        euclideanDistance: 0.806225774829855
-      });
-
-      snapshot = await execute(
-        firestore
-          .pipeline()
-          .collection(randomCol.path)
-          .select(
-            constant(sourceVector)
-              .cosineDistance(targetVector)
-              .as('cosineDistance'),
-            constant(sourceVector)
-              .dotProduct(targetVector)
-              .as('dotProductDistance'),
-            constant(sourceVector)
-              .euclideanDistance(targetVector)
-              .as('euclideanDistance')
-          )
-          .limit(1)
-      );
-
-      expectResults(snapshot, {
-        cosineDistance: 0.02560880430538015,
-        dotProductDistance: 0.13,
-        euclideanDistance: 0.806225774829855
-      });
-    });
-
-    it('testVectorLength', async () => {
-      const snapshot = await execute(
-        firestore
-          .pipeline()
-          .collection(randomCol.path)
-          .limit(1)
-          .select(vectorLength(constant(vector([1, 2, 3]))).as('vectorLength'))
-      );
-      expectResults(snapshot, {
-        vectorLength: 3
-      });
-    });
-
-    it('testNestedFields', async () => {
-      const snapshot = await execute(
-        firestore
-          .pipeline()
-          .collection(randomCol.path)
-          .where(equal('awards.hugo', true))
-          .sort(descending('title'))
-          .select('title', 'awards.hugo')
-      );
-      expectResults(
-        snapshot,
-        {
-          title: "The Hitchhiker's Guide to the Galaxy",
-          'awards.hugo': true
-        },
-        { title: 'Dune', 'awards.hugo': true }
-      );
-    });
-
-    it('test mapGet with field name including . notation', async () => {
-      const snapshot = await execute(
-        firestore
-          .pipeline()
-          .collection(randomCol.path)
-          .limit(1)
-          .replaceWith(
-            map({
-              title: 'foo',
-              nested: {
-                level: {
-                  '1': 'bar'
-                },
-                'level.1': {
-                  'level.2': 'baz'
-                }
-              }
-            })
-          )
-          .select(
-            'title',
-            field('nested.level.1'),
-            mapGet('nested', 'level.1').mapGet('level.2').as('nested')
-          )
-      );
-      expectResults(snapshot, {
-        title: 'foo',
-        'nested.level.`1`': 'bar',
-        nested: 'baz'
-      });
-    });
-
-    describe('rawFunction', () => {
-      it('add selectable', async () => {
-        const snapshot = await execute(
-          firestore
-            .pipeline()
-            .collection(randomCol.path)
-            .sort(descending('rating'))
-            .limit(1)
-            .select(
-              new FunctionExpression('add', [field('rating'), constant(1)]).as(
-                'rating'
-              )
-            )
-        );
-        expectResults(snapshot, {
-          rating: 5.7
-        });
-      });
-
-      it('and (variadic) selectable', async () => {
-        const snapshot = await execute(
-          firestore
-            .pipeline()
-            .collection(randomCol.path)
-            .where(
-              new BooleanExpression('and', [
-                field('rating').greaterThan(0),
-                field('title').charLength().lessThan(5),
-                field('tags').arrayContains('propaganda')
-              ])
-            )
-            .select('title')
-        );
-        expectResults(snapshot, {
-          title: '1984'
-        });
-      });
-
-      it('array contains any', async () => {
-        const snapshot = await execute(
-          firestore
-            .pipeline()
-            .collection(randomCol.path)
-            .where(
-              new BooleanExpression('array_contains_any', [
-                field('tags'),
-                array(['politics'])
-              ])
-            )
-            .select('title')
-        );
-        expectResults(snapshot, {
-          title: 'Dune'
-        });
-      });
-
-      it('countif aggregate', async () => {
-        const snapshot = await execute(
-          firestore
-            .pipeline()
-            .collection(randomCol.path)
-            .aggregate(
-              new AggregateFunction('count_if', [
-                field('rating').greaterThanOrEqual(4.5)
-              ]).as('countOfBest')
-            )
-        );
-        expectResults(snapshot, {
-          countOfBest: 3
-        });
-      });
-
-      it('sort by char_len', async () => {
-        const snapshot = await execute(
-          firestore
-            .pipeline()
-            .collection(randomCol.path)
-            .sort(
-              new FunctionExpression('char_length', [
-                field('title')
-              ]).ascending(),
-              descending('__name__')
-            )
-            .limit(3)
-            .select('title')
-        );
-        expectResults(
-          snapshot,
-          {
-            title: '1984'
-          },
-          {
-            title: 'Dune'
-          },
-          {
-            title: 'The Great Gatsby'
-          }
-        );
-      });
-    });
-
-    it('supports array', async () => {
-      const snapshot = await execute(
-        firestore
-          .pipeline()
-          .collection(randomCol.path)
-          .sort(field('rating').descending())
-          .limit(1)
-          .select(array([1, 2, 3, 4]).as('metadata'))
-      );
-      expect(snapshot.results.length).to.equal(1);
-      expectResults(snapshot, {
-        metadata: [1, 2, 3, 4]
-      });
-    });
-
-    it('evaluates expression in array', async () => {
-      const snapshot = await execute(
-        firestore
-          .pipeline()
-          .collection(randomCol.path)
-          .sort(field('rating').descending())
-          .limit(1)
-          .select(
-            array([1, 2, field('genre'), multiply('rating', 10)]).as('metadata')
-          )
-      );
-      expect(snapshot.results.length).to.equal(1);
-      expectResults(snapshot, {
-        metadata: [1, 2, 'Fantasy', 47]
-      });
-    });
-
-    it('supports arrayGet', async () => {
-      let snapshot = await execute(
-        firestore
-          .pipeline()
-          .collection(randomCol.path)
-          .sort(field('rating').descending())
-          .limit(3)
-          .select(arrayGet('tags', 0).as('firstTag'))
-      );
-      const expectedResults = [
-        {
-          firstTag: 'adventure'
-        },
-        {
-          firstTag: 'politics'
-        },
-        {
-          firstTag: 'classic'
-        }
-      ];
-      expectResults(snapshot, ...expectedResults);
-
-      snapshot = await execute(
-        firestore
-          .pipeline()
-          .collection(randomCol.path)
-          .sort(field('rating').descending())
-          .limit(3)
-          .select(field('tags').arrayGet(0).as('firstTag'))
-      );
-      expectResults(snapshot, ...expectedResults);
-    });
-
-    it('supports map', async () => {
-      const snapshot = await execute(
-        firestore
-          .pipeline()
-          .collection(randomCol.path)
-          .sort(field('rating').descending())
-          .limit(1)
-          .select(
-            map({
-              foo: 'bar'
-            }).as('metadata')
-          )
-      );
-
-      expect(snapshot.results.length).to.equal(1);
-      expectResults(snapshot, {
-        metadata: {
-          foo: 'bar'
-        }
-      });
-    });
-
-    it('evaluates expression in map', async () => {
-      const snapshot = await execute(
-        firestore
-          .pipeline()
-          .collection(randomCol.path)
-          .sort(field('rating').descending())
-          .limit(1)
-          .select(
-            map({
-              genre: field('genre'),
-              rating: field('rating').multiply(10)
-            }).as('metadata')
-          )
-      );
-
-      expect(snapshot.results.length).to.equal(1);
-      expectResults(snapshot, {
-        metadata: {
-          genre: 'Fantasy',
-          rating: 47
-        }
-      });
-    });
-
-    it('supports mapRemove', async () => {
-      let snapshot = await execute(
-        firestore
-          .pipeline()
-          .collection(randomCol.path)
-          .sort(field('rating').descending())
-          .limit(1)
-          .select(mapRemove('awards', 'hugo').as('awards'))
-      );
-      expectResults(snapshot, {
-        awards: { nebula: false }
-      });
-      snapshot = await execute(
-        firestore
-          .pipeline()
-          .collection(randomCol.path)
-          .sort(field('rating').descending())
-          .limit(1)
-          .select(field('awards').mapRemove('hugo').as('awards'))
-      );
-      expectResults(snapshot, {
-        awards: { nebula: false }
-      });
-    });
-
-    it('supports mapMerge', async () => {
-      let snapshot = await execute(
-        firestore
-          .pipeline()
-          .collection(randomCol.path)
-          .sort(field('rating').descending())
-          .limit(1)
-          .select(mapMerge('awards', { fakeAward: true }).as('awards'))
-      );
-      expectResults(snapshot, {
-        awards: { nebula: false, hugo: false, fakeAward: true }
-      });
-      snapshot = await execute(
-        firestore
-          .pipeline()
-          .collection(randomCol.path)
-          .sort(field('rating').descending())
-          .limit(1)
-          .select(field('awards').mapMerge({ fakeAward: true }).as('awards'))
-      );
-      expectResults(snapshot, {
-        awards: { nebula: false, hugo: false, fakeAward: true }
-      });
-    });
-
-    it('supports timestamp conversions', async () => {
-      const snapshot = await execute(
-        firestore
-          .pipeline()
-          .collection(randomCol.path)
-          .limit(1)
-          .select(
-            unixSecondsToTimestamp(constant(1741380235)).as(
-              'unixSecondsToTimestamp'
-            ),
-            unixMillisToTimestamp(constant(1741380235123)).as(
-              'unixMillisToTimestamp'
-            ),
-            unixMicrosToTimestamp(constant(1741380235123456)).as(
-              'unixMicrosToTimestamp'
-            ),
-            timestampToUnixSeconds(
-              constant(new Timestamp(1741380235, 123456789))
-            ).as('timestampToUnixSeconds'),
-            timestampToUnixMicros(
-              constant(new Timestamp(1741380235, 123456789))
-            ).as('timestampToUnixMicros'),
-            timestampToUnixMillis(
-              constant(new Timestamp(1741380235, 123456789))
-            ).as('timestampToUnixMillis')
-          )
-      );
-      expectResults(snapshot, {
-        unixMicrosToTimestamp: new Timestamp(1741380235, 123456000),
-        unixMillisToTimestamp: new Timestamp(1741380235, 123000000),
-        unixSecondsToTimestamp: new Timestamp(1741380235, 0),
-        timestampToUnixSeconds: 1741380235,
-        timestampToUnixMicros: 1741380235123456,
-        timestampToUnixMillis: 1741380235123
-      });
-    });
-
-    it('supports timestamp math', async () => {
-      const snapshot = await execute(
-        firestore
-          .pipeline()
-          .collection(randomCol.path)
-          .limit(1)
-          .select(constant(new Timestamp(1741380235, 0)).as('timestamp'))
-          .select(
-            timestampAdd('timestamp', 'day', 10).as('plus10days'),
-            timestampAdd('timestamp', 'hour', 10).as('plus10hours'),
-            timestampAdd('timestamp', 'minute', 10).as('plus10minutes'),
-            timestampAdd('timestamp', 'second', 10).as('plus10seconds'),
-            timestampAdd('timestamp', 'microsecond', 10).as('plus10micros'),
-            timestampAdd('timestamp', 'millisecond', 10).as('plus10millis'),
-            timestampSubtract('timestamp', 'day', 10).as('minus10days'),
-            timestampSubtract('timestamp', 'hour', 10).as('minus10hours'),
-            timestampSubtract('timestamp', 'minute', 10).as('minus10minutes'),
-            timestampSubtract('timestamp', 'second', 10).as('minus10seconds'),
-            timestampSubtract('timestamp', 'microsecond', 10).as(
-              'minus10micros'
-            ),
-            timestampSubtract('timestamp', 'millisecond', 10).as(
-              'minus10millis'
-            )
-          )
-      );
-      expectResults(snapshot, {
-        plus10days: new Timestamp(1742244235, 0),
-        plus10hours: new Timestamp(1741416235, 0),
-        plus10minutes: new Timestamp(1741380835, 0),
-        plus10seconds: new Timestamp(1741380245, 0),
-        plus10micros: new Timestamp(1741380235, 10000),
-        plus10millis: new Timestamp(1741380235, 10000000),
-        minus10days: new Timestamp(1740516235, 0),
-        minus10hours: new Timestamp(1741344235, 0),
-        minus10minutes: new Timestamp(1741379635, 0),
-        minus10seconds: new Timestamp(1741380225, 0),
-        minus10micros: new Timestamp(1741380234, 999990000),
-        minus10millis: new Timestamp(1741380234, 990000000)
-      });
-    }).timeout(10000);
-
-    it('supports byteLength', async () => {
-      const snapshot = await execute(
-        firestore
-          .pipeline()
-          .collection(randomCol)
-          .limit(1)
-          .select(
-            constant(
-              Bytes.fromUint8Array(new Uint8Array([1, 2, 3, 4, 5, 6, 7, 0]))
-            ).as('bytes')
-          )
-          .select(byteLength('bytes').as('byteLength'))
-      );
-
-      expectResults(snapshot, {
-        byteLength: 8
-      });
-    });
-
-    it('supports not', async () => {
-      const snapshot = await execute(
-        firestore
-          .pipeline()
-          .collection(randomCol)
-          .limit(1)
-          .select(constant(true).as('trueField'))
-          .select('trueField', not(equal('trueField', true)).as('falseField'))
-      );
-
-      expectResults(snapshot, {
-        trueField: true,
-        falseField: false
-      });
-    });
-
-    it('can reverse an array', async () => {
-      const snapshot = await execute(
-        firestore
-          .pipeline()
-          .collection(randomCol.path)
-          .where(field('title').equal("The Hitchhiker's Guide to the Galaxy"))
-          .limit(1)
-          .select(field('tags').arrayReverse().as('reversedTags'))
-      );
-      expectResults(snapshot, {
-        reversedTags: ['adventure', 'space', 'comedy']
-      });
-    });
-
-    it('can reverse an array with the top-level function', async () => {
-      const snapshot = await execute(
-        firestore
-          .pipeline()
-          .collection(randomCol.path)
-          .where(field('title').equal("The Hitchhiker's Guide to the Galaxy"))
-          .limit(1)
-          .select(reverse('tags').as('reversedTags'))
-      );
-      expectResults(snapshot, {
-        reversedTags: ['adventure', 'space', 'comedy']
-      });
-    });
-
-    it('can compute the ceiling of a numeric value', async () => {
-      const snapshot = await execute(
-        firestore
-          .pipeline()
-          .collection(randomCol.path)
-          .where(field('title').equal("The Hitchhiker's Guide to the Galaxy"))
-          .limit(1)
-          .select(field('rating').ceil().as('ceilingRating'))
-      );
-      expectResults(snapshot, {
-        ceilingRating: 5
-      });
-    });
-
-    it('can compute the ceiling of a numeric value with the top-level function', async () => {
-      const snapshot = await execute(
-        firestore
-          .pipeline()
-          .collection(randomCol.path)
-          .where(field('title').equal("The Hitchhiker's Guide to the Galaxy"))
-          .limit(1)
-          .select(ceil('rating').as('ceilingRating'))
-      );
-      expectResults(snapshot, {
-        ceilingRating: 5
-      });
-    });
-
-    it('can compute the floor of a numeric value', async () => {
-      const snapshot = await execute(
-        firestore
-          .pipeline()
-          .collection(randomCol.path)
-          .where(field('title').equal("The Hitchhiker's Guide to the Galaxy"))
-          .limit(1)
-          .select(field('rating').floor().as('floorRating'))
-      );
-      expectResults(snapshot, {
-        floorRating: 4
-      });
-    });
-
-    it('can compute the floor of a numeric value with the top-level function', async () => {
-      const snapshot = await execute(
-        firestore
-          .pipeline()
-          .collection(randomCol.path)
-          .where(field('title').equal("The Hitchhiker's Guide to the Galaxy"))
-          .limit(1)
-          .select(floor('rating').as('floorRating'))
-      );
-      expectResults(snapshot, {
-        floorRating: 4
-      });
-    });
-
-    it('can compute e to the power of a numeric value', async () => {
-      const snapshot = await execute(
-        firestore
-          .pipeline()
-          .collection(randomCol.path)
-          .where(field('title').equal('The Lord of the Rings'))
-          .limit(1)
-          .select(field('rating').exp().as('expRating'))
-      );
-      expectResults(snapshot, {
-        expRating: 109.94717245212352
-      });
-    });
-
-    it('can compute e to the power of a numeric value with the top-level function', async () => {
-      const snapshot = await execute(
-        firestore
-          .pipeline()
-          .collection(randomCol.path)
-          .where(field('title').equal('The Lord of the Rings'))
-          .limit(1)
-          .select(exp('rating').as('expRating'))
-      );
-      expect(snapshot.results[0].get('expRating')).to.be.approximately(
-        109.94717245212351,
-        0.000001
-      );
-    });
-
-    it('can compute the power of a numeric value', async () => {
-      const snapshot = await execute(
-        firestore
-          .pipeline()
-          .collection(randomCol.path)
-          .where(field('title').equal("The Hitchhiker's Guide to the Galaxy"))
-          .limit(1)
-          .select(field('rating').pow(2).as('powerRating'))
-      );
-      expect(snapshot.results[0].get('powerRating')).to.be.approximately(
-        17.64,
-        0.0001
-      );
-    });
-
-    it('can compute the power of a numeric value with the top-level function', async () => {
-      const snapshot = await execute(
-        firestore
-          .pipeline()
-          .collection(randomCol.path)
-          .where(field('title').equal("The Hitchhiker's Guide to the Galaxy"))
-          .limit(1)
-          .select(pow('rating', 2).as('powerRating'))
-      );
-      expect(snapshot.results[0].get('powerRating')).to.be.approximately(
-        17.64,
-        0.0001
-      );
-    });
-
-    it('can round a numeric value', async () => {
-      const snapshot = await execute(
-        firestore
-          .pipeline()
-          .collection(randomCol.path)
-          .where(field('title').equal("The Hitchhiker's Guide to the Galaxy"))
-          .limit(1)
-          .select(field('rating').round().as('roundedRating'))
-      );
-      expectResults(snapshot, {
-        roundedRating: 4
-      });
-    });
-
-    it('can round a numeric value with the top-level function', async () => {
-      const snapshot = await execute(
-        firestore
-          .pipeline()
-          .collection(randomCol.path)
-          .where(field('title').equal("The Hitchhiker's Guide to the Galaxy"))
-          .limit(1)
-          .select(round('rating').as('roundedRating'))
-      );
-      expectResults(snapshot, {
-        roundedRating: 4
-      });
-    });
-
-    it('can round a numeric value away from zero for positive half-way values', async () => {
-      const snapshot = await execute(
-        firestore
-          .pipeline()
-          .collection(randomCol.path)
-          .where(field('title').equal("The Hitchhiker's Guide to the Galaxy"))
-          .limit(1)
-          .addFields(constant(1.5).as('positiveHalf'))
-          .select(field('positiveHalf').round().as('roundedRating'))
-      );
-      expectResults(snapshot, {
-        roundedRating: 2
-      });
-    });
-
-    it('can round a numeric value away from zero for negative half-way values', async () => {
-      const snapshot = await execute(
-        firestore
-          .pipeline()
-          .collection(randomCol.path)
-          .where(field('title').equal("The Hitchhiker's Guide to the Galaxy"))
-          .limit(1)
-          .addFields(constant(-1.5).as('negativeHalf'))
-          .select(field('negativeHalf').round().as('roundedRating'))
-      );
-      expectResults(snapshot, {
-        roundedRating: -2
-      });
-    });
-
-    it('can round a numeric value to specified precision', async () => {
-      const snapshot = await execute(
-        firestore
-          .pipeline()
-          .collection(randomCol.path)
-          .limit(1)
-          .replaceWith(
-            map({
-              foo: 4.123456
-            })
-          )
-          .select(
-            field('foo').round(0).as('0'),
-            round('foo', 1).as('1'),
-            round('foo', constant(2)).as('2'),
-            round(field('foo'), 4).as('4')
-          )
-      );
-      expectResults(snapshot, {
-        '0': 4,
-        '1': 4.1,
-        '2': 4.12,
-        '4': 4.1235
-      });
-    });
-
-    it('can get the collectionId from a path', async () => {
-      const snapshot = await execute(
-        firestore
-          .pipeline()
-          .collection(randomCol.path)
-          .limit(1)
-          .select(field('__name__').collectionId().as('collectionId'))
-      );
-      expectResults(snapshot, {
-        collectionId: randomCol.id
-      });
-    });
-
-    it('can get the collectionId from a path with the top-level function', async () => {
-      const snapshot = await execute(
-        firestore
-          .pipeline()
-          .collection(randomCol.path)
-          .limit(1)
-          .select(collectionId('__name__').as('collectionId'))
-      );
-      expectResults(snapshot, {
-        collectionId: randomCol.id
-      });
-    });
-
-    it('can compute the length of a string value', async () => {
-      const snapshot = await execute(
-        firestore
-          .pipeline()
-          .collection(randomCol.path)
-          .where(field('title').equal("The Hitchhiker's Guide to the Galaxy"))
-          .limit(1)
-          .select(field('title').length().as('titleLength'))
-      );
-      expectResults(snapshot, {
-        titleLength: 36
-      });
-    });
-
-    it('can compute the length of a string value with the top-level function', async () => {
-      const snapshot = await execute(
-        firestore
-          .pipeline()
-          .collection(randomCol.path)
-          .where(field('title').equal("The Hitchhiker's Guide to the Galaxy"))
-          .limit(1)
-          .select(length('title').as('titleLength'))
-      );
-      expectResults(snapshot, {
-        titleLength: 36
-      });
-    });
-
-    it('can compute the length of an array value', async () => {
-      const snapshot = await execute(
-        firestore
-          .pipeline()
-          .collection(randomCol.path)
-          .where(field('title').equal("The Hitchhiker's Guide to the Galaxy"))
-          .limit(1)
-          .select(field('tags').length().as('tagsLength'))
-      );
-      expectResults(snapshot, {
-        tagsLength: 3
-      });
-    });
-
-    it('can compute the length of an array value with the top-level function', async () => {
-      const snapshot = await execute(
-        firestore
-          .pipeline()
-          .collection(randomCol.path)
-          .where(field('title').equal("The Hitchhiker's Guide to the Galaxy"))
-          .limit(1)
-          .select(length('tags').as('tagsLength'))
-      );
-      expectResults(snapshot, {
-        tagsLength: 3
-      });
-    });
-
-    it('can compute the length of a map value', async () => {
-      const snapshot = await execute(
-        firestore
-          .pipeline()
-          .collection(randomCol.path)
-          .where(field('title').equal("The Hitchhiker's Guide to the Galaxy"))
-          .limit(1)
-          .select(field('awards').length().as('awardsLength'))
-      );
-      expectResults(snapshot, {
-        awardsLength: 3
-      });
-    });
-
-    it('can compute the length of a vector value', async () => {
-      const snapshot = await execute(
-        firestore
-          .pipeline()
-          .collection(randomCol.path)
-          .where(field('title').equal("The Hitchhiker's Guide to the Galaxy"))
-          .limit(1)
-          .select(field('embedding').length().as('embeddingLength'))
-      );
-      expectResults(snapshot, {
-        embeddingLength: 10
-      });
-    });
-
-    it('can compute the length of a bytes value', async () => {
-      const snapshot = await execute(
-        firestore
-          .pipeline()
-          .collection(randomCol.path)
-          .select(constant('12é').as('value'))
-          .limit(1)
-          .select(field('value').byteLength().as('valueLength'))
-      );
-      expectResults(snapshot, {
-        valueLength: 4
-      });
-    });
-
-    it('can compute the natural logarithm of a numeric value', async () => {
-      const snapshot = await execute(
-        firestore
-          .pipeline()
-          .collection(randomCol.path)
-          .where(field('title').equal("The Hitchhiker's Guide to the Galaxy"))
-          .limit(1)
-          .select(field('rating').ln().as('lnRating'))
-      );
-      expect(snapshot.results[0]!.data().lnRating).to.be.closeTo(1.435, 0.001);
-    });
-
-    it('can compute the natural logarithm of a numeric value with the top-level function', async () => {
-      const snapshot = await execute(
-        firestore
-          .pipeline()
-          .collection(randomCol.path)
-          .where(field('title').equal("The Hitchhiker's Guide to the Galaxy"))
-          .limit(1)
-          .select(ln('rating').as('lnRating'))
-      );
-      expect(snapshot.results[0]!.data().lnRating).to.be.closeTo(1.435, 0.001);
-    });
-
-    it('can compute the natural logarithm of a numeric value with the top-level function', async () => {
-      const snapshot = await execute(
-        firestore
-          .pipeline()
-          .collection(randomCol.path)
-          .where(field('title').equal("The Hitchhiker's Guide to the Galaxy"))
-          .limit(1)
-          .select(ln('rating').as('lnRating'))
-      );
-      expectResults(snapshot, {
-        lnRating: 1.4350845252893227
-      });
-    });
-
-    it('can compute the logarithm of a numeric value', async () => {
-      const snapshot = await execute(
-        firestore
-          .pipeline()
-          .collection(randomCol.path)
-          .where(field('title').equal("The Hitchhiker's Guide to the Galaxy"))
-          .limit(1)
-          .select(log(field('rating'), 10).as('logRating'))
-      );
-      expectResults(snapshot, {
-        logRating: 0.6232492903979004
-      });
-    });
-
-    it('can compute the logarithm of a numeric value with the top-level function', async () => {
-      const snapshot = await execute(
-        firestore
-          .pipeline()
-          .collection(randomCol.path)
-          .where(field('title').equal("The Hitchhiker's Guide to the Galaxy"))
-          .limit(1)
-          .select(log('rating', 10).as('logRating'))
-      );
-      expectResults(snapshot, {
-        logRating: 0.6232492903979004
-      });
-    });
-
-    it('can round a numeric value', async () => {
-      const snapshot = await execute(
-        firestore
-          .pipeline()
-          .collection(randomCol.path)
-          .where(field('title').equal("The Hitchhiker's Guide to the Galaxy"))
-          .limit(1)
-          .select(field('rating').round().as('roundedRating'))
-      );
-      expectResults(snapshot, {
-        roundedRating: 4
-      });
-    });
-
-    it('can round a numeric value with the top-level function', async () => {
-      const snapshot = await execute(
-        firestore
-          .pipeline()
-          .collection(randomCol.path)
-          .where(field('title').equal("The Hitchhiker's Guide to the Galaxy"))
-          .limit(1)
-          .select(round('rating').as('roundedRating'))
-      );
-      expectResults(snapshot, {
-        roundedRating: 4
-      });
-    });
-
-    it('can compute the square root of a numeric value', async () => {
-      const snapshot = await execute(
-        firestore
-          .pipeline()
-          .collection(randomCol.path)
-          .where(field('title').equal("The Hitchhiker's Guide to the Galaxy"))
-          .limit(1)
-          .select(field('rating').sqrt().as('sqrtRating'))
-      );
-      expectResults(snapshot, {
-        sqrtRating: 2.04939015319192
-      });
-    });
-
-    it('can compute the square root of a numeric value with the top-level function', async () => {
-      const snapshot = await execute(
-        firestore
-          .pipeline()
-          .collection(randomCol.path)
-          .where(field('title').equal("The Hitchhiker's Guide to the Galaxy"))
-          .limit(1)
-          .select(sqrt('rating').as('sqrtRating'))
-      );
-      expectResults(snapshot, {
-        sqrtRating: 2.04939015319192
-      });
-    });
-
-    it('can reverse a string', async () => {
-      const snapshot = await execute(
-        firestore
-          .pipeline()
-          .collection(randomCol.path)
-          .where(field('title').equal("The Hitchhiker's Guide to the Galaxy"))
-          .limit(1)
-          .select(field('title').reverse().as('reversedTitle'))
-      );
-      expectResults(snapshot, {
-        reversedTitle: "yxalaG eht ot ediuG s'rekihhctiH ehT"
-      });
-    });
-
-    it('can reverse a string with the top-level function', async () => {
-      const snapshot = await execute(
-        firestore
-          .pipeline()
-          .collection(randomCol.path)
-          .where(field('title').equal("The Hitchhiker's Guide to the Galaxy"))
-          .limit(1)
-          .select(stringReverse('title').as('reversedTitle'))
-      );
-      expectResults(snapshot, {
-        reversedTitle: "yxalaG eht ot ediuG s'rekihhctiH ehT"
-      });
-    });
-
-    it('supports Document_id', async () => {
-      let snapshot = await execute(
-        firestore
-          .pipeline()
-          .collection(randomCol.path)
-          .sort(field('rating').descending())
-          .limit(1)
-          .select(
-            documentId(field('__name__')).as('docId'),
-            documentId(field('__path__')).as('noDocId')
-          )
-      );
-      expectResults(snapshot, {
-        docId: 'book4',
-        noDocId: null
-      });
-      snapshot = await execute(
-        firestore
-          .pipeline()
-          .collection(randomCol.path)
-          .sort(field('rating').descending())
-          .limit(1)
-          .select(field('__name__').documentId().as('docId'))
-      );
-      expectResults(snapshot, {
-        docId: 'book4'
-      });
-    });
-
-    it('supports substring', async () => {
-      let snapshot = await execute(
-        firestore
-          .pipeline()
-          .collection(randomCol.path)
-          .sort(field('rating').descending())
-          .limit(1)
-          .select(substring('title', 9, 2).as('of'))
-      );
-      expectResults(snapshot, {
-        of: 'of'
-      });
-      snapshot = await execute(
-        firestore
-          .pipeline()
-          .collection(randomCol.path)
-          .sort(field('rating').descending())
-          .limit(1)
-          .select(field('title').substring(9, 2).as('of'))
-      );
-      expectResults(snapshot, {
-        of: 'of'
-      });
-    });
-
-    it('supports substring without length', async () => {
-      let snapshot = await execute(
-        firestore
-          .pipeline()
-          .collection(randomCol.path)
-          .sort(field('rating').descending())
-          .limit(1)
-          .select(substring('title', 9).as('of'))
-      );
-      expectResults(snapshot, {
-        of: 'of the Rings'
-      });
-      snapshot = await execute(
-        firestore
-          .pipeline()
-          .collection(randomCol.path)
-          .sort(field('rating').descending())
-          .limit(1)
-          .select(field('title').substring(9).as('of'))
-      );
-      expectResults(snapshot, {
-        of: 'of the Rings'
-      });
-    });
-
-    it('test toLower', async () => {
-      const snapshot = await execute(
-        firestore
-          .pipeline()
-          .collection(randomCol.path)
-          .sort(ascending('title'))
-          .select(toLower('author').as('lowercaseAuthor'))
-          .limit(1)
-      );
-      expectResults(snapshot, {
-        lowercaseAuthor: 'george orwell'
-      });
-    });
-
-    it('test toUpper', async () => {
-      const snapshot = await execute(
-        firestore
-          .pipeline()
-          .collection(randomCol.path)
-          .sort(ascending('title'))
-          .select(toUpper('author').as('uppercaseAuthor'))
-          .limit(1)
-      );
-      expectResults(snapshot, { uppercaseAuthor: 'GEORGE ORWELL' });
-    });
-
-    it('testTrim', async () => {
-      const snapshot = await execute(
-        firestore
-          .pipeline()
-          .collection(randomCol.path)
-          .addFields(
-            constant(" The Hitchhiker's Guide to the Galaxy ").as('spacedTitle')
-          )
-          .select(trim('spacedTitle').as('trimmedTitle'), field('spacedTitle'))
-          .limit(1)
-      );
-      expectResults(snapshot, {
-        spacedTitle: " The Hitchhiker's Guide to the Galaxy ",
-        trimmedTitle: "The Hitchhiker's Guide to the Galaxy"
-      });
-    });
-
-    it('test reverse', async () => {
-      const snapshot = await execute(
-        firestore
-          .pipeline()
-          .collection(randomCol.path)
-          .where(equal('title', '1984'))
-          .limit(1)
-          .select(reverse('title').as('reverseTitle'))
-      );
-      expectResults(snapshot, { reverseTitle: '4891' });
-    });
-
-    it('testAbs', async () => {
-      const snapshot = await execute(
-        firestore
-          .pipeline()
-          .collection(randomCol.path)
-          .limit(1)
-          .select(
-            constant(-10).as('neg10'),
-            constant(-22.22).as('neg22'),
-            constant(1).as('pos1')
-          )
-          .select(
-            abs('neg10').as('10'),
-            abs(field('neg22')).as('22'),
-            field('pos1').as('1')
-          )
-      );
-      expectResults(snapshot, {
-        '10': 10,
-        '22': 22.22,
-        '1': 1
-      });
-    });
-
-    it('can compute the base-10 logarithm of a numeric value', async () => {
-      const snapshot = await execute(
-        firestore
-          .pipeline()
-          .collection(randomCol.path)
-          .where(field('title').equal('The Lord of the Rings'))
-          .limit(1)
-          .select(field('rating').log10().as('log10Rating'))
-      );
-      expect(snapshot.results[0]!.data().log10Rating).to.be.closeTo(
-        0.672,
-        0.001
-      );
-    });
-
-    it('can compute the base-10 logarithm of a numeric value with the top-level function', async () => {
-      const snapshot = await execute(
-        firestore
-          .pipeline()
-          .collection(randomCol.path)
-          .where(field('title').equal('The Lord of the Rings'))
-          .limit(1)
-          .select(log10('rating').as('log10Rating'))
-      );
-      expect(snapshot.results[0]!.data().log10Rating).to.be.closeTo(
-        0.672,
-        0.001
-      );
-    });
-
-    it('can concat fields', async () => {
-      const snapshot = await execute(
-        firestore
-          .pipeline()
-          .collection(randomCol.path)
-          .addFields(
-            concat('author', ' ', field('title')).as('display'),
-            field('author').concat(': ', field('title')).as('display2')
-          )
-          .where(equal('author', 'Douglas Adams'))
-          .select('display', 'display2')
-      );
-      expectResults(snapshot, {
-        display: "Douglas Adams The Hitchhiker's Guide to the Galaxy",
-        display2: "Douglas Adams: The Hitchhiker's Guide to the Galaxy"
-      });
-    });
-
-    it('supports currentTimestamp', async () => {
-      const snapshot = await execute(
-        firestore
-          .pipeline()
-          .collection(randomCol.path)
-          .limit(1)
-          .addFields(currentTimestamp().as('now'))
-          .select('now')
-      );
-      const now = snapshot.results[0].get('now') as Timestamp;
-      expect(now).instanceof(Timestamp);
-      expect(
-        now.toDate().getUTCSeconds() - new Date().getUTCSeconds()
-      ).lessThan(5000);
-    });
-
-    it('supports ifAbsent', async () => {
-      const snapshot = await execute(
-        firestore
-          .pipeline()
-          .collection(randomCol.path)
-          .limit(1)
-          .replaceWith(
-            map({
-              title: 'foo'
-            })
-          )
-          .select(
-            ifAbsent('title', 'default title').as('title'),
-            field('name').ifAbsent('default name').as('name'),
-            field('name').ifAbsent(field('title')).as('nameOrTitle')
-          )
-      );
-
-      expectResults(snapshot, {
-        title: 'foo',
-        name: 'default name',
-        nameOrTitle: 'foo'
-      });
-    });
-
-    it('supports join', async () => {
-      const snapshot = await execute(
-        firestore
-          .pipeline()
-          .collection(randomCol.path)
-          .limit(1)
-          .replaceWith(
-            map({
-              tags: ['foo', 'bar', 'baz'],
-              delimeter: '|'
-            })
-          )
-          .select(join('tags', ',').as('csv'), field('tags').join('|').as('or'))
-      );
-
-      expectResults(snapshot, {
-        csv: 'foo,bar,baz',
-        or: 'foo|bar|baz'
-      });
-    });
-
-    it('can compute the sum of the elements in an array', async () => {
-      const snapshot = await execute(
-        firestore
-          .pipeline()
-          .collection(randomCol.path)
-          .where(field('title').equal('The Lord of the Rings'))
-          .limit(1)
-          .addFields(array([150, 200]).as('sales'))
-          .select(field('sales').arraySum().as('totalSales'))
-      );
-      expectResults(snapshot, {
-        totalSales: 350
-      });
-    });
-
-    it('can compute the sum of the elements in an array with the top-level function', async () => {
-      const snapshot = await execute(
-        firestore
-          .pipeline()
-          .collection(randomCol.path)
-          .where(field('title').equal('The Lord of the Rings'))
-          .limit(1)
-          .addFields(array([150, 200]).as('sales'))
-          .select(arraySum('sales').as('totalSales'))
-      );
-      expectResults(snapshot, {
-        totalSales: 350
-      });
-    });
-
-    // TODO(new-expression): Add new expression tests above this line
-  });
-
-  describe('pagination', () => {
-    let addedDocs: DocumentReference[] = [];
-
-    /**
-     * Adds several books to the test collection. These
-     * additional books support pagination test scenarios
-     * that would otherwise not be possible with the original
-     * set of books.
-     * @param collectionReference
-     */
-    async function addBooks(
-      collectionReference: CollectionReference
-    ): Promise<void> {
-      let docRef = doc(collectionReference, 'book11');
-      addedDocs.push(docRef);
-      await setDoc(docRef, {
-        title: 'Jonathan Strange & Mr Norrell',
-        author: 'Susanna Clarke',
-        genre: 'Fantasy',
-        published: 2004,
-        rating: 4.6,
-        tags: ['historical fantasy', 'magic', 'alternate history', 'england'],
-        awards: { hugo: false, nebula: false }
-      });
-      docRef = doc(collectionReference, 'book12');
-      addedDocs.push(docRef);
-      await setDoc(docRef, {
-        title: 'The Master and Margarita',
-        author: 'Mikhail Bulgakov',
-        genre: 'Satire',
-        published: 1967, // Though written much earlier
-        rating: 4.6,
-        tags: [
-          'russian literature',
-          'supernatural',
-          'philosophy',
-          'dark comedy'
-        ],
-        awards: {}
-      });
-      docRef = doc(collectionReference, 'book13');
-      addedDocs.push(docRef);
-      await setDoc(docRef, {
-        title: 'A Long Way to a Small, Angry Planet',
-        author: 'Becky Chambers',
-        genre: 'Science Fiction',
-        published: 2014,
-        rating: 4.6,
-        tags: ['space opera', 'found family', 'character-driven', 'optimistic'],
-        awards: { hugo: false, nebula: false, kitschies: true }
-      });
-    }
-
-    afterEach(async () => {
-      for (let i = 0; i < addedDocs.length; i++) {
-        await deleteDoc(addedDocs[i]);
-      }
-      addedDocs = [];
-    });
-
-    it('supports pagination with filters', async () => {
-      await addBooks(randomCol);
-      const pageSize = 2;
-      const pipeline = firestore
-        .pipeline()
-        .collection(randomCol.path)
-        .select('title', 'rating', '__name__')
-        .sort(field('rating').descending(), field('__name__').ascending());
-
-      let snapshot = await execute(pipeline.limit(pageSize));
-      expectResults(
-        snapshot,
-        { title: 'The Lord of the Rings', rating: 4.7 },
-        { title: 'Dune', rating: 4.6 }
-      );
-
-      const lastDoc = snapshot.results[snapshot.results.length - 1];
-
-      snapshot = await execute(
-        pipeline
-          .where(
-            or(
-              and(
-                field('rating').equal(lastDoc.get('rating')),
-                field('__name__').greaterThan(lastDoc.ref)
-              ),
-              field('rating').lessThan(lastDoc.get('rating'))
-            )
-          )
-          .limit(pageSize)
-      );
-      expectResults(
-        snapshot,
-        { title: 'Jonathan Strange & Mr Norrell', rating: 4.6 },
-        { title: 'The Master and Margarita', rating: 4.6 }
-      );
-    });
-
-    it('supports pagination with offsets', async () => {
-      await addBooks(randomCol);
-
-      const secondFilterField = '__name__';
-
-      const pipeline = firestore
-        .pipeline()
-        .collection(randomCol.path)
-        .select('title', 'rating', secondFilterField)
-        .sort(
-          field('rating').descending(),
-          field(secondFilterField).ascending()
-        );
-
-      const pageSize = 2;
-      let currPage = 0;
-
-      let snapshot = await execute(
-        pipeline.offset(currPage++ * pageSize).limit(pageSize)
-      );
-
-      expectResults(
-        snapshot,
-        {
-          title: 'The Lord of the Rings',
-          rating: 4.7
-        },
-        { title: 'Dune', rating: 4.6 }
-      );
-
-      snapshot = await execute(
-        pipeline.offset(currPage++ * pageSize).limit(pageSize)
-      );
-      expectResults(
-        snapshot,
-        {
-          title: 'Jonathan Strange & Mr Norrell',
-          rating: 4.6
-        },
-        { title: 'The Master and Margarita', rating: 4.6 }
-      );
-
-      snapshot = await execute(
-        pipeline.offset(currPage++ * pageSize).limit(pageSize)
-      );
-      expectResults(
-        snapshot,
-        {
-          title: 'A Long Way to a Small, Angry Planet',
-          rating: 4.6
-        },
-        {
-          title: 'Pride and Prejudice',
-          rating: 4.5
-        }
-      );
-    });
-  });
-
-  describe('stage options', () => {
-    describe('forceIndex', () => {
-      // SKIP: requires pre-existing index
-      // eslint-disable-next-line no-restricted-properties
-      it.skip('Collection Stage', async () => {
-        const snapshot = await execute(
-          firestore.pipeline().collection({
-            collection: randomCol,
-            forceIndex: 'unknown'
-          })
-        );
-        expect(snapshot.results.length).to.equal(10);
-      });
-
-      // SKIP: requires pre-existing index
-      // eslint-disable-next-line no-restricted-properties
-      it.skip('CollectionGroup Stage', async () => {
-        const snapshot = await execute(
-          firestore.pipeline().collectionGroup({
-            collectionId: randomCol.id,
-            forceIndex: 'unknown'
-          })
-        );
-        expect(snapshot.results.length).to.equal(10);
-      });
-    });
   });
 });