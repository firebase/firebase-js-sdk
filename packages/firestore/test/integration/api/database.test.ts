--- conflicted
+++ resolved
@@ -64,13 +64,11 @@
   newTestFirestore,
   SnapshotOptions,
   newTestApp,
-<<<<<<< HEAD
+  FirestoreError
+  newTestApp,
   QuerySnapshot,
   vector,
   getDocsFromServer
-=======
-  FirestoreError
->>>>>>> b4c5ef3c
 } from '../util/firebase_export';
 import {
   apiDescribe,
