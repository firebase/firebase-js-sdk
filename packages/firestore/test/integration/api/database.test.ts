--- conflicted
+++ resolved
@@ -628,32 +628,19 @@
   });
 
   asyncIt('can write document after idle timeout', () => {
-<<<<<<< HEAD
-    return withTestDb(persistence, (db, queue) => {
-=======
     return withTestDb(persistence, db => {
->>>>>>> d43d461a
       const docRef = db.collection('test-collection').doc();
       return docRef
         .set({ foo: 'bar' })
         .then(() => {
-<<<<<<< HEAD
-          expect(queue.delayedOperationsCount).to.be.equal(1);
-          return queue.drain(/* executeDelayedTasks= */ true);
-=======
           return drainAsyncQueue(db);
->>>>>>> d43d461a
         })
         .then(() => docRef.set({ foo: 'bar' }));
     });
   });
 
   asyncIt('can watch documents after idle timeout', () => {
-<<<<<<< HEAD
-    return withTestDb(persistence, (db, queue) => {
-=======
     return withTestDb(persistence, db => {
->>>>>>> d43d461a
       const awaitOnlineSnapshot = () => {
         const docRef = db.collection('test-collection').doc();
         const deferred = new Deferred<void>();
@@ -670,12 +657,7 @@
 
       return awaitOnlineSnapshot()
         .then(() => {
-<<<<<<< HEAD
-          expect(queue.delayedOperationsCount).to.be.equal(1);
-          return queue.drain(/* executeDelayedTasks= */ true);
-=======
           return drainAsyncQueue(db);
->>>>>>> d43d461a
         })
         .then(() => awaitOnlineSnapshot());
     });
