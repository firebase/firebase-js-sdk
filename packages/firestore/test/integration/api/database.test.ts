--- conflicted
+++ resolved
@@ -1205,12 +1205,11 @@
           onSnapshot(docA, () => deferred2.resolve());
         });
       });
-      return Promise.all([deferred1.promise, deferred2.promise]).then(() => {});
+      return Promise.all([deferred1.promise, deferred2.promise]).then(() => { });
     });
   });
 
   it('DocumentSnapshot events for snapshot created by a bundle', async () => {
-<<<<<<< HEAD
     if (isNode()) {
       const initialData = { a: 1 };
       const finalData = { a: 2 };
@@ -1289,92 +1288,6 @@
           const accumulator = new EventsAccumulator<DocumentSnapshot>();
           const unsubscribe = onSnapshotResume(db, doc.toJSON(), {
             next: accumulator.storeEvent
-=======
-    const initialData = { a: 0 };
-    const finalData = { a: 1 };
-    await withTestDocAndInitialData(
-      persistence,
-      initialData,
-      async (docRef, db) => {
-        const doc = await getDoc(docRef);
-        const accumulator = new EventsAccumulator<DocumentSnapshot>();
-        const unsubscribe = onSnapshotResume(
-          db,
-          doc.toJSON(),
-          accumulator.storeEvent
-        );
-        await accumulator
-          .awaitEvent()
-          .then(snap => {
-            expect(snap.exists()).to.be.true;
-            expect(snap.data()).to.deep.equal(initialData);
-          })
-          .then(() => setDoc(docRef, finalData))
-          .then(() => accumulator.awaitEvent())
-          .then(snap => {
-            expect(snap.exists()).to.be.true;
-            expect(snap.data()).to.deep.equal(finalData);
-          });
-        unsubscribe();
-      }
-    );
-  });
-
-  it('DocumentSnapshot updated doc events in snapshot created by a bundle', async () => {
-    const initialData = { a: 0 };
-    const finalData = { a: 1 };
-    await withTestDocAndInitialData(
-      persistence,
-      initialData,
-      async (docRef, db) => {
-        const doc = await getDoc(docRef);
-        const accumulator = new EventsAccumulator<DocumentSnapshot>();
-        const unsubscribe = onSnapshotResume(
-          db,
-          doc.toJSON(),
-          accumulator.storeEvent
-        );
-        await accumulator
-          .awaitEvent()
-          .then(snap => {
-            expect(snap.exists()).to.be.true;
-            expect(snap.data()).to.deep.equal(initialData);
-          })
-          .then(() => setDoc(docRef, finalData))
-          .then(() => accumulator.awaitEvent())
-          .then(snap => {
-            expect(snap.exists()).to.be.true;
-            expect(snap.data()).to.deep.equal(finalData);
-          });
-        unsubscribe();
-      }
-    );
-  });
-
-  it('DocumentSnapshot observer events for snapshot created by a bundle', async () => {
-    const initialData = { a: 0 };
-    const finalData = { a: 1 };
-    await withTestDocAndInitialData(
-      persistence,
-      initialData,
-      async (docRef, db) => {
-        const doc = await getDoc(docRef);
-        const accumulator = new EventsAccumulator<DocumentSnapshot>();
-        const unsubscribe = onSnapshotResume(db, doc.toJSON(), {
-          next: accumulator.storeEvent
-        });
-        await accumulator
-          .awaitEvent()
-          .then(snap => {
-            expect(snap.exists()).to.be.true;
-            expect(snap.data()).to.deep.equal(initialData);
-          })
-          .then(() => setDoc(docRef, finalData))
-          .then(() => accumulator.awaitEvent())
-          .then(snap => {
-            expect(snap.exists()).to.be.true;
-            expect(snap.data()).to.deep.equal(finalData);
->>>>>>> a49774f7
           });
           await accumulator
             .awaitEvent()
@@ -1445,7 +1358,6 @@
   });
 
   it('DocumentSnapshot updated doc events in snapshot created by fromJSON bundle', async () => {
-<<<<<<< HEAD
     if (isNode()) {
       const initialData = { a: 1 };
       const finalData = { a: 2 };
@@ -1508,79 +1420,6 @@
             });
           unsubscribe();
         }
-=======
-    const initialData = { a: 0 };
-    const finalData = { a: 1 };
-    await withTestDocAndInitialData(
-      persistence,
-      initialData,
-      async (docRef, db) => {
-        const doc = await getDoc(docRef);
-        const fromJsonDoc = documentSnapshotFromJSON(db, doc.toJSON());
-        const accumulator = new EventsAccumulator<DocumentSnapshot>();
-        const unsubscribe = onSnapshotResume(
-          db,
-          fromJsonDoc.toJSON(),
-          accumulator.storeEvent
-        );
-        await accumulator
-          .awaitEvent()
-          .then(snap => {
-            expect(snap.exists()).to.be.true;
-            expect(snap.data()).to.deep.equal(initialData);
-          })
-          .then(() => setDoc(docRef, finalData))
-          .then(() => accumulator.awaitEvent())
-          .then(snap => {
-            expect(snap.exists()).to.be.true;
-            expect(snap.data()).to.deep.equal(finalData);
-          });
-        unsubscribe();
-      }
-    );
-  });
-
-  it('DocumentSnapshot updated doc events in snapshot created by fromJSON doc ref', async () => {
-    const initialData = { a: 0 };
-    const finalData = { a: 1 };
-    await withTestDocAndInitialData(
-      persistence,
-      initialData,
-      async (docRef, db) => {
-        const doc = await getDoc(docRef);
-        const fromJsonDoc = documentSnapshotFromJSON(db, doc.toJSON());
-        const accumulator = new EventsAccumulator<DocumentSnapshot>();
-        const unsubscribe = onSnapshot(fromJsonDoc.ref, accumulator.storeEvent);
-        await accumulator
-          .awaitEvent()
-          .then(snap => {
-            expect(snap.exists()).to.be.true;
-            expect(snap.data()).to.deep.equal(initialData);
-          })
-          .then(() => setDoc(docRef, finalData))
-          .then(() => accumulator.awaitEvent())
-          .then(snap => {
-            expect(snap.exists()).to.be.true;
-            expect(snap.data()).to.deep.equal(finalData);
-          });
-        unsubscribe();
-      }
-    );
-  });
-
-  it('Querysnapshot events for snapshot created by a bundle', async () => {
-    const testDocs = {
-      a: { foo: 1 },
-      b: { bar: 2 }
-    };
-    await withTestCollection(persistence, testDocs, async (coll, db) => {
-      const querySnap = await getDocs(query(coll, orderBy(documentId())));
-      const accumulator = new EventsAccumulator<QuerySnapshot>();
-      const unsubscribe = onSnapshotResume(
-        db,
-        querySnap.toJSON(),
-        accumulator.storeEvent
->>>>>>> a49774f7
       );
     }
   });
@@ -1611,7 +1450,6 @@
   });
 
   it('Querysnapshot observer events for snapshot created by a bundle', async () => {
-<<<<<<< HEAD
     if (isNode()) {
       const testDocs = {
         a: { foo: 1 },
@@ -1630,23 +1468,6 @@
           expect(snap.docs[1].data()).to.deep.equal(testDocs.b);
         });
         unsubscribe();
-=======
-    const testDocs = {
-      a: { foo: 1 },
-      b: { bar: 2 }
-    };
-    await withTestCollection(persistence, testDocs, async (coll, db) => {
-      const querySnap = await getDocs(query(coll, orderBy(documentId())));
-      const accumulator = new EventsAccumulator<QuerySnapshot>();
-      const unsubscribe = onSnapshotResume(db, querySnap.toJSON(), {
-        next: accumulator.storeEvent
-      });
-      await accumulator.awaitEvent().then(snap => {
-        expect(snap.docs).not.to.be.null;
-        expect(snap.docs.length).to.equal(2);
-        expect(snap.docs[0].data()).to.deep.equal(testDocs.a);
-        expect(snap.docs[1].data()).to.deep.equal(testDocs.b);
->>>>>>> a49774f7
       });
     }
   });
@@ -1702,7 +1523,6 @@
   });
 
   it('QuerySnapshot updated doc events in snapshot created by a bundle', async () => {
-<<<<<<< HEAD
     if (isNode()) {
       const testDocs = {
         a: { foo: 1 },
@@ -1810,108 +1630,6 @@
         unsubscribe();
       });
     }
-=======
-    const testDocs = {
-      a: { foo: 1 },
-      b: { bar: 2 }
-    };
-    await withTestCollection(persistence, testDocs, async (coll, db) => {
-      const querySnap = await getDocs(query(coll, orderBy(documentId())));
-      const refForDocA = querySnap.docs[0].ref;
-      const accumulator = new EventsAccumulator<QuerySnapshot>();
-      const unsubscribe = onSnapshotResume(
-        db,
-        querySnap.toJSON(),
-        accumulator.storeEvent
-      );
-      await accumulator
-        .awaitEvent()
-        .then(snap => {
-          expect(snap.docs).not.to.be.null;
-          expect(snap.docs.length).to.equal(2);
-          expect(snap.docs[0].data()).to.deep.equal(testDocs.a);
-          expect(snap.docs[1].data()).to.deep.equal(testDocs.b);
-        })
-        .then(() => setDoc(refForDocA, { foo: 0 }))
-        .then(() => accumulator.awaitEvent())
-        .then(snap => {
-          expect(snap.docs).not.to.be.null;
-          expect(snap.docs.length).to.equal(2);
-          expect(snap.docs[0].data()).to.deep.equal({ foo: 0 });
-          expect(snap.docs[1].data()).to.deep.equal(testDocs.b);
-        });
-      unsubscribe();
-    });
->>>>>>> a49774f7
-  });
-
-  it('QuerySnapshot updated doc events in snapshot created by fromJSON bundle', async () => {
-    const testDocs = {
-      a: { foo: 1 },
-      b: { bar: 2 }
-    };
-    await withTestCollection(persistence, testDocs, async (coll, db) => {
-      const querySnap = await getDocs(query(coll, orderBy(documentId())));
-      const querySnapFromJson = querySnapshotFromJSON(db, querySnap.toJSON());
-      const refForDocA = querySnapFromJson.docs[0].ref;
-      const accumulator = new EventsAccumulator<QuerySnapshot>();
-      const unsubscribe = onSnapshotResume(
-        db,
-        querySnapFromJson.toJSON(),
-        accumulator.storeEvent
-      );
-      await accumulator
-        .awaitEvent()
-        .then(snap => {
-          expect(snap.docs).not.to.be.null;
-          expect(snap.docs.length).to.equal(2);
-          expect(snap.docs[0].data()).to.deep.equal(testDocs.a);
-          expect(snap.docs[1].data()).to.deep.equal(testDocs.b);
-        })
-        .then(() => setDoc(refForDocA, { foo: 0 }))
-        .then(() => accumulator.awaitEvent())
-        .then(snap => {
-          expect(snap.docs).not.to.be.null;
-          expect(snap.docs.length).to.equal(2);
-          expect(snap.docs[0].data()).to.deep.equal({ foo: 0 });
-          expect(snap.docs[1].data()).to.deep.equal(testDocs.b);
-        });
-      unsubscribe();
-    });
-  });
-
-  it('QuerySnapshot updated doc events in snapshot created by fromJSON query ref', async () => {
-    const testDocs = {
-      a: { foo: 1 },
-      b: { bar: 2 }
-    };
-    await withTestCollection(persistence, testDocs, async (coll, db) => {
-      const querySnap = await getDocs(query(coll, orderBy(documentId())));
-      const querySnapFromJson = querySnapshotFromJSON(db, querySnap.toJSON());
-      const refForDocA = querySnapFromJson.docs[0].ref;
-      const accumulator = new EventsAccumulator<QuerySnapshot>();
-      const unsubscribe = onSnapshot(
-        querySnapFromJson.query,
-        accumulator.storeEvent
-      );
-      await accumulator
-        .awaitEvent()
-        .then(snap => {
-          expect(snap.docs).not.to.be.null;
-          expect(snap.docs.length).to.equal(2);
-          expect(snap.docs[0].data()).to.deep.equal(testDocs.a);
-          expect(snap.docs[1].data()).to.deep.equal(testDocs.b);
-        })
-        .then(() => setDoc(refForDocA, { foo: 0 }))
-        .then(() => accumulator.awaitEvent())
-        .then(snap => {
-          expect(snap.docs).not.to.be.null;
-          expect(snap.docs.length).to.equal(2);
-          expect(snap.docs[0].data()).to.deep.equal({ foo: 0 });
-          expect(snap.docs[1].data()).to.deep.equal(testDocs.b);
-        });
-      unsubscribe();
-    });
   });
 
   it('Metadata only changes are not fired when no options provided', () => {
@@ -1951,7 +1669,7 @@
         const queryForRejection = collection(db, 'a/__badpath__/b');
         onSnapshot(
           queryForRejection,
-          () => {},
+          () => { },
           (err: Error) => {
             expect(err.name).to.exist;
             expect(err.message).to.exist;
@@ -1968,13 +1686,13 @@
         const queryForRejection = collection(db, 'a/__badpath__/b');
         onSnapshot(
           queryForRejection,
-          () => {},
+          () => { },
           (err: Error) => {
             expect(err.name).to.exist;
             expect(err.message).to.exist;
             onSnapshot(
               queryForRejection,
-              () => {},
+              () => { },
               (err2: Error) => {
                 expect(err2.name).to.exist;
                 expect(err2.message).to.exist;
@@ -2389,7 +2107,7 @@
   it('can query after firestore restart', async () => {
     return withTestDoc(persistence, async (docRef, firestore) => {
       const deferred: Deferred<FirestoreError> = new Deferred();
-      const unsubscribe = onSnapshot(docRef, snapshot => {}, deferred.resolve);
+      const unsubscribe = onSnapshot(docRef, snapshot => { }, deferred.resolve);
 
       await firestore._restart();
 
@@ -2409,7 +2127,7 @@
   it('query listener throws error on termination', async () => {
     return withTestDoc(persistence, async (docRef, firestore) => {
       const deferred: Deferred<FirestoreError> = new Deferred();
-      const unsubscribe = onSnapshot(docRef, snapshot => {}, deferred.resolve);
+      const unsubscribe = onSnapshot(docRef, snapshot => { }, deferred.resolve);
 
       await terminate(firestore);
 
@@ -2456,7 +2174,7 @@
         readonly title: string,
         readonly author: string,
         readonly ref: DocumentReference | null = null
-      ) {}
+      ) { }
       byline(): string {
         return this.title + ', by ' + this.author;
       }
@@ -2586,8 +2304,8 @@
           batch.set(ref, { title: 'olive' }, { merge: true })
         ).to.throw(
           'Function WriteBatch.set() called with invalid ' +
-            'data (via `toFirestore()`). Unsupported field value: undefined ' +
-            '(found in field author in document posts/some-post)'
+          'data (via `toFirestore()`). Unsupported field value: undefined ' +
+          '(found in field author in document posts/some-post)'
         );
       });
     });
