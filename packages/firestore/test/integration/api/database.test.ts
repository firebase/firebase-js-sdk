--- conflicted
+++ resolved
@@ -130,11 +130,7 @@
         .then(doc => expect(doc.exists).to.be.true);
       await readerRef.get({ source: 'cache' }).then(
         () => {
-<<<<<<< HEAD
-          throw new Error('Expected cache miss');
-=======
           expect.fail('Expected cache miss');
->>>>>>> 94cf316c
         },
         err => expect(err.code).to.be.equal('unavailable')
       );
@@ -817,35 +813,23 @@
   // have security rules support or something?
   // eslint-disable-next-line no-restricted-properties
   describe.skip('Listens are rejected remotely:', () => {
-<<<<<<< HEAD
-=======
     //eslint-disable-next-line @typescript-eslint/no-explicit-any
     const queryForRejection : firestore.Query = null as any;
 
->>>>>>> 94cf316c
     it('will reject listens', () => {
-      return withTestCollection(persistence, {}, queryForRejection => {
-        const deferred = new Deferred<void>();
-        queryForRejection.onSnapshot(
-          () => {},
-          (err: Error) => {
-            expect(err.name).to.exist;
-            expect(err.message).to.exist;
-            deferred.resolve();
-          }
-        );
-        return deferred.promise;
-      });
+      const deferred = new Deferred();
+      queryForRejection.onSnapshot(
+        () => {},
+        (err: Error) => {
+          expect(err.name).to.exist;
+          expect(err.message).to.exist;
+          deferred.resolve();
+        }
+      );
+      return deferred.promise;
     });
 
     it('will reject same listens twice in a row', () => {
-<<<<<<< HEAD
-      return withTestCollection(persistence, {}, queryForRejection => {
-        const deferred = new Deferred<void>();
-        queryForRejection.onSnapshot(
-          () => {},
-          (err: Error) => {
-=======
       const deferred = new Deferred();
       queryForRejection.onSnapshot(
         () => {},
@@ -885,26 +869,12 @@
             expect.fail('Promise resolved even though error was expected.');
           },
           err => {
->>>>>>> 94cf316c
             expect(err.name).to.exist;
             expect(err.message).to.exist;
-            queryForRejection.onSnapshot(
-              () => {},
-              (err2: Error) => {
-                expect(err2.name).to.exist;
-                expect(err2.message).to.exist;
-                deferred.resolve();
-              }
-            );
           }
-        );
-        return deferred.promise;
-      });
-    });
-
-    it('will reject gets', () => {
-      return withTestCollection(persistence, {}, queryForRejection => {
-        return queryForRejection.get().then(
+        )
+        .then(() => queryForRejection.get())
+        .then(
           () => {
             expect.fail('Promise resolved even though error was expected.');
           },
@@ -913,38 +883,6 @@
             expect(err.message).to.exist;
           }
         );
-      });
-    });
-
-    it('will reject gets twice in a row', () => {
-      return withTestCollection(persistence, {}, queryForRejection => {
-        return queryForRejection
-          .get()
-          .then(
-            () => {
-              throw new Error(
-                'Promise resolved even though error was expected.'
-              );
-            },
-            err => {
-              expect(err.name).to.exist;
-              expect(err.message).to.exist;
-            }
-          )
-          .then(() => queryForRejection.get())
-          .then(
-            () => {
-              throw new Error(
-                'Promise resolved even though error was expected.'
-              );
-            },
-            // eslint-disable-next-line @typescript-eslint/no-explicit-any
-            (err: any) => {
-              expect(err.name).to.exist;
-              expect(err.message).to.exist;
-            }
-          );
-      });
     });
   });
 
