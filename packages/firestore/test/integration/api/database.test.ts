--- conflicted
+++ resolved
@@ -32,14 +32,10 @@
 } from '../util/helpers';
 import { query } from '../../util/api_helpers';
 
-<<<<<<< HEAD
 chai.use(chaiAsPromised);
 
-const Timestamp = firebase.firestore.Timestamp;
-=======
 const Timestamp = firebase.firestore!.Timestamp;
 const FieldValue = firebase.firestore!.FieldValue;
->>>>>>> d99c197d
 
 apiDescribe('Database', persistence => {
   it('can set a document', () => {
