/**
 * @license
 * Copyright 2017 Google LLC
 *
 * Licensed under the Apache License, Version 2.0 (the "License");
 * you may not use this file except in compliance with the License.
 * You may obtain a copy of the License at
 *
 *   http://www.apache.org/licenses/LICENSE-2.0
 *
 * Unless required by applicable law or agreed to in writing, software
 * distributed under the License is distributed on an "AS IS" BASIS,
 * WITHOUT WARRANTIES OR CONDITIONS OF ANY KIND, either express or implied.
 * See the License for the specific language governing permissions and
 * limitations under the License.
 */

import { deleteApp } from '@firebase/app';
import { Deferred } from '@firebase/util';
import { expect, use } from 'chai';
import chaiAsPromised from 'chai-as-promised';

import { EventsAccumulator } from '../util/events_accumulator';
import {
  addDoc,
  clearIndexedDbPersistence,
  collection,
  collectionGroup,
  deleteDoc,
  deleteField,
  disableNetwork,
  doc,
  DocumentData,
  documentId,
  DocumentSnapshot,
  enableIndexedDbPersistence,
  enableNetwork,
  getDoc,
  getDocFromCache,
  getDocFromServer,
  getDocs,
  initializeFirestore,
  limit,
  onSnapshot,
  onSnapshotsInSync,
  orderBy,
  query,
  queryEqual,
  refEqual,
  serverTimestamp,
  setDoc,
  SetOptions,
  terminate,
  updateDoc,
  waitForPendingWrites,
  where,
  writeBatch,
  QueryDocumentSnapshot,
  DocumentReference,
  runTransaction,
  WithFieldValue,
  Timestamp,
  FieldPath,
  newTestFirestore,
  SnapshotOptions,
  newTestApp
} from '../util/firebase_export';
import {
  apiDescribe,
  withTestCollection,
  withTestDbsSettings,
  withTestDb,
  withTestDbs,
  withTestDoc,
  withTestDocAndInitialData,
  withNamedTestDbsOrSkipUnlessUsingEmulator
} from '../util/helpers';
import { DEFAULT_SETTINGS, DEFAULT_PROJECT_ID } from '../util/settings';

use(chaiAsPromised);

apiDescribe('Database', persistence => {
  it('can set a document', () => {
    return withTestDoc(persistence, docRef => {
      return setDoc(docRef, {
        desc: 'Stuff related to Firestore project...',
        owner: {
          name: 'Jonny',
          title: 'scallywag'
        }
      });
    });
  });

  it('doc() will auto generate an ID', () => {
    return withTestDb(persistence, async db => {
      const ref = doc(collection(db, 'foo'));
      // Auto IDs are 20 characters long
      expect(ref.id.length).to.equal(20);
    });
  });

  it('can delete a document', () => {
    // TODO(#1865): This test fails with node:persistence against Prod
    return withTestDoc(persistence, docRef => {
      return setDoc(docRef, { foo: 'bar' })
        .then(() => getDoc(docRef))
        .then(doc => {
          expect(doc.data()).to.deep.equal({ foo: 'bar' });
          return deleteDoc(docRef);
        })
        .then(() => getDoc(docRef))
        .then(doc => {
          expect(doc.exists()).to.equal(false);
        });
    });
  });

  it('can update existing document', () => {
    return withTestDoc(persistence, doc => {
      const initialData = {
        desc: 'Description',
        owner: { name: 'Jonny', email: 'abc@xyz.com' }
      };
      const updateData = {
        desc: 'NewDescription',
        'owner.email': 'new@xyz.com'
      };
      const finalData = {
        desc: 'NewDescription',
        owner: { name: 'Jonny', email: 'new@xyz.com' }
      };
      return setDoc(doc, initialData)
        .then(() => updateDoc(doc, updateData))
        .then(() => getDoc(doc))
        .then(docSnapshot => {
          expect(docSnapshot.exists).to.be.ok;
          expect(docSnapshot.data()).to.deep.equal(finalData);
        });
    });
  });

  it('can retrieve document that does not exist', () => {
    return withTestDoc(persistence, doc => {
      return getDoc(doc).then(snapshot => {
        expect(snapshot.exists()).to.equal(false);
        expect(snapshot.data()).to.equal(undefined);
        expect(snapshot.get('foo')).to.equal(undefined);
      });
    });
  });

  // eslint-disable-next-line no-restricted-properties
  (persistence.gc === 'lru' ? it : it.skip)(
    'can update an unknown document',
    () => {
      return withTestDbs(persistence, 2, async ([reader, writer]) => {
        const writerRef = doc(collection(writer, 'collection'));
        const readerRef = doc(collection(reader, 'collection'), writerRef.id);
        await setDoc(writerRef, { a: 'a' });
        await updateDoc(readerRef, { b: 'b' });
        await getDocFromCache(writerRef).then(
          doc => expect(doc.exists()).to.be.true
        );
        await getDocFromCache(readerRef).then(
          () => {
            expect.fail('Expected cache miss');
          },
          err => expect(err.code).to.be.equal('unavailable')
        );
        await getDoc(writerRef).then(doc =>
          expect(doc.data()).to.deep.equal({ a: 'a', b: 'b' })
        );
        await getDoc(readerRef).then(doc =>
          expect(doc.data()).to.deep.equal({ a: 'a', b: 'b' })
        );
      });
    }
  );

  it('can merge data with an existing document using set', () => {
    return withTestDoc(persistence, doc => {
      const initialData = {
        desc: 'description',
        'owner.data': { name: 'Jonny', email: 'abc@xyz.com' }
      };
      const mergeData = {
        updated: true,
        'owner.data': { name: 'Sebastian' }
      };
      const finalData = {
        updated: true,
        desc: 'description',
        'owner.data': { name: 'Sebastian', email: 'abc@xyz.com' }
      };
      return setDoc(doc, initialData)
        .then(() => setDoc(doc, mergeData, { merge: true }))
        .then(() => getDoc(doc))
        .then(docSnapshot => {
          expect(docSnapshot.exists).to.be.ok;
          expect(docSnapshot.data()).to.deep.equal(finalData);
        });
    });
  });

  it('can merge server timestamps', () => {
    return withTestDoc(persistence, doc => {
      const initialData = {
        updated: false
      };
      const mergeData = {
        time: serverTimestamp(),
        nested: { time: serverTimestamp() }
      };
      return setDoc(doc, initialData)
        .then(() => setDoc(doc, mergeData, { merge: true }))
        .then(() => getDoc(doc))
        .then(docSnapshot => {
          expect(docSnapshot.exists).to.be.ok;
          expect(docSnapshot.get('updated')).to.be.false;
          expect(docSnapshot.get('time')).to.be.an.instanceof(Timestamp);
          expect(docSnapshot.get('nested.time')).to.be.an.instanceof(Timestamp);
        });
    });
  });

  it('can merge empty object', async () => {
    await withTestDoc(persistence, async doc => {
      const accumulator = new EventsAccumulator<DocumentSnapshot>();
      const unsubscribe = onSnapshot(doc, accumulator.storeEvent);
      await accumulator
        .awaitEvent()
        .then(() => setDoc(doc, {}))
        .then(() => accumulator.awaitEvent())
        .then(docSnapshot => expect(docSnapshot.data()).to.be.deep.equal({}))
        .then(() => setDoc(doc, { a: {} }, { mergeFields: ['a'] }))
        .then(() => accumulator.awaitEvent())
        .then(docSnapshot =>
          expect(docSnapshot.data()).to.be.deep.equal({ a: {} })
        )
        .then(() => setDoc(doc, { b: {} }, { merge: true }))
        .then(() => accumulator.awaitEvent())
        .then(docSnapshot =>
          expect(docSnapshot.data()).to.be.deep.equal({ a: {}, b: {} })
        )
        .then(() => getDocFromServer(doc))
        .then(docSnapshot => {
          expect(docSnapshot.data()).to.be.deep.equal({ a: {}, b: {} });
        });

      unsubscribe();
    });
  });

  it('update with empty object replaces all fields', () => {
    return withTestDoc(persistence, async doc => {
      await setDoc(doc, { a: 'a' });
      await updateDoc(doc, 'a', {});
      const docSnapshot = await getDoc(doc);
      expect(docSnapshot.data()).to.be.deep.equal({ a: {} });
    });
  });

  it('merge with empty object replaces all fields', () => {
    return withTestDoc(persistence, async doc => {
      await setDoc(doc, { a: 'a' });
      await setDoc(doc, { 'a': {} }, { merge: true });
      const docSnapshot = await getDoc(doc);
      expect(docSnapshot.data()).to.be.deep.equal({ a: {} });
    });
  });

  it('can delete field using merge', () => {
    return withTestDoc(persistence, doc => {
      const initialData = {
        untouched: true,
        foo: 'bar',
        nested: { untouched: true, foo: 'bar' }
      };
      const mergeData = {
        foo: deleteField(),
        nested: { foo: deleteField() }
      };
      const finalData = {
        untouched: true,
        nested: { untouched: true }
      };
      return setDoc(doc, initialData)
        .then(() => setDoc(doc, mergeData, { merge: true }))
        .then(() => getDoc(doc))
        .then(docSnapshot => {
          expect(docSnapshot.exists).to.be.ok;
          expect(docSnapshot.data()).to.deep.equal(finalData);
        });
    });
  });

  it('can delete field using mergeFields', () => {
    return withTestDoc(persistence, doc => {
      const initialData = {
        untouched: true,
        foo: 'bar',
        inner: { removed: true, foo: 'bar' },
        nested: { untouched: true, foo: 'bar' }
      };
      const mergeData = {
        foo: deleteField(),
        inner: { foo: deleteField() },
        nested: {
          untouched: deleteField(),
          foo: deleteField()
        }
      };
      const finalData = {
        untouched: true,
        inner: {},
        nested: { untouched: true }
      };
      return setDoc(doc, initialData)
        .then(() =>
          setDoc(doc, mergeData, {
            mergeFields: ['foo', 'inner', 'nested.foo']
          })
        )
        .then(() => getDoc(doc))
        .then(docSnapshot => {
          expect(docSnapshot.exists).to.be.ok;
          expect(docSnapshot.data()).to.deep.equal(finalData);
        });
    });
  });

  it('can set server timestamps using mergeFields', () => {
    return withTestDoc(persistence, doc => {
      const initialData = {
        untouched: true,
        foo: 'bar',
        nested: { untouched: true, foo: 'bar' }
      };
      const mergeData = {
        foo: serverTimestamp(),
        inner: { foo: serverTimestamp() },
        nested: { foo: serverTimestamp() }
      };
      return setDoc(doc, initialData)
        .then(() =>
          setDoc(doc, mergeData, {
            mergeFields: ['foo', 'inner', 'nested.foo']
          })
        )
        .then(() => getDoc(doc))
        .then(docSnapshot => {
          expect(docSnapshot.exists).to.be.ok;
          expect(docSnapshot.get('foo')).to.be.instanceof(Timestamp);
          expect(docSnapshot.get('inner.foo')).to.be.instanceof(Timestamp);
          expect(docSnapshot.get('nested.foo')).to.be.instanceof(Timestamp);
        });
    });
  });

  it('can replace an array by merging using set', () => {
    return withTestDoc(persistence, doc => {
      const initialData = {
        untouched: true,
        data: 'old',
        topLevel: ['old', 'old'],
        mapInArray: [{ data: 'old' }]
      };
      const mergeData = {
        data: 'new',
        topLevel: ['new'],
        mapInArray: [{ data: 'new' }]
      };
      const finalData = {
        untouched: true,
        data: 'new',
        topLevel: ['new'],
        mapInArray: [{ data: 'new' }]
      };
      return setDoc(doc, initialData)
        .then(() => setDoc(doc, mergeData, { merge: true }))
        .then(() => getDoc(doc))
        .then(docSnapshot => {
          expect(docSnapshot.exists).to.be.ok;
          expect(docSnapshot.data()).to.deep.equal(finalData);
        });
    });
  });

  it("can't specify a field mask for a missing field using set", () => {
    return withTestDoc(persistence, async docRef => {
      expect(() => {
        void setDoc(
          docRef,
          { desc: 'NewDescription' },
          { mergeFields: ['desc', 'owner'] }
        );
      }).to.throw(
        "Field 'owner' is specified in your field mask but missing from your input data."
      );
    });
  });

  it('can set a subset of fields using a field mask', () => {
    const initialData = {
      desc: 'Description',
      owner: { name: 'Jonny', email: 'abc@xyz.com' }
    };
    const finalData = { desc: 'Description', owner: 'Sebastian' };
    return withTestDocAndInitialData(persistence, initialData, async docRef => {
      await setDoc(
        docRef,
        { desc: 'NewDescription', owner: 'Sebastian' },
        { mergeFields: ['owner'] }
      );
      const result = await getDoc(docRef);
      expect(result.data()).to.deep.equal(finalData);
    });
  });

  it("doesn't apply field delete outside of mask", () => {
    const initialData = {
      desc: 'Description',
      owner: { name: 'Jonny', email: 'abc@xyz.com' }
    };
    const finalData = { desc: 'Description', owner: 'Sebastian' };
    return withTestDocAndInitialData(persistence, initialData, async docRef => {
      await setDoc(
        docRef,
        { desc: deleteField(), owner: 'Sebastian' },
        { mergeFields: ['owner'] }
      );
      const result = await getDoc(docRef);
      expect(result.data()).to.deep.equal(finalData);
    });
  });

  it("doesn't apply field transform outside of mask", () => {
    const initialData = {
      desc: 'Description',
      owner: { name: 'Jonny', email: 'abc@xyz.com' }
    };
    const finalData = { desc: 'Description', owner: 'Sebastian' };
    return withTestDocAndInitialData(persistence, initialData, async docRef => {
      await setDoc(
        docRef,
        {
          desc: serverTimestamp(),
          owner: 'Sebastian'
        },
        { mergeFields: ['owner'] }
      );
      const result = await getDoc(docRef);
      expect(result.data()).to.deep.equal(finalData);
    });
  });

  it('can set an empty field mask', () => {
    const initialData = {
      desc: 'Description',
      owner: { name: 'Jonny', email: 'abc@xyz.com' }
    };
    const finalData = initialData;
    return withTestDocAndInitialData(persistence, initialData, async docRef => {
      await setDoc(
        docRef,
        { desc: 'NewDescription', owner: 'Sebastian' },
        { mergeFields: [] }
      );
      const result = await getDoc(docRef);
      expect(result.data()).to.deep.equal(finalData);
    });
  });

  it('can specify fields multiple times in a field mask', () => {
    const initialData = {
      desc: 'Description',
      owner: { name: 'Jonny', email: 'abc@xyz.com' }
    };
    const finalData = {
      desc: 'Description',
      owner: { name: 'Sebastian', email: 'new@xyz.com' }
    };
    return withTestDocAndInitialData(persistence, initialData, async docRef => {
      await setDoc(
        docRef,
        {
          desc: 'NewDescription',
          owner: { name: 'Sebastian', email: 'new@xyz.com' }
        },
        { mergeFields: ['owner.name', 'owner', 'owner'] }
      );
      const result = await getDoc(docRef);
      expect(result.data()).to.deep.equal(finalData);
    });
  });

  it('cannot update nonexistent document', () => {
    return withTestDoc(persistence, doc => {
      return updateDoc(doc, { owner: 'abc' })
        .then(
          () => Promise.reject('update should have failed.'),
          err => {
            expect(err.message).to.exist;
            expect(err.code).to.equal('not-found');
          }
        )
        .then(() => getDoc(doc))
        .then(docSnapshot => {
          expect(docSnapshot.exists()).to.equal(false);
        });
    });
  });

  it('can delete a field with an update', () => {
    return withTestDoc(persistence, doc => {
      const initialData = {
        desc: 'Description',
        owner: { name: 'Jonny', email: 'abc@xyz.com' }
      };
      const updateData = {
        'owner.email': deleteField()
      };
      const finalData = {
        desc: 'Description',
        owner: { name: 'Jonny' }
      };
      return setDoc(doc, initialData)
        .then(() => updateDoc(doc, updateData))
        .then(() => getDoc(doc))
        .then(docSnapshot => {
          expect(docSnapshot.exists).to.be.ok;
          expect(docSnapshot.data()).to.deep.equal(finalData);
        });
    });
  });

  it('can update nested fields', () => {
    return withTestDoc(persistence, doc => {
      const initialData = {
        desc: 'Description',
        owner: { name: 'Jonny' },
        'is.admin': false
      };
      const finalData = {
        desc: 'Description',
        owner: { name: 'Sebastian' },
        'is.admin': true
      };
      return setDoc(doc, initialData)
        .then(() =>
          updateDoc(
            doc,
            'owner.name',
            'Sebastian',
            new FieldPath('is.admin'),
            true
          )
        )
        .then(() => getDoc(doc))
        .then(docSnapshot => {
          expect(docSnapshot.exists).to.be.ok;
          expect(docSnapshot.data()).to.deep.equal(finalData);
        });
    });
  });

  it('can specify updated field multiple times', () => {
    return withTestDoc(persistence, doc => {
      return setDoc(doc, {})
        .then(() => updateDoc(doc, 'field', 100, new FieldPath('field'), 200))
        .then(() => getDoc(doc))
        .then(docSnap => {
          expect(docSnap.data()).to.deep.equal({ field: 200 });
        });
    });
  });

  describe('documents: ', () => {
    const invalidDocValues = [undefined, null, 0, 'foo', ['a'], new Date()];
    for (const val of invalidDocValues) {
      it('set/update should reject: ' + val, () => {
        return withTestDoc(persistence, async doc => {
          // Intentionally passing bad types.
          // eslint-disable-next-line @typescript-eslint/no-explicit-any
          expect(() => setDoc(doc, val as any)).to.throw();
          // Intentionally passing bad types.
          // eslint-disable-next-line @typescript-eslint/no-explicit-any
          expect(() => updateDoc(doc, val as any)).to.throw();
        });
      });
    }
  });

  it('CollectionRef.add() resolves with resulting DocumentRef.', () => {
    return withTestCollection(persistence, {}, coll => {
      return addDoc(coll, { foo: 1 })
        .then(docRef => getDoc(docRef))
        .then(docSnap => {
          expect(docSnap.data()).to.deep.equal({ foo: 1 });
        });
    });
  });

  it('onSnapshotsInSync fires after listeners are in sync', () => {
    const testDocs = {
      a: { foo: 1 }
    };
    return withTestCollection(persistence, testDocs, async (coll, db) => {
      let events: string[] = [];
      const gotInitialSnapshot = new Deferred<void>();
      const docA = doc(coll, 'a');

      onSnapshot(docA, snap => {
        events.push('doc');
        gotInitialSnapshot.resolve();
      });
      await gotInitialSnapshot.promise;
      events = [];

      const done = new Deferred<void>();
      onSnapshotsInSync(db, () => {
        events.push('snapshots-in-sync');
        if (events.length === 3) {
          // We should have an initial snapshots-in-sync event, then a snapshot
          // event for set(), then another event to indicate we're in sync
          // again.
          expect(events).to.deep.equal([
            'snapshots-in-sync',
            'doc',
            'snapshots-in-sync'
          ]);
          done.resolve();
        }
      });

      await setDoc(docA, { foo: 3 });
      await done.promise;
    });
  });

  apiDescribe('Queries are validated client-side', persistence => {
    // NOTE: Failure cases are validated in validation_test.ts

    it('same inequality fields works', () => {
      return withTestCollection(persistence, {}, async coll => {
        expect(() =>
          query(coll, where('x', '>=', 32), where('x', '<=', 'cat'))
        ).not.to.throw();
      });
    });

    it('inequality and equality on different fields works', () => {
      return withTestCollection(persistence, {}, async coll => {
        expect(() =>
          query(coll, where('x', '>=', 32), where('y', '==', 'cat'))
        ).not.to.throw();
      });
    });

    it('inequality and array-contains on different fields works', () => {
      return withTestCollection(persistence, {}, async coll => {
        expect(() =>
          query(coll, where('x', '>=', 32), where('y', 'array-contains', 'cat'))
        ).not.to.throw();
      });
    });

    it('inequality and IN on different fields works', () => {
      return withTestCollection(persistence, {}, async coll => {
        expect(() =>
          query(coll, where('x', '>=', 32), where('y', 'in', [1, 2]))
        ).not.to.throw();
      });
    });

    it('inequality and array-contains-any on different fields works', () => {
      return withTestCollection(persistence, {}, async coll => {
        expect(() =>
          query(
            coll,
            where('x', '>=', 32),
            where('y', 'array-contains-any', [1, 2])
          )
        ).not.to.throw();
      });
    });

    it('inequality same as orderBy works.', () => {
      return withTestCollection(persistence, {}, async coll => {
        expect(() =>
          query(coll, where('x', '>', 32), orderBy('x'))
        ).not.to.throw();
        expect(() =>
          query(coll, orderBy('x'), where('x', '>', 32))
        ).not.to.throw();
      });
    });

    it('!= same as orderBy works.', () => {
      return withTestCollection(persistence, {}, async coll => {
        expect(() =>
          query(coll, where('x', '!=', 32), orderBy('x'))
        ).not.to.throw();
        expect(() =>
          query(coll, orderBy('x'), where('x', '!=', 32))
        ).not.to.throw();
      });
    });

    it('inequality same as first orderBy works.', () => {
      return withTestCollection(persistence, {}, async coll => {
        expect(() =>
          query(coll, where('x', '>', 32), orderBy('x'), orderBy('y'))
        ).not.to.throw();
        expect(() =>
          query(coll, orderBy('x'), where('x', '>', 32), orderBy('y'))
        ).not.to.throw();
      });
    });

    it('!= same as first orderBy works.', () => {
      return withTestCollection(persistence, {}, async coll => {
        expect(() =>
          query(coll, where('x', '!=', 32), orderBy('x'), orderBy('y'))
        ).not.to.throw();
        expect(() =>
          query(coll, orderBy('x'), where('x', '!=', 32), orderBy('y'))
        ).not.to.throw();
      });
    });

    it('equality different than orderBy works', () => {
      return withTestCollection(persistence, {}, async coll => {
        expect(() =>
          query(coll, orderBy('x'), where('y', '==', 'cat'))
        ).not.to.throw();
      });
    });

    it('array-contains different than orderBy works', () => {
      return withTestCollection(persistence, {}, async coll => {
        expect(() =>
          query(coll, orderBy('x'), where('y', 'array-contains', 'cat'))
        ).not.to.throw();
      });
    });

    it('IN different than orderBy works', () => {
      return withTestCollection(persistence, {}, async coll => {
        expect(() =>
          query(coll, orderBy('x'), where('y', 'in', [1, 2]))
        ).not.to.throw();
      });
    });

    it('array-contains-any different than orderBy works', () => {
      return withTestCollection(persistence, {}, async coll => {
        expect(() =>
          query(coll, orderBy('x'), where('y', 'array-contains-any', [1, 2]))
        ).not.to.throw();
      });
    });
  });

  it('DocumentSnapshot events for non existent document', () => {
    return withTestCollection(persistence, {}, col => {
      const docA = doc(col);
      const storeEvent = new EventsAccumulator<DocumentSnapshot>();
      onSnapshot(docA, storeEvent.storeEvent);
      return storeEvent.awaitEvent().then(snap => {
        expect(snap.exists()).to.be.false;
        expect(snap.data()).to.equal(undefined);
        return storeEvent.assertNoAdditionalEvents();
      });
    });
  });

  it('DocumentSnapshot events for add data to document', () => {
    return withTestCollection(persistence, {}, col => {
      const docA = doc(col);
      const storeEvent = new EventsAccumulator<DocumentSnapshot>();
      onSnapshot(docA, { includeMetadataChanges: true }, storeEvent.storeEvent);
      return storeEvent
        .awaitEvent()
        .then(snap => {
          expect(snap.exists()).to.be.false;
          expect(snap.data()).to.equal(undefined);
        })
        .then(() => setDoc(docA, { a: 1 }))
        .then(() => storeEvent.awaitEvent())
        .then(snap => {
          expect(snap.exists()).to.be.true;
          expect(snap.data()).to.deep.equal({ a: 1 });
          expect(snap.metadata.hasPendingWrites).to.be.true;
        })
        .then(() => storeEvent.awaitEvent())
        .then(snap => {
          expect(snap.exists()).to.be.true;
          expect(snap.data()).to.deep.equal({ a: 1 });
          // This event could be a metadata change for fromCache as well.
          // We comment this line out to reduce flakiness.
          // expect(snap.metadata.hasPendingWrites).to.be.false;
        });
<<<<<<< HEAD
      // .then(() => storeEvent.assertNoAdditionalEvents());
=======
>>>>>>> 12f63d1d
    });
  });

  it('DocumentSnapshot events for change data in document', () => {
    const initialData = { a: 1 };
    const changedData = { b: 2 };

    return withTestCollection(persistence, { key1: initialData }, col => {
      const doc1 = doc(col, 'key1');
      const storeEvent = new EventsAccumulator<DocumentSnapshot>();
      onSnapshot(doc1, { includeMetadataChanges: true }, storeEvent.storeEvent);
      return storeEvent
        .awaitEvent()
        .then(snap => {
          expect(snap.data()).to.deep.equal(initialData);
          expect(snap.metadata.hasPendingWrites).to.be.false;
        })
        .then(() => setDoc(doc1, changedData))
        .then(() => storeEvent.awaitEvent())
        .then(snap => {
          expect(snap.data()).to.deep.equal(changedData);
          expect(snap.metadata.hasPendingWrites).to.be.true;
        })
        .then(() => storeEvent.awaitEvent())
        .then(snap => {
          expect(snap.data()).to.deep.equal(changedData);
          // This event could be a metadata change for fromCache as well.
          // We comment this line out to reduce flakiness.
<<<<<<< HEAD
          expect(snap.metadata.hasPendingWrites).to.be.false;
        });
      // .then(() => storeEvent.assertNoAdditionalEvents());
=======
          // expect(snap.metadata.hasPendingWrites).to.be.false;
        });
>>>>>>> 12f63d1d
    });
  });

  it('DocumentSnapshot events for delete data in document', () => {
    const initialData = { a: 1 };

    return withTestCollection(persistence, { key1: initialData }, col => {
      const doc1 = doc(col, 'key1');
      const storeEvent = new EventsAccumulator<DocumentSnapshot>();
      onSnapshot(doc1, { includeMetadataChanges: true }, storeEvent.storeEvent);
      return storeEvent
        .awaitEvent()
        .then(snap => {
          expect(snap.exists()).to.be.true;
          expect(snap.data()).to.deep.equal(initialData);
          expect(snap.metadata.hasPendingWrites).to.be.false;
        })
        .then(() => deleteDoc(doc1))
        .then(() => storeEvent.awaitEvent())
        .then(snap => {
          expect(snap.exists()).to.be.false;
          expect(snap.data()).to.equal(undefined);
          expect(snap.metadata.hasPendingWrites).to.be.false;
        })
        .then(() => storeEvent.assertNoAdditionalEvents());
    });
  });

  it('Listen can be called multiple times', () => {
    return withTestCollection(persistence, {}, coll => {
      const docA = doc(coll);
      const deferred1 = new Deferred<void>();
      const deferred2 = new Deferred<void>();
      // eslint-disable-next-line @typescript-eslint/no-floating-promises
      setDoc(docA, { foo: 'bar' }).then(() => {
        onSnapshot(docA, () => {
          deferred1.resolve();
          onSnapshot(docA, () => deferred2.resolve());
        });
      });
      return Promise.all([deferred1.promise, deferred2.promise]).then(() => {});
    });
  });

  it('Metadata only changes are not fired when no options provided', () => {
    return withTestDoc(persistence, docRef => {
      const secondUpdateFound = new Deferred();
      let count = 0;
      const unlisten = onSnapshot(docRef, doc => {
        if (doc) {
          count++;
          if (count === 1) {
            expect(doc.data()).to.deep.equal({ a: 1 });
          } else {
            expect(doc.data()).to.deep.equal({ b: 1 });
            secondUpdateFound.resolve();
          }
        }
      });
      // eslint-disable-next-line @typescript-eslint/no-floating-promises
      setDoc(docRef, { a: 1 }).then(() => {
        // eslint-disable-next-line @typescript-eslint/no-floating-promises
        setDoc(docRef, { b: 1 });
      });
      return secondUpdateFound.promise.then(() => {
        unlisten();
      });
    });
  });

  // TODO(mikelehen): We need a way to create a query that will pass
  // client-side validation but fail remotely.  May need to wait until we
  // have security rules support or something?
  // eslint-disable-next-line no-restricted-properties
  describe('Listens are rejected remotely:', () => {
    it('will reject listens', () => {
      return withTestDb(persistence, async db => {
        const deferred = new Deferred();
        const queryForRejection = collection(db, 'a/__badpath__/b');
        onSnapshot(
          queryForRejection,
          () => {},
          (err: Error) => {
            expect(err.name).to.exist;
            expect(err.message).to.exist;
            deferred.resolve();
          }
        );
        await deferred.promise;
      });
    });

    it('will reject same listens twice in a row', () => {
      return withTestDb(persistence, async db => {
        const deferred = new Deferred();
        const queryForRejection = collection(db, 'a/__badpath__/b');
        onSnapshot(
          queryForRejection,
          () => {},
          (err: Error) => {
            expect(err.name).to.exist;
            expect(err.message).to.exist;
            onSnapshot(
              queryForRejection,
              () => {},
              (err2: Error) => {
                expect(err2.name).to.exist;
                expect(err2.message).to.exist;
                deferred.resolve();
              }
            );
          }
        );
        await deferred.promise;
      });
    });

    it('will reject gets', () => {
      return withTestDb(persistence, async db => {
        const queryForRejection = collection(db, 'a/__badpath__/b');
        await getDocs(queryForRejection).then(
          () => {
            expect.fail('Promise resolved even though error was expected.');
          },
          err => {
            expect(err.name).to.exist;
            expect(err.message).to.exist;
          }
        );
      });
    });

    it('will reject gets twice in a row', () => {
      return withTestDb(persistence, async db => {
        const queryForRejection = collection(db, 'a/__badpath__/b');
        return getDocs(queryForRejection)
          .then(
            () => {
              expect.fail('Promise resolved even though error was expected.');
            },
            err => {
              expect(err.name).to.exist;
              expect(err.message).to.exist;
            }
          )
          .then(() => getDocs(queryForRejection))
          .then(
            () => {
              expect.fail('Promise resolved even though error was expected.');
            },
            err => {
              expect(err.name).to.exist;
              expect(err.message).to.exist;
            }
          );
      });
    });
  });

  it('exposes "firestore" on document references.', () => {
    return withTestDb(persistence, async db => {
      expect(doc(db, 'foo/bar').firestore).to.equal(db);
    });
  });

  it('exposes "firestore" on query references.', () => {
    return withTestDb(persistence, async db => {
      expect(query(collection(db, 'foo'), limit(5)).firestore).to.equal(db);
    });
  });

  it('can compare DocumentReference instances with isEqual().', () => {
    return withTestDb(persistence, firestore => {
      return withTestDb(persistence, async otherFirestore => {
        const docRef = doc(firestore, 'foo/bar');
        expect(refEqual(docRef, doc(firestore, 'foo/bar'))).to.be.true;
        expect(refEqual(collection(docRef, 'baz').parent!, docRef)).to.be.true;

        expect(refEqual(doc(firestore, 'foo/BAR'), docRef)).to.be.false;

        expect(refEqual(doc(otherFirestore, 'foo/bar'), docRef)).to.be.false;
      });
    });
  });

  it('can compare Query instances with isEqual().', () => {
    return withTestDb(persistence, firestore => {
      return withTestDb(persistence, async otherFirestore => {
        const query1 = query(
          collection(firestore, 'foo'),
          orderBy('bar'),
          where('baz', '==', 42)
        );
        const query2 = query(
          collection(firestore, 'foo'),
          orderBy('bar'),
          where('baz', '==', 42)
        );
        expect(queryEqual(query1, query2)).to.be.true;

        const query3 = query(
          collection(firestore, 'foo'),
          orderBy('BAR'),
          where('baz', '==', 42)
        );
        expect(queryEqual(query1, query3)).to.be.false;

        const query4 = query(
          collection(otherFirestore, 'foo'),
          orderBy('bar'),
          where('baz', '==', 42)
        );
        expect(queryEqual(query4, query1)).to.be.false;
      });
    });
  });

  it('can traverse collections and documents.', () => {
    return withTestDb(persistence, async db => {
      const expected = 'a/b/c/d';
      // doc path from root Firestore.
      expect(doc(db, 'a/b/c/d').path).to.deep.equal(expected);
      // collection path from root Firestore.
      expect(doc(collection(db, 'a/b/c'), 'd').path).to.deep.equal(expected);
      // doc path from CollectionReference.
      expect(doc(collection(db, 'a'), 'b/c/d').path).to.deep.equal(expected);
      // collection path from DocumentReference.
      expect(collection(doc(db, 'a/b'), 'c/d/e').path).to.deep.equal(
        expected + '/e'
      );
    });
  });

  it('can traverse collection and document parents.', () => {
    return withTestDb(persistence, async db => {
      let coll = collection(db, 'a/b/c');
      expect(coll.path).to.deep.equal('a/b/c');

      const doc = coll.parent!;
      expect(doc.path).to.deep.equal('a/b');

      coll = doc.parent;
      expect(coll.path).to.equal('a');

      const nullDoc = coll.parent;
      expect(nullDoc).to.equal(null);
    });
  });

  it('can queue writes while offline', () => {
    return withTestDoc(persistence, (docRef, firestore) => {
      return disableNetwork(firestore)
        .then(() =>
          Promise.all([
            setDoc(docRef, { foo: 'bar' }),
            enableNetwork(firestore)
          ])
        )
        .then(() => getDoc(docRef))
        .then(doc => {
          expect(doc.data()).to.deep.equal({ foo: 'bar' });
        });
    });
  });

  // eslint-disable-next-line no-restricted-properties
  (persistence.storage === 'indexeddb' ? it : it.skip)(
    'offline writes are sent after restart',
    () => {
      return withTestDoc(persistence, async (docRef, firestore) => {
        const app = firestore.app;
        const name = app.name;
        const options = app.options;

        await disableNetwork(firestore);

        // We are merely adding to the cache.
        // eslint-disable-next-line @typescript-eslint/no-floating-promises
        setDoc(docRef, { foo: 'bar' });

        await deleteApp(app);

        const firestore2 = newTestFirestore(
          newTestApp(options.projectId!, name),
          DEFAULT_SETTINGS,
          firestore._databaseId.database
        );
        await enableIndexedDbPersistence(firestore2);
        await waitForPendingWrites(firestore2);
        const doc2 = await getDoc(doc(firestore2, docRef.path));

        expect(doc2.exists()).to.be.true;
        expect(doc2.metadata.hasPendingWrites).to.be.false;
      });
    }
  );

  it('rejects subsequent method calls after terminate() is called', async () => {
    return withTestDb(persistence, db => {
      return terminate(db).then(() => {
        expect(() => {
          // eslint-disable-next-line @typescript-eslint/no-floating-promises
          disableNetwork(db);
        }).to.throw('The client has already been terminated.');
      });
    });
  });

  it('can call terminate() multiple times', async () => {
    return withTestDb(persistence, async db => {
      await terminate(db);
      await terminate(db);
    });
  });

  // eslint-disable-next-line no-restricted-properties
  (persistence.storage === 'indexeddb' ? it : it.skip)(
    'maintains persistence after restarting app',
    async () => {
      await withTestDoc(persistence, async docRef => {
        await setDoc(docRef, { foo: 'bar' });
        const app = docRef.firestore.app;
        const name = app.name;
        const options = app.options;

        await deleteApp(app);

        const firestore2 = newTestFirestore(
          newTestApp(options.projectId!, name),
          undefined,
          docRef.firestore._databaseId.database
        );
        await enableIndexedDbPersistence(firestore2);
        const docRef2 = doc(firestore2, docRef.path);
        const docSnap2 = await getDocFromCache(docRef2);
        expect(docSnap2.exists()).to.be.true;
      });
    }
  );

  // eslint-disable-next-line no-restricted-properties
  (persistence.storage === 'indexeddb' ? it : it.skip)(
    'can clear persistence if the client has been terminated',
    async () => {
      await withTestDoc(persistence, async (docRef, firestore) => {
        await setDoc(docRef, { foo: 'bar' });
        const app = docRef.firestore.app;
        const name = app.name;
        const options = app.options;

        await deleteApp(app);
        await clearIndexedDbPersistence(firestore);
        const firestore2 = newTestFirestore(
          newTestApp(options.projectId!, name)
        );
        await enableIndexedDbPersistence(firestore2);
        const docRef2 = doc(firestore2, docRef.path);
        await expect(getDocFromCache(docRef2)).to.eventually.be.rejectedWith(
          'Failed to get document from cache.'
        );
      });
    }
  );

  // eslint-disable-next-line no-restricted-properties
  (persistence.storage === 'indexeddb' ? it : it.skip)(
    'can clear persistence if the client has not been initialized',
    async () => {
      await withTestDoc(persistence, async docRef => {
        await setDoc(docRef, { foo: 'bar' });
        const app = docRef.firestore.app;
        const name = app.name;
        const options = app.options;

        await deleteApp(app);
        const firestore2 = newTestFirestore(
          newTestApp(options.projectId!, name)
        );
        await clearIndexedDbPersistence(firestore2);
        await enableIndexedDbPersistence(firestore2);
        const docRef2 = doc(firestore2, docRef.path);
        await expect(getDocFromCache(docRef2)).to.eventually.be.rejectedWith(
          'Failed to get document from cache.'
        );
      });
    }
  );

  // eslint-disable-next-line no-restricted-properties
  (persistence.storage === 'indexeddb' ? it : it.skip)(
    'cannot clear persistence if the client has been initialized',
    async () => {
      await withTestDoc(persistence, async (docRef, firestore) => {
        await setDoc(docRef, {});
        const expectedError =
          'Persistence can only be cleared before a Firestore instance is ' +
          'initialized or after it is terminated.';
        expect(() => clearIndexedDbPersistence(firestore)).to.throw(
          expectedError
        );
      });
    }
  );

  it('can get documents while offline', async () => {
    await withTestDoc(persistence, async (docRef, firestore) => {
      await disableNetwork(firestore);
      await expect(getDoc(docRef)).to.eventually.be.rejectedWith(
        'Failed to get document because the client is offline.'
      );

      const writePromise = setDoc(docRef, { foo: 'bar' });
      const doc = await getDoc(docRef);
      expect(doc.metadata.fromCache).to.be.true;

      await enableNetwork(firestore);
      await writePromise;

      const doc2 = await getDoc(docRef);
      expect(doc2.metadata.fromCache).to.be.false;
      expect(doc2.data()).to.deep.equal({ foo: 'bar' });
    });
  });

  it('can enable and disable networking', () => {
    return withTestDb(persistence, async db => {
      // There's not currently a way to check if networking is in fact disabled,
      // so for now just test that the method is well-behaved and doesn't throw.
      await enableNetwork(db);
      await enableNetwork(db);
      await disableNetwork(db);
      await disableNetwork(db);
      await enableNetwork(db);
    });
  });

  it('can start a new instance after shut down', async () => {
    return withTestDoc(persistence, async (docRef, firestore) => {
      const app = firestore.app;
      await terminate(firestore);

      const newFirestore = initializeFirestore(app, DEFAULT_SETTINGS);
      expect(newFirestore).to.not.equal(firestore);

      // New instance functions.
      const docRef2 = doc(newFirestore, docRef.path);
      await setDoc(docRef2, { foo: 'bar' });
      const docSnap = await getDoc(docRef2);
      expect(docSnap.data()).to.deep.equal({ foo: 'bar' });
    });
  });

  it('new operation after termination should throw', async () => {
    await withTestDoc(persistence, async (docRef, firestore) => {
      await terminate(firestore);

      expect(() => {
        // eslint-disable-next-line @typescript-eslint/no-floating-promises
        setDoc(doc(firestore, docRef.path), { foo: 'bar' });
      }).to.throw('The client has already been terminated.');
    });
  });

  it('calling terminate multiple times should proceed', async () => {
    await withTestDoc(persistence, async (docRef, firestore) => {
      await terminate(firestore);
      await terminate(firestore);

      expect(() => {
        // eslint-disable-next-line @typescript-eslint/no-floating-promises
        setDoc(doc(firestore, docRef.path), { foo: 'bar' });
      }).to.throw();
    });
  });

  it('can unlisten queries after termination', async () => {
    return withTestDoc(persistence, async (docRef, firestore) => {
      const accumulator = new EventsAccumulator<DocumentSnapshot>();
      const unsubscribe = onSnapshot(docRef, accumulator.storeEvent);
      await accumulator.awaitEvent();
      await terminate(firestore);

      // This should proceed without error.
      unsubscribe();
      // Multiple calls should proceed as well.
      unsubscribe();
    });
  });

  it('can wait for pending writes', async () => {
    await withTestDoc(persistence, async (docRef, firestore) => {
      // Prevent pending writes receiving acknowledgement.
      await disableNetwork(firestore);

      const pendingWrites = setDoc(docRef, { foo: 'bar' });
      const awaitPendingWrites = waitForPendingWrites(firestore);

      // pending writes can receive acknowledgements now.
      await enableNetwork(firestore);
      await pendingWrites;
      await awaitPendingWrites;
    });
  });

  it('waiting for pending writes resolves immediately when offline and no pending writes', async () => {
    await withTestDoc(persistence, async (docRef, firestore) => {
      // Prevent pending writes receiving acknowledgement.
      await disableNetwork(firestore);

      // `awaitsPendingWrites` is created when there is no pending writes, it will resolve
      // immediately even if we are offline.
      await waitForPendingWrites(firestore);
    });
  });

  // PORTING NOTE: These tests are for FirestoreDataConverter support and apply
  // only to web.
  apiDescribe('withConverter() support', persistence => {
    class Post {
      constructor(
        readonly title: string,
        readonly author: string,
        readonly ref: DocumentReference | null = null
      ) {}
      byline(): string {
        return this.title + ', by ' + this.author;
      }
    }

    const postConverter = {
      toFirestore(post: Post): DocumentData {
        return { title: post.title, author: post.author };
      },
      fromFirestore(snapshot: QueryDocumentSnapshot): Post {
        expect(snapshot).to.be.an.instanceof(QueryDocumentSnapshot);
        const data = snapshot.data();
        return new Post(data.title, data.author, snapshot.ref);
      }
    };

    const postConverterMerge = {
      toFirestore(
        post: WithFieldValue<Post>,
        options?: SetOptions
      ): DocumentData {
        if (options && ('merge' in options || 'mergeFields' in options)) {
          expect(post).to.not.be.an.instanceof(Post);
        } else {
          expect(post).to.be.an.instanceof(Post);
        }
        const result: DocumentData = {};
        if (post.title) {
          result.title = post.title;
        }
        if (post.author) {
          result.author = post.author;
        }
        return result;
      },
      fromFirestore(snapshot: QueryDocumentSnapshot): Post {
        const data = snapshot.data();
        return new Post(data.title, data.author, snapshot.ref);
      }
    };

    it('for DocumentReference.withConverter()', () => {
      return withTestDb(persistence, async db => {
        const docRef = doc(collection(db, 'posts')).withConverter(
          postConverter
        );

        await setDoc(docRef, new Post('post', 'author'));
        const postData = await getDoc(docRef);
        const post = postData.data();
        expect(post).to.not.equal(undefined);
        expect(post!.byline()).to.equal('post, by author');
      });
    });

    it('for DocumentReference.withConverter(null) ', () => {
      return withTestDb(persistence, async db => {
        const docRef = doc(collection(db, 'posts'))
          .withConverter(postConverter)
          .withConverter(null);

        expect(() => setDoc(docRef, new Post('post', 'author'))).to.throw();
      });
    });

    it('for CollectionReference.withConverter()', () => {
      return withTestDb(persistence, async db => {
        const coll = collection(db, 'posts').withConverter(postConverter);

        const docRef = await addDoc(coll, new Post('post', 'author'));
        const postData = await getDoc(docRef);
        const post = postData.data();
        expect(post).to.not.equal(undefined);
        expect(post!.byline()).to.equal('post, by author');
      });
    });

    it('for CollectionReference.withConverter(null)', () => {
      return withTestDb(persistence, async db => {
        const coll = collection(db, 'posts')
          .withConverter(postConverter)
          .withConverter(null);

        expect(() => addDoc(coll, new Post('post', 'author'))).to.throw();
      });
    });

    it('for Query.withConverter()', () => {
      return withTestDb(persistence, async db => {
        await setDoc(doc(db, 'postings/post1'), {
          title: 'post1',
          author: 'author1'
        });
        await setDoc(doc(db, 'postings/post2'), {
          title: 'post2',
          author: 'author2'
        });
        const posts = await getDocs(
          collectionGroup(db, 'postings').withConverter(postConverter)
        );
        expect(posts.size).to.equal(2);
        expect(posts.docs[0].data()!.byline()).to.equal('post1, by author1');
      });
    });

    it('for Query.withConverter(null)', () => {
      return withTestDb(persistence, async db => {
        await setDoc(doc(db, 'postings/post1'), {
          title: 'post1',
          author: 'author1'
        });
        const posts = await getDocs(
          collectionGroup(db, 'postings')
            .withConverter(postConverter)
            .withConverter(null)
        );
        expect(posts.docs[0].data()).to.not.be.an.instanceof(Post);
      });
    });

    it('requires the correct converter for Partial usage', async () => {
      return withTestDb(persistence, async db => {
        const ref = doc(db, 'posts', 'some-post').withConverter(postConverter);
        await setDoc(ref, new Post('walnut', 'author'));
        const batch = writeBatch(db);
        expect(() =>
          batch.set(ref, { title: 'olive' }, { merge: true })
        ).to.throw(
          'Function WriteBatch.set() called with invalid ' +
            'data (via `toFirestore()`). Unsupported field value: undefined ' +
            '(found in field author in document posts/some-post)'
        );
      });
    });

    it('WriteBatch.set() supports partials with merge', async () => {
      return withTestDb(persistence, async db => {
        const ref = doc(collection(db, 'posts')).withConverter(
          postConverterMerge
        );
        await setDoc(ref, new Post('walnut', 'author'));
        const batch = writeBatch(db);
        batch.set(ref, { title: 'olive' }, { merge: true });
        await batch.commit();
        const docSnap = await getDoc(ref);
        expect(docSnap.get('title')).to.equal('olive');
        expect(docSnap.get('author')).to.equal('author');
      });
    });

    it('WriteBatch.set() supports partials with mergeFields', async () => {
      return withTestDb(persistence, async db => {
        const ref = doc(collection(db, 'posts')).withConverter(
          postConverterMerge
        );
        await setDoc(ref, new Post('walnut', 'author'));
        const batch = writeBatch(db);
        batch.set(
          ref,
          { title: 'olive', author: 'writer' },
          { mergeFields: ['title'] }
        );
        await batch.commit();
        const docSnap = await getDoc(ref);
        expect(docSnap.get('title')).to.equal('olive');
        expect(docSnap.get('author')).to.equal('author');
      });
    });

    it('Transaction.set() supports partials with merge', async () => {
      return withTestDb(persistence, async db => {
        const ref = doc(collection(db, 'posts')).withConverter(
          postConverterMerge
        );
        await setDoc(ref, new Post('walnut', 'author'));
        await runTransaction(db, async tx => {
          tx.set(ref, { title: 'olive' }, { merge: true });
        });
        const docSnap = await getDoc(ref);
        expect(docSnap.get('title')).to.equal('olive');
        expect(docSnap.get('author')).to.equal('author');
      });
    });

    it('Transaction.set() supports partials with mergeFields', async () => {
      return withTestDb(persistence, async db => {
        const ref = doc(collection(db, 'posts')).withConverter(
          postConverterMerge
        );
        await setDoc(ref, new Post('walnut', 'author'));
        await runTransaction(db, async tx => {
          tx.set(
            ref,
            { title: 'olive', author: 'person' },
            { mergeFields: ['title'] }
          );
        });
        const docSnap = await getDoc(ref);
        expect(docSnap.get('title')).to.equal('olive');
        expect(docSnap.get('author')).to.equal('author');
      });
    });

    it('DocumentReference.set() supports partials with merge', async () => {
      return withTestDb(persistence, async db => {
        const ref = doc(collection(db, 'posts')).withConverter(
          postConverterMerge
        );
        await setDoc(ref, new Post('walnut', 'author'));
        await setDoc(ref, { title: 'olive' }, { merge: true });
        const docSnap = await getDoc(ref);
        expect(docSnap.get('title')).to.equal('olive');
        expect(docSnap.get('author')).to.equal('author');
      });
    });

    it('DocumentReference.set() supports partials with mergeFields', async () => {
      return withTestDb(persistence, async db => {
        const ref = doc(collection(db, 'posts')).withConverter(
          postConverterMerge
        );
        await setDoc(ref, new Post('walnut', 'author'));
        await setDoc(
          ref,
          { title: 'olive', author: 'writer' },
          { mergeFields: ['title'] }
        );
        const docSnap = await getDoc(ref);
        expect(docSnap.get('title')).to.equal('olive');
        expect(docSnap.get('author')).to.equal('author');
      });
    });

    it('calls DocumentSnapshot.data() with specified SnapshotOptions', () => {
      return withTestDb(persistence, async db => {
        const docRef = doc(db, 'some/doc').withConverter({
          toFirestore(post: Post): DocumentData {
            return { title: post.title, author: post.author };
          },
          fromFirestore(snapshot: QueryDocumentSnapshot): Post {
            // Hack: Due to our build setup, TypeScript thinks this is a
            // firestore-lite converter which does not have options
            const options = arguments[1] as SnapshotOptions;
            // Check that options were passed in properly.
            expect(options).to.deep.equal({ serverTimestamps: 'estimate' });

            const data = snapshot.data(options);
            return new Post(data.title, data.author, snapshot.ref);
          }
        });

        await setDoc(docRef, new Post('post', 'author'));
        const postData = await getDoc(docRef);
        postData.data({ serverTimestamps: 'estimate' });
      });
    });

    it('drops the converter when calling CollectionReference<T>.parent()', () => {
      return withTestDb(persistence, async db => {
        const postsCollection = collection(
          db,
          'users/user1/posts'
        ).withConverter(postConverter);

        const usersCollection = postsCollection.parent;
        expect(refEqual(usersCollection!, doc(db, 'users/user1'))).to.be.true;
      });
    });

    it('checks converter when comparing with isEqual()', () => {
      return withTestDb(persistence, async db => {
        const postConverter2 = { ...postConverter };

        const postsCollection = collection(
          db,
          'users/user1/posts'
        ).withConverter(postConverter);
        const postsCollection2 = collection(
          db,
          'users/user1/posts'
        ).withConverter(postConverter2);
        expect(refEqual(postsCollection, postsCollection2)).to.be.false;

        const docRef = doc(db, 'some/doc').withConverter(postConverter);
        const docRef2 = doc(db, 'some/doc').withConverter(postConverter2);
        expect(refEqual(docRef, docRef2)).to.be.false;
      });
    });

    it('Correct snapshot specified to fromFirestore() when registered with DocumentReference', () => {
      return withTestDb(persistence, async db => {
        const untypedDocRef = doc(collection(db, '/models'));
        const docRef = untypedDocRef.withConverter(postConverter);
        await setDoc(docRef, new Post('post', 'author'));
        const docSnapshot = await getDoc(docRef);
        const ref = docSnapshot.data()!.ref!;
        expect(ref).to.be.an.instanceof(DocumentReference);
        expect(refEqual(untypedDocRef, ref)).to.be.true;
      });
    });

    it('Correct snapshot specified to fromFirestore() when registered with CollectionReference', () => {
      return withTestDb(persistence, async db => {
        const untypedCollection = collection(
          doc(collection(db, '/models')),
          'sub'
        );
        const typedCollection = untypedCollection.withConverter(postConverter);
        const docRef = doc(typedCollection);
        await setDoc(docRef, new Post('post', 'author', docRef));
        const querySnapshot = await getDocs(typedCollection);
        expect(querySnapshot.size).to.equal(1);
        const ref = querySnapshot.docs[0].data().ref!;
        expect(ref).to.be.an.instanceof(DocumentReference);
        const untypedDocRef = doc(untypedCollection, docRef.id);
        expect(refEqual(untypedDocRef, ref)).to.be.true;
      });
    });

    it('Correct snapshot specified to fromFirestore() when registered with Query', () => {
      return withTestDb(persistence, async db => {
        const untypedCollection = collection(db, '/models');
        const untypedDocRef = doc(untypedCollection);
        const docRef = untypedDocRef.withConverter(postConverter);
        await setDoc(docRef, new Post('post', 'author', docRef));
        const filteredQuery = query(
          untypedCollection,
          where(documentId(), '==', docRef.id)
        ).withConverter(postConverter);
        const querySnapshot = await getDocs(filteredQuery);
        expect(querySnapshot.size).to.equal(1);
        const ref = querySnapshot.docs[0].data().ref!;
        expect(ref).to.be.an.instanceof(DocumentReference);
        expect(refEqual(untypedDocRef, ref)).to.be.true;
      });
    });
  });

  // TODO(b/196858864): This test regularly times out on CI.
  // eslint-disable-next-line no-restricted-properties
  it.skip('can set and get data with auto detect long polling enabled', () => {
    const settings = {
      ...DEFAULT_SETTINGS,
      experimentalAutoDetectLongPolling: true
    };

    return withTestDbsSettings(
      persistence,
      DEFAULT_PROJECT_ID,
      settings,
      1,
      async ([db]) => {
        const data = { name: 'Rafi', email: 'abc@xyz.com' };
        const ref = await doc(collection(db, 'users'));

        return setDoc(ref, data)
          .then(() => getDoc(ref))
          .then(snapshot => {
            expect(snapshot.exists()).to.be.ok;
            expect(snapshot.data()).to.deep.equal(data);
          });
      }
    );
  });

  it('can keep docs separate with multi-db when online', () => {
    return withNamedTestDbsOrSkipUnlessUsingEmulator(
      persistence,
      ['db1', 'db2'],
      async ([db1, db2]) => {
        const data = { name: 'Rafi', email: 'abc@xyz.com' };

        const ref1 = await doc(collection(db1, 'users'), 'doc1');
        await setDoc(ref1, data);
        const snapshot1 = await getDoc(ref1);
        expect(snapshot1.exists()).to.be.ok;
        expect(snapshot1.data()).to.be.deep.equals(data);

        const ref2 = await doc(collection(db2, 'users'), 'doc1');
        const snapshot2 = await getDocFromServer(ref2);
        expect(snapshot2.exists()).to.not.be.ok;
      }
    );
  });

  it('can keep docs separate with multi-db when offline', () => {
    return withNamedTestDbsOrSkipUnlessUsingEmulator(
      persistence,
      ['db1', 'db2'],
      async ([db1, db2]) => {
        await disableNetwork(db1);
        await disableNetwork(db2);
        const data = { name: 'Rafi', email: 'abc@xyz.com' };

        const ref1 = await doc(collection(db1, 'users'));
        void setDoc(ref1, data);
        const snapshot = await getDocFromCache(ref1);
        expect(snapshot.exists()).to.be.ok;
        expect(snapshot.data()).to.be.deep.equals(data);

        const ref2 = await doc(collection(db2, 'users'));
        await expect(getDocFromCache(ref2)).to.eventually.rejectedWith(
          'Failed to get document from cache.'
        );
      }
    );
  });

  it('Cannot get document from cache with eager GC enabled.', () => {
    const initialData = { key: 'value' };
    return withTestDb(persistence.toEagerGc(), async db => {
      const docRef = doc(collection(db, 'test-collection'));
      await setDoc(docRef, initialData);
      await expect(getDocFromCache(docRef)).to.be.rejectedWith('Failed to get');
    });
  });

  it('Can get document from cache with Lru GC enabled.', () => {
    const initialData = { key: 'value' };
    return withTestDb(persistence.toLruGc(), async db => {
      const docRef = doc(collection(db, 'test-collection'));
      await setDoc(docRef, initialData);
      return getDocFromCache(docRef).then(doc => {
        expect(doc.exists()).to.be.true;
        expect(doc.metadata.fromCache).to.be.true;
        expect(doc.data()).to.deep.equal(initialData);
      });
    });
  });
});<|MERGE_RESOLUTION|>--- conflicted
+++ resolved
@@ -802,10 +802,6 @@
           // We comment this line out to reduce flakiness.
           // expect(snap.metadata.hasPendingWrites).to.be.false;
         });
-<<<<<<< HEAD
-      // .then(() => storeEvent.assertNoAdditionalEvents());
-=======
->>>>>>> 12f63d1d
     });
   });
 
@@ -834,14 +830,8 @@
           expect(snap.data()).to.deep.equal(changedData);
           // This event could be a metadata change for fromCache as well.
           // We comment this line out to reduce flakiness.
-<<<<<<< HEAD
-          expect(snap.metadata.hasPendingWrites).to.be.false;
-        });
-      // .then(() => storeEvent.assertNoAdditionalEvents());
-=======
           // expect(snap.metadata.hasPendingWrites).to.be.false;
         });
->>>>>>> 12f63d1d
     });
   });
 
