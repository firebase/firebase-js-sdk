--- conflicted
+++ resolved
@@ -2217,6 +2217,51 @@
       });
     }
   ).timeout('90s');
+
+  it('can query large documents with multi-byte character strings', () => {
+    function randomMultiByteCharString(length: number): string {
+      const charCodes: number[] = [];
+
+      for (let i = 0; i < length; i++) {
+        charCodes.push(randInt(1, 65535));
+      }
+
+      return String.fromCharCode(...charCodes);
+    }
+
+    function randInt(min: number, max: number): number {
+      const scale = max - min + 1;
+      return Math.floor(Math.random() * scale);
+    }
+
+    let bigString = randomMultiByteCharString(10000);
+
+    // Encode and decode `bigString` to/from UTF-8 to
+    // ensure that any transformations applied during
+    // UTF-8 encoding are applied equally to the expected
+    // and actual results.
+    const textEncoder = new TextEncoder();
+    const textDecoder = new TextDecoder();
+    bigString = textDecoder.decode(textEncoder.encode(bigString));
+
+    const doc = {
+      field: bigString
+    };
+
+    expect(bigString).to.deep.equal(bigString);
+
+    return withTestCollection(
+      persistence,
+      { 1: doc },
+      async collectionReference => {
+        const querySnap = await getDocs(collectionReference);
+        expect(querySnap.size).to.equal(1);
+
+        const fieldValue = querySnap.docs[0].get('field');
+        expect(fieldValue).to.deep.equal(bigString);
+      }
+    );
+  });
 });
 
 apiDescribe('Hanging query issue - #7652', persistence => {
@@ -2291,54 +2336,6 @@
         batch = null;
       }
     }
-<<<<<<< HEAD
-  }).timeout('90s');
-
-  it('can query large documents with multi-byte character strings', () => {
-    function randomMultiByteCharString(length: number): string {
-      const charCodes: number[] = [];
-
-      for (let i = 0; i < length; i++) {
-        charCodes.push(randInt(1, 65535));
-      }
-
-      return String.fromCharCode(...charCodes);
-    }
-
-    function randInt(min: number, max: number): number {
-      const scale = max - min + 1;
-      return Math.floor(Math.random() * scale);
-    }
-
-    let bigString = randomMultiByteCharString(10000);
-
-    // Encode and decode `bigString` to/from UTF-8 to
-    // ensure that any transformations applied during
-    // UTF-8 encoding are applied equally to the expected
-    // and actual results.
-    const textEncoder = new TextEncoder();
-    const textDecoder = new TextDecoder();
-    bigString = textDecoder.decode(textEncoder.encode(bigString));
-
-    const doc = {
-      field: bigString
-    };
-
-    expect(bigString).to.deep.equal(bigString);
-
-    return withTestCollection(
-      persistence,
-      { 1: doc },
-      async collectionReference => {
-        const querySnap = await getDocs(collectionReference);
-        expect(querySnap.size).to.equal(1);
-
-        const fieldValue = querySnap.docs[0].get('field');
-        expect(fieldValue).to.deep.equal(bigString);
-      }
-    );
-  });
-=======
 
     if (batch != null) {
       await batch.commit();
@@ -2378,7 +2375,6 @@
       });
     });
   }
->>>>>>> 3883133c
 });
 
 export function verifyDocumentChange<T>(
