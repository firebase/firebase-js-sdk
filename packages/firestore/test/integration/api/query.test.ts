/**
 * @license
 * Copyright 2017 Google LLC
 *
 * Licensed under the Apache License, Version 2.0 (the "License");
 * you may not use this file except in compliance with the License.
 * You may obtain a copy of the License at
 *
 *   http://www.apache.org/licenses/LICENSE-2.0
 *
 * Unless required by applicable law or agreed to in writing, software
 * distributed under the License is distributed on an "AS IS" BASIS,
 * WITHOUT WARRANTIES OR CONDITIONS OF ANY KIND, either express or implied.
 * See the License for the specific language governing permissions and
 * limitations under the License.
 */

import { expect } from 'chai';

import { addEqualityMatcher } from '../../util/equality_matcher';
import { Deferred } from '../../util/promise';
import { EventsAccumulator } from '../util/events_accumulator';
import {
  addDoc,
  and,
  Bytes,
  collection,
  collectionGroup,
  deleteDoc,
  disableNetwork,
  doc,
  DocumentChange,
  DocumentChangeType,
  DocumentData,
  documentId,
  enableNetwork,
  endAt,
  endBefore,
  GeoPoint,
  getDocs,
  getDocsFromCache,
  getDocsFromServer,
  limit,
  limitToLast,
  onSnapshot,
  or,
  orderBy,
  Query,
  query,
  QuerySnapshot,
  setDoc,
  startAfter,
  startAt,
  Timestamp,
  updateDoc,
  where,
  writeBatch
} from '../util/firebase_export';
import {
  apiDescribe,
  RetryError,
  toChangesArray,
  toDataArray,
  toIds,
  withEmptyTestCollection,
  withRetry,
  withTestCollection,
  withTestDb
} from '../util/helpers';
import { USE_EMULATOR } from '../util/settings';
import { captureExistenceFilterMismatches } from '../util/testing_hooks_util';

apiDescribe('Queries', persistence => {
  addEqualityMatcher();

  it('can issue limit queries', () => {
    const testDocs = {
      a: { k: 'a' },
      b: { k: 'b' },
      c: { k: 'c' }
    };
    return withTestCollection(persistence, testDocs, collection => {
      return getDocs(query(collection, limit(2))).then(docs => {
        expect(toDataArray(docs)).to.deep.equal([{ k: 'a' }, { k: 'b' }]);
      });
    });
  });

  it('cannot issue limitToLast queries without explicit order-by', () => {
    return withTestCollection(persistence, {}, async collection => {
      const expectedError =
        'limitToLast() queries require specifying at least one orderBy() clause';
      expect(() => getDocs(query(collection, limitToLast(2)))).to.throw(
        expectedError
      );
    });
  });

  it('can issue limit queries using descending sort order', () => {
    const testDocs = {
      a: { k: 'a', sort: 0 },
      b: { k: 'b', sort: 1 },
      c: { k: 'c', sort: 1 },
      d: { k: 'd', sort: 2 }
    };
    return withTestCollection(persistence, testDocs, collection => {
      return getDocs(query(collection, orderBy('sort', 'desc'), limit(2))).then(
        docs => {
          expect(toDataArray(docs)).to.deep.equal([
            { k: 'd', sort: 2 },
            { k: 'c', sort: 1 }
          ]);
        }
      );
    });
  });

  it('can issue limitToLast queries using descending sort order', () => {
    const testDocs = {
      a: { k: 'a', sort: 0 },
      b: { k: 'b', sort: 1 },
      c: { k: 'c', sort: 1 },
      d: { k: 'd', sort: 2 }
    };
    return withTestCollection(persistence, testDocs, collection => {
      return getDocs(
        query(collection, orderBy('sort', 'desc'), limitToLast(2))
      ).then(docs => {
        expect(toDataArray(docs)).to.deep.equal([
          { k: 'b', sort: 1 },
          { k: 'a', sort: 0 }
        ]);
      });
    });
  });

  it('can listen to limitToLast queries', () => {
    const testDocs = {
      a: { k: 'a', sort: 0 },
      b: { k: 'b', sort: 1 },
      c: { k: 'c', sort: 1 },
      d: { k: 'd', sort: 2 }
    };
    return withTestCollection(persistence, testDocs, async collection => {
      const storeEvent = new EventsAccumulator<QuerySnapshot>();
      onSnapshot(
        query(collection, orderBy('sort', 'desc'), limitToLast(2)),
        storeEvent.storeEvent
      );

      let snapshot = await storeEvent.awaitEvent();
      expect(toDataArray(snapshot)).to.deep.equal([
        { k: 'b', sort: 1 },
        { k: 'a', sort: 0 }
      ]);

      await addDoc(collection, { k: 'e', sort: -1 });
      snapshot = await storeEvent.awaitEvent();
      expect(toDataArray(snapshot)).to.deep.equal([
        { k: 'a', sort: 0 },
        { k: 'e', sort: -1 }
      ]);
    });
  });

  // Two queries that mapped to the same target ID are referred to as
  // "mirror queries". An example for a mirror query is a limitToLast()
  // query and a limit() query that share the same backend Target ID.
  // Since limitToLast() queries are sent to the backend with a modified
  // orderBy() clause, they can map to the same target representation as
  // limit() query, even if both queries appear separate to the user.
  it('can listen/unlisten/relisten to mirror queries', () => {
    const testDocs = {
      a: { k: 'a', sort: 0 },
      b: { k: 'b', sort: 1 },
      c: { k: 'c', sort: 1 },
      d: { k: 'd', sort: 2 }
    };
    return withTestCollection(persistence, testDocs, async collection => {
      // Setup `limit` query
      const storeLimitEvent = new EventsAccumulator<QuerySnapshot>();
      const limitUnlisten = onSnapshot(
        query(collection, orderBy('sort', 'asc'), limit(2)),
        storeLimitEvent.storeEvent
      );

      // Setup mirroring `limitToLast` query
      const storeLimitToLastEvent = new EventsAccumulator<QuerySnapshot>();
      const limitToLastUnlisten = onSnapshot(
        query(collection, orderBy('sort', 'desc'), limitToLast(2)),
        storeLimitToLastEvent.storeEvent
      );

      // Verify both queries get expected results.
      let snapshot = await storeLimitEvent.awaitEvent();
      expect(toDataArray(snapshot)).to.deep.equal([
        { k: 'a', sort: 0 },
        { k: 'b', sort: 1 }
      ]);
      snapshot = await storeLimitToLastEvent.awaitEvent();
      expect(toDataArray(snapshot)).to.deep.equal([
        { k: 'b', sort: 1 },
        { k: 'a', sort: 0 }
      ]);

      // Unlisten then relisten limit query.
      limitUnlisten();
      onSnapshot(
        query(collection, orderBy('sort', 'asc'), limit(2)),
        storeLimitEvent.storeEvent
      );

      // Verify `limit` query still works.
      snapshot = await storeLimitEvent.awaitEvent();
      expect(toDataArray(snapshot)).to.deep.equal([
        { k: 'a', sort: 0 },
        { k: 'b', sort: 1 }
      ]);

      // Add a document that would change the result set.
      await addDoc(collection, { k: 'e', sort: -1 });

      // Verify both queries get expected results.
      snapshot = await storeLimitEvent.awaitEvent();
      expect(toDataArray(snapshot)).to.deep.equal([
        { k: 'e', sort: -1 },
        { k: 'a', sort: 0 }
      ]);
      snapshot = await storeLimitToLastEvent.awaitEvent();
      expect(toDataArray(snapshot)).to.deep.equal([
        { k: 'a', sort: 0 },
        { k: 'e', sort: -1 }
      ]);

      // Unlisten to limitToLast, update a doc, then relisten limitToLast.
      limitToLastUnlisten();
      await updateDoc(doc(collection, 'a'), { k: 'a', sort: -2 });
      onSnapshot(
        query(collection, orderBy('sort', 'desc'), limitToLast(2)),
        storeLimitToLastEvent.storeEvent
      );

      // Verify both queries get expected results.
      snapshot = await storeLimitEvent.awaitEvent();
      expect(toDataArray(snapshot)).to.deep.equal([
        { k: 'a', sort: -2 },
        { k: 'e', sort: -1 }
      ]);
      snapshot = await storeLimitToLastEvent.awaitEvent();
      expect(toDataArray(snapshot)).to.deep.equal([
        { k: 'e', sort: -1 },
        { k: 'a', sort: -2 }
      ]);
    });
  });

  it('can issue limitToLast queries with cursors', () => {
    const testDocs = {
      a: { k: 'a', sort: 0 },
      b: { k: 'b', sort: 1 },
      c: { k: 'c', sort: 1 },
      d: { k: 'd', sort: 2 }
    };
    return withTestCollection(persistence, testDocs, async collection => {
      let docs = await getDocs(
        query(collection, orderBy('sort'), endBefore(2), limitToLast(3))
      );
      expect(toDataArray(docs)).to.deep.equal([
        { k: 'a', sort: 0 },
        { k: 'b', sort: 1 },
        { k: 'c', sort: 1 }
      ]);

      docs = await getDocs(
        query(collection, orderBy('sort'), endAt(1), limitToLast(3))
      );
      expect(toDataArray(docs)).to.deep.equal([
        { k: 'a', sort: 0 },
        { k: 'b', sort: 1 },
        { k: 'c', sort: 1 }
      ]);

      docs = await getDocs(
        query(collection, orderBy('sort'), startAt(2), limitToLast(3))
      );
      expect(toDataArray(docs)).to.deep.equal([{ k: 'd', sort: 2 }]);

      docs = await getDocs(
        query(collection, orderBy('sort'), startAfter(0), limitToLast(3))
      );
      expect(toDataArray(docs)).to.deep.equal([
        { k: 'b', sort: 1 },
        { k: 'c', sort: 1 },
        { k: 'd', sort: 2 }
      ]);

      docs = await getDocs(
        query(collection, orderBy('sort'), startAfter(-1), limitToLast(3))
      );
      expect(toDataArray(docs)).to.deep.equal([
        { k: 'b', sort: 1 },
        { k: 'c', sort: 1 },
        { k: 'd', sort: 2 }
      ]);
    });
  });

  it('key order is descending for descending inequality', () => {
    const testDocs = {
      a: {
        foo: 42
      },
      b: {
        foo: 42.0
      },
      c: {
        foo: 42
      },
      d: {
        foo: 21
      },
      e: {
        foo: 21
      },
      f: {
        foo: 66
      },
      g: {
        foo: 66
      }
    };
    return withTestCollection(persistence, testDocs, coll => {
      return getDocs(
        query(coll, where('foo', '>', 21.0), orderBy('foo', 'desc'))
      ).then(docs => {
        expect(docs.docs.map(d => d.id)).to.deep.equal([
          'g',
          'f',
          'c',
          'b',
          'a'
        ]);
      });
    });
  });

  it('can use unary filters', () => {
    const testDocs = {
      a: { null: null, nan: NaN },
      b: { null: null, nan: 0 },
      c: { null: false, nan: NaN }
    };
    return withTestCollection(persistence, testDocs, coll => {
      return getDocs(
        query(coll, where('null', '==', null), where('nan', '==', NaN))
      ).then(docs => {
        expect(toDataArray(docs)).to.deep.equal([{ null: null, nan: NaN }]);
      });
    });
  });

  it('can filter on infinity', () => {
    const testDocs = {
      a: { inf: Infinity },
      b: { inf: -Infinity }
    };
    return withTestCollection(persistence, testDocs, coll => {
      return getDocs(query(coll, where('inf', '==', Infinity))).then(docs => {
        expect(toDataArray(docs)).to.deep.equal([{ inf: Infinity }]);
      });
    });
  });

  it('will not get metadata only updates', () => {
    const testDocs = { a: { v: 'a' }, b: { v: 'b' } };
    return withTestCollection(persistence, testDocs, coll => {
      const storeEvent = new EventsAccumulator<QuerySnapshot>();
      let unlisten: (() => void) | null = null;
      return Promise.all([
        setDoc(doc(coll, 'a'), { v: 'a' }),
        setDoc(doc(coll, 'b'), { v: 'b' })
      ])
        .then(() => {
          unlisten = onSnapshot(coll, storeEvent.storeEvent);
          return storeEvent.awaitEvent();
        })
        .then(querySnap => {
          expect(toDataArray(querySnap)).to.deep.equal([
            { v: 'a' },
            { v: 'b' }
          ]);
          return setDoc(doc(coll, 'a'), { v: 'a1' });
        })
        .then(() => storeEvent.awaitEvent())
        .then(querySnap => {
          expect(toDataArray(querySnap)).to.deep.equal([
            { v: 'a1' },
            { v: 'b' }
          ]);
          return storeEvent.assertNoAdditionalEvents();
        })
        .then(() => unlisten!());
    });
  });

  it('maintains correct DocumentChange indices', async () => {
    const testDocs = {
      'a': { order: 1 },
      'b': { order: 2 },
      'c': { 'order': 3 }
    };
    await withTestCollection(persistence, testDocs, async coll => {
      const accumulator = new EventsAccumulator<QuerySnapshot>();
      const unlisten = onSnapshot(
        query(coll, orderBy('order')),
        accumulator.storeEvent
      );
      await accumulator
        .awaitEvent()
        .then(querySnapshot => {
          const changes = querySnapshot.docChanges();
          expect(changes.length).to.equal(3);
          verifyDocumentChange(changes[0], 'a', -1, 0, 'added');
          verifyDocumentChange(changes[1], 'b', -1, 1, 'added');
          verifyDocumentChange(changes[2], 'c', -1, 2, 'added');
        })
        .then(() => setDoc(doc(coll, 'b'), { order: 4 }))
        .then(() => accumulator.awaitEvent())
        .then(querySnapshot => {
          const changes = querySnapshot.docChanges();
          expect(changes.length).to.equal(1);
          verifyDocumentChange(changes[0], 'b', 1, 2, 'modified');
        })
        .then(() => deleteDoc(doc(coll, 'c')))
        .then(() => accumulator.awaitEvent())
        .then(querySnapshot => {
          const changes = querySnapshot.docChanges();
          expect(changes.length).to.equal(1);
          verifyDocumentChange(changes[0], 'c', 1, -1, 'removed');
        });

      unlisten();
    });
  });

  it('can listen for the same query with different options', () => {
    const testDocs = { a: { v: 'a' }, b: { v: 'b' } };
    return withTestCollection(persistence, testDocs, coll => {
      const storeEvent = new EventsAccumulator<QuerySnapshot>();
      const storeEventFull = new EventsAccumulator<QuerySnapshot>();
      const unlisten1 = onSnapshot(coll, storeEvent.storeEvent);
      const unlisten2 = onSnapshot(
        coll,
        { includeMetadataChanges: true },
        storeEventFull.storeEvent
      );

      return storeEvent
        .awaitEvent()
        .then(querySnap => {
          expect(toDataArray(querySnap)).to.deep.equal([
            { v: 'a' },
            { v: 'b' }
          ]);
          return storeEventFull.awaitEvent();
        })
        .then(async querySnap => {
          expect(toDataArray(querySnap)).to.deep.equal([
            { v: 'a' },
            { v: 'b' }
          ]);
          if (querySnap.metadata.fromCache) {
            // We might receive an additional event if the first query snapshot
            // was served from cache.
            await storeEventFull.awaitEvent();
          }
          return setDoc(doc(coll, 'a'), { v: 'a1' });
        })
        .then(() => {
          return storeEventFull.awaitEvents(2);
        })
        .then(events => {
          // Expect two events for the write, once from latency compensation
          // and once from the acknowledgment from the server.
          expect(toDataArray(events[0])).to.deep.equal([
            { v: 'a1' },
            { v: 'b' }
          ]);
          expect(toDataArray(events[1])).to.deep.equal([
            { v: 'a1' },
            { v: 'b' }
          ]);
          const localResult = events[0].docs;
          expect(localResult[0].metadata.hasPendingWrites).to.equal(true);
          const syncedResults = events[1].docs;
          expect(syncedResults[0].metadata.hasPendingWrites).to.equal(false);

          return storeEvent.awaitEvent();
        })
        .then(querySnap => {
          // Expect only one event for the write.
          expect(toDataArray(querySnap)).to.deep.equal([
            { v: 'a1' },
            { v: 'b' }
          ]);
          return storeEvent.assertNoAdditionalEvents();
        })
        .then(() => {
          storeEvent.allowAdditionalEvents();
          return setDoc(doc(coll, 'b'), { v: 'b1' });
        })
        .then(() => {
          return storeEvent.awaitEvent();
        })
        .then(querySnap => {
          // Expect only one event from the second write
          expect(toDataArray(querySnap)).to.deep.equal([
            { v: 'a1' },
            { v: 'b1' }
          ]);
          return storeEventFull.awaitEvents(2);
        })
        .then(events => {
          // Expect 2 events from the second write.
          expect(toDataArray(events[0])).to.deep.equal([
            { v: 'a1' },
            { v: 'b1' }
          ]);
          expect(toDataArray(events[1])).to.deep.equal([
            { v: 'a1' },
            { v: 'b1' }
          ]);
          const localResults = events[0].docs;
          expect(localResults[1].metadata.hasPendingWrites).to.equal(true);
          const syncedResults = events[1].docs;
          expect(syncedResults[1].metadata.hasPendingWrites).to.equal(false);
          return storeEvent.assertNoAdditionalEvents();
        })
        .then(() => {
          return storeEventFull.assertNoAdditionalEvents();
        })
        .then(() => {
          unlisten1!();
          unlisten2!();
        });
    });
  });

  it('can issue queries with Dates differing in milliseconds', () => {
    const date1 = new Date();
    date1.setMilliseconds(0);
    const date2 = new Date(date1.getTime());
    date2.setMilliseconds(1);
    const date3 = new Date(date1.getTime());
    date3.setMilliseconds(2);

    const testDocs = {
      '1': { id: '1', date: date1 },
      '2': { id: '2', date: date2 },
      '3': { id: '3', date: date3 }
    };
    return withTestCollection(persistence, testDocs, coll => {
      // Make sure to issue the queries in parallel
      const docs1Promise = getDocs(query(coll, where('date', '>', date1)));
      const docs2Promise = getDocs(query(coll, where('date', '>', date2)));

      return Promise.all([docs1Promise, docs2Promise]).then(results => {
        const docs1 = results[0];
        const docs2 = results[1];

        expect(toDataArray(docs1)).to.deep.equal([
          { id: '2', date: Timestamp.fromDate(date2) },
          { id: '3', date: Timestamp.fromDate(date3) }
        ]);
        expect(toDataArray(docs2)).to.deep.equal([
          { id: '3', date: Timestamp.fromDate(date3) }
        ]);
      });
    });
  });

  it('can listen for QueryMetadata changes', () => {
    const testDocs = {
      '1': { sort: 1, filter: true, key: '1' },
      '2': { sort: 2, filter: true, key: '2' },
      '3': { sort: 2, filter: true, key: '3' },
      '4': { sort: 3, filter: false, key: '4' }
    };
    return withTestCollection(persistence, testDocs, coll => {
      const query1 = query(coll, where('key', '<', '4'));
      const accum = new EventsAccumulator<QuerySnapshot>();
      let unlisten2: () => void;
      const unlisten1 = onSnapshot(query1, result => {
        expect(toDataArray(result)).to.deep.equal([
          testDocs[1],
          testDocs[2],
          testDocs[3]
        ]);
        const query2 = query(coll, where('filter', '==', true));
        unlisten2 = onSnapshot(
          query2,
          {
            includeMetadataChanges: true
          },
          accum.storeEvent
        );
      });
      return accum.awaitEvents(2).then(events => {
        const results1 = events[0];
        const results2 = events[1];
        expect(toDataArray(results1)).to.deep.equal([
          testDocs[1],
          testDocs[2],
          testDocs[3]
        ]);
        expect(toDataArray(results1)).to.deep.equal(toDataArray(results2));
        expect(results1.metadata.fromCache).to.equal(true);
        expect(results2.metadata.fromCache).to.equal(false);
        unlisten1();
        unlisten2();
      });
    });
  });

  it('can listen for metadata changes', () => {
    const initialDoc = {
      foo: { a: 'b', v: 1 }
    };
    const modifiedDoc = {
      foo: { a: 'b', v: 2 }
    };
    return withTestCollection(persistence, initialDoc, async coll => {
      const accum = new EventsAccumulator<QuerySnapshot>();
      const unlisten = onSnapshot(
        coll,
        { includeMetadataChanges: true },
        accum.storeEvent
      );

      await accum.awaitEvents(1).then(events => {
        const results1 = events[0];
        expect(toDataArray(results1)).to.deep.equal([initialDoc['foo']]);
      });
      // eslint-disable-next-line @typescript-eslint/no-floating-promises
      setDoc(doc(coll, 'foo'), modifiedDoc['foo']);

      await accum.awaitEvents(2).then(events => {
        const results1 = events[0];
        expect(toDataArray(results1)).to.deep.equal([modifiedDoc['foo']]);
        expect(toChangesArray(results1)).to.deep.equal([modifiedDoc['foo']]);

        const results2 = events[1];
        expect(toDataArray(results2)).to.deep.equal([modifiedDoc['foo']]);
        expect(toChangesArray(results2)).to.deep.equal([]);
        expect(
          toChangesArray(results2, { includeMetadataChanges: true })
        ).to.deep.equal([modifiedDoc['foo']]);
      });

      unlisten();
    });
  });

  // eslint-disable-next-line no-restricted-properties
  (USE_EMULATOR ? it.skip : it)(
    'can catch error message for missing index with error handler',
    () => {
      return withEmptyTestCollection(persistence, async coll => {
        const query_ = query(
          coll,
          where('sort', '<=', '2'),
          where('filter', '==', true)
        );
        const deferred = new Deferred<void>();

        const unsubscribe = onSnapshot(
          query_,
          () => {
            deferred.reject();
          },
          err => {
            expect(err.code).to.equal('failed-precondition');
            expect(err.message).to.exist;
            expect(err.message).to.match(
              /index.*https:\/\/console\.firebase\.google\.com/
            );
            deferred.resolve();
          }
        );
        await deferred.promise;
        unsubscribe();
      });
    }
  );

  it('can explicitly sort by document ID', () => {
    const testDocs = {
      a: { key: 'a' },
      b: { key: 'b' },
      c: { key: 'c' }
    };
    return withTestCollection(persistence, testDocs, coll => {
      // Ideally this would be descending to validate it's different than
      // the default, but that requires an extra index
      return getDocs(query(coll, orderBy(documentId()))).then(docs => {
        expect(toDataArray(docs)).to.deep.equal([
          testDocs['a'],
          testDocs['b'],
          testDocs['c']
        ]);
      });
    });
  });

  it('can query by document ID', () => {
    const testDocs = {
      aa: { key: 'aa' },
      ab: { key: 'ab' },
      ba: { key: 'ba' },
      bb: { key: 'bb' }
    };
    return withTestCollection(persistence, testDocs, coll => {
      return getDocs(query(coll, where(documentId(), '==', 'ab')))
        .then(docs => {
          expect(toDataArray(docs)).to.deep.equal([testDocs['ab']]);
          return getDocs(
            query(
              coll,
              where(documentId(), '>', 'aa'),
              where(documentId(), '<=', 'ba')
            )
          );
        })
        .then(docs => {
          expect(toDataArray(docs)).to.deep.equal([
            testDocs['ab'],
            testDocs['ba']
          ]);
        });
    });
  });

  it('can query by document ID using refs', () => {
    const testDocs = {
      aa: { key: 'aa' },
      ab: { key: 'ab' },
      ba: { key: 'ba' },
      bb: { key: 'bb' }
    };
    return withTestCollection(persistence, testDocs, coll => {
      return getDocs(query(coll, where(documentId(), '==', doc(coll, 'ab'))))
        .then(docs => {
          expect(toDataArray(docs)).to.deep.equal([testDocs['ab']]);
          return getDocs(
            query(
              coll,
              where(documentId(), '>', doc(coll, 'aa')),
              where(documentId(), '<=', doc(coll, 'ba'))
            )
          );
        })
        .then(docs => {
          expect(toDataArray(docs)).to.deep.equal([
            testDocs['ab'],
            testDocs['ba']
          ]);
        });
    });
  });

  it('can query while reconnecting to network', () => {
    return withTestCollection(persistence, /* docs= */ {}, (coll, db) => {
      const deferred = new Deferred<void>();

      const unregister = onSnapshot(
        coll,
        { includeMetadataChanges: true },
        snapshot => {
          if (!snapshot.empty && !snapshot.metadata.fromCache) {
            deferred.resolve();
          }
        }
      );
      void disableNetwork(db).then(() => {
        void setDoc(doc(coll), { a: 1 });
        void enableNetwork(db);
      });

      return deferred.promise.then(unregister);
    });
  });

  it('trigger with isFromCache=true when offline', () => {
    return withTestCollection(persistence, { a: { foo: 1 } }, (coll, db) => {
      const accum = new EventsAccumulator<QuerySnapshot>();
      const unregister = onSnapshot(
        coll,
        { includeMetadataChanges: true },
        accum.storeEvent
      );

      return accum
        .awaitEvent()
        .then(querySnap => {
          // initial event
          expect(querySnap.docs.map(doc => doc.data())).to.deep.equal([
            { foo: 1 }
          ]);
          expect(querySnap.metadata.fromCache).to.be.false;
        })
        .then(() => disableNetwork(db))
        .then(() => accum.awaitEvent())
        .then(querySnap => {
          // offline event with fromCache = true
          expect(querySnap.metadata.fromCache).to.be.true;
        })
        .then(() => enableNetwork(db))
        .then(() => accum.awaitEvent())
        .then(querySnap => {
          // back online event with fromCache = false
          expect(querySnap.metadata.fromCache).to.be.false;
          unregister();
        });
    });
  });

  it('can use != filters', async () => {
    // These documents are ordered by value in "zip" since the '!=' filter is
    // an inequality, which results in documents being sorted by value.
    const testDocs = {
      a: { zip: Number.NaN },
      b: { zip: 91102 },
      c: { zip: 98101 },
      d: { zip: '98101' },
      e: { zip: [98101] },
      f: { zip: [98101, 98102] },
      g: { zip: ['98101', { zip: 98101 }] },
      h: { zip: { code: 500 } },
      i: { code: 500 },
      j: { zip: null }
    };

    await withTestCollection(persistence, testDocs, async coll => {
      // eslint-disable-next-line @typescript-eslint/no-explicit-any
      let expected: { [name: string]: any } = { ...testDocs };
      delete expected.c;
      delete expected.i;
      delete expected.j;
      const snapshot = await getDocs(query(coll, where('zip', '!=', 98101)));
      expect(toDataArray(snapshot)).to.deep.equal(Object.values(expected));

      // With objects.
      const snapshot2 = await getDocs(
        query(coll, where('zip', '!=', { code: 500 }))
      );
      expected = { ...testDocs };
      delete expected.h;
      delete expected.i;
      delete expected.j;
      expect(toDataArray(snapshot2)).to.deep.equal(Object.values(expected));

      // With null.
      const snapshot3 = await getDocs(query(coll, where('zip', '!=', null)));
      expected = { ...testDocs };
      delete expected.i;
      delete expected.j;
      expect(toDataArray(snapshot3)).to.deep.equal(Object.values(expected));

      // With NaN.
      const snapshot4 = await getDocs(
        query(coll, where('zip', '!=', Number.NaN))
      );
      expected = { ...testDocs };
      delete expected.a;
      delete expected.i;
      delete expected.j;
      expect(toDataArray(snapshot4)).to.deep.equal(Object.values(expected));
    });
  });

  it('can use != filters by document ID', async () => {
    const testDocs = {
      aa: { key: 'aa' },
      ab: { key: 'ab' },
      ba: { key: 'ba' },
      bb: { key: 'bb' }
    };
    await withTestCollection(persistence, testDocs, async coll => {
      const snapshot = await getDocs(
        query(coll, where(documentId(), '!=', 'aa'))
      );

      expect(toDataArray(snapshot)).to.deep.equal([
        { key: 'ab' },
        { key: 'ba' },
        { key: 'bb' }
      ]);
    });
  });

  it('can use array-contains filters', async () => {
    const testDocs = {
      a: { array: [42] },
      b: { array: ['a', 42, 'c'] },
      c: { array: [41.999, '42', { a: [42] }] },
      d: { array: [42], array2: ['bingo'] },
      e: { array: [null] },
      f: { array: [Number.NaN] }
    };

    await withTestCollection(persistence, testDocs, async coll => {
      // Search for 42
      const snapshot = await getDocs(
        query(coll, where('array', 'array-contains', 42))
      );
      expect(toDataArray(snapshot)).to.deep.equal([
        { array: [42] },
        { array: ['a', 42, 'c'] },
        { array: [42], array2: ['bingo'] }
      ]);

      // NOTE: The backend doesn't currently support null, NaN, objects, or
      // arrays, so there isn't much of anything else interesting to test.
      // With null.
      const snapshot3 = await getDocs(
        query(coll, where('zip', 'array-contains', null))
      );
      expect(toDataArray(snapshot3)).to.deep.equal([]);

      // With NaN.
      const snapshot4 = await getDocs(
        query(coll, where('zip', 'array-contains', Number.NaN))
      );
      expect(toDataArray(snapshot4)).to.deep.equal([]);
    });
  });

  it('can use IN filters', async () => {
    const testDocs = {
      a: { zip: 98101 },
      b: { zip: 91102 },
      c: { zip: 98103 },
      d: { zip: [98101] },
      e: { zip: ['98101', { zip: 98101 }] },
      f: { zip: { code: 500 } },
      g: { zip: [98101, 98102] },
      h: { zip: null },
      i: { zip: Number.NaN }
    };

    await withTestCollection(persistence, testDocs, async coll => {
      const snapshot = await getDocs(
        query(coll, where('zip', 'in', [98101, 98103, [98101, 98102]]))
      );
      expect(toDataArray(snapshot)).to.deep.equal([
        { zip: 98101 },
        { zip: 98103 },
        { zip: [98101, 98102] }
      ]);

      // With objects.
      const snapshot2 = await getDocs(
        query(coll, where('zip', 'in', [{ code: 500 }]))
      );
      expect(toDataArray(snapshot2)).to.deep.equal([{ zip: { code: 500 } }]);

      // With null.
      const snapshot3 = await getDocs(query(coll, where('zip', 'in', [null])));
      expect(toDataArray(snapshot3)).to.deep.equal([]);

      // With null and a value.
      const snapshot4 = await getDocs(
        query(coll, where('zip', 'in', [98101, null]))
      );
      expect(toDataArray(snapshot4)).to.deep.equal([{ zip: 98101 }]);

      // With NaN.
      const snapshot5 = await getDocs(
        query(coll, where('zip', 'in', [Number.NaN]))
      );
      expect(toDataArray(snapshot5)).to.deep.equal([]);

      // With NaN and a value.
      const snapshot6 = await getDocs(
        query(coll, where('zip', 'in', [98101, Number.NaN]))
      );
      expect(toDataArray(snapshot6)).to.deep.equal([{ zip: 98101 }]);
    });
  });

  it('can use IN filters by document ID', async () => {
    const testDocs = {
      aa: { key: 'aa' },
      ab: { key: 'ab' },
      ba: { key: 'ba' },
      bb: { key: 'bb' }
    };
    await withTestCollection(persistence, testDocs, async coll => {
      const snapshot = await getDocs(
        query(coll, where(documentId(), 'in', ['aa', 'ab']))
      );

      expect(toDataArray(snapshot)).to.deep.equal([
        { key: 'aa' },
        { key: 'ab' }
      ]);
    });
  });

  it('can use NOT_IN filters', async () => {
    // These documents are ordered by value in "zip" since the 'not-in' filter is
    // an inequality, which results in documents being sorted by value.
    const testDocs = {
      a: { zip: Number.NaN },
      b: { zip: 91102 },
      c: { zip: 98101 },
      d: { zip: 98103 },
      e: { zip: [98101] },
      f: { zip: [98101, 98102] },
      g: { zip: ['98101', { zip: 98101 }] },
      h: { zip: { code: 500 } },
      i: { code: 500 },
      j: { zip: null }
    };

    await withTestCollection(persistence, testDocs, async coll => {
      // eslint-disable-next-line @typescript-eslint/no-explicit-any
      let expected: { [name: string]: any } = { ...testDocs };
      delete expected.c;
      delete expected.d;
      delete expected.f;
      delete expected.i;
      delete expected.j;
      const snapshot = await getDocs(
        query(coll, where('zip', 'not-in', [98101, 98103, [98101, 98102]]))
      );
      expect(toDataArray(snapshot)).to.deep.equal(Object.values(expected));

      // With objects.
      const snapshot2 = await getDocs(
        query(coll, where('zip', 'not-in', [{ code: 500 }]))
      );
      expected = { ...testDocs };
      delete expected.h;
      delete expected.i;
      delete expected.j;
      expect(toDataArray(snapshot2)).to.deep.equal(Object.values(expected));

      // With null.
      const snapshot3 = await getDocs(
        query(coll, where('zip', 'not-in', [null]))
      );
      expect(toDataArray(snapshot3)).to.deep.equal([]);

      // With NaN.
      const snapshot4 = await getDocs(
        query(coll, where('zip', 'not-in', [Number.NaN]))
      );
      expected = { ...testDocs };
      delete expected.a;
      delete expected.i;
      delete expected.j;
      expect(toDataArray(snapshot4)).to.deep.equal(Object.values(expected));

      // With NaN and a number.
      const snapshot5 = await getDocs(
        query(coll, where('zip', 'not-in', [Number.NaN, 98101]))
      );
      expected = { ...testDocs };
      delete expected.a;
      delete expected.c;
      delete expected.i;
      delete expected.j;
      expect(toDataArray(snapshot5)).to.deep.equal(Object.values(expected));
    });
  });

  it('can use NOT_IN filters by document ID', async () => {
    const testDocs = {
      aa: { key: 'aa' },
      ab: { key: 'ab' },
      ba: { key: 'ba' },
      bb: { key: 'bb' }
    };
    await withTestCollection(persistence, testDocs, async coll => {
      const snapshot = await getDocs(
        query(coll, where(documentId(), 'not-in', ['aa', 'ab']))
      );

      expect(toDataArray(snapshot)).to.deep.equal([
        { key: 'ba' },
        { key: 'bb' }
      ]);
    });
  });

  it('can use array-contains-any filters', async () => {
    const testDocs = {
      a: { array: [42] },
      b: { array: ['a', 42, 'c'] },
      c: { array: [41.999, '42', { a: [42] }] },
      d: { array: [42], array2: ['bingo'] },
      e: { array: [43] },
      f: { array: [{ a: 42 }] },
      g: { array: 42 },
      h: { array: [null] },
      i: { array: [Number.NaN] }
    };

    await withTestCollection(persistence, testDocs, async coll => {
      const snapshot = await getDocs(
        query(coll, where('array', 'array-contains-any', [42, 43]))
      );
      expect(toDataArray(snapshot)).to.deep.equal([
        { array: [42] },
        { array: ['a', 42, 'c'] },
        { array: [42], array2: ['bingo'] },
        { array: [43] }
      ]);

      // With objects.
      const snapshot2 = await getDocs(
        query(coll, where('array', 'array-contains-any', [{ a: 42 }]))
      );
      expect(toDataArray(snapshot2)).to.deep.equal([{ array: [{ a: 42 }] }]);

      // With null.
      const snapshot3 = await getDocs(
        query(coll, where('array', 'array-contains-any', [null]))
      );
      expect(toDataArray(snapshot3)).to.deep.equal([]);

      // With null and a value.
      const snapshot4 = await getDocs(
        query(coll, where('array', 'array-contains-any', [43, null]))
      );
      expect(toDataArray(snapshot4)).to.deep.equal([{ array: [43] }]);

      // With NaN.
      const snapshot5 = await getDocs(
        query(coll, where('array', 'array-contains-any', [Number.NaN]))
      );
      expect(toDataArray(snapshot5)).to.deep.equal([]);

      // With NaN and a value.
      const snapshot6 = await getDocs(
        query(coll, where('array', 'array-contains-any', [43, Number.NaN]))
      );
      expect(toDataArray(snapshot6)).to.deep.equal([{ array: [43] }]);
    });
  });

  it('can query collection groups', async () => {
    await withTestDb(persistence, async db => {
      // Use doc() to get a random collection group name to use but ensure it
      // starts with 'b' for predictable ordering.
      const cg = 'b' + doc(collection(db, 'foo')).id;

      const docPaths = [
        `abc/123/${cg}/cg-doc1`,
        `abc/123/${cg}/cg-doc2`,
        `${cg}/cg-doc3`,
        `${cg}/cg-doc4`,
        `def/456/${cg}/cg-doc5`,
        `${cg}/virtual-doc/nested-coll/not-cg-doc`,
        `x${cg}/not-cg-doc`,
        `${cg}x/not-cg-doc`,
        `abc/123/${cg}x/not-cg-doc`,
        `abc/123/x${cg}/not-cg-doc`,
        `abc/${cg}`
      ];
      const batch = writeBatch(db);
      for (const docPath of docPaths) {
        batch.set(doc(db, docPath), { x: 1 });
      }
      await batch.commit();

      const querySnapshot = await getDocs(collectionGroup(db, cg));
      expect(querySnapshot.docs.map(d => d.id)).to.deep.equal([
        'cg-doc1',
        'cg-doc2',
        'cg-doc3',
        'cg-doc4',
        'cg-doc5'
      ]);
    });
  });

  it('can query collection groups with startAt / endAt by arbitrary documentId', async () => {
    await withTestDb(persistence, async db => {
      // Use doc() to get a random collection group name to use but ensure it
      // starts with 'b' for predictable ordering.
      const cg = 'b' + doc(collection(db, 'foo')).id;

      const docPaths = [
        `a/a/${cg}/cg-doc1`,
        `a/b/a/b/${cg}/cg-doc2`,
        `a/b/${cg}/cg-doc3`,
        `a/b/c/d/${cg}/cg-doc4`,
        `a/c/${cg}/cg-doc5`,
        `${cg}/cg-doc6`,
        `a/b/nope/nope`
      ];
      const batch = writeBatch(db);
      for (const docPath of docPaths) {
        batch.set(doc(db, docPath), { x: 1 });
      }
      await batch.commit();

      let querySnapshot = await getDocs(
        query(
          collectionGroup(db, cg),
          orderBy(documentId()),
          startAt(`a/b`),
          endAt('a/b0')
        )
      );
      expect(querySnapshot.docs.map(d => d.id)).to.deep.equal([
        'cg-doc2',
        'cg-doc3',
        'cg-doc4'
      ]);

      querySnapshot = await getDocs(
        query(
          collectionGroup(db, cg),
          orderBy(documentId()),
          startAfter('a/b'),
          endBefore(`a/b/${cg}/cg-doc3`)
        )
      );
      expect(querySnapshot.docs.map(d => d.id)).to.deep.equal(['cg-doc2']);
    });
  });

  it('can query collection groups with where filters on arbitrary documentId', async () => {
    await withTestDb(persistence, async db => {
      // Use doc() to get a random collection group name to use but ensure it
      // starts with 'b' for predictable ordering.
      const cg = 'b' + doc(collection(db, 'foo')).id;

      const docPaths = [
        `a/a/${cg}/cg-doc1`,
        `a/b/a/b/${cg}/cg-doc2`,
        `a/b/${cg}/cg-doc3`,
        `a/b/c/d/${cg}/cg-doc4`,
        `a/c/${cg}/cg-doc5`,
        `${cg}/cg-doc6`,
        `a/b/nope/nope`
      ];
      const batch = writeBatch(db);
      for (const docPath of docPaths) {
        batch.set(doc(db, docPath), { x: 1 });
      }
      await batch.commit();

      let querySnapshot = await getDocs(
        query(
          collectionGroup(db, cg),
          where(documentId(), '>=', `a/b`),
          where(documentId(), '<=', 'a/b0')
        )
      );
      expect(querySnapshot.docs.map(d => d.id)).to.deep.equal([
        'cg-doc2',
        'cg-doc3',
        'cg-doc4'
      ]);

      querySnapshot = await getDocs(
        query(
          collectionGroup(db, cg),
          where(documentId(), '>', `a/b`),
          where(documentId(), '<', `a/b/${cg}/cg-doc3`)
        )
      );
      expect(querySnapshot.docs.map(d => d.id)).to.deep.equal(['cg-doc2']);
    });
  });

  it('can query custom types', () => {
    return withTestCollection(persistence, {}, async (ref, db) => {
      const data = {
        ref: doc(db, 'f/c'),
        geoPoint: new GeoPoint(0, 0),
        buffer: Bytes.fromBase64String('Zm9v'),
        time: Timestamp.now(),
        array: [
          doc(db, 'f/c'),
          new GeoPoint(0, 0),
          Bytes.fromBase64String('Zm9v'),
          Timestamp.now()
        ]
      };
      await addDoc(ref, { data });

      // In https://github.com/firebase/firebase-js-sdk/issues/1524, a
      // customer was not able to unlisten from a query that contained a
      // nested object with a DocumentReference. The cause of it was that our
      // serialization of nested references via JSON.stringify() was different
      // for Queries created via the API layer versus Queries read from
      // persistence. To simulate this issue, we have to listen and unlisten
      // to the same query twice.
      const query1 = query(ref, where('data', '==', data));

      for (let i = 0; i < 2; ++i) {
        const deferred = new Deferred<void>();
        const unsubscribe = onSnapshot(query1, snapshot => {
          expect(snapshot.size).to.equal(1);
          deferred.resolve();
        });
        await deferred.promise;
        unsubscribe();
      }
    });
  });

  it('can use filter with nested field', () => {
    // Reproduces https://github.com/firebase/firebase-js-sdk/issues/2204
    const testDocs = {
      a: {},
      b: { map: {} },
      c: { map: { nested: {} } },
      d: { map: { nested: 'foo' } }
    };

    return withTestCollection(persistence, testDocs, async coll => {
      await getDocs(query(coll)); // Populate the cache.
      const snapshot = await getDocs(
        query(coll, where('map.nested', '==', 'foo'))
      );
      expect(toDataArray(snapshot)).to.deep.equal([{ map: { nested: 'foo' } }]);
    });
  });

  // OR Query tests only run when the SDK's local cache is configured to use
  // LRU garbage collection (rather than eager garbage collection) because
  // they validate that the result from server and cache match.
  // eslint-disable-next-line no-restricted-properties
  (persistence.gc === 'lru' ? describe : describe.skip)('OR Queries', () => {
    it('can use query overloads', () => {
      const testDocs = {
        doc1: { a: 1, b: 0 },
        doc2: { a: 2, b: 1 },
        doc3: { a: 3, b: 2 },
        doc4: { a: 1, b: 3 },
        doc5: { a: 1, b: 1 }
      };

      return withTestCollection(persistence, testDocs, async coll => {
        // a == 1
        await checkOnlineAndOfflineResultsMatch(
          query(coll, where('a', '==', 1)),
          'doc1',
          'doc4',
          'doc5'
        );

        // Implicit AND: a == 1 && b == 3
        await checkOnlineAndOfflineResultsMatch(
          query(coll, where('a', '==', 1), where('b', '==', 3)),
          'doc4'
        );

        // explicit AND: a == 1 && b == 3
        await checkOnlineAndOfflineResultsMatch(
          query(coll, and(where('a', '==', 1), where('b', '==', 3))),
          'doc4'
        );

        // a == 1, limit 2
        await checkOnlineAndOfflineResultsMatch(
          query(coll, where('a', '==', 1), limit(2)),
          'doc1',
          'doc4'
        );

        // explicit OR: a == 1 || b == 1 with limit 2
        await checkOnlineAndOfflineResultsMatch(
          query(coll, or(where('a', '==', 1), where('b', '==', 1)), limit(2)),
          'doc1',
          'doc2'
        );

        // only limit 2
        await checkOnlineAndOfflineResultsMatch(
          query(coll, limit(2)),
          'doc1',
          'doc2'
        );

        // limit 2 and order by b desc
        await checkOnlineAndOfflineResultsMatch(
          query(coll, limit(2), orderBy('b', 'desc')),
          'doc4',
          'doc3'
        );
      });
    });

    it('can use or queries', () => {
      const testDocs = {
        doc1: { a: 1, b: 0 },
        doc2: { a: 2, b: 1 },
        doc3: { a: 3, b: 2 },
        doc4: { a: 1, b: 3 },
        doc5: { a: 1, b: 1 }
      };

      return withTestCollection(persistence, testDocs, async coll => {
        // Two equalities: a==1 || b==1.
        await checkOnlineAndOfflineResultsMatch(
          query(coll, or(where('a', '==', 1), where('b', '==', 1))),
          'doc1',
          'doc2',
          'doc4',
          'doc5'
        );

        // (a==1 && b==0) || (a==3 && b==2)
        await checkOnlineAndOfflineResultsMatch(
          query(
            coll,
            or(
              and(where('a', '==', 1), where('b', '==', 0)),
              and(where('a', '==', 3), where('b', '==', 2))
            )
          ),
          'doc1',
          'doc3'
        );

        // a==1 && (b==0 || b==3).
        await checkOnlineAndOfflineResultsMatch(
          query(
            coll,
            and(
              where('a', '==', 1),
              or(where('b', '==', 0), where('b', '==', 3))
            )
          ),
          'doc1',
          'doc4'
        );

        // (a==2 || b==2) && (a==3 || b==3)
        await checkOnlineAndOfflineResultsMatch(
          query(
            coll,
            and(
              or(where('a', '==', 2), where('b', '==', 2)),
              or(where('a', '==', 3), where('b', '==', 3))
            )
          ),
          'doc3'
        );

        // Test with limits without orderBy (the __name__ ordering is the tie breaker).
        await checkOnlineAndOfflineResultsMatch(
          query(coll, or(where('a', '==', 2), where('b', '==', 1)), limit(1)),
          'doc2'
        );
      });
    });

    it('can use or queries with in', () => {
      const testDocs = {
        doc1: { a: 1, b: 0 },
        doc2: { b: 1 },
        doc3: { a: 3, b: 2 },
        doc4: { a: 1, b: 3 },
        doc5: { a: 1 },
        doc6: { a: 2 }
      };

      return withTestCollection(persistence, testDocs, async coll => {
        // a==2 || b in [2,3]
        await checkOnlineAndOfflineResultsMatch(
          query(coll, or(where('a', '==', 2), where('b', 'in', [2, 3]))),
          'doc3',
          'doc4',
          'doc6'
        );
      });
    });

    it('can use or queries with array membership', () => {
      const testDocs = {
        doc1: { a: 1, b: [0] },
        doc2: { b: [1] },
        doc3: { a: 3, b: [2, 7] },
        doc4: { a: 1, b: [3, 7] },
        doc5: { a: 1 },
        doc6: { a: 2 }
      };

      return withTestCollection(persistence, testDocs, async coll => {
        // a==2 || b array-contains 7
        await checkOnlineAndOfflineResultsMatch(
          query(coll, or(where('a', '==', 2), where('b', 'array-contains', 7))),
          'doc3',
          'doc4',
          'doc6'
        );

        // a==2 || b array-contains-any [0, 3]
        await checkOnlineAndOfflineResultsMatch(
          query(
            coll,
            or(where('a', '==', 2), where('b', 'array-contains-any', [0, 3]))
          ),
          'doc1',
          'doc4',
          'doc6'
        );
      });
    });

    // TODO(orquery) enable this test when the backend supports
    // one in per disjunction
    // eslint-disable-next-line no-restricted-properties
    it.skip('supports multiple in ops', () => {
      const testDocs = {
        doc1: { a: 1, b: 0 },
        doc2: { b: 1 },
        doc3: { a: 3, b: 2 },
        doc4: { a: 1, b: 3 },
        doc5: { a: 1 },
        doc6: { a: 2 }
      };

      return withTestCollection(persistence, testDocs, async coll => {
        // Two IN operations on different fields with disjunction.
        await checkOnlineAndOfflineResultsMatch(
          query(coll, or(where('a', 'in', [2, 3]), where('b', 'in', [0, 2]))),
          'doc1',
          'doc3',
          'doc6'
        );

        // a IN [0,3] || a IN [0,2] should union them (similar to: a IN [0,2,3]).
        await checkOnlineAndOfflineResultsMatch(
          query(coll, or(where('a', 'in', [0, 3]), where('a', 'in', [0, 2]))),
          'doc3',
          'doc6'
        );
      });
    });

    // TODO(orquery) enable this test when the backend supports
    // one in or array-contains-any per disjunction
    // eslint-disable-next-line no-restricted-properties
    it.skip('supports using in with array contains any', () => {
      const testDocs = {
        doc1: { a: 1, b: [0] },
        doc2: { b: [1] },
        doc3: { a: 3, b: [2, 7], c: 10 },
        doc4: { a: 1, b: [3, 7] },
        doc5: { a: 1 },
        doc6: { a: 2, c: 20 }
      };

      return withTestCollection(persistence, testDocs, async coll => {
        await checkOnlineAndOfflineResultsMatch(
          query(
            coll,
            or(
              where('a', 'in', [2, 3]),
              where('b', 'array-contains-any', [0, 7])
            )
          ),
          'doc1',
          'doc3',
          'doc4',
          'doc6'
        );

        await checkOnlineAndOfflineResultsMatch(
          query(
            coll,
            or(
              and(where('a', 'in', [2, 3]), where('c', '==', 10)),
              where('b', 'array-contains-any', [0, 7])
            )
          ),
          'doc1',
          'doc3',
          'doc4'
        );
      });
    });

    // eslint-disable-next-line no-restricted-properties
    it('supports using in with array contains', () => {
      const testDocs = {
        doc1: { a: 1, b: [0] },
        doc2: { b: [1] },
        doc3: { a: 3, b: [2, 7] },
        doc4: { a: 1, b: [3, 7] },
        doc5: { a: 1 },
        doc6: { a: 2 }
      };

      return withTestCollection(persistence, testDocs, async coll => {
        await checkOnlineAndOfflineResultsMatch(
          query(
            coll,
            or(where('a', 'in', [2, 3]), where('b', 'array-contains', 3))
          ),
          'doc3',
          'doc4',
          'doc6'
        );

        await checkOnlineAndOfflineResultsMatch(
          query(
            coll,
            and(where('a', 'in', [2, 3]), where('b', 'array-contains', 7))
          ),
          'doc3'
        );

        await checkOnlineAndOfflineResultsMatch(
          query(
            coll,
            or(
              where('a', 'in', [2, 3]),
              and(where('b', 'array-contains', 3), where('a', '==', 1))
            )
          ),
          'doc3',
          'doc4',
          'doc6'
        );

        await checkOnlineAndOfflineResultsMatch(
          query(
            coll,
            and(
              where('a', 'in', [2, 3]),
              or(where('b', 'array-contains', 7), where('a', '==', 1))
            )
          ),
          'doc3'
        );
      });
    });
  });

  // OR Query tests only run when the SDK's local cache is configured to use
  // LRU garbage collection (rather than eager garbage collection) because
  // they validate that the result from server and cache match. Additionally,
  // these tests must be skipped if running against production because it
  // results in a 'missing index' error. The Firestore Emulator, however, does
  // serve these queries.
  // eslint-disable-next-line no-restricted-properties
  (persistence.gc === 'lru' && USE_EMULATOR ? describe : describe.skip)(
    'OR Queries',
    () => {
      it('can use query overloads', () => {
        const testDocs = {
          doc1: { a: 1, b: 0 },
          doc2: { a: 2, b: 1 },
          doc3: { a: 3, b: 2 },
          doc4: { a: 1, b: 3 },
          doc5: { a: 1, b: 1 }
        };

        return withTestCollection(persistence, testDocs, async coll => {
          // a == 1, limit 2, b - desc
          await checkOnlineAndOfflineResultsMatch(
            query(coll, where('a', '==', 1), limit(2), orderBy('b', 'desc')),
            'doc4',
            'doc5'
          );
        });
      });

      it('can use or queries', () => {
        const testDocs = {
          doc1: { a: 1, b: 0 },
          doc2: { a: 2, b: 1 },
          doc3: { a: 3, b: 2 },
          doc4: { a: 1, b: 3 },
          doc5: { a: 1, b: 1 }
        };

        return withTestCollection(persistence, testDocs, async coll => {
          // with one inequality: a>2 || b==1.
          await checkOnlineAndOfflineResultsMatch(
            query(coll, or(where('a', '>', 2), where('b', '==', 1))),
            'doc5',
            'doc2',
            'doc3'
          );

          // Test with limits (implicit order by ASC): (a==1) || (b > 0) LIMIT 2
          await checkOnlineAndOfflineResultsMatch(
            query(coll, or(where('a', '==', 1), where('b', '>', 0)), limit(2)),
            'doc1',
            'doc2'
          );

          // Test with limits (explicit order by): (a==1) || (b > 0) LIMIT_TO_LAST 2
          // Note: The public query API does not allow implicit ordering when limitToLast is used.
          await checkOnlineAndOfflineResultsMatch(
            query(
              coll,
              or(where('a', '==', 1), where('b', '>', 0)),
              limitToLast(2),
              orderBy('b')
            ),
            'doc3',
            'doc4'
          );

          // Test with limits (explicit order by ASC): (a==2) || (b == 1) ORDER BY a LIMIT 1
          await checkOnlineAndOfflineResultsMatch(
            query(
              coll,
              or(where('a', '==', 2), where('b', '==', 1)),
              limit(1),
              orderBy('a')
            ),
            'doc5'
          );

          // Test with limits (explicit order by DESC): (a==2) || (b == 1) ORDER BY a LIMIT_TO_LAST 1
          await checkOnlineAndOfflineResultsMatch(
            query(
              coll,
              or(where('a', '==', 2), where('b', '==', 1)),
              limitToLast(1),
              orderBy('a')
            ),
            'doc2'
          );
        });
      });

      it('can use or queries with not-in', () => {
        const testDocs = {
          doc1: { a: 1, b: 0 },
          doc2: { b: 1 },
          doc3: { a: 3, b: 2 },
          doc4: { a: 1, b: 3 },
          doc5: { a: 1 },
          doc6: { a: 2 }
        };

        return withTestCollection(persistence, testDocs, async coll => {
          // a==2 || b not-in [2,3]
          // Has implicit orderBy b.
          await checkOnlineAndOfflineResultsMatch(
            query(coll, or(where('a', '==', 2), where('b', 'not-in', [2, 3]))),
            'doc1',
            'doc2'
          );
        });
      });

      // eslint-disable-next-line no-restricted-properties
      it('supports order by equality', () => {
        const testDocs = {
          doc1: { a: 1, b: [0] },
          doc2: { b: [1] },
          doc3: { a: 3, b: [2, 7], c: 10 },
          doc4: { a: 1, b: [3, 7] },
          doc5: { a: 1 },
          doc6: { a: 2, c: 20 }
        };

        return withTestCollection(persistence, testDocs, async coll => {
          await checkOnlineAndOfflineResultsMatch(
            query(coll, where('a', '==', 1), orderBy('a')),
            'doc1',
            'doc4',
            'doc5'
          );

          await checkOnlineAndOfflineResultsMatch(
            query(coll, where('a', 'in', [2, 3]), orderBy('a')),
            'doc6',
            'doc3'
          );
        });
      });

      // eslint-disable-next-line no-restricted-properties
      it('supports multiple in ops', () => {
        const testDocs = {
          doc1: { a: 1, b: 0 },
          doc2: { b: 1 },
          doc3: { a: 3, b: 2 },
          doc4: { a: 1, b: 3 },
          doc5: { a: 1 },
          doc6: { a: 2 }
        };

        return withTestCollection(persistence, testDocs, async coll => {
          // Two IN operations on different fields with disjunction.
          await checkOnlineAndOfflineResultsMatch(
            query(
              coll,
              or(where('a', 'in', [2, 3]), where('b', 'in', [0, 2])),
              orderBy('a')
            ),
            'doc1',
            'doc6',
            'doc3'
          );

          // Two IN operations on different fields with conjunction.
          await checkOnlineAndOfflineResultsMatch(
            query(
              coll,
              and(where('a', 'in', [2, 3]), where('b', 'in', [0, 2])),
              orderBy('a')
            ),
            'doc3'
          );

          // Two IN operations on the same field.
          // a IN [1,2,3] && a IN [0,1,4] should result in "a==1".
          await checkOnlineAndOfflineResultsMatch(
            query(
              coll,
              and(where('a', 'in', [1, 2, 3]), where('a', 'in', [0, 1, 4]))
            ),
            'doc1',
            'doc4',
            'doc5'
          );

          // a IN [2,3] && a IN [0,1,4] is never true and so the result should be an
          // empty set.
          await checkOnlineAndOfflineResultsMatch(
            query(
              coll,
              and(where('a', 'in', [2, 3]), where('a', 'in', [0, 1, 4]))
            )
          );

          // a IN [0,3] || a IN [0,2] should union them (similar to: a IN [0,2,3]).
          await checkOnlineAndOfflineResultsMatch(
            query(coll, or(where('a', 'in', [0, 3]), where('a', 'in', [0, 2]))),
            'doc3',
            'doc6'
          );

          // Nested composite filter on the same field.
          await checkOnlineAndOfflineResultsMatch(
            query(
              coll,
              and(
                where('a', 'in', [1, 3]),
                or(
                  where('a', 'in', [0, 2]),
                  and(where('b', '>=', 1), where('a', 'in', [1, 3]))
                )
              )
            ),
            'doc3',
            'doc4'
          );

          // Nested composite filter on the different fields.
          await checkOnlineAndOfflineResultsMatch(
            query(
              coll,
              and(
                where('b', 'in', [0, 3]),
                or(
                  where('b', 'in', [1]),
                  and(where('b', 'in', [2, 3]), where('a', 'in', [1, 3]))
                )
              )
            ),
            'doc4'
          );
        });
      });

      // eslint-disable-next-line no-restricted-properties
      it('supports using in with array contains any', () => {
        const testDocs = {
          doc1: { a: 1, b: [0] },
          doc2: { b: [1] },
          doc3: { a: 3, b: [2, 7], c: 10 },
          doc4: { a: 1, b: [3, 7] },
          doc5: { a: 1 },
          doc6: { a: 2, c: 20 }
        };

        return withTestCollection(persistence, testDocs, async coll => {
          await checkOnlineAndOfflineResultsMatch(
            query(
              coll,
              or(
                where('a', 'in', [2, 3]),
                where('b', 'array-contains-any', [0, 7])
              )
            ),
            'doc1',
            'doc3',
            'doc4',
            'doc6'
          );

          await checkOnlineAndOfflineResultsMatch(
            query(
              coll,
              and(
                where('a', 'in', [2, 3]),
                where('b', 'array-contains-any', [0, 7])
              )
            ),
            'doc3'
          );

          await checkOnlineAndOfflineResultsMatch(
            query(
              coll,
              or(
                and(where('a', 'in', [2, 3]), where('c', '==', 10)),
                where('b', 'array-contains-any', [0, 7])
              )
            ),
            'doc1',
            'doc3',
            'doc4'
          );

          await checkOnlineAndOfflineResultsMatch(
            query(
              coll,
              and(
                where('a', 'in', [2, 3]),
                or(
                  where('b', 'array-contains-any', [0, 7]),
                  where('c', '==', 20)
                )
              )
            ),
            'doc3',
            'doc6'
          );
        });
      });

      // eslint-disable-next-line no-restricted-properties
      it('supports using in with array contains', () => {
        const testDocs = {
          doc1: { a: 1, b: [0] },
          doc2: { b: [1] },
          doc3: { a: 3, b: [2, 7] },
          doc4: { a: 1, b: [3, 7] },
          doc5: { a: 1 },
          doc6: { a: 2 }
        };

        return withTestCollection(persistence, testDocs, async coll => {
          await checkOnlineAndOfflineResultsMatch(
            query(
              coll,
              or(where('a', 'in', [2, 3]), where('b', 'array-contains', 3))
            ),
            'doc3',
            'doc4',
            'doc6'
          );

          await checkOnlineAndOfflineResultsMatch(
            query(
              coll,
              and(where('a', 'in', [2, 3]), where('b', 'array-contains', 7))
            ),
            'doc3'
          );

          await checkOnlineAndOfflineResultsMatch(
            query(
              coll,
              or(
                where('a', 'in', [2, 3]),
                and(where('b', 'array-contains', 3), where('a', '==', 1))
              )
            ),
            'doc3',
            'doc4',
            'doc6'
          );

          await checkOnlineAndOfflineResultsMatch(
            query(
              coll,
              and(
                where('a', 'in', [2, 3]),
                or(where('b', 'array-contains', 7), where('a', '==', 1))
              )
            ),
            'doc3'
          );
        });
      });

      // eslint-disable-next-line no-restricted-properties
      it('supports order by equality', () => {
        const testDocs = {
          doc1: { a: 1, b: [0] },
          doc2: { b: [1] },
          doc3: { a: 3, b: [2, 7], c: 10 },
          doc4: { a: 1, b: [3, 7] },
          doc5: { a: 1 },
          doc6: { a: 2, c: 20 }
        };

        return withTestCollection(persistence, testDocs, async coll => {
          await checkOnlineAndOfflineResultsMatch(
            query(coll, where('a', '==', 1), orderBy('a')),
            'doc1',
            'doc4',
            'doc5'
          );

          await checkOnlineAndOfflineResultsMatch(
            query(coll, where('a', 'in', [2, 3]), orderBy('a')),
            'doc6',
            'doc3'
          );
        });
      });
    }
  );

  // Reproduces https://github.com/firebase/firebase-js-sdk/issues/5873
  describe('Caching empty results', () => {
    it('can raise initial snapshot from cache, even if it is empty', () => {
      // Use persistence with LRU garbage collection so the resume token and
      // document data do not get prematurely deleted from the local cache.
      return withTestCollection(persistence.toLruGc(), {}, async coll => {
        const snapshot1 = await getDocs(coll); // Populate the cache.
        expect(snapshot1.metadata.fromCache).to.be.false;
        expect(toDataArray(snapshot1)).to.deep.equal([]); // Precondition check.

        // Add a snapshot listener whose first event should be raised from cache.
        const storeEvent = new EventsAccumulator<QuerySnapshot>();
        onSnapshot(coll, storeEvent.storeEvent);
        const snapshot2 = await storeEvent.awaitEvent();
        expect(snapshot2.metadata.fromCache).to.be.true;
        expect(toDataArray(snapshot2)).to.deep.equal([]);
      });
    });

    it('can raise initial snapshot from cache, even if it has become empty', () => {
      const testDocs = {
        a: { key: 'a' }
      };
      // Use persistence with LRU garbage collection so the resume token and
      // document data do not get prematurely deleted from the local cache.
      return withTestCollection(persistence.toLruGc(), testDocs, async coll => {
        // Populate the cache.
        const snapshot1 = await getDocs(coll);
        expect(snapshot1.metadata.fromCache).to.be.false;
        expect(toDataArray(snapshot1)).to.deep.equal([{ key: 'a' }]);
        // Empty the collection.
        void deleteDoc(doc(coll, 'a'));

        const storeEvent = new EventsAccumulator<QuerySnapshot>();
        onSnapshot(coll, storeEvent.storeEvent);
        const snapshot2 = await storeEvent.awaitEvent();
        expect(snapshot2.metadata.fromCache).to.be.true;
        expect(toDataArray(snapshot2)).to.deep.equal([]);
      });
    });
  });

  it('resuming a query should use bloom filter to avoid full requery', async () => {
    // Prepare the names and contents of the 100 documents to create.
    const testDocs: { [key: string]: object } = {};
    for (let i = 0; i < 100; i++) {
      testDocs['doc' + (1000 + i)] = { key: 42 };
    }

    // Ensure that the local cache is configured to use LRU garbage
    // collection (rather than eager garbage collection) so that the resume
    // token and document data does not get prematurely evicted.
    const lruPersistence = persistence.toLruGc();

    return withRetry(async attemptNumber => {
      return withTestCollection(lruPersistence, testDocs, async (coll, db) => {
        // Run a query to populate the local cache with the 100 documents and a
        // resume token.
        const snapshot1 = await getDocs(coll);
        expect(snapshot1.size, 'snapshot1.size').to.equal(100);
        const createdDocuments = snapshot1.docs.map(snapshot => snapshot.ref);

        // Delete 50 of the 100 documents. Use a WriteBatch, rather than
        // deleteDoc(), to avoid affecting the local cache.
        const deletedDocumentIds = new Set<string>();
        const writeBatchForDocumentDeletes = writeBatch(db);
        for (let i = 0; i < createdDocuments.length; i += 2) {
          const documentToDelete = createdDocuments[i];
          writeBatchForDocumentDeletes.delete(documentToDelete);
          deletedDocumentIds.add(documentToDelete.id);
        }
        await writeBatchForDocumentDeletes.commit();

        // Wait for 10 seconds, during which Watch will stop tracking the query
        // and will send an existence filter rather than "delete" events when
        // the query is resumed.
        await new Promise(resolve => setTimeout(resolve, 10000));

        // Resume the query and save the resulting snapshot for verification.
        // Use some internal testing hooks to "capture" the existence filter
        // mismatches to verify that Watch sent a bloom filter, and it was used
        // to avert a full requery.
        const [existenceFilterMismatches, snapshot2] =
          await captureExistenceFilterMismatches(() => getDocs(coll));

        // Verify that the snapshot from the resumed query contains the expected
        // documents; that is, that it contains the 50 documents that were _not_
        // deleted.
        // TODO(b/270731363): Remove the "if" condition below once the
        // Firestore Emulator is fixed to send an existence filter. At the time
        // of writing, the Firestore emulator fails to send an existence filter,
        // resulting in the client including the deleted documents in the
        // snapshot of the resumed query.
        if (!(USE_EMULATOR && snapshot2.size === 100)) {
          const actualDocumentIds = snapshot2.docs
            .map(documentSnapshot => documentSnapshot.ref.id)
            .sort();
          const expectedDocumentIds = createdDocuments
            .filter(documentRef => !deletedDocumentIds.has(documentRef.id))
            .map(documentRef => documentRef.id)
            .sort();
          expect(actualDocumentIds, 'snapshot2.docs').to.deep.equal(
            expectedDocumentIds
          );
        }

        // Skip the verification of the existence filter mismatch when testing
        // against the Firestore emulator because the Firestore emulator fails
        // to to send an existence filter at all.
        // TODO(b/270731363): Enable the verification of the existence filter
        // mismatch once the Firestore emulator is fixed to send an existence
        // filter.
        if (USE_EMULATOR) {
          return;
        }

        // Verify that Watch sent an existence filter with the correct counts
        // when the query was resumed.
        expect(
          existenceFilterMismatches,
          'existenceFilterMismatches'
        ).to.have.length(1);
        const { localCacheCount, existenceFilterCount, bloomFilter } =
          existenceFilterMismatches[0];
        expect(localCacheCount, 'localCacheCount').to.equal(100);
        expect(existenceFilterCount, 'existenceFilterCount').to.equal(50);

        // Verify that Watch sent a valid bloom filter.
        if (!bloomFilter) {
          expect.fail(
            'The existence filter should have specified a bloom filter in its ' +
              '`unchanged_names` field.'
          );
          throw new Error('should never get here');
        }

        expect(bloomFilter.hashCount, 'bloomFilter.hashCount').to.be.above(0);
        expect(
          bloomFilter.bitmapLength,
          'bloomFilter.bitmapLength'
        ).to.be.above(0);
        expect(bloomFilter.padding, 'bloomFilterPadding').to.be.above(0);
        expect(bloomFilter.padding, 'bloomFilterPadding').to.be.below(8);

        // Verify that the bloom filter was successfully used to avert a full
        // requery. If a false positive occurred then retry the entire test.
        // Although statistically rare, false positives are expected to happen
        // occasionally. When a false positive _does_ happen, just retry the
        // test with a different set of documents. If that retry _also_
        // experiences a false positive, then fail the test because that is so
        // improbable that something must have gone wrong.
        if (attemptNumber === 1 && !bloomFilter.applied) {
          throw new RetryError();
        }

        expect(
          bloomFilter.applied,
          `bloomFilter.applied with attemptNumber=${attemptNumber}`
        ).to.be.true;
      });
    });
  }).timeout('90s');

  // TODO(b/270731363): Re-enable this test once the Firestore emulator is fixed
  //  to send an existence filter.
  // eslint-disable-next-line no-restricted-properties
  (USE_EMULATOR ? it.skip : it)(
    'bloom filter should correctly encode complex Unicode characters',
    async () => {
      // Firestore does not do any Unicode normalization on the document IDs.
      // Therefore, two document IDs that are canonically-equivalent (i.e. they
      // visually appear identical) but are represented by a different sequence
      // of Unicode code points are treated as distinct document IDs.
      const testDocIds = [
        'DocumentToDelete',
        // The next two strings both end with "e" with an accent: the first uses
        // the dedicated Unicode code point for this character, while the second
        // uses the standard lowercase "e" followed by the accent combining
        // character.
        'LowercaseEWithAcuteAccent_\u00E9',
        'LowercaseEWithAcuteAccent_\u0065\u0301',
        // The next two strings both end with an "e" with two different accents
        // applied via the following two combining characters. The combining
        // characters are specified in a different order and Firestore treats
        // these document IDs as unique, despite the order of the combining
        // characters being irrelevant.
        'LowercaseEWithMultipleAccents_\u0065\u0301\u0327',
        'LowercaseEWithMultipleAccents_\u0065\u0327\u0301',
        // The next string contains a character outside the BMP (the "basic
        // multilingual plane"); that is, its code point is greater than 0xFFFF.
        // In UTF-16 (which JavaScript uses to store Unicode strings) this
        // requires a surrogate pair, two 16-bit code units, to represent this
        // character. Make sure that its presence is correctly tested in the
        // bloom filter, which uses UTF-8 encoding.
        'Smiley_\u{1F600}'
      ];

      // Verify assumptions about the equivalence of strings in `testDocIds`.
      expect(testDocIds[1].normalize()).equals(testDocIds[2].normalize());
      expect(testDocIds[3].normalize()).equals(testDocIds[4].normalize());
      expect(testDocIds[5]).equals('Smiley_\uD83D\uDE00');

      // Create the mapping from document ID to document data for the document
      // IDs specified in `testDocIds`.
      const testDocs = testDocIds.reduce((map, docId) => {
        map[docId] = { foo: 42 };
        return map;
      }, {} as { [key: string]: DocumentData });

      // Ensure that the local cache is configured to use LRU garbage collection
      // (rather than eager garbage collection) so that the resume token and
      // document data does not get prematurely evicted.
      const lruPersistence = persistence.toLruGc();

<<<<<<< HEAD
      return withRetry(async attemptNumber => {
        return withTestCollection(
          lruPersistence,
          testDocs,
          async (coll, db) => {
            // Run a query to populate the local cache with documents that have
            // names with complex Unicode characters.
            const snapshot1 = await getDocs(coll);
            const snapshot1DocumentIds = snapshot1.docs.map(
              documentSnapshot => documentSnapshot.id
            );
            expect(
              snapshot1DocumentIds,
              'snapshot1DocumentIds'
            ).to.have.members(testDocIds);

            // Delete one of the documents so that the next call to getDocs()
            // will experience an existence filter mismatch. Use a WriteBatch,
            // rather than deleteDoc(), to avoid affecting the local cache.
            const writeBatchForDocumentDeletes = writeBatch(db);
            writeBatchForDocumentDeletes.delete(doc(coll, 'DocumentToDelete'));
            await writeBatchForDocumentDeletes.commit();

            // Wait for 10 seconds, during which Watch will stop tracking the
            // query and will send an existence filter rather than "delete" events
            // when the query is resumed.
            await new Promise(resolve => setTimeout(resolve, 10000));

            // Resume the query and save the resulting snapshot for verification.
            // Use some internal testing hooks to "capture" the existence filter
            // mismatches.
            const [existenceFilterMismatches, snapshot2] =
              await captureExistenceFilterMismatches(() => getDocs(coll));
            const snapshot2DocumentIds = snapshot2.docs.map(
              documentSnapshot => documentSnapshot.id
            );
            const testDocIdsMinusDeletedDocId = testDocIds.filter(
              documentId => documentId !== 'DocumentToDelete'
            );
            expect(
              snapshot2DocumentIds,
              'snapshot2DocumentIds'
            ).to.have.members(testDocIdsMinusDeletedDocId);

            // Verify that Watch sent an existence filter with the correct counts.
            expect(
              existenceFilterMismatches,
              'existenceFilterMismatches'
            ).to.have.length(1);
            const { localCacheCount, existenceFilterCount, bloomFilter } =
              existenceFilterMismatches[0];
            expect(localCacheCount, 'localCacheCount').to.equal(
              testDocIds.length
            );
            expect(existenceFilterCount, 'existenceFilterCount').to.equal(
              testDocIds.length - 1
            );
=======
      return withTestCollection(lruPersistence, testDocs, async (coll, db) => {
        // Run a query to populate the local cache with documents that have
        // names with complex Unicode characters.
        const snapshot1 = await getDocs(coll);
        const snapshot1DocumentIds = snapshot1.docs.map(
          documentSnapshot => documentSnapshot.id
        );
        expect(snapshot1DocumentIds, 'snapshot1DocumentIds').to.have.members(
          testDocIds
        );
>>>>>>> c29156a6

        // Delete one of the documents so that the next call to getDocs() will
        // experience an existence filter mismatch. Do this deletion in a
        // transaction, rather than using deleteDoc(), to avoid affecting the
        // local cache.
        await runTransaction(db, async txn => {
          const snapshotOfDocumentToDelete = await txn.get(
            doc(coll, 'DocumentToDelete')
          );
          expect(
            snapshotOfDocumentToDelete.exists(),
            'snapshotOfDocumentToDelete.exists()'
          ).to.be.true;
          txn.delete(snapshotOfDocumentToDelete.ref);
        });

        // Wait for 10 seconds, during which Watch will stop tracking the query
        // and will send an existence filter rather than "delete" events when
        // the query is resumed.
        await new Promise(resolve => setTimeout(resolve, 10000));

        // Resume the query and save the resulting snapshot for verification.
        // Use some internal testing hooks to "capture" the existence filter
        // mismatches.
        const [existenceFilterMismatches, snapshot2] =
          await captureExistenceFilterMismatches(() => getDocs(coll));
        const snapshot2DocumentIds = snapshot2.docs.map(
          documentSnapshot => documentSnapshot.id
        );
        const testDocIdsMinusDeletedDocId = testDocIds.filter(
          documentId => documentId !== 'DocumentToDelete'
        );
        expect(snapshot2DocumentIds, 'snapshot2DocumentIds').to.have.members(
          testDocIdsMinusDeletedDocId
        );

        // Verify that Watch sent an existence filter with the correct counts.
        expect(
          existenceFilterMismatches,
          'existenceFilterMismatches'
        ).to.have.length(1);
        const existenceFilterMismatch = existenceFilterMismatches[0];
        expect(
          existenceFilterMismatch.localCacheCount,
          'localCacheCount'
        ).to.equal(testDocIds.length);
        expect(
          existenceFilterMismatch.existenceFilterCount,
          'existenceFilterCount'
        ).to.equal(testDocIds.length - 1);

        // Verify that we got a bloom filter from Watch.
        const bloomFilter = existenceFilterMismatch.bloomFilter!;
        expect(bloomFilter?.mightContain, 'bloomFilter.mightContain').to.not.be
          .undefined;

        // The bloom filter application should statistically be successful
        // almost every time; the _only_ time when it would _not_ be successful
        // is if there is a false positive when testing for 'DocumentToDelete'
        // in the bloom filter. So verify that the bloom filter application is
        // successful, unless there was a false positive.
        const isFalsePositive = bloomFilter.mightContain!(
          `${coll.path}/DocumentToDelete`
        );
        expect(bloomFilter.applied, 'bloomFilter.applied').to.equal(
          !isFalsePositive
        );

        // Verify that the bloom filter contains the document paths with complex
        // Unicode characters.
        for (const testDocId of testDocIdsMinusDeletedDocId) {
          const testDocPath = `${coll.path}/${testDocId}`;
          expect(
            bloomFilter.mightContain!(testDocPath),
            `bloomFilter.mightContain('${testDocPath}')`
          ).to.be.true;
        }
      });
    }
  ).timeout('90s');
});

function verifyDocumentChange<T>(
  change: DocumentChange<T>,
  id: string,
  oldIndex: number,
  newIndex: number,
  type: DocumentChangeType
): void {
  expect(change.doc.id).to.equal(id);
  expect(change.type).to.equal(type);
  expect(change.oldIndex).to.equal(oldIndex);
  expect(change.newIndex).to.equal(newIndex);
}

/**
 * Checks that running the query while online (against the backend/emulator) results in the same
 * documents as running the query while offline. If `expectedDocs` is provided, it also checks
 * that both online and offline query result is equal to the expected documents.
 *
 * @param query The query to check
 * @param expectedDocs Ordered list of document keys that are expected to match the query
 */
async function checkOnlineAndOfflineResultsMatch(
  query: Query,
  ...expectedDocs: string[]
): Promise<void> {
  const docsFromServer = await getDocsFromServer(query);

  if (expectedDocs.length !== 0) {
    expect(expectedDocs).to.deep.equal(toIds(docsFromServer));
  }

  const docsFromCache = await getDocsFromCache(query);
  expect(toIds(docsFromServer)).to.deep.equal(toIds(docsFromCache));
}<|MERGE_RESOLUTION|>--- conflicted
+++ resolved
@@ -2247,65 +2247,6 @@
       // document data does not get prematurely evicted.
       const lruPersistence = persistence.toLruGc();
 
-<<<<<<< HEAD
-      return withRetry(async attemptNumber => {
-        return withTestCollection(
-          lruPersistence,
-          testDocs,
-          async (coll, db) => {
-            // Run a query to populate the local cache with documents that have
-            // names with complex Unicode characters.
-            const snapshot1 = await getDocs(coll);
-            const snapshot1DocumentIds = snapshot1.docs.map(
-              documentSnapshot => documentSnapshot.id
-            );
-            expect(
-              snapshot1DocumentIds,
-              'snapshot1DocumentIds'
-            ).to.have.members(testDocIds);
-
-            // Delete one of the documents so that the next call to getDocs()
-            // will experience an existence filter mismatch. Use a WriteBatch,
-            // rather than deleteDoc(), to avoid affecting the local cache.
-            const writeBatchForDocumentDeletes = writeBatch(db);
-            writeBatchForDocumentDeletes.delete(doc(coll, 'DocumentToDelete'));
-            await writeBatchForDocumentDeletes.commit();
-
-            // Wait for 10 seconds, during which Watch will stop tracking the
-            // query and will send an existence filter rather than "delete" events
-            // when the query is resumed.
-            await new Promise(resolve => setTimeout(resolve, 10000));
-
-            // Resume the query and save the resulting snapshot for verification.
-            // Use some internal testing hooks to "capture" the existence filter
-            // mismatches.
-            const [existenceFilterMismatches, snapshot2] =
-              await captureExistenceFilterMismatches(() => getDocs(coll));
-            const snapshot2DocumentIds = snapshot2.docs.map(
-              documentSnapshot => documentSnapshot.id
-            );
-            const testDocIdsMinusDeletedDocId = testDocIds.filter(
-              documentId => documentId !== 'DocumentToDelete'
-            );
-            expect(
-              snapshot2DocumentIds,
-              'snapshot2DocumentIds'
-            ).to.have.members(testDocIdsMinusDeletedDocId);
-
-            // Verify that Watch sent an existence filter with the correct counts.
-            expect(
-              existenceFilterMismatches,
-              'existenceFilterMismatches'
-            ).to.have.length(1);
-            const { localCacheCount, existenceFilterCount, bloomFilter } =
-              existenceFilterMismatches[0];
-            expect(localCacheCount, 'localCacheCount').to.equal(
-              testDocIds.length
-            );
-            expect(existenceFilterCount, 'existenceFilterCount').to.equal(
-              testDocIds.length - 1
-            );
-=======
       return withTestCollection(lruPersistence, testDocs, async (coll, db) => {
         // Run a query to populate the local cache with documents that have
         // names with complex Unicode characters.
@@ -2316,22 +2257,13 @@
         expect(snapshot1DocumentIds, 'snapshot1DocumentIds').to.have.members(
           testDocIds
         );
->>>>>>> c29156a6
 
         // Delete one of the documents so that the next call to getDocs() will
-        // experience an existence filter mismatch. Do this deletion in a
-        // transaction, rather than using deleteDoc(), to avoid affecting the
-        // local cache.
-        await runTransaction(db, async txn => {
-          const snapshotOfDocumentToDelete = await txn.get(
-            doc(coll, 'DocumentToDelete')
-          );
-          expect(
-            snapshotOfDocumentToDelete.exists(),
-            'snapshotOfDocumentToDelete.exists()'
-          ).to.be.true;
-          txn.delete(snapshotOfDocumentToDelete.ref);
-        });
+        // experience an existence filter mismatch. Use a WriteBatch, rather
+        // than deleteDoc(), to avoid affecting the local cache.
+        const writeBatchForDocumentDeletes = writeBatch(db);
+        writeBatchForDocumentDeletes.delete(doc(coll, 'DocumentToDelete'));
+        await writeBatchForDocumentDeletes.commit();
 
         // Wait for 10 seconds, during which Watch will stop tracking the query
         // and will send an existence filter rather than "delete" events when
