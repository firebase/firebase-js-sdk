/**
 * @license
 * Copyright 2017 Google LLC
 *
 * Licensed under the Apache License, Version 2.0 (the "License");
 * you may not use this file except in compliance with the License.
 * You may obtain a copy of the License at
 *
 *   http://www.apache.org/licenses/LICENSE-2.0
 *
 * Unless required by applicable law or agreed to in writing, software
 * distributed under the License is distributed on an "AS IS" BASIS,
 * WITHOUT WARRANTIES OR CONDITIONS OF ANY KIND, either express or implied.
 * See the License for the specific language governing permissions and
 * limitations under the License.
 */

import { expect } from 'chai';

import { addEqualityMatcher } from '../../util/equality_matcher';
import { Deferred } from '../../util/promise';
import { EventsAccumulator } from '../util/events_accumulator';
import {
  addDoc,
  and,
  Bytes,
  collection,
  collectionGroup,
  CollectionReference,
  deleteDoc,
  disableNetwork,
  doc,
  DocumentChange,
  DocumentChangeType,
  documentId,
  enableNetwork,
  endAt,
  endBefore,
  memoryLocalCache,
  memoryLruGarbageCollector,
  Firestore,
  GeoPoint,
  getDocs,
  getDocsFromCache,
  getDocsFromServer,
  limit,
  limitToLast,
  onSnapshot,
  or,
  orderBy,
  persistentLocalCache,
  Query,
  query,
  QuerySnapshot,
  runTransaction,
  setDoc,
  startAfter,
  startAt,
  Timestamp,
  updateDoc,
  where,
  writeBatch
} from '../util/firebase_export';
import {
  apiDescribe,
  toChangesArray,
  toDataArray,
  toIds,
  withEmptyTestCollection,
  withTestCollection,
  withTestDb
} from '../util/helpers';
import { USE_EMULATOR } from '../util/settings';
import { captureExistenceFilterMismatches } from '../util/testing_hooks_util';

apiDescribe('Queries', persistence => {
  addEqualityMatcher();

  it('can issue limit queries', () => {
    const testDocs = {
      a: { k: 'a' },
      b: { k: 'b' },
      c: { k: 'c' }
    };
    return withTestCollection(persistence, testDocs, collection => {
      return getDocs(query(collection, limit(2))).then(docs => {
        expect(toDataArray(docs)).to.deep.equal([{ k: 'a' }, { k: 'b' }]);
      });
    });
  });

  it('cannot issue limitToLast queries without explicit order-by', () => {
    return withTestCollection(persistence, {}, async collection => {
      const expectedError =
        'limitToLast() queries require specifying at least one orderBy() clause';
      expect(() => getDocs(query(collection, limitToLast(2)))).to.throw(
        expectedError
      );
    });
  });

  it('can issue limit queries using descending sort order', () => {
    const testDocs = {
      a: { k: 'a', sort: 0 },
      b: { k: 'b', sort: 1 },
      c: { k: 'c', sort: 1 },
      d: { k: 'd', sort: 2 }
    };
    return withTestCollection(persistence, testDocs, collection => {
      return getDocs(query(collection, orderBy('sort', 'desc'), limit(2))).then(
        docs => {
          expect(toDataArray(docs)).to.deep.equal([
            { k: 'd', sort: 2 },
            { k: 'c', sort: 1 }
          ]);
        }
      );
    });
  });

  it('can issue limitToLast queries using descending sort order', () => {
    const testDocs = {
      a: { k: 'a', sort: 0 },
      b: { k: 'b', sort: 1 },
      c: { k: 'c', sort: 1 },
      d: { k: 'd', sort: 2 }
    };
    return withTestCollection(persistence, testDocs, collection => {
      return getDocs(
        query(collection, orderBy('sort', 'desc'), limitToLast(2))
      ).then(docs => {
        expect(toDataArray(docs)).to.deep.equal([
          { k: 'b', sort: 1 },
          { k: 'a', sort: 0 }
        ]);
      });
    });
  });

  it('can listen to limitToLast queries', () => {
    const testDocs = {
      a: { k: 'a', sort: 0 },
      b: { k: 'b', sort: 1 },
      c: { k: 'c', sort: 1 },
      d: { k: 'd', sort: 2 }
    };
    return withTestCollection(persistence, testDocs, async collection => {
      const storeEvent = new EventsAccumulator<QuerySnapshot>();
      onSnapshot(
        query(collection, orderBy('sort', 'desc'), limitToLast(2)),
        storeEvent.storeEvent
      );

      let snapshot = await storeEvent.awaitEvent();
      expect(toDataArray(snapshot)).to.deep.equal([
        { k: 'b', sort: 1 },
        { k: 'a', sort: 0 }
      ]);

      await addDoc(collection, { k: 'e', sort: -1 });
      snapshot = await storeEvent.awaitEvent();
      expect(toDataArray(snapshot)).to.deep.equal([
        { k: 'a', sort: 0 },
        { k: 'e', sort: -1 }
      ]);
    });
  });

  // Two queries that mapped to the same target ID are referred to as
  // "mirror queries". An example for a mirror query is a limitToLast()
  // query and a limit() query that share the same backend Target ID.
  // Since limitToLast() queries are sent to the backend with a modified
  // orderBy() clause, they can map to the same target representation as
  // limit() query, even if both queries appear separate to the user.
  it('can listen/unlisten/relisten to mirror queries', () => {
    const testDocs = {
      a: { k: 'a', sort: 0 },
      b: { k: 'b', sort: 1 },
      c: { k: 'c', sort: 1 },
      d: { k: 'd', sort: 2 }
    };
    return withTestCollection(persistence, testDocs, async collection => {
      // Setup `limit` query
      const storeLimitEvent = new EventsAccumulator<QuerySnapshot>();
      const limitUnlisten = onSnapshot(
        query(collection, orderBy('sort', 'asc'), limit(2)),
        storeLimitEvent.storeEvent
      );

      // Setup mirroring `limitToLast` query
      const storeLimitToLastEvent = new EventsAccumulator<QuerySnapshot>();
      const limitToLastUnlisten = onSnapshot(
        query(collection, orderBy('sort', 'desc'), limitToLast(2)),
        storeLimitToLastEvent.storeEvent
      );

      // Verify both queries get expected results.
      let snapshot = await storeLimitEvent.awaitEvent();
      expect(toDataArray(snapshot)).to.deep.equal([
        { k: 'a', sort: 0 },
        { k: 'b', sort: 1 }
      ]);
      snapshot = await storeLimitToLastEvent.awaitEvent();
      expect(toDataArray(snapshot)).to.deep.equal([
        { k: 'b', sort: 1 },
        { k: 'a', sort: 0 }
      ]);

      // Unlisten then relisten limit query.
      limitUnlisten();
      onSnapshot(
        query(collection, orderBy('sort', 'asc'), limit(2)),
        storeLimitEvent.storeEvent
      );

      // Verify `limit` query still works.
      snapshot = await storeLimitEvent.awaitEvent();
      expect(toDataArray(snapshot)).to.deep.equal([
        { k: 'a', sort: 0 },
        { k: 'b', sort: 1 }
      ]);

      // Add a document that would change the result set.
      await addDoc(collection, { k: 'e', sort: -1 });

      // Verify both queries get expected results.
      snapshot = await storeLimitEvent.awaitEvent();
      expect(toDataArray(snapshot)).to.deep.equal([
        { k: 'e', sort: -1 },
        { k: 'a', sort: 0 }
      ]);
      snapshot = await storeLimitToLastEvent.awaitEvent();
      expect(toDataArray(snapshot)).to.deep.equal([
        { k: 'a', sort: 0 },
        { k: 'e', sort: -1 }
      ]);

      // Unlisten to limitToLast, update a doc, then relisten limitToLast.
      limitToLastUnlisten();
      await updateDoc(doc(collection, 'a'), { k: 'a', sort: -2 });
      onSnapshot(
        query(collection, orderBy('sort', 'desc'), limitToLast(2)),
        storeLimitToLastEvent.storeEvent
      );

      // Verify both queries get expected results.
      snapshot = await storeLimitEvent.awaitEvent();
      expect(toDataArray(snapshot)).to.deep.equal([
        { k: 'a', sort: -2 },
        { k: 'e', sort: -1 }
      ]);
      snapshot = await storeLimitToLastEvent.awaitEvent();
      expect(toDataArray(snapshot)).to.deep.equal([
        { k: 'e', sort: -1 },
        { k: 'a', sort: -2 }
      ]);
    });
  });

  it('can issue limitToLast queries with cursors', () => {
    const testDocs = {
      a: { k: 'a', sort: 0 },
      b: { k: 'b', sort: 1 },
      c: { k: 'c', sort: 1 },
      d: { k: 'd', sort: 2 }
    };
    return withTestCollection(persistence, testDocs, async collection => {
      let docs = await getDocs(
        query(collection, orderBy('sort'), endBefore(2), limitToLast(3))
      );
      expect(toDataArray(docs)).to.deep.equal([
        { k: 'a', sort: 0 },
        { k: 'b', sort: 1 },
        { k: 'c', sort: 1 }
      ]);

      docs = await getDocs(
        query(collection, orderBy('sort'), endAt(1), limitToLast(3))
      );
      expect(toDataArray(docs)).to.deep.equal([
        { k: 'a', sort: 0 },
        { k: 'b', sort: 1 },
        { k: 'c', sort: 1 }
      ]);

      docs = await getDocs(
        query(collection, orderBy('sort'), startAt(2), limitToLast(3))
      );
      expect(toDataArray(docs)).to.deep.equal([{ k: 'd', sort: 2 }]);

      docs = await getDocs(
        query(collection, orderBy('sort'), startAfter(0), limitToLast(3))
      );
      expect(toDataArray(docs)).to.deep.equal([
        { k: 'b', sort: 1 },
        { k: 'c', sort: 1 },
        { k: 'd', sort: 2 }
      ]);

      docs = await getDocs(
        query(collection, orderBy('sort'), startAfter(-1), limitToLast(3))
      );
      expect(toDataArray(docs)).to.deep.equal([
        { k: 'b', sort: 1 },
        { k: 'c', sort: 1 },
        { k: 'd', sort: 2 }
      ]);
    });
  });

  it('key order is descending for descending inequality', () => {
    const testDocs = {
      a: {
        foo: 42
      },
      b: {
        foo: 42.0
      },
      c: {
        foo: 42
      },
      d: {
        foo: 21
      },
      e: {
        foo: 21
      },
      f: {
        foo: 66
      },
      g: {
        foo: 66
      }
    };
    return withTestCollection(persistence, testDocs, coll => {
      return getDocs(
        query(coll, where('foo', '>', 21.0), orderBy('foo', 'desc'))
      ).then(docs => {
        expect(docs.docs.map(d => d.id)).to.deep.equal([
          'g',
          'f',
          'c',
          'b',
          'a'
        ]);
      });
    });
  });

  it('can use unary filters', () => {
    const testDocs = {
      a: { null: null, nan: NaN },
      b: { null: null, nan: 0 },
      c: { null: false, nan: NaN }
    };
    return withTestCollection(persistence, testDocs, coll => {
      return getDocs(
        query(coll, where('null', '==', null), where('nan', '==', NaN))
      ).then(docs => {
        expect(toDataArray(docs)).to.deep.equal([{ null: null, nan: NaN }]);
      });
    });
  });

  it('can filter on infinity', () => {
    const testDocs = {
      a: { inf: Infinity },
      b: { inf: -Infinity }
    };
    return withTestCollection(persistence, testDocs, coll => {
      return getDocs(query(coll, where('inf', '==', Infinity))).then(docs => {
        expect(toDataArray(docs)).to.deep.equal([{ inf: Infinity }]);
      });
    });
  });

  it('will not get metadata only updates', () => {
    const testDocs = { a: { v: 'a' }, b: { v: 'b' } };
    return withTestCollection(persistence, testDocs, coll => {
      const storeEvent = new EventsAccumulator<QuerySnapshot>();
      let unlisten: (() => void) | null = null;
      return Promise.all([
        setDoc(doc(coll, 'a'), { v: 'a' }),
        setDoc(doc(coll, 'b'), { v: 'b' })
      ])
        .then(() => {
          unlisten = onSnapshot(coll, storeEvent.storeEvent);
          return storeEvent.awaitEvent();
        })
        .then(querySnap => {
          expect(toDataArray(querySnap)).to.deep.equal([
            { v: 'a' },
            { v: 'b' }
          ]);
          return setDoc(doc(coll, 'a'), { v: 'a1' });
        })
        .then(() => storeEvent.awaitEvent())
        .then(querySnap => {
          expect(toDataArray(querySnap)).to.deep.equal([
            { v: 'a1' },
            { v: 'b' }
          ]);
          return storeEvent.assertNoAdditionalEvents();
        })
        .then(() => unlisten!());
    });
  });

  it('maintains correct DocumentChange indices', async () => {
    const testDocs = {
      'a': { order: 1 },
      'b': { order: 2 },
      'c': { 'order': 3 }
    };
    await withTestCollection(persistence, testDocs, async coll => {
      const accumulator = new EventsAccumulator<QuerySnapshot>();
      const unlisten = onSnapshot(
        query(coll, orderBy('order')),
        accumulator.storeEvent
      );
      await accumulator
        .awaitEvent()
        .then(querySnapshot => {
          const changes = querySnapshot.docChanges();
          expect(changes.length).to.equal(3);
          verifyDocumentChange(changes[0], 'a', -1, 0, 'added');
          verifyDocumentChange(changes[1], 'b', -1, 1, 'added');
          verifyDocumentChange(changes[2], 'c', -1, 2, 'added');
        })
        .then(() => setDoc(doc(coll, 'b'), { order: 4 }))
        .then(() => accumulator.awaitEvent())
        .then(querySnapshot => {
          const changes = querySnapshot.docChanges();
          expect(changes.length).to.equal(1);
          verifyDocumentChange(changes[0], 'b', 1, 2, 'modified');
        })
        .then(() => deleteDoc(doc(coll, 'c')))
        .then(() => accumulator.awaitEvent())
        .then(querySnapshot => {
          const changes = querySnapshot.docChanges();
          expect(changes.length).to.equal(1);
          verifyDocumentChange(changes[0], 'c', 1, -1, 'removed');
        });

      unlisten();
    });
  });

  it('can listen for the same query with different options', () => {
    const testDocs = { a: { v: 'a' }, b: { v: 'b' } };
    return withTestCollection(persistence, testDocs, coll => {
      const storeEvent = new EventsAccumulator<QuerySnapshot>();
      const storeEventFull = new EventsAccumulator<QuerySnapshot>();
      const unlisten1 = onSnapshot(coll, storeEvent.storeEvent);
      const unlisten2 = onSnapshot(
        coll,
        { includeMetadataChanges: true },
        storeEventFull.storeEvent
      );

      return storeEvent
        .awaitEvent()
        .then(querySnap => {
          expect(toDataArray(querySnap)).to.deep.equal([
            { v: 'a' },
            { v: 'b' }
          ]);
          return storeEventFull.awaitEvent();
        })
        .then(async querySnap => {
          expect(toDataArray(querySnap)).to.deep.equal([
            { v: 'a' },
            { v: 'b' }
          ]);
          if (querySnap.metadata.fromCache) {
            // We might receive an additional event if the first query snapshot
            // was served from cache.
            await storeEventFull.awaitEvent();
          }
          return setDoc(doc(coll, 'a'), { v: 'a1' });
        })
        .then(() => {
          return storeEventFull.awaitEvents(2);
        })
        .then(events => {
          // Expect two events for the write, once from latency compensation
          // and once from the acknowledgment from the server.
          expect(toDataArray(events[0])).to.deep.equal([
            { v: 'a1' },
            { v: 'b' }
          ]);
          expect(toDataArray(events[1])).to.deep.equal([
            { v: 'a1' },
            { v: 'b' }
          ]);
          const localResult = events[0].docs;
          expect(localResult[0].metadata.hasPendingWrites).to.equal(true);
          const syncedResults = events[1].docs;
          expect(syncedResults[0].metadata.hasPendingWrites).to.equal(false);

          return storeEvent.awaitEvent();
        })
        .then(querySnap => {
          // Expect only one event for the write.
          expect(toDataArray(querySnap)).to.deep.equal([
            { v: 'a1' },
            { v: 'b' }
          ]);
          return storeEvent.assertNoAdditionalEvents();
        })
        .then(() => {
          storeEvent.allowAdditionalEvents();
          return setDoc(doc(coll, 'b'), { v: 'b1' });
        })
        .then(() => {
          return storeEvent.awaitEvent();
        })
        .then(querySnap => {
          // Expect only one event from the second write
          expect(toDataArray(querySnap)).to.deep.equal([
            { v: 'a1' },
            { v: 'b1' }
          ]);
          return storeEventFull.awaitEvents(2);
        })
        .then(events => {
          // Expect 2 events from the second write.
          expect(toDataArray(events[0])).to.deep.equal([
            { v: 'a1' },
            { v: 'b1' }
          ]);
          expect(toDataArray(events[1])).to.deep.equal([
            { v: 'a1' },
            { v: 'b1' }
          ]);
          const localResults = events[0].docs;
          expect(localResults[1].metadata.hasPendingWrites).to.equal(true);
          const syncedResults = events[1].docs;
          expect(syncedResults[1].metadata.hasPendingWrites).to.equal(false);
          return storeEvent.assertNoAdditionalEvents();
        })
        .then(() => {
          return storeEventFull.assertNoAdditionalEvents();
        })
        .then(() => {
          unlisten1!();
          unlisten2!();
        });
    });
  });

  it('can issue queries with Dates differing in milliseconds', () => {
    const date1 = new Date();
    date1.setMilliseconds(0);
    const date2 = new Date(date1.getTime());
    date2.setMilliseconds(1);
    const date3 = new Date(date1.getTime());
    date3.setMilliseconds(2);

    const testDocs = {
      '1': { id: '1', date: date1 },
      '2': { id: '2', date: date2 },
      '3': { id: '3', date: date3 }
    };
    return withTestCollection(persistence, testDocs, coll => {
      // Make sure to issue the queries in parallel
      const docs1Promise = getDocs(query(coll, where('date', '>', date1)));
      const docs2Promise = getDocs(query(coll, where('date', '>', date2)));

      return Promise.all([docs1Promise, docs2Promise]).then(results => {
        const docs1 = results[0];
        const docs2 = results[1];

        expect(toDataArray(docs1)).to.deep.equal([
          { id: '2', date: Timestamp.fromDate(date2) },
          { id: '3', date: Timestamp.fromDate(date3) }
        ]);
        expect(toDataArray(docs2)).to.deep.equal([
          { id: '3', date: Timestamp.fromDate(date3) }
        ]);
      });
    });
  });

  it('can listen for QueryMetadata changes', () => {
    const testDocs = {
      '1': { sort: 1, filter: true, key: '1' },
      '2': { sort: 2, filter: true, key: '2' },
      '3': { sort: 2, filter: true, key: '3' },
      '4': { sort: 3, filter: false, key: '4' }
    };
    return withTestCollection(persistence, testDocs, coll => {
      const query1 = query(coll, where('key', '<', '4'));
      const accum = new EventsAccumulator<QuerySnapshot>();
      let unlisten2: () => void;
      const unlisten1 = onSnapshot(query1, result => {
        expect(toDataArray(result)).to.deep.equal([
          testDocs[1],
          testDocs[2],
          testDocs[3]
        ]);
        const query2 = query(coll, where('filter', '==', true));
        unlisten2 = onSnapshot(
          query2,
          {
            includeMetadataChanges: true
          },
          accum.storeEvent
        );
      });
      return accum.awaitEvents(2).then(events => {
        const results1 = events[0];
        const results2 = events[1];
        expect(toDataArray(results1)).to.deep.equal([
          testDocs[1],
          testDocs[2],
          testDocs[3]
        ]);
        expect(toDataArray(results1)).to.deep.equal(toDataArray(results2));
        expect(results1.metadata.fromCache).to.equal(true);
        expect(results2.metadata.fromCache).to.equal(false);
        unlisten1();
        unlisten2();
      });
    });
  });

  it('can listen for metadata changes', () => {
    const initialDoc = {
      foo: { a: 'b', v: 1 }
    };
    const modifiedDoc = {
      foo: { a: 'b', v: 2 }
    };
    return withTestCollection(persistence, initialDoc, async coll => {
      const accum = new EventsAccumulator<QuerySnapshot>();
      const unlisten = onSnapshot(
        coll,
        { includeMetadataChanges: true },
        accum.storeEvent
      );

      await accum.awaitEvents(1).then(events => {
        const results1 = events[0];
        expect(toDataArray(results1)).to.deep.equal([initialDoc['foo']]);
      });
      // eslint-disable-next-line @typescript-eslint/no-floating-promises
      setDoc(doc(coll, 'foo'), modifiedDoc['foo']);

      await accum.awaitEvents(2).then(events => {
        const results1 = events[0];
        expect(toDataArray(results1)).to.deep.equal([modifiedDoc['foo']]);
        expect(toChangesArray(results1)).to.deep.equal([modifiedDoc['foo']]);

        const results2 = events[1];
        expect(toDataArray(results2)).to.deep.equal([modifiedDoc['foo']]);
        expect(toChangesArray(results2)).to.deep.equal([]);
        expect(
          toChangesArray(results2, { includeMetadataChanges: true })
        ).to.deep.equal([modifiedDoc['foo']]);
      });

      unlisten();
    });
  });

  // eslint-disable-next-line no-restricted-properties
  (USE_EMULATOR ? it.skip : it)(
    'can catch error message for missing index with error handler',
    () => {
      return withEmptyTestCollection(persistence, async coll => {
        const query_ = query(
          coll,
          where('sort', '<=', '2'),
          where('filter', '==', true)
        );
        const deferred = new Deferred<void>();

        const unsubscribe = onSnapshot(
          query_,
          () => {
            deferred.reject();
          },
          err => {
            expect(err.code).to.equal('failed-precondition');
            expect(err.message).to.exist;
            expect(err.message).to.match(
              /index.*https:\/\/console\.firebase\.google\.com/
            );
            deferred.resolve();
          }
        );
        await deferred.promise;
        unsubscribe();
      });
    }
  );

  it('can explicitly sort by document ID', () => {
    const testDocs = {
      a: { key: 'a' },
      b: { key: 'b' },
      c: { key: 'c' }
    };
    return withTestCollection(persistence, testDocs, coll => {
      // Ideally this would be descending to validate it's different than
      // the default, but that requires an extra index
      return getDocs(query(coll, orderBy(documentId()))).then(docs => {
        expect(toDataArray(docs)).to.deep.equal([
          testDocs['a'],
          testDocs['b'],
          testDocs['c']
        ]);
      });
    });
  });

  it('can query by document ID', () => {
    const testDocs = {
      aa: { key: 'aa' },
      ab: { key: 'ab' },
      ba: { key: 'ba' },
      bb: { key: 'bb' }
    };
    return withTestCollection(persistence, testDocs, coll => {
      return getDocs(query(coll, where(documentId(), '==', 'ab')))
        .then(docs => {
          expect(toDataArray(docs)).to.deep.equal([testDocs['ab']]);
          return getDocs(
            query(
              coll,
              where(documentId(), '>', 'aa'),
              where(documentId(), '<=', 'ba')
            )
          );
        })
        .then(docs => {
          expect(toDataArray(docs)).to.deep.equal([
            testDocs['ab'],
            testDocs['ba']
          ]);
        });
    });
  });

  it('can query by document ID using refs', () => {
    const testDocs = {
      aa: { key: 'aa' },
      ab: { key: 'ab' },
      ba: { key: 'ba' },
      bb: { key: 'bb' }
    };
    return withTestCollection(persistence, testDocs, coll => {
      return getDocs(query(coll, where(documentId(), '==', doc(coll, 'ab'))))
        .then(docs => {
          expect(toDataArray(docs)).to.deep.equal([testDocs['ab']]);
          return getDocs(
            query(
              coll,
              where(documentId(), '>', doc(coll, 'aa')),
              where(documentId(), '<=', doc(coll, 'ba'))
            )
          );
        })
        .then(docs => {
          expect(toDataArray(docs)).to.deep.equal([
            testDocs['ab'],
            testDocs['ba']
          ]);
        });
    });
  });

  it('can query while reconnecting to network', () => {
    return withTestCollection(persistence, /* docs= */ {}, (coll, db) => {
      const deferred = new Deferred<void>();

      const unregister = onSnapshot(
        coll,
        { includeMetadataChanges: true },
        snapshot => {
          if (!snapshot.empty && !snapshot.metadata.fromCache) {
            deferred.resolve();
          }
        }
      );
      void disableNetwork(db).then(() => {
        void setDoc(doc(coll), { a: 1 });
        void enableNetwork(db);
      });

      return deferred.promise.then(unregister);
    });
  });

  it('trigger with isFromCache=true when offline', () => {
    return withTestCollection(persistence, { a: { foo: 1 } }, (coll, db) => {
      const accum = new EventsAccumulator<QuerySnapshot>();
      const unregister = onSnapshot(
        coll,
        { includeMetadataChanges: true },
        accum.storeEvent
      );

      return accum
        .awaitEvent()
        .then(querySnap => {
          // initial event
          expect(querySnap.docs.map(doc => doc.data())).to.deep.equal([
            { foo: 1 }
          ]);
          expect(querySnap.metadata.fromCache).to.be.false;
        })
        .then(() => disableNetwork(db))
        .then(() => accum.awaitEvent())
        .then(querySnap => {
          // offline event with fromCache = true
          expect(querySnap.metadata.fromCache).to.be.true;
        })
        .then(() => enableNetwork(db))
        .then(() => accum.awaitEvent())
        .then(querySnap => {
          // back online event with fromCache = false
          expect(querySnap.metadata.fromCache).to.be.false;
          unregister();
        });
    });
  });

  it('can use != filters', async () => {
    // These documents are ordered by value in "zip" since the '!=' filter is
    // an inequality, which results in documents being sorted by value.
    const testDocs = {
      a: { zip: Number.NaN },
      b: { zip: 91102 },
      c: { zip: 98101 },
      d: { zip: '98101' },
      e: { zip: [98101] },
      f: { zip: [98101, 98102] },
      g: { zip: ['98101', { zip: 98101 }] },
      h: { zip: { code: 500 } },
      i: { code: 500 },
      j: { zip: null }
    };

    await withTestCollection(persistence, testDocs, async coll => {
      // eslint-disable-next-line @typescript-eslint/no-explicit-any
      let expected: { [name: string]: any } = { ...testDocs };
      delete expected.c;
      delete expected.i;
      delete expected.j;
      const snapshot = await getDocs(query(coll, where('zip', '!=', 98101)));
      expect(toDataArray(snapshot)).to.deep.equal(Object.values(expected));

      // With objects.
      const snapshot2 = await getDocs(
        query(coll, where('zip', '!=', { code: 500 }))
      );
      expected = { ...testDocs };
      delete expected.h;
      delete expected.i;
      delete expected.j;
      expect(toDataArray(snapshot2)).to.deep.equal(Object.values(expected));

      // With null.
      const snapshot3 = await getDocs(query(coll, where('zip', '!=', null)));
      expected = { ...testDocs };
      delete expected.i;
      delete expected.j;
      expect(toDataArray(snapshot3)).to.deep.equal(Object.values(expected));

      // With NaN.
      const snapshot4 = await getDocs(
        query(coll, where('zip', '!=', Number.NaN))
      );
      expected = { ...testDocs };
      delete expected.a;
      delete expected.i;
      delete expected.j;
      expect(toDataArray(snapshot4)).to.deep.equal(Object.values(expected));
    });
  });

  it('can use != filters by document ID', async () => {
    const testDocs = {
      aa: { key: 'aa' },
      ab: { key: 'ab' },
      ba: { key: 'ba' },
      bb: { key: 'bb' }
    };
    await withTestCollection(persistence, testDocs, async coll => {
      const snapshot = await getDocs(
        query(coll, where(documentId(), '!=', 'aa'))
      );

      expect(toDataArray(snapshot)).to.deep.equal([
        { key: 'ab' },
        { key: 'ba' },
        { key: 'bb' }
      ]);
    });
  });

  it('can use array-contains filters', async () => {
    const testDocs = {
      a: { array: [42] },
      b: { array: ['a', 42, 'c'] },
      c: { array: [41.999, '42', { a: [42] }] },
      d: { array: [42], array2: ['bingo'] },
      e: { array: [null] },
      f: { array: [Number.NaN] }
    };

    await withTestCollection(persistence, testDocs, async coll => {
      // Search for 42
      const snapshot = await getDocs(
        query(coll, where('array', 'array-contains', 42))
      );
      expect(toDataArray(snapshot)).to.deep.equal([
        { array: [42] },
        { array: ['a', 42, 'c'] },
        { array: [42], array2: ['bingo'] }
      ]);

      // NOTE: The backend doesn't currently support null, NaN, objects, or
      // arrays, so there isn't much of anything else interesting to test.
      // With null.
      const snapshot3 = await getDocs(
        query(coll, where('zip', 'array-contains', null))
      );
      expect(toDataArray(snapshot3)).to.deep.equal([]);

      // With NaN.
      const snapshot4 = await getDocs(
        query(coll, where('zip', 'array-contains', Number.NaN))
      );
      expect(toDataArray(snapshot4)).to.deep.equal([]);
    });
  });

  it('can use IN filters', async () => {
    const testDocs = {
      a: { zip: 98101 },
      b: { zip: 91102 },
      c: { zip: 98103 },
      d: { zip: [98101] },
      e: { zip: ['98101', { zip: 98101 }] },
      f: { zip: { code: 500 } },
      g: { zip: [98101, 98102] },
      h: { zip: null },
      i: { zip: Number.NaN }
    };

    await withTestCollection(persistence, testDocs, async coll => {
      const snapshot = await getDocs(
        query(coll, where('zip', 'in', [98101, 98103, [98101, 98102]]))
      );
      expect(toDataArray(snapshot)).to.deep.equal([
        { zip: 98101 },
        { zip: 98103 },
        { zip: [98101, 98102] }
      ]);

      // With objects.
      const snapshot2 = await getDocs(
        query(coll, where('zip', 'in', [{ code: 500 }]))
      );
      expect(toDataArray(snapshot2)).to.deep.equal([{ zip: { code: 500 } }]);

      // With null.
      const snapshot3 = await getDocs(query(coll, where('zip', 'in', [null])));
      expect(toDataArray(snapshot3)).to.deep.equal([]);

      // With null and a value.
      const snapshot4 = await getDocs(
        query(coll, where('zip', 'in', [98101, null]))
      );
      expect(toDataArray(snapshot4)).to.deep.equal([{ zip: 98101 }]);

      // With NaN.
      const snapshot5 = await getDocs(
        query(coll, where('zip', 'in', [Number.NaN]))
      );
      expect(toDataArray(snapshot5)).to.deep.equal([]);

      // With NaN and a value.
      const snapshot6 = await getDocs(
        query(coll, where('zip', 'in', [98101, Number.NaN]))
      );
      expect(toDataArray(snapshot6)).to.deep.equal([{ zip: 98101 }]);
    });
  });

  it('can use IN filters by document ID', async () => {
    const testDocs = {
      aa: { key: 'aa' },
      ab: { key: 'ab' },
      ba: { key: 'ba' },
      bb: { key: 'bb' }
    };
    await withTestCollection(persistence, testDocs, async coll => {
      const snapshot = await getDocs(
        query(coll, where(documentId(), 'in', ['aa', 'ab']))
      );

      expect(toDataArray(snapshot)).to.deep.equal([
        { key: 'aa' },
        { key: 'ab' }
      ]);
    });
  });

  it('can use NOT_IN filters', async () => {
    // These documents are ordered by value in "zip" since the 'not-in' filter is
    // an inequality, which results in documents being sorted by value.
    const testDocs = {
      a: { zip: Number.NaN },
      b: { zip: 91102 },
      c: { zip: 98101 },
      d: { zip: 98103 },
      e: { zip: [98101] },
      f: { zip: [98101, 98102] },
      g: { zip: ['98101', { zip: 98101 }] },
      h: { zip: { code: 500 } },
      i: { code: 500 },
      j: { zip: null }
    };

    await withTestCollection(persistence, testDocs, async coll => {
      // eslint-disable-next-line @typescript-eslint/no-explicit-any
      let expected: { [name: string]: any } = { ...testDocs };
      delete expected.c;
      delete expected.d;
      delete expected.f;
      delete expected.i;
      delete expected.j;
      const snapshot = await getDocs(
        query(coll, where('zip', 'not-in', [98101, 98103, [98101, 98102]]))
      );
      expect(toDataArray(snapshot)).to.deep.equal(Object.values(expected));

      // With objects.
      const snapshot2 = await getDocs(
        query(coll, where('zip', 'not-in', [{ code: 500 }]))
      );
      expected = { ...testDocs };
      delete expected.h;
      delete expected.i;
      delete expected.j;
      expect(toDataArray(snapshot2)).to.deep.equal(Object.values(expected));

      // With null.
      const snapshot3 = await getDocs(
        query(coll, where('zip', 'not-in', [null]))
      );
      expect(toDataArray(snapshot3)).to.deep.equal([]);

      // With NaN.
      const snapshot4 = await getDocs(
        query(coll, where('zip', 'not-in', [Number.NaN]))
      );
      expected = { ...testDocs };
      delete expected.a;
      delete expected.i;
      delete expected.j;
      expect(toDataArray(snapshot4)).to.deep.equal(Object.values(expected));

      // With NaN and a number.
      const snapshot5 = await getDocs(
        query(coll, where('zip', 'not-in', [Number.NaN, 98101]))
      );
      expected = { ...testDocs };
      delete expected.a;
      delete expected.c;
      delete expected.i;
      delete expected.j;
      expect(toDataArray(snapshot5)).to.deep.equal(Object.values(expected));
    });
  });

  it('can use NOT_IN filters by document ID', async () => {
    const testDocs = {
      aa: { key: 'aa' },
      ab: { key: 'ab' },
      ba: { key: 'ba' },
      bb: { key: 'bb' }
    };
    await withTestCollection(persistence, testDocs, async coll => {
      const snapshot = await getDocs(
        query(coll, where(documentId(), 'not-in', ['aa', 'ab']))
      );

      expect(toDataArray(snapshot)).to.deep.equal([
        { key: 'ba' },
        { key: 'bb' }
      ]);
    });
  });

  it('can use array-contains-any filters', async () => {
    const testDocs = {
      a: { array: [42] },
      b: { array: ['a', 42, 'c'] },
      c: { array: [41.999, '42', { a: [42] }] },
      d: { array: [42], array2: ['bingo'] },
      e: { array: [43] },
      f: { array: [{ a: 42 }] },
      g: { array: 42 },
      h: { array: [null] },
      i: { array: [Number.NaN] }
    };

    await withTestCollection(persistence, testDocs, async coll => {
      const snapshot = await getDocs(
        query(coll, where('array', 'array-contains-any', [42, 43]))
      );
      expect(toDataArray(snapshot)).to.deep.equal([
        { array: [42] },
        { array: ['a', 42, 'c'] },
        { array: [42], array2: ['bingo'] },
        { array: [43] }
      ]);

      // With objects.
      const snapshot2 = await getDocs(
        query(coll, where('array', 'array-contains-any', [{ a: 42 }]))
      );
      expect(toDataArray(snapshot2)).to.deep.equal([{ array: [{ a: 42 }] }]);

      // With null.
      const snapshot3 = await getDocs(
        query(coll, where('array', 'array-contains-any', [null]))
      );
      expect(toDataArray(snapshot3)).to.deep.equal([]);

      // With null and a value.
      const snapshot4 = await getDocs(
        query(coll, where('array', 'array-contains-any', [43, null]))
      );
      expect(toDataArray(snapshot4)).to.deep.equal([{ array: [43] }]);

      // With NaN.
      const snapshot5 = await getDocs(
        query(coll, where('array', 'array-contains-any', [Number.NaN]))
      );
      expect(toDataArray(snapshot5)).to.deep.equal([]);

      // With NaN and a value.
      const snapshot6 = await getDocs(
        query(coll, where('array', 'array-contains-any', [43, Number.NaN]))
      );
      expect(toDataArray(snapshot6)).to.deep.equal([{ array: [43] }]);
    });
  });

  it('can query collection groups', async () => {
    await withTestDb(persistence, async db => {
      // Use doc() to get a random collection group name to use but ensure it
      // starts with 'b' for predictable ordering.
      const cg = 'b' + doc(collection(db, 'foo')).id;

      const docPaths = [
        `abc/123/${cg}/cg-doc1`,
        `abc/123/${cg}/cg-doc2`,
        `${cg}/cg-doc3`,
        `${cg}/cg-doc4`,
        `def/456/${cg}/cg-doc5`,
        `${cg}/virtual-doc/nested-coll/not-cg-doc`,
        `x${cg}/not-cg-doc`,
        `${cg}x/not-cg-doc`,
        `abc/123/${cg}x/not-cg-doc`,
        `abc/123/x${cg}/not-cg-doc`,
        `abc/${cg}`
      ];
      const batch = writeBatch(db);
      for (const docPath of docPaths) {
        batch.set(doc(db, docPath), { x: 1 });
      }
      await batch.commit();

      const querySnapshot = await getDocs(collectionGroup(db, cg));
      expect(querySnapshot.docs.map(d => d.id)).to.deep.equal([
        'cg-doc1',
        'cg-doc2',
        'cg-doc3',
        'cg-doc4',
        'cg-doc5'
      ]);
    });
  });

  it('can query collection groups with startAt / endAt by arbitrary documentId', async () => {
    await withTestDb(persistence, async db => {
      // Use doc() to get a random collection group name to use but ensure it
      // starts with 'b' for predictable ordering.
      const cg = 'b' + doc(collection(db, 'foo')).id;

      const docPaths = [
        `a/a/${cg}/cg-doc1`,
        `a/b/a/b/${cg}/cg-doc2`,
        `a/b/${cg}/cg-doc3`,
        `a/b/c/d/${cg}/cg-doc4`,
        `a/c/${cg}/cg-doc5`,
        `${cg}/cg-doc6`,
        `a/b/nope/nope`
      ];
      const batch = writeBatch(db);
      for (const docPath of docPaths) {
        batch.set(doc(db, docPath), { x: 1 });
      }
      await batch.commit();

      let querySnapshot = await getDocs(
        query(
          collectionGroup(db, cg),
          orderBy(documentId()),
          startAt(`a/b`),
          endAt('a/b0')
        )
      );
      expect(querySnapshot.docs.map(d => d.id)).to.deep.equal([
        'cg-doc2',
        'cg-doc3',
        'cg-doc4'
      ]);

      querySnapshot = await getDocs(
        query(
          collectionGroup(db, cg),
          orderBy(documentId()),
          startAfter('a/b'),
          endBefore(`a/b/${cg}/cg-doc3`)
        )
      );
      expect(querySnapshot.docs.map(d => d.id)).to.deep.equal(['cg-doc2']);
    });
  });

  it('can query collection groups with where filters on arbitrary documentId', async () => {
    await withTestDb(persistence, async db => {
      // Use doc() to get a random collection group name to use but ensure it
      // starts with 'b' for predictable ordering.
      const cg = 'b' + doc(collection(db, 'foo')).id;

      const docPaths = [
        `a/a/${cg}/cg-doc1`,
        `a/b/a/b/${cg}/cg-doc2`,
        `a/b/${cg}/cg-doc3`,
        `a/b/c/d/${cg}/cg-doc4`,
        `a/c/${cg}/cg-doc5`,
        `${cg}/cg-doc6`,
        `a/b/nope/nope`
      ];
      const batch = writeBatch(db);
      for (const docPath of docPaths) {
        batch.set(doc(db, docPath), { x: 1 });
      }
      await batch.commit();

      let querySnapshot = await getDocs(
        query(
          collectionGroup(db, cg),
          where(documentId(), '>=', `a/b`),
          where(documentId(), '<=', 'a/b0')
        )
      );
      expect(querySnapshot.docs.map(d => d.id)).to.deep.equal([
        'cg-doc2',
        'cg-doc3',
        'cg-doc4'
      ]);

      querySnapshot = await getDocs(
        query(
          collectionGroup(db, cg),
          where(documentId(), '>', `a/b`),
          where(documentId(), '<', `a/b/${cg}/cg-doc3`)
        )
      );
      expect(querySnapshot.docs.map(d => d.id)).to.deep.equal(['cg-doc2']);
    });
  });

  it('can query custom types', () => {
    return withTestCollection(persistence, {}, async (ref, db) => {
      const data = {
        ref: doc(db, 'f/c'),
        geoPoint: new GeoPoint(0, 0),
        buffer: Bytes.fromBase64String('Zm9v'),
        time: Timestamp.now(),
        array: [
          doc(db, 'f/c'),
          new GeoPoint(0, 0),
          Bytes.fromBase64String('Zm9v'),
          Timestamp.now()
        ]
      };
      await addDoc(ref, { data });

      // In https://github.com/firebase/firebase-js-sdk/issues/1524, a
      // customer was not able to unlisten from a query that contained a
      // nested object with a DocumentReference. The cause of it was that our
      // serialization of nested references via JSON.stringify() was different
      // for Queries created via the API layer versus Queries read from
      // persistence. To simulate this issue, we have to listen and unlisten
      // to the same query twice.
      const query1 = query(ref, where('data', '==', data));

      for (let i = 0; i < 2; ++i) {
        const deferred = new Deferred<void>();
        const unsubscribe = onSnapshot(query1, snapshot => {
          expect(snapshot.size).to.equal(1);
          deferred.resolve();
        });
        await deferred.promise;
        unsubscribe();
      }
    });
  });

  it('can use filter with nested field', () => {
    // Reproduces https://github.com/firebase/firebase-js-sdk/issues/2204
    const testDocs = {
      a: {},
      b: { map: {} },
      c: { map: { nested: {} } },
      d: { map: { nested: 'foo' } }
    };

    return withTestCollection(persistence, testDocs, async coll => {
      await getDocs(query(coll)); // Populate the cache.
      const snapshot = await getDocs(
        query(coll, where('map.nested', '==', 'foo'))
      );
      expect(toDataArray(snapshot)).to.deep.equal([{ map: { nested: 'foo' } }]);
    });
  });

  // OR Query tests only run when the SDK's local cache is configured to use
  // LRU garbage collection (rather than eager garbage collection) because
  // they validate that the result from server and cache match.
  // eslint-disable-next-line no-restricted-properties
  (persistence.gc === 'lru' ? describe : describe.skip)('OR Queries', () => {
    it('can use query overloads', () => {
      const testDocs = {
        doc1: { a: 1, b: 0 },
        doc2: { a: 2, b: 1 },
        doc3: { a: 3, b: 2 },
        doc4: { a: 1, b: 3 },
        doc5: { a: 1, b: 1 }
      };

      return withTestCollection(persistence, testDocs, async coll => {
        // a == 1
        await checkOnlineAndOfflineResultsMatch(
          query(coll, where('a', '==', 1)),
          'doc1',
          'doc4',
          'doc5'
        );

        // Implicit AND: a == 1 && b == 3
        await checkOnlineAndOfflineResultsMatch(
          query(coll, where('a', '==', 1), where('b', '==', 3)),
          'doc4'
        );

        // explicit AND: a == 1 && b == 3
        await checkOnlineAndOfflineResultsMatch(
          query(coll, and(where('a', '==', 1), where('b', '==', 3))),
          'doc4'
        );

        // a == 1, limit 2
        await checkOnlineAndOfflineResultsMatch(
          query(coll, where('a', '==', 1), limit(2)),
          'doc1',
          'doc4'
        );

        // explicit OR: a == 1 || b == 1 with limit 2
        await checkOnlineAndOfflineResultsMatch(
          query(coll, or(where('a', '==', 1), where('b', '==', 1)), limit(2)),
          'doc1',
          'doc2'
        );

        // only limit 2
        await checkOnlineAndOfflineResultsMatch(
          query(coll, limit(2)),
          'doc1',
          'doc2'
        );

        // limit 2 and order by b desc
        await checkOnlineAndOfflineResultsMatch(
          query(coll, limit(2), orderBy('b', 'desc')),
          'doc4',
          'doc3'
        );
      });
    });

    it('can use or queries', () => {
      const testDocs = {
        doc1: { a: 1, b: 0 },
        doc2: { a: 2, b: 1 },
        doc3: { a: 3, b: 2 },
        doc4: { a: 1, b: 3 },
        doc5: { a: 1, b: 1 }
      };

      return withTestCollection(persistence, testDocs, async coll => {
        // Two equalities: a==1 || b==1.
        await checkOnlineAndOfflineResultsMatch(
          query(coll, or(where('a', '==', 1), where('b', '==', 1))),
          'doc1',
          'doc2',
          'doc4',
          'doc5'
        );

        // (a==1 && b==0) || (a==3 && b==2)
        await checkOnlineAndOfflineResultsMatch(
          query(
            coll,
            or(
              and(where('a', '==', 1), where('b', '==', 0)),
              and(where('a', '==', 3), where('b', '==', 2))
            )
          ),
          'doc1',
          'doc3'
        );

        // a==1 && (b==0 || b==3).
        await checkOnlineAndOfflineResultsMatch(
          query(
            coll,
            and(
              where('a', '==', 1),
              or(where('b', '==', 0), where('b', '==', 3))
            )
          ),
          'doc1',
          'doc4'
        );

        // (a==2 || b==2) && (a==3 || b==3)
        await checkOnlineAndOfflineResultsMatch(
          query(
            coll,
            and(
              or(where('a', '==', 2), where('b', '==', 2)),
              or(where('a', '==', 3), where('b', '==', 3))
            )
          ),
          'doc3'
        );

        // Test with limits without orderBy (the __name__ ordering is the tie breaker).
        await checkOnlineAndOfflineResultsMatch(
          query(coll, or(where('a', '==', 2), where('b', '==', 1)), limit(1)),
          'doc2'
        );
      });
    });

    it('can use or queries with in', () => {
      const testDocs = {
        doc1: { a: 1, b: 0 },
        doc2: { b: 1 },
        doc3: { a: 3, b: 2 },
        doc4: { a: 1, b: 3 },
        doc5: { a: 1 },
        doc6: { a: 2 }
      };

      return withTestCollection(persistence, testDocs, async coll => {
        // a==2 || b in [2,3]
        await checkOnlineAndOfflineResultsMatch(
          query(coll, or(where('a', '==', 2), where('b', 'in', [2, 3]))),
          'doc3',
          'doc4',
          'doc6'
        );
      });
    });

    it('can use or queries with array membership', () => {
      const testDocs = {
        doc1: { a: 1, b: [0] },
        doc2: { b: [1] },
        doc3: { a: 3, b: [2, 7] },
        doc4: { a: 1, b: [3, 7] },
        doc5: { a: 1 },
        doc6: { a: 2 }
      };

      return withTestCollection(persistence, testDocs, async coll => {
        // a==2 || b array-contains 7
        await checkOnlineAndOfflineResultsMatch(
          query(coll, or(where('a', '==', 2), where('b', 'array-contains', 7))),
          'doc3',
          'doc4',
          'doc6'
        );

        // a==2 || b array-contains-any [0, 3]
        await checkOnlineAndOfflineResultsMatch(
          query(
            coll,
            or(where('a', '==', 2), where('b', 'array-contains-any', [0, 3]))
          ),
          'doc1',
          'doc4',
          'doc6'
        );
      });
    });

    // TODO(orquery) enable this test when the backend supports
    // one in per disjunction
    // eslint-disable-next-line no-restricted-properties
    it.skip('supports multiple in ops', () => {
      const testDocs = {
        doc1: { a: 1, b: 0 },
        doc2: { b: 1 },
        doc3: { a: 3, b: 2 },
        doc4: { a: 1, b: 3 },
        doc5: { a: 1 },
        doc6: { a: 2 }
      };

      return withTestCollection(persistence, testDocs, async coll => {
        // Two IN operations on different fields with disjunction.
        await checkOnlineAndOfflineResultsMatch(
          query(coll, or(where('a', 'in', [2, 3]), where('b', 'in', [0, 2]))),
          'doc1',
          'doc3',
          'doc6'
        );

        // a IN [0,3] || a IN [0,2] should union them (similar to: a IN [0,2,3]).
        await checkOnlineAndOfflineResultsMatch(
          query(coll, or(where('a', 'in', [0, 3]), where('a', 'in', [0, 2]))),
          'doc3',
          'doc6'
        );
      });
    });

    // TODO(orquery) enable this test when the backend supports
    // one in or array-contains-any per disjunction
    // eslint-disable-next-line no-restricted-properties
    it.skip('supports using in with array contains any', () => {
      const testDocs = {
        doc1: { a: 1, b: [0] },
        doc2: { b: [1] },
        doc3: { a: 3, b: [2, 7], c: 10 },
        doc4: { a: 1, b: [3, 7] },
        doc5: { a: 1 },
        doc6: { a: 2, c: 20 }
      };

      return withTestCollection(persistence, testDocs, async coll => {
        await checkOnlineAndOfflineResultsMatch(
          query(
            coll,
            or(
              where('a', 'in', [2, 3]),
              where('b', 'array-contains-any', [0, 7])
            )
          ),
          'doc1',
          'doc3',
          'doc4',
          'doc6'
        );

        await checkOnlineAndOfflineResultsMatch(
          query(
            coll,
            or(
              and(where('a', 'in', [2, 3]), where('c', '==', 10)),
              where('b', 'array-contains-any', [0, 7])
            )
          ),
          'doc1',
          'doc3',
          'doc4'
        );
      });
    });

    // eslint-disable-next-line no-restricted-properties
    it('supports using in with array contains', () => {
      const testDocs = {
        doc1: { a: 1, b: [0] },
        doc2: { b: [1] },
        doc3: { a: 3, b: [2, 7] },
        doc4: { a: 1, b: [3, 7] },
        doc5: { a: 1 },
        doc6: { a: 2 }
      };

      return withTestCollection(persistence, testDocs, async coll => {
        await checkOnlineAndOfflineResultsMatch(
          query(
            coll,
            or(where('a', 'in', [2, 3]), where('b', 'array-contains', 3))
          ),
          'doc3',
          'doc4',
          'doc6'
        );

        await checkOnlineAndOfflineResultsMatch(
          query(
            coll,
            and(where('a', 'in', [2, 3]), where('b', 'array-contains', 7))
          ),
          'doc3'
        );

        await checkOnlineAndOfflineResultsMatch(
          query(
            coll,
            or(
              where('a', 'in', [2, 3]),
              and(where('b', 'array-contains', 3), where('a', '==', 1))
            )
          ),
          'doc3',
          'doc4',
          'doc6'
        );

        await checkOnlineAndOfflineResultsMatch(
          query(
            coll,
            and(
              where('a', 'in', [2, 3]),
              or(where('b', 'array-contains', 7), where('a', '==', 1))
            )
          ),
          'doc3'
        );
      });
    });
  });

  // OR Query tests only run when the SDK's local cache is configured to use
  // LRU garbage collection (rather than eager garbage collection) because
  // they validate that the result from server and cache match. Additionally,
  // these tests must be skipped if running against production because it
  // results in a 'missing index' error. The Firestore Emulator, however, does
  // serve these queries.
  // eslint-disable-next-line no-restricted-properties
  (persistence.gc === 'lru' && USE_EMULATOR ? describe : describe.skip)(
    'OR Queries',
    () => {
      it('can use query overloads', () => {
        const testDocs = {
          doc1: { a: 1, b: 0 },
          doc2: { a: 2, b: 1 },
          doc3: { a: 3, b: 2 },
          doc4: { a: 1, b: 3 },
          doc5: { a: 1, b: 1 }
        };

        return withTestCollection(persistence, testDocs, async coll => {
          // a == 1, limit 2, b - desc
          await checkOnlineAndOfflineResultsMatch(
            query(coll, where('a', '==', 1), limit(2), orderBy('b', 'desc')),
            'doc4',
            'doc5'
          );
        });
      });

      it('can use or queries', () => {
        const testDocs = {
          doc1: { a: 1, b: 0 },
          doc2: { a: 2, b: 1 },
          doc3: { a: 3, b: 2 },
          doc4: { a: 1, b: 3 },
          doc5: { a: 1, b: 1 }
        };

        return withTestCollection(persistence, testDocs, async coll => {
          // with one inequality: a>2 || b==1.
          await checkOnlineAndOfflineResultsMatch(
            query(coll, or(where('a', '>', 2), where('b', '==', 1))),
            'doc5',
            'doc2',
            'doc3'
          );

          // Test with limits (implicit order by ASC): (a==1) || (b > 0) LIMIT 2
          await checkOnlineAndOfflineResultsMatch(
            query(coll, or(where('a', '==', 1), where('b', '>', 0)), limit(2)),
            'doc1',
            'doc2'
          );

          // Test with limits (explicit order by): (a==1) || (b > 0) LIMIT_TO_LAST 2
          // Note: The public query API does not allow implicit ordering when limitToLast is used.
          await checkOnlineAndOfflineResultsMatch(
            query(
              coll,
              or(where('a', '==', 1), where('b', '>', 0)),
              limitToLast(2),
              orderBy('b')
            ),
            'doc3',
            'doc4'
          );

          // Test with limits (explicit order by ASC): (a==2) || (b == 1) ORDER BY a LIMIT 1
          await checkOnlineAndOfflineResultsMatch(
            query(
              coll,
              or(where('a', '==', 2), where('b', '==', 1)),
              limit(1),
              orderBy('a')
            ),
            'doc5'
          );

          // Test with limits (explicit order by DESC): (a==2) || (b == 1) ORDER BY a LIMIT_TO_LAST 1
          await checkOnlineAndOfflineResultsMatch(
            query(
              coll,
              or(where('a', '==', 2), where('b', '==', 1)),
              limitToLast(1),
              orderBy('a')
            ),
            'doc2'
          );
        });
      });

      it('can use or queries with not-in', () => {
        const testDocs = {
          doc1: { a: 1, b: 0 },
          doc2: { b: 1 },
          doc3: { a: 3, b: 2 },
          doc4: { a: 1, b: 3 },
          doc5: { a: 1 },
          doc6: { a: 2 }
        };

        return withTestCollection(persistence, testDocs, async coll => {
          // a==2 || b not-in [2,3]
          // Has implicit orderBy b.
          await checkOnlineAndOfflineResultsMatch(
            query(coll, or(where('a', '==', 2), where('b', 'not-in', [2, 3]))),
            'doc1',
            'doc2'
          );
        });
      });

      // eslint-disable-next-line no-restricted-properties
      it('supports order by equality', () => {
        const testDocs = {
          doc1: { a: 1, b: [0] },
          doc2: { b: [1] },
          doc3: { a: 3, b: [2, 7], c: 10 },
          doc4: { a: 1, b: [3, 7] },
          doc5: { a: 1 },
          doc6: { a: 2, c: 20 }
        };

        return withTestCollection(persistence, testDocs, async coll => {
          await checkOnlineAndOfflineResultsMatch(
            query(coll, where('a', '==', 1), orderBy('a')),
            'doc1',
            'doc4',
            'doc5'
          );

          await checkOnlineAndOfflineResultsMatch(
            query(coll, where('a', 'in', [2, 3]), orderBy('a')),
            'doc6',
            'doc3'
          );
        });
      });

      // eslint-disable-next-line no-restricted-properties
      it('supports multiple in ops', () => {
        const testDocs = {
          doc1: { a: 1, b: 0 },
          doc2: { b: 1 },
          doc3: { a: 3, b: 2 },
          doc4: { a: 1, b: 3 },
          doc5: { a: 1 },
          doc6: { a: 2 }
        };

        return withTestCollection(persistence, testDocs, async coll => {
          // Two IN operations on different fields with disjunction.
          await checkOnlineAndOfflineResultsMatch(
            query(
              coll,
              or(where('a', 'in', [2, 3]), where('b', 'in', [0, 2])),
              orderBy('a')
            ),
            'doc1',
            'doc6',
            'doc3'
          );

          // Two IN operations on different fields with conjunction.
          await checkOnlineAndOfflineResultsMatch(
            query(
              coll,
              and(where('a', 'in', [2, 3]), where('b', 'in', [0, 2])),
              orderBy('a')
            ),
            'doc3'
          );

          // Two IN operations on the same field.
          // a IN [1,2,3] && a IN [0,1,4] should result in "a==1".
          await checkOnlineAndOfflineResultsMatch(
            query(
              coll,
              and(where('a', 'in', [1, 2, 3]), where('a', 'in', [0, 1, 4]))
            ),
            'doc1',
            'doc4',
            'doc5'
          );

          // a IN [2,3] && a IN [0,1,4] is never true and so the result should be an
          // empty set.
          await checkOnlineAndOfflineResultsMatch(
            query(
              coll,
              and(where('a', 'in', [2, 3]), where('a', 'in', [0, 1, 4]))
            )
          );

          // a IN [0,3] || a IN [0,2] should union them (similar to: a IN [0,2,3]).
          await checkOnlineAndOfflineResultsMatch(
            query(coll, or(where('a', 'in', [0, 3]), where('a', 'in', [0, 2]))),
            'doc3',
            'doc6'
          );

          // Nested composite filter on the same field.
          await checkOnlineAndOfflineResultsMatch(
            query(
              coll,
              and(
                where('a', 'in', [1, 3]),
                or(
                  where('a', 'in', [0, 2]),
                  and(where('b', '>=', 1), where('a', 'in', [1, 3]))
                )
              )
            ),
            'doc3',
            'doc4'
          );

          // Nested composite filter on the different fields.
          await checkOnlineAndOfflineResultsMatch(
            query(
              coll,
              and(
                where('b', 'in', [0, 3]),
                or(
                  where('b', 'in', [1]),
                  and(where('b', 'in', [2, 3]), where('a', 'in', [1, 3]))
                )
              )
            ),
            'doc4'
          );
        });
      });

      // eslint-disable-next-line no-restricted-properties
      it('supports using in with array contains any', () => {
        const testDocs = {
          doc1: { a: 1, b: [0] },
          doc2: { b: [1] },
          doc3: { a: 3, b: [2, 7], c: 10 },
          doc4: { a: 1, b: [3, 7] },
          doc5: { a: 1 },
          doc6: { a: 2, c: 20 }
        };

        return withTestCollection(persistence, testDocs, async coll => {
          await checkOnlineAndOfflineResultsMatch(
            query(
              coll,
              or(
                where('a', 'in', [2, 3]),
                where('b', 'array-contains-any', [0, 7])
              )
            ),
            'doc1',
            'doc3',
            'doc4',
            'doc6'
          );

          await checkOnlineAndOfflineResultsMatch(
            query(
              coll,
              and(
                where('a', 'in', [2, 3]),
                where('b', 'array-contains-any', [0, 7])
              )
            ),
            'doc3'
          );

          await checkOnlineAndOfflineResultsMatch(
            query(
              coll,
              or(
                and(where('a', 'in', [2, 3]), where('c', '==', 10)),
                where('b', 'array-contains-any', [0, 7])
              )
            ),
            'doc1',
            'doc3',
            'doc4'
          );

          await checkOnlineAndOfflineResultsMatch(
            query(
              coll,
              and(
                where('a', 'in', [2, 3]),
                or(
                  where('b', 'array-contains-any', [0, 7]),
                  where('c', '==', 20)
                )
              )
            ),
            'doc3',
            'doc6'
          );
        });
      });

      // eslint-disable-next-line no-restricted-properties
      it('supports using in with array contains', () => {
        const testDocs = {
          doc1: { a: 1, b: [0] },
          doc2: { b: [1] },
          doc3: { a: 3, b: [2, 7] },
          doc4: { a: 1, b: [3, 7] },
          doc5: { a: 1 },
          doc6: { a: 2 }
        };

        return withTestCollection(persistence, testDocs, async coll => {
          await checkOnlineAndOfflineResultsMatch(
            query(
              coll,
              or(where('a', 'in', [2, 3]), where('b', 'array-contains', 3))
            ),
            'doc3',
            'doc4',
            'doc6'
          );

          await checkOnlineAndOfflineResultsMatch(
            query(
              coll,
              and(where('a', 'in', [2, 3]), where('b', 'array-contains', 7))
            ),
            'doc3'
          );

          await checkOnlineAndOfflineResultsMatch(
            query(
              coll,
              or(
                where('a', 'in', [2, 3]),
                and(where('b', 'array-contains', 3), where('a', '==', 1))
              )
            ),
            'doc3',
            'doc4',
            'doc6'
          );

          await checkOnlineAndOfflineResultsMatch(
            query(
              coll,
              and(
                where('a', 'in', [2, 3]),
                or(where('b', 'array-contains', 7), where('a', '==', 1))
              )
            ),
            'doc3'
          );
        });
      });

      // eslint-disable-next-line no-restricted-properties
      it('supports order by equality', () => {
        const testDocs = {
          doc1: { a: 1, b: [0] },
          doc2: { b: [1] },
          doc3: { a: 3, b: [2, 7], c: 10 },
          doc4: { a: 1, b: [3, 7] },
          doc5: { a: 1 },
          doc6: { a: 2, c: 20 }
        };

        return withTestCollection(persistence, testDocs, async coll => {
          await checkOnlineAndOfflineResultsMatch(
            query(coll, where('a', '==', 1), orderBy('a')),
            'doc1',
            'doc4',
            'doc5'
          );

          await checkOnlineAndOfflineResultsMatch(
            query(coll, where('a', 'in', [2, 3]), orderBy('a')),
            'doc6',
            'doc3'
          );
        });
      });
    }
  );

  // Reproduces https://github.com/firebase/firebase-js-sdk/issues/5873
  describe('Caching empty results', () => {
    it('can raise initial snapshot from cache, even if it is empty', () => {
      // Use persistence with LRU garbage collection so the resume token and
      // document data do not get prematurely deleted from the local cache.
      return withTestCollection(persistence.toLruGc(), {}, async coll => {
        const snapshot1 = await getDocs(coll); // Populate the cache.
        expect(snapshot1.metadata.fromCache).to.be.false;
        expect(toDataArray(snapshot1)).to.deep.equal([]); // Precondition check.

        // Add a snapshot listener whose first event should be raised from cache.
        const storeEvent = new EventsAccumulator<QuerySnapshot>();
        onSnapshot(coll, storeEvent.storeEvent);
        const snapshot2 = await storeEvent.awaitEvent();
        expect(snapshot2.metadata.fromCache).to.be.true;
        expect(toDataArray(snapshot2)).to.deep.equal([]);
      });
    });

    it('can raise initial snapshot from cache, even if it has become empty', () => {
      const testDocs = {
        a: { key: 'a' }
      };
      // Use persistence with LRU garbage collection so the resume token and
      // document data do not get prematurely deleted from the local cache.
      return withTestCollection(persistence.toLruGc(), testDocs, async coll => {
        // Populate the cache.
        const snapshot1 = await getDocs(coll);
        expect(snapshot1.metadata.fromCache).to.be.false;
        expect(toDataArray(snapshot1)).to.deep.equal([{ key: 'a' }]);
        // Empty the collection.
        void deleteDoc(doc(coll, 'a'));

        const storeEvent = new EventsAccumulator<QuerySnapshot>();
        onSnapshot(coll, storeEvent.storeEvent);
        const snapshot2 = await storeEvent.awaitEvent();
        expect(snapshot2.metadata.fromCache).to.be.true;
        expect(toDataArray(snapshot2)).to.deep.equal([]);
      });
    });
  });

  it('resuming a query should use bloom filter to avoid full requery', async () => {
    // Prepare the names and contents of the 100 documents to create.
    const testDocs: { [key: string]: object } = {};
    for (let i = 0; i < 100; i++) {
      testDocs['doc' + (1000 + i)] = { key: 42 };
    }

    // The function that runs a single iteration of the test.
    // Below this definition, there is a "while" loop that calls this function
    // potentially multiple times.
    const runTestIteration = async (
      coll: CollectionReference,
      db: Firestore
    ): Promise<'retry' | 'passed'> => {
      // Run a query to populate the local cache with the 100 documents and a
      // resume token.
      const snapshot1 = await getDocs(coll);
      expect(snapshot1.size, 'snapshot1.size').to.equal(100);
      const createdDocuments = snapshot1.docs.map(snapshot => snapshot.ref);

      // Delete 50 of the 100 documents. Do this in a transaction, rather than
      // deleteDoc(), to avoid affecting the local cache.
      const deletedDocumentIds = new Set<string>();
      await runTransaction(db, async txn => {
        for (let i = 0; i < createdDocuments.length; i += 2) {
          const documentToDelete = createdDocuments[i];
          txn.delete(documentToDelete);
          deletedDocumentIds.add(documentToDelete.id);
        }
      });

      // Wait for 10 seconds, during which Watch will stop tracking the query
      // and will send an existence filter rather than "delete" events when the
      // query is resumed.
      await new Promise(resolve => setTimeout(resolve, 10000));

      // Resume the query and save the resulting snapshot for verification.
      // Use some internal testing hooks to "capture" the existence filter
      // mismatches to verify that Watch sent a bloom filter, and it was used to
      // avert a full requery.
      const [existenceFilterMismatches, snapshot2] =
        await captureExistenceFilterMismatches(() => getDocs(coll));

      // Verify that the snapshot from the resumed query contains the expected
      // documents; that is, that it contains the 50 documents that were _not_
      // deleted.
      // TODO(b/270731363): Remove the "if" condition below once the
      // Firestore Emulator is fixed to send an existence filter. At the time of
      // writing, the Firestore emulator fails to send an existence filter,
      // resulting in the client including the deleted documents in the snapshot
      // of the resumed query.
      if (!(USE_EMULATOR && snapshot2.size === 100)) {
        const actualDocumentIds = snapshot2.docs
          .map(documentSnapshot => documentSnapshot.ref.id)
          .sort();
        const expectedDocumentIds = createdDocuments
          .filter(documentRef => !deletedDocumentIds.has(documentRef.id))
          .map(documentRef => documentRef.id)
          .sort();
        expect(actualDocumentIds, 'snapshot2.docs').to.deep.equal(
          expectedDocumentIds
        );
      }

<<<<<<< HEAD
=======
      // Skip the verification of the existence filter mismatch when the local
      // cache is configured to use eager garbage collection because with eager
      // GC there is no resume token specified in the subsequent call to
      // getDocs(), and, therefore, Watch will _not_ send an existence filter.
      // TODO(b/272754156) Re-write this test using a snapshot listener instead
      // of calls to getDocs() and remove this check for disabled persistence.
      if (persistence.gc === 'eager') {
        return 'passed';
      }

>>>>>>> 5138e8a0
      // Skip the verification of the existence filter mismatch when testing
      // against the Firestore emulator because the Firestore emulator fails to
      // to send an existence filter at all.
      // TODO(b/270731363): Enable the verification of the existence filter
      // mismatch once the Firestore emulator is fixed to send an existence
      // filter.
      if (USE_EMULATOR) {
        return 'passed';
      }

      // Verify that Watch sent an existence filter with the correct counts when
      // the query was resumed.
      expect(
        existenceFilterMismatches,
        'existenceFilterMismatches'
      ).to.have.length(1);
      const { localCacheCount, existenceFilterCount, bloomFilter } =
        existenceFilterMismatches[0];
      expect(localCacheCount, 'localCacheCount').to.equal(100);
      expect(existenceFilterCount, 'existenceFilterCount').to.equal(50);

      // Verify that Watch sent a valid bloom filter.
      if (!bloomFilter) {
        expect.fail(
          'The existence filter should have specified a bloom filter in its ' +
            '`unchanged_names` field.'
        );
        throw new Error('should never get here');
      }

      expect(bloomFilter.hashCount, 'bloomFilter.hashCount').to.be.above(0);
      expect(bloomFilter.bitmapLength, 'bloomFilter.bitmapLength').to.be.above(
        0
      );
      expect(bloomFilter.padding, 'bloomFilterPadding').to.be.above(0);
      expect(bloomFilter.padding, 'bloomFilterPadding').to.be.below(8);

      // Verify that the bloom filter was successfully used to avert a full
      // requery. If a false positive occurred then retry the entire test.
      // Although statistically rare, false positives are expected to happen
      // occasionally. When a false positive _does_ happen, just retry the test
      // with a different set of documents. If that retry _also_ experiences a
      // false positive, then fail the test because that is so improbable that
      // something must have gone wrong.
      if (attemptNumber === 1 && !bloomFilter.applied) {
        return 'retry';
      }
      expect(
        bloomFilter.applied,
        `bloomFilter.applied with attemptNumber=${attemptNumber}`
      ).to.be.true;

      return 'passed';
    };

    // Use LRU memory cache so that the resume token will not be deleted between
    // calls to `getDocs()`.
    const localCache = persistence
      ? persistentLocalCache()
      : memoryLocalCache({ garbageCollector: memoryLruGarbageCollector() });

    // Run the test
    let attemptNumber = 0;
    while (true) {
      attemptNumber++;
      const iterationResult = await withTestCollection(
        localCache,
        testDocs,
        runTestIteration
      );
      if (iterationResult === 'passed') {
        break;
      }
    }
  }).timeout('90s');
});

function verifyDocumentChange<T>(
  change: DocumentChange<T>,
  id: string,
  oldIndex: number,
  newIndex: number,
  type: DocumentChangeType
): void {
  expect(change.doc.id).to.equal(id);
  expect(change.type).to.equal(type);
  expect(change.oldIndex).to.equal(oldIndex);
  expect(change.newIndex).to.equal(newIndex);
}

/**
 * Checks that running the query while online (against the backend/emulator) results in the same
 * documents as running the query while offline. If `expectedDocs` is provided, it also checks
 * that both online and offline query result is equal to the expected documents.
 *
 * @param query The query to check
 * @param expectedDocs Ordered list of document keys that are expected to match the query
 */
async function checkOnlineAndOfflineResultsMatch(
  query: Query,
  ...expectedDocs: string[]
): Promise<void> {
  const docsFromServer = await getDocsFromServer(query);

  if (expectedDocs.length !== 0) {
    expect(expectedDocs).to.deep.equal(toIds(docsFromServer));
  }

  const docsFromCache = await getDocsFromCache(query);
  expect(toIds(docsFromServer)).to.deep.equal(toIds(docsFromCache));
}<|MERGE_RESOLUTION|>--- conflicted
+++ resolved
@@ -36,8 +36,6 @@
   enableNetwork,
   endAt,
   endBefore,
-  memoryLocalCache,
-  memoryLruGarbageCollector,
   Firestore,
   GeoPoint,
   getDocs,
@@ -48,7 +46,6 @@
   onSnapshot,
   or,
   orderBy,
-  persistentLocalCache,
   Query,
   query,
   QuerySnapshot,
@@ -2142,19 +2139,6 @@
         );
       }
 
-<<<<<<< HEAD
-=======
-      // Skip the verification of the existence filter mismatch when the local
-      // cache is configured to use eager garbage collection because with eager
-      // GC there is no resume token specified in the subsequent call to
-      // getDocs(), and, therefore, Watch will _not_ send an existence filter.
-      // TODO(b/272754156) Re-write this test using a snapshot listener instead
-      // of calls to getDocs() and remove this check for disabled persistence.
-      if (persistence.gc === 'eager') {
-        return 'passed';
-      }
-
->>>>>>> 5138e8a0
       // Skip the verification of the existence filter mismatch when testing
       // against the Firestore emulator because the Firestore emulator fails to
       // to send an existence filter at all.
@@ -2210,18 +2194,15 @@
       return 'passed';
     };
 
-    // Use LRU memory cache so that the resume token will not be deleted between
-    // calls to `getDocs()`.
-    const localCache = persistence
-      ? persistentLocalCache()
-      : memoryLocalCache({ garbageCollector: memoryLruGarbageCollector() });
-
     // Run the test
     let attemptNumber = 0;
     while (true) {
       attemptNumber++;
       const iterationResult = await withTestCollection(
-        localCache,
+        // Ensure that the local cache is configured to use LRU garbage
+        // collection (rather than eager garbage collection) so that the resume
+        // token and document data does not get prematurely evicted.
+        persistence.toLruGc(),
         testDocs,
         runTestIteration
       );
