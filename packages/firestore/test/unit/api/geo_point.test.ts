/**
 * @license
 * Copyright 2017 Google LLC
 *
 * Licensed under the Apache License, Version 2.0 (the "License");
 * you may not use this file except in compliance with the License.
 * You may obtain a copy of the License at
 *
 *   http://www.apache.org/licenses/LICENSE-2.0
 *
 * Unless required by applicable law or agreed to in writing, software
 * distributed under the License is distributed on an "AS IS" BASIS,
 * WITHOUT WARRANTIES OR CONDITIONS OF ANY KIND, either express or implied.
 * See the License for the specific language governing permissions and
 * limitations under the License.
 */

import { expect } from 'chai';

import { GeoPoint } from '../../../src/api/geo_point';
import {
  expectCorrectComparisons,
  expectEqual,
  expectNotEqual
} from '../../util/helpers';

describe('GeoPoint', () => {
  function expectGeoPointEquals(
    geoPoint: GeoPoint,
    value: [number, number]
  ): void {
    expect(geoPoint.latitude).to.equal(value[0]);
    expect(geoPoint.longitude).to.equal(value[1]);
    expect(geoPoint.isEqual(new GeoPoint(value[0], value[1]))).to.equal(true);
  }

  it('constructs values', () => {
    expectGeoPointEquals(new GeoPoint(0, 0), [0, 0]);
    expectGeoPointEquals(new GeoPoint(0, 180), [0, 180]);
    expectGeoPointEquals(new GeoPoint(0, -180), [0, -180]);
    expectGeoPointEquals(new GeoPoint(-90, 0), [-90, 0]);
    expectGeoPointEquals(new GeoPoint(0, 0), [0, 0]);
    expectGeoPointEquals(new GeoPoint(90, 0), [90, 0]);
  });

  it('GeoPoints throw on invalid values', () => {
    const invalidLats: Array<[number, number]> = [
      [-91, 0],
      [91, 0],
      [Number.NaN, 0],
      [Number.NEGATIVE_INFINITY, 0],
      [Number.POSITIVE_INFINITY, 0]
    ];
    for (const latLong of invalidLats) {
      const reason =
        'Latitude must be a number between -90 and 90, but was: ' + latLong[0];
      expect(() => new GeoPoint(latLong[0], latLong[1])).to.throw(reason);
    }

    const invalidLongs: Array<[number, number]> = [
      [0, -181],
      [0, 181],
      [0, Number.NaN],
      [0, Number.NEGATIVE_INFINITY],
      [0, Number.POSITIVE_INFINITY]
    ];
    for (const latLong of invalidLongs) {
      const reason =
        'Longitude must be a number between -180 and 180, but was: ' +
        latLong[1];
      expect(() => new GeoPoint(latLong[0], latLong[1])).to.throw(reason);
    }
  });

  it('compares correctly', () => {
    const values = [
      new GeoPoint(-90, -90),
      new GeoPoint(-90, -89),
      new GeoPoint(-89, -90),
      new GeoPoint(-89, 0),
      new GeoPoint(0, -90),
      new GeoPoint(0, -89),
      new GeoPoint(0, 0),
      new GeoPoint(0, 89),
      new GeoPoint(0, 90),
      new GeoPoint(89, -90),
      new GeoPoint(89, 0),
      new GeoPoint(89, 90),
      new GeoPoint(90, 89),
      new GeoPoint(90, 90)
    ];

    expectCorrectComparisons(values, (left: GeoPoint, right: GeoPoint) => {
      return left._compareTo(right);
    });
  });

  it('support equality checking with isEqual()', () => {
    expectEqual(new GeoPoint(1, 2), new GeoPoint(1, 2));
    expectNotEqual(new GeoPoint(1, 2), new GeoPoint(2, 2));
    expectNotEqual(new GeoPoint(1, 2), new GeoPoint(1, 1));
    expectNotEqual(new GeoPoint(1, 2), new GeoPoint(2, 1));
  });

  it('serializes to JSON', () => {
    expect(new GeoPoint(1, 2).toJSON()).to.deep.equal({
      latitude: 1,
      longitude: 2,
<<<<<<< HEAD
      'type': 'firestore/geopoint/1.0'
=======
      'type': GeoPoint._jsonSchemaVersion
>>>>>>> 41b82e9a
    });
    expect(new GeoPoint(0, 0).toJSON()).to.deep.equal({
      latitude: 0,
      longitude: 0,
<<<<<<< HEAD
      'type': 'firestore/geopoint/1.0'
=======
      'type': GeoPoint._jsonSchemaVersion
>>>>>>> 41b82e9a
    });
    expect(new GeoPoint(90, 180).toJSON()).to.deep.equal({
      latitude: 90,
      longitude: 180,
<<<<<<< HEAD
      'type': 'firestore/geopoint/1.0'
=======
      'type': GeoPoint._jsonSchemaVersion
>>>>>>> 41b82e9a
    });
  });
  it('fromJSON does not throw', () => {
    const geoPoint = new GeoPoint(1, 2);
    expect(() => {
      GeoPoint.fromJSON(geoPoint.toJSON());
    }).to.not.throw;
  });

  it('fromJSON reconstructs seconds and nanoseconds', () => {
    const geoPoint = new GeoPoint(1, 2);
    const deserializedGeoPoint = GeoPoint.fromJSON(geoPoint.toJSON());
    expect(deserializedGeoPoint).to.exist;
    expect(geoPoint.latitude).to.equal(deserializedGeoPoint.latitude);
    expect(geoPoint.longitude).to.equal(deserializedGeoPoint.longitude);
  });

  it('toJSON -> fromJSON timestamp comparison', () => {
    const geoPoint = new GeoPoint(1, 2);
    const deserializedGeoPoint = GeoPoint.fromJSON(geoPoint.toJSON());
    expect(deserializedGeoPoint.isEqual(geoPoint)).to.be.true;
  });

  it('fromJSON parameter order does not matter', () => {
    const type = 'firestore/geopoint/1.0';
    const latitude = 90;
    const longitude = 180;
    const control = new GeoPoint(90, 180);
    expect(() => {
      expect(GeoPoint.fromJSON({ latitude, longitude, type }).isEqual(control))
        .to.be.true;
    }).to.not.throw;
    expect(() => {
      expect(GeoPoint.fromJSON({ longitude, type, latitude }).isEqual(control))
        .to.be.true;
    }).to.not.throw;
    expect(() => {
      expect(GeoPoint.fromJSON({ type, latitude, longitude }).isEqual(control))
        .to.be.true;
    }).to.not.throw;
    expect(() => {
      expect(GeoPoint.fromJSON({ latitude, type, longitude }).isEqual(control))
        .to.be.true;
    }).to.not.throw;
  });

  it('fromJSON missing fields throws', () => {
    const type = 'firestore/geopoint/1.0';
    const latitude = 90;
    const longitude = 180;

    expect(() => {
      GeoPoint.fromJSON({ type, latitude });
    }).to.throw;
    expect(() => {
      GeoPoint.fromJSON({ type, longitude });
    }).to.throw;
    expect(() => {
      GeoPoint.fromJSON({ latitude, longitude });
    }).to.throw;
  });

  it('fromJSON field errant field type throws', () => {
    const type = 'firestore/geopoint/1.0';
    const latitude = 90;
    const longitude = 180;

    expect(() => {
      GeoPoint.fromJSON({ type, latitude, longitude: 'wrong' });
    }).to.throw;
    expect(() => {
      GeoPoint.fromJSON({ type, longitude, latitude: 'wrong' });
    }).to.throw;
    expect(() => {
      GeoPoint.fromJSON({ latitude, longitude, type: 1 });
    }).to.throw;
    expect(() => {
      GeoPoint.fromJSON({ latitude, longitude, type: 'firestore/wrong/1.0' });
    }).to.throw;
  });
});<|MERGE_RESOLUTION|>--- conflicted
+++ resolved
@@ -106,29 +106,17 @@
     expect(new GeoPoint(1, 2).toJSON()).to.deep.equal({
       latitude: 1,
       longitude: 2,
-<<<<<<< HEAD
-      'type': 'firestore/geopoint/1.0'
-=======
       'type': GeoPoint._jsonSchemaVersion
->>>>>>> 41b82e9a
     });
     expect(new GeoPoint(0, 0).toJSON()).to.deep.equal({
       latitude: 0,
       longitude: 0,
-<<<<<<< HEAD
-      'type': 'firestore/geopoint/1.0'
-=======
       'type': GeoPoint._jsonSchemaVersion
->>>>>>> 41b82e9a
     });
     expect(new GeoPoint(90, 180).toJSON()).to.deep.equal({
       latitude: 90,
       longitude: 180,
-<<<<<<< HEAD
-      'type': 'firestore/geopoint/1.0'
-=======
       'type': GeoPoint._jsonSchemaVersion
->>>>>>> 41b82e9a
     });
   });
   it('fromJSON does not throw', () => {
