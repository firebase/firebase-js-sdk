/**
 * @license
 * Copyright 2017 Google LLC
 *
 * Licensed under the Apache License, Version 2.0 (the "License");
 * you may not use this file except in compliance with the License.
 * You may obtain a copy of the License at
 *
 *   http://www.apache.org/licenses/LICENSE-2.0
 *
 * Unless required by applicable law or agreed to in writing, software
 * distributed under the License is distributed on an "AS IS" BASIS,
 * WITHOUT WARRANTIES OR CONDITIONS OF ANY KIND, either express or implied.
 * See the License for the specific language governing permissions and
 * limitations under the License.
 */

import { expect } from 'chai';

import {
  connectFirestoreEmulator,
  refEqual,
  snapshotEqual,
  queryEqual
} from '../../../src';
import { EmulatorAuthCredentialsProvider } from '../../../src/api/credentials';
import { User } from '../../../src/auth/user';
import {
  collectionReference,
  documentReference,
  documentSnapshot,
  newTestFirestore,
  query,
  querySnapshot
} from '../../util/api_helpers';
import { keys } from '../../util/helpers';

describe('CollectionReference', () => {
  it('support equality checking with isEqual()', () => {
    expect(refEqual(collectionReference('foo'), collectionReference('foo'))).to
      .be.true;
    expect(refEqual(collectionReference('foo'), collectionReference('bar'))).to
      .be.false;
  });

  it('JSON.stringify() does not throw', () => {
    JSON.stringify(collectionReference('foo'));
  });
});

describe('DocumentReference', () => {
  it('support equality checking with isEqual()', () => {
    expect(
      refEqual(documentReference('rooms/foo'), documentReference('rooms/foo'))
    ).to.be.true;
    expect(
      refEqual(documentReference('rooms/foo'), documentReference('rooms/bar'))
    ).to.be.false;
  });

  it('JSON.stringify() does not throw', () => {
    JSON.stringify(documentReference('foo/bar'));
  });
});

describe('DocumentSnapshot', () => {
  it('support equality checking with isEqual()', () => {
    expect(
      snapshotEqual(
        documentSnapshot('rooms/foo', { a: 1 }, true),
        documentSnapshot('rooms/foo', { a: 1 }, true)
      )
    ).to.be.true;
    expect(
      snapshotEqual(
        documentSnapshot('rooms/foo', null, true),
        documentSnapshot('rooms/foo', null, true)
      )
    ).to.be.true;
    // will do both !left.isEqual(right) and !right.isEqual(left).
    expect(
      snapshotEqual(
        documentSnapshot('rooms/foo', { a: 1 }, true),
        documentSnapshot('rooms/foo', null, true)
      )
    ).to.be.false;
    expect(
      snapshotEqual(
        documentSnapshot('rooms/foo', { a: 1 }, true),
        documentSnapshot('rooms/bar', { a: 1 }, true)
      )
    ).to.be.false;
    expect(
      snapshotEqual(
        documentSnapshot('rooms/foo', { a: 1 }, true),
        documentSnapshot('rooms/bar', { b: 1 }, true)
      )
    ).to.be.false;
    expect(
      snapshotEqual(
        documentSnapshot('rooms/foo', { a: 1 }, true),
        documentSnapshot('rooms/bar', { a: 1 }, false)
      )
    ).to.be.false;
  });

  it('JSON.stringify() does not throw', () => {
    JSON.stringify(documentSnapshot('foo/bar', { a: 1 }, true));
  });
});

describe('Query', () => {
  it('support equality checking with isEqual()', () => {
    expect(queryEqual(query('foo'), query('foo'))).to.be.true;
    expect(queryEqual(query('foo'), query('bar'))).to.be.false;
  });

  it('JSON.stringify() does not throw', () => {
    JSON.stringify(query('foo'));
  });
});

describe('QuerySnapshot', () => {
  it('support equality checking with isEqual()', () => {
    expect(
      snapshotEqual(
        querySnapshot('foo', {}, { a: { a: 1 } }, keys(), false, false),
        querySnapshot('foo', {}, { a: { a: 1 } }, keys(), false, false)
      )
    ).to.be.true;
    expect(
      snapshotEqual(
        querySnapshot('foo', {}, { a: { a: 1 } }, keys(), false, false),
        querySnapshot('bar', {}, { a: { a: 1 } }, keys(), false, false)
      )
    ).to.be.false;
    expect(
      snapshotEqual(
        querySnapshot('foo', {}, { a: { a: 1 } }, keys(), false, false),
        querySnapshot(
          'foo',
          { b: { b: 1 } },
          { a: { a: 1 } },
          keys(),
          false,
          false
        )
      )
    ).to.be.false;
    expect(
      snapshotEqual(
        querySnapshot('foo', {}, { a: { a: 1 } }, keys(), false, false),
        querySnapshot('foo', {}, { a: { b: 1 } }, keys(), false, false)
      )
    ).to.be.false;
    expect(
      snapshotEqual(
        querySnapshot('foo', {}, { a: { a: 1 } }, keys('foo/a'), false, false),
        querySnapshot('foo', {}, { a: { a: 1 } }, keys(), false, false)
      )
    ).to.be.false;
    expect(
      snapshotEqual(
        querySnapshot('foo', {}, { a: { a: 1 } }, keys('foo/a'), false, false),
        querySnapshot('foo', {}, { a: { a: 1 } }, keys('foo/b'), false, false)
      )
    ).to.be.false;
    expect(
      snapshotEqual(
        querySnapshot('foo', {}, { a: { a: 1 } }, keys('foo/a'), false, false),
        querySnapshot('foo', {}, { a: { a: 1 } }, keys('foo/a'), true, false)
      )
    ).to.be.false;
    expect(
      snapshotEqual(
        querySnapshot('foo', {}, { a: { a: 1 } }, keys('foo/a'), false, false),
        querySnapshot('foo', {}, { a: { a: 1 } }, keys('foo/a'), false, true)
      )
    ).to.be.false;
    // hasCachedResults should affect querySnapshot equality
    expect(
      snapshotEqual(
        querySnapshot(
          'foo',
          {},
          { a: { a: 1 } },
          keys('foo/a'),
          false,
          false,
          true
        ),
        querySnapshot(
          'foo',
          {},
          { a: { a: 1 } },
          keys('foo/a'),
          false,
          false,
          true
        )
      )
    ).to.be.true;
    expect(
      snapshotEqual(
        querySnapshot(
          'foo',
          {},
          { a: { a: 1 } },
          keys('foo/a'),
          false,
          false,
          true
        ),
        querySnapshot(
          'foo',
          {},
          { a: { a: 1 } },
          keys('foo/a'),
          false,
          false,
          false
        )
      )
    ).to.be.false;
  });

  it('JSON.stringify() does not throw', () => {
    JSON.stringify(
      querySnapshot('foo', {}, { a: { a: 1 } }, keys(), false, false)
    );
  });
});

describe('SnapshotMetadata', () => {
  it('from DocumentSnapshot support equality checking with isEqual()', () => {
    expect(documentSnapshot('rooms/foo', {}, true).metadata).to.deep.equal(
      documentSnapshot('rooms/foo', {}, true).metadata
    );
    expect(documentSnapshot('rooms/foo', {}, true).metadata).to.not.deep.equal(
      documentSnapshot('rooms/foo', {}, false).metadata
    );
  });

  it('from QuerySnapshot support equality checking with isEqual()', () => {
    expect(
      querySnapshot('foo', {}, {}, keys('foo/a'), true, false).metadata
    ).to.deep.equal(
      querySnapshot('foo', {}, {}, keys('foo/a'), true, false).metadata
    );
    expect(
      querySnapshot('foo', {}, {}, keys('foo/a'), true, false).metadata
    ).to.not.deep.equal(
      querySnapshot('foo', {}, {}, keys(), true, false).metadata
    );
    expect(
      querySnapshot('foo', {}, {}, keys('foo/a'), true, false).metadata
    ).to.not.deep.equal(
      querySnapshot('foo', {}, {}, keys('foo/a'), false, false).metadata
    );
    expect(
      querySnapshot('foo', {}, {}, keys('foo/a'), true, false).metadata
    ).to.not.deep.equal(
      querySnapshot('foo', {}, {}, keys(), false, false).metadata
    );
  });
});

describe('Settings', () => {
  it('cannot use mutually exclusive settings together', () => {
    // Use a new instance of Firestore in order to configure settings.
    const db = newTestFirestore();
    expect(() =>
      db._setSettings({
        experimentalForceLongPolling: true,
        experimentalAutoDetectLongPolling: true
      })
    ).to.throw(
      `experimentalForceLongPolling and experimentalAutoDetectLongPolling cannot be used together.`
    );
  });

  it('long polling should be in auto-detect mode by default', () => {
    // Use a new instance of Firestore in order to configure settings.
    const db = newTestFirestore();
    expect(db._getSettings().experimentalAutoDetectLongPolling).to.be.true;
    expect(db._getSettings().experimentalForceLongPolling).to.be.false;
  });

  it('long polling should be in force mode if force=true', () => {
    // Use a new instance of Firestore in order to configure settings.
    const db = newTestFirestore();
    db._setSettings({
      experimentalForceLongPolling: true
    });
    expect(db._getSettings().experimentalAutoDetectLongPolling).to.be.false;
    expect(db._getSettings().experimentalForceLongPolling).to.be.true;
  });

  it('long polling should be in auto-detect mode if autoDetect=true', () => {
    // Use a new instance of Firestore in order to configure settings.
    const db = newTestFirestore();
    db._setSettings({
      experimentalAutoDetectLongPolling: true
    });
    expect(db._getSettings().experimentalAutoDetectLongPolling).to.be.true;
    expect(db._getSettings().experimentalForceLongPolling).to.be.false;
  });

  it('long polling should be in auto-detect mode if force=false', () => {
    // Use a new instance of Firestore in order to configure settings.
    const db = newTestFirestore();
    db._setSettings({
      experimentalForceLongPolling: false
    });
    expect(db._getSettings().experimentalAutoDetectLongPolling).to.be.true;
    expect(db._getSettings().experimentalForceLongPolling).to.be.false;
  });

  it('long polling should be disabled if autoDetect=false', () => {
    // Use a new instance of Firestore in order to configure settings.
    const db = newTestFirestore();
    db._setSettings({
      experimentalAutoDetectLongPolling: false
    });
    expect(db._getSettings().experimentalAutoDetectLongPolling).to.be.false;
    expect(db._getSettings().experimentalForceLongPolling).to.be.false;
  });

  it('long polling should be in auto-detect mode if autoDetect=true and force=false', () => {
    // Use a new instance of Firestore in order to configure settings.
    const db = newTestFirestore();
    db._setSettings({
      experimentalAutoDetectLongPolling: true,
      experimentalForceLongPolling: false
    });
    expect(db._getSettings().experimentalAutoDetectLongPolling).to.be.true;
    expect(db._getSettings().experimentalForceLongPolling).to.be.false;
  });

  it('long polling should be in force mode if autoDetect=false and force=true', () => {
    // Use a new instance of Firestore in order to configure settings.
    const db = newTestFirestore();
    db._setSettings({
      experimentalAutoDetectLongPolling: false,
      experimentalForceLongPolling: true
    });
    expect(db._getSettings().experimentalAutoDetectLongPolling).to.be.false;
    expect(db._getSettings().experimentalForceLongPolling).to.be.true;
  });

  it('long polling should be disabled if autoDetect=false and force=false', () => {
    // Use a new instance of Firestore in order to configure settings.
    const db = newTestFirestore();
    db._setSettings({
      experimentalAutoDetectLongPolling: false,
      experimentalForceLongPolling: false
    });
    expect(db._getSettings().experimentalAutoDetectLongPolling).to.be.false;
    expect(db._getSettings().experimentalForceLongPolling).to.be.false;
  });

  it('timeoutSeconds is undefined by default', () => {
    // Use a new instance of Firestore in order to configure settings.
    const db = newTestFirestore();
    expect(db._getSettings().experimentalLongPollingOptions.timeoutSeconds).to
      .be.undefined;
  });

  it('timeoutSeconds minimum value is allowed', () => {
    // Use a new instance of Firestore in order to configure settings.
    const db = newTestFirestore();
    db._setSettings({ experimentalLongPollingOptions: { timeoutSeconds: 5 } });
    expect(
      db._getSettings().experimentalLongPollingOptions.timeoutSeconds
    ).to.equal(5);
  });

  it('timeoutSeconds maximum value is allowed', () => {
    // Use a new instance of Firestore in order to configure settings.
    const db = newTestFirestore();
    db._setSettings({ experimentalLongPollingOptions: { timeoutSeconds: 30 } });
    expect(
      db._getSettings().experimentalLongPollingOptions.timeoutSeconds
    ).to.equal(30);
  });

  it('timeoutSeconds typical value is allowed', () => {
    // Use a new instance of Firestore in order to configure settings.
    const db = newTestFirestore();
    db._setSettings({ experimentalLongPollingOptions: { timeoutSeconds: 25 } });
    expect(
      db._getSettings().experimentalLongPollingOptions.timeoutSeconds
    ).to.equal(25);
  });

  it('timeoutSeconds floating point value is allowed', () => {
    // Use a new instance of Firestore in order to configure settings.
    const db = newTestFirestore();
    db._setSettings({
      experimentalLongPollingOptions: { timeoutSeconds: 12.3456 }
    });
    expect(
      db._getSettings().experimentalLongPollingOptions.timeoutSeconds
    ).to.equal(12.3456);
  });

  it('timeoutSeconds value one less than minimum throws', () => {
    // Use a new instance of Firestore in order to configure settings.
    const db = newTestFirestore();
    expect(() =>
      db._setSettings({ experimentalLongPollingOptions: { timeoutSeconds: 4 } })
    ).to.throw(/invalid.*timeout.*4.*\(.*5.*\)/i);
  });

  it('timeoutSeconds value one more than maximum throws', () => {
    // Use a new instance of Firestore in order to configure settings.
    const db = newTestFirestore();
    expect(() =>
      db._setSettings({
        experimentalLongPollingOptions: { timeoutSeconds: 31 }
      })
    ).to.throw(/invalid.*timeout.*31.*\(.*30.*\)/i);
  });

  it('timeoutSeconds value of 0 throws', () => {
    // Use a new instance of Firestore in order to configure settings.
    const db = newTestFirestore();
    expect(() =>
      db._setSettings({ experimentalLongPollingOptions: { timeoutSeconds: 0 } })
    ).to.throw(/invalid.*timeout.*0.*\(.*5.*\)/i);
  });

  it('timeoutSeconds value of -0 throws', () => {
    // Use a new instance of Firestore in order to configure settings.
    const db = newTestFirestore();
    expect(() =>
      db._setSettings({
        experimentalLongPollingOptions: { timeoutSeconds: -0 }
      })
    ).to.throw(/invalid.*timeout.*0.*\(.*5.*\)/i);
  });

  it('timeoutSeconds value of -1 throws', () => {
    // Use a new instance of Firestore in order to configure settings.
    const db = newTestFirestore();
    expect(() =>
      db._setSettings({
        experimentalLongPollingOptions: { timeoutSeconds: -1 }
      })
    ).to.throw(/invalid.*timeout.*-1.*\(.*5.*\)/i);
  });

  it('timeoutSeconds value of -infinity throws', () => {
    // Use a new instance of Firestore in order to configure settings.
    const db = newTestFirestore();
    expect(() =>
      db._setSettings({
        experimentalLongPollingOptions: {
          timeoutSeconds: Number.NEGATIVE_INFINITY
        }
      })
    ).to.throw(/invalid.*timeout.*-Infinity.*\(.*5.*\)/i);
  });

  it('timeoutSeconds value of +infinity throws', () => {
    // Use a new instance of Firestore in order to configure settings.
    const db = newTestFirestore();
    expect(() =>
      db._setSettings({
        experimentalLongPollingOptions: {
          timeoutSeconds: Number.POSITIVE_INFINITY
        }
      })
    ).to.throw(/invalid.*timeout.*Infinity.*\(.*30.*\)/i);
  });

  it('timeoutSeconds value of NaN throws', () => {
    // Use a new instance of Firestore in order to configure settings.
    const db = newTestFirestore();
    expect(() =>
      db._setSettings({
        experimentalLongPollingOptions: { timeoutSeconds: Number.NaN }
      })
    ).to.throw(/invalid.*timeout.*NaN/i);
  });

  it('long polling autoDetect=[something truthy] should be coerced to true', () => {
    // Use a new instance of Firestore in order to configure settings.
    const db = newTestFirestore();
    db._setSettings({
      // eslint-disable-next-line @typescript-eslint/no-explicit-any
      experimentalAutoDetectLongPolling: 1 as any
    });
    expect(db._getSettings().experimentalAutoDetectLongPolling).to.be.true;
  });

  it('long polling autoDetect=[something falsy] should be coerced to false', () => {
    // Use a new instance of Firestore in order to configure settings.
    const db = newTestFirestore();
    db._setSettings({
      // eslint-disable-next-line @typescript-eslint/no-explicit-any
      experimentalAutoDetectLongPolling: 0 as any
    });
    expect(db._getSettings().experimentalAutoDetectLongPolling).to.be.false;
  });

  it('long polling autoDetect=null should be coerced to false', () => {
    // Use a new instance of Firestore in order to configure settings.
    const db = newTestFirestore();
    db._setSettings({
      // eslint-disable-next-line @typescript-eslint/no-explicit-any
      experimentalAutoDetectLongPolling: null as any
    });
    expect(db._getSettings().experimentalAutoDetectLongPolling).to.be.false;
  });

  it('long polling force=[something truthy] should be coerced to true', () => {
    // Use a new instance of Firestore in order to configure settings.
    const db = newTestFirestore();
    db._setSettings({
      // eslint-disable-next-line @typescript-eslint/no-explicit-any
      experimentalForceLongPolling: 'I am truthy' as any
    });
    expect(db._getSettings().experimentalForceLongPolling).to.be.true;
  });

  it('long polling force=[something falsy] should be coerced to false', () => {
    // Use a new instance of Firestore in order to configure settings.
    const db = newTestFirestore();
    db._setSettings({
      // eslint-disable-next-line @typescript-eslint/no-explicit-any
      experimentalForceLongPolling: NaN as any
    });
    expect(db._getSettings().experimentalForceLongPolling).to.be.false;
  });

  it('long polling force=null should be coerced to false', () => {
    // Use a new instance of Firestore in order to configure settings.
    const db = newTestFirestore();
    db._setSettings({
      // eslint-disable-next-line @typescript-eslint/no-explicit-any
      experimentalForceLongPolling: null as any
    });
    expect(db._getSettings().experimentalForceLongPolling).to.be.false;
  });

  it('gets settings from useEmulator', () => {
    // Use a new instance of Firestore in order to configure settings.
    const db = newTestFirestore();
    connectFirestoreEmulator(db, '127.0.0.1', 9000);

    expect(db._getSettings().host).to.equal('127.0.0.1:9000');
    expect(db._getSettings().ssl).to.be.false;
  });

  it('gets privateSettings from useEmulator', () => {
    // Use a new instance of Firestore in order to configure settings.
    const db = newTestFirestore();
    const emulatorOptions = { mockUserToken: 'test' };
    connectFirestoreEmulator(db, '127.0.0.1', 9000, emulatorOptions);

    expect(db._getSettings().host).to.exist.and.to.equal('127.0.0.1:9000');
    expect(db._getSettings().ssl).to.exist.and.to.be.false;
    expect(db._getEmulatorOptions()).to.equal(emulatorOptions);
  });

<<<<<<< HEAD
  it('sets ssl to true if prefixed with https://', () => {
    // Use a new instance of Firestore in order to configure settings.
    const db = newTestFirestore();
    const emulatorOptions = { mockUserToken: 'test' };
    connectFirestoreEmulator(db, 'https://127.0.0.1', 9000, emulatorOptions);

    expect(db._getSettings().host).to.exist.and.to.equal('127.0.0.1:9000');
=======
  it('sets ssl to true if cloud workstation host', () => {
    // Use a new instance of Firestore in order to configure settings.
    const db = newTestFirestore();
    const emulatorOptions = { mockUserToken: 'test' };
    const workstationHost = 'abc.cloudworkstations.dev';
    connectFirestoreEmulator(db, workstationHost, 9000, emulatorOptions);

    expect(db._getSettings().host).to.exist.and.to.equal(
      `${workstationHost}:9000`
    );
>>>>>>> 35ad5266
    expect(db._getSettings().ssl).to.exist.and.to.be.true;
    expect(db._getEmulatorOptions()).to.equal(emulatorOptions);
  });

  it('prefers host from useEmulator to host from settings', () => {
    // Use a new instance of Firestore in order to configure settings.
    const db = newTestFirestore();
    db._setSettings({ host: 'other.host' });
    connectFirestoreEmulator(db, '127.0.0.1', 9000);

    expect(db._getSettings().host).to.equal('127.0.0.1:9000');
    expect(db._getSettings().ssl).to.be.false;
  });

  it('sets credentials based on mockUserToken object', async () => {
    // Use a new instance of Firestore in order to configure settings.
    const db = newTestFirestore();
    const mockUserToken = { sub: 'foobar' };
    connectFirestoreEmulator(db, '127.0.0.1', 9000, { mockUserToken });

    const credentials = db._authCredentials;
    expect(credentials).to.be.instanceOf(EmulatorAuthCredentialsProvider);
    const token = await credentials.getToken();
    expect(token!.type).to.eql('OAuth');
    expect(token!.user!.uid).to.eql(mockUserToken.sub);
  });

  it('sets credentials based on mockUserToken string', async () => {
    // Use a new instance of Firestore in order to configure settings.
    const db = newTestFirestore();
    connectFirestoreEmulator(db, '127.0.0.1', 9000, {
      mockUserToken: 'my-custom-mock-user-token'
    });

    const credentials = db._authCredentials;
    expect(credentials).to.be.instanceOf(EmulatorAuthCredentialsProvider);
    const token = await credentials.getToken();
    expect(token!.type).to.eql('OAuth');
    expect(token!.user).to.eql(User.MOCK_USER);
  });
});<|MERGE_RESOLUTION|>--- conflicted
+++ resolved
@@ -564,15 +564,6 @@
     expect(db._getEmulatorOptions()).to.equal(emulatorOptions);
   });
 
-<<<<<<< HEAD
-  it('sets ssl to true if prefixed with https://', () => {
-    // Use a new instance of Firestore in order to configure settings.
-    const db = newTestFirestore();
-    const emulatorOptions = { mockUserToken: 'test' };
-    connectFirestoreEmulator(db, 'https://127.0.0.1', 9000, emulatorOptions);
-
-    expect(db._getSettings().host).to.exist.and.to.equal('127.0.0.1:9000');
-=======
   it('sets ssl to true if cloud workstation host', () => {
     // Use a new instance of Firestore in order to configure settings.
     const db = newTestFirestore();
@@ -583,7 +574,6 @@
     expect(db._getSettings().host).to.exist.and.to.equal(
       `${workstationHost}:9000`
     );
->>>>>>> 35ad5266
     expect(db._getSettings().ssl).to.exist.and.to.be.true;
     expect(db._getEmulatorOptions()).to.equal(emulatorOptions);
   });
