/**
 * @license
 * Copyright 2017 Google LLC
 *
 * Licensed under the Apache License, Version 2.0 (the "License");
 * you may not use this file except in compliance with the License.
 * You may obtain a copy of the License at
 *
 *   http://www.apache.org/licenses/LICENSE-2.0
 *
 * Unless required by applicable law or agreed to in writing, software
 * distributed under the License is distributed on an "AS IS" BASIS,
 * WITHOUT WARRANTIES OR CONDITIONS OF ANY KIND, either express or implied.
 * See the License for the specific language governing permissions and
 * limitations under the License.
 */

import { isNode } from '@firebase/util';
import { expect } from 'chai';

import {
  DocumentReference,
  DocumentSnapshot,
  documentSnapshotFromJSON,
  QuerySnapshot,
  querySnapshotFromJSON,
  connectFirestoreEmulator,
  loadBundle,
  refEqual,
  snapshotEqual,
  queryEqual
} from '../../../src';
import { EmulatorAuthCredentialsProvider } from '../../../src/api/credentials';
import { User } from '../../../src/auth/user';
import {
  collectionReference,
  documentReference,
  documentSnapshot,
  firestore,
  newTestFirestore,
  query,
  querySnapshot
} from '../../util/api_helpers';
import { keys } from '../../util/helpers';

describe('Bundle', () => {
  it('loadBundle does not throw with an empty bundle string)', async () => {
    const db = newTestFirestore();
    expect(async () => {
      await loadBundle(db, '');
    }).to.not.throw;
  });
});

describe('CollectionReference', () => {
  it('support equality checking with isEqual()', () => {
    expect(refEqual(collectionReference('foo'), collectionReference('foo'))).to
      .be.true;
    expect(refEqual(collectionReference('foo'), collectionReference('bar'))).to
      .be.false;
  });

  it('JSON.stringify() does not throw', () => {
    JSON.stringify(collectionReference('foo'));
  });
});

describe('DocumentReference', () => {
  it('support equality checking with isEqual()', () => {
    expect(
      refEqual(documentReference('rooms/foo'), documentReference('rooms/foo'))
    ).to.be.true;
    expect(
      refEqual(documentReference('rooms/foo'), documentReference('rooms/bar'))
    ).to.be.false;
  });

  it('JSON.stringify() does not throw', () => {
    JSON.stringify(documentReference('foo/bar'));
  });

  it('toJSON() does not throw', () => {
    expect(() => {
      documentReference('foo/bar').toJSON();
    }).to.not.throw;
  });

  it('toJSON() includes correct JSON fields', () => {
    const docRef = documentReference('foo/bar');
    const json = docRef.toJSON();
    expect(json).to.deep.equal({
      type: 'firestore/documentReference/1.0',
      referencePath: 'foo/bar'
    });
  });

  it('fromJSON() throws with invalid data', () => {
    const db = newTestFirestore();
    expect(() => {
      DocumentReference.fromJSON(db, {});
    }).to.throw("JSON missing required field: 'type'");
  });

  it('fromJSON() throws with missing type data', () => {
    const db = newTestFirestore();
    expect(() => {
      documentSnapshotFromJSON(db, {
        bundleSource: 'DocumentSnapshot',
        bundleName: 'test name',
        bundle: 'test bundle'
      });
    }).to.throw("JSON missing required field: 'type'");
  });

  it('fromJSON() throws with invalid type data', () => {
    const db = newTestFirestore();
    expect(() => {
      documentSnapshotFromJSON(db, {
        type: 1,
        bundleSource: 'DocumentSnapshot',
        bundleName: 'test name',
        bundle: 'test bundle'
      });
    }).to.throw("JSON field 'type' must be a string");
  });

  it('fromJSON() throws with missing bundleSource', () => {
    const db = newTestFirestore();
    expect(() => {
      documentSnapshotFromJSON(db, {
        type: DocumentSnapshot._jsonSchemaVersion,
        bundleName: 'test name',
        bundle: 'test bundle'
      });
    }).to.throw("JSON missing required field: 'bundleSource'");
  });

  it('fromJSON() throws with invalid bundleSource type', () => {
    const db = newTestFirestore();
    expect(() => {
      documentSnapshotFromJSON(db, {
        type: DocumentSnapshot._jsonSchemaVersion,
        bundleSource: 1,
        bundleName: 'test name',
        bundle: 'test bundle'
      });
    }).to.throw("JSON field 'bundleSource' must be a string");
  });

  it('fromJSON() throws with invalid bundleSource value', () => {
    const db = newTestFirestore();
    expect(() => {
      documentSnapshotFromJSON(db, {
        type: DocumentSnapshot._jsonSchemaVersion,
        bundleSource: 'QuerySnapshot',
        bundleName: 'test name',
        bundle: 'test bundle'
      });
    }).to.throw("Expected 'bundleSource' field to equal 'DocumentSnapshot'");
  });

  it('fromJSON() throws with missing bundleName', () => {
    const db = newTestFirestore();
    expect(() => {
      documentSnapshotFromJSON(db, {
        type: DocumentSnapshot._jsonSchemaVersion,
        bundleSource: 'DocumentSnapshot',
        bundle: 'test bundle'
      });
    }).to.throw("JSON missing required field: 'bundleName'");
  });

  it('fromJSON() throws with invalid bundleName', () => {
    const db = newTestFirestore();
    expect(() => {
      documentSnapshotFromJSON(db, {
        type: DocumentSnapshot._jsonSchemaVersion,
        bundleSource: 'DocumentSnapshot',
        bundleName: 1,
        bundle: 'test bundle'
      });
    }).to.throw("JSON field 'bundleName' must be a string");
  });

  it('fromJSON() throws with missing bundle', () => {
    const db = newTestFirestore();
    expect(() => {
      documentSnapshotFromJSON(db, {
        type: DocumentSnapshot._jsonSchemaVersion,
        bundleSource: 'DocumentSnapshot',
        bundleName: 'test name'
      });
    }).to.throw("JSON missing required field: 'bundle'");
  });

  it('fromJSON() throws with invalid bundle', () => {
    const db = newTestFirestore();
    expect(() => {
      documentSnapshotFromJSON(db, {
        type: DocumentSnapshot._jsonSchemaVersion,
        bundleSource: 'DocumentSnapshot',
        bundleName: 'test name',
        bundle: 1
      });
    }).to.throw("JSON field 'bundle' must be a string");
  });

  it('fromJSON() does not throw', () => {
    const db = newTestFirestore();
    const docRef = documentReference('foo/bar');
    const json = docRef.toJSON();
    expect(() => {
      DocumentReference.fromJSON(db, json);
    }).to.not.throw;
  });

  it('fromJSON() equals original docRef', () => {
    const db = newTestFirestore();
    const docRef = documentReference('foo/bar');
    const json = docRef.toJSON();
    const deserializedDocRef = DocumentReference.fromJSON(db, json);
    expect(docRef.id).to.equal(deserializedDocRef.id);
    expect(docRef.path).to.equal(deserializedDocRef.path);
    expect(docRef.toJSON()).to.deep.equal(deserializedDocRef.toJSON());
  });
});

describe('DocumentSnapshot', () => {
  it('support equality checking with isEqual()', () => {
    expect(
      snapshotEqual(
        documentSnapshot('rooms/foo', { a: 1 }, true),
        documentSnapshot('rooms/foo', { a: 1 }, true)
      )
    ).to.be.true;
    expect(
      snapshotEqual(
        documentSnapshot('rooms/foo', null, true),
        documentSnapshot('rooms/foo', null, true)
      )
    ).to.be.true;
    // will do both !left.isEqual(right) and !right.isEqual(left).
    expect(
      snapshotEqual(
        documentSnapshot('rooms/foo', { a: 1 }, true),
        documentSnapshot('rooms/foo', null, true)
      )
    ).to.be.false;
    expect(
      snapshotEqual(
        documentSnapshot('rooms/foo', { a: 1 }, true),
        documentSnapshot('rooms/bar', { a: 1 }, true)
      )
    ).to.be.false;
    expect(
      snapshotEqual(
        documentSnapshot('rooms/foo', { a: 1 }, true),
        documentSnapshot('rooms/bar', { b: 1 }, true)
      )
    ).to.be.false;
    expect(
      snapshotEqual(
        documentSnapshot('rooms/foo', { a: 1 }, true),
        documentSnapshot('rooms/bar', { a: 1 }, false)
      )
    ).to.be.false;
  });

  it('JSON.stringify() does not throw', () => {
    JSON.stringify(documentSnapshot('foo/bar', { a: 1 }, true));
  });

  it('toJSON returns a bundle', () => {
    const snapshotJson = documentSnapshot(
      'foo/bar',
      { a: 1 },
      /*fromCache=*/ true
    ).toJSON();
    // eslint-disable-next-line @typescript-eslint/no-explicit-any
    const json = snapshotJson as any;
    expect(json.bundle).to.exist;
    expect(json.bundle.length).to.be.greaterThan(0);
  });

  it('toJSON returns a bundle containing NOT_SUPPORTED in non-node environments', () => {
    if (!isNode()) {
      const snapshotJson = documentSnapshot(
        'foo/bar',
        { a: 1 },
        /*fromCache=*/ true
      ).toJSON();
      // eslint-disable-next-line @typescript-eslint/no-explicit-any
      const json = snapshotJson as any;
      expect(json.bundle).to.exist;
      expect(json.bundle).to.equal('NOT SUPPORTED');
    }
  });

  it('toJSON returns an empty bundle when there are no documents', () => {
    if (isNode()) {
      const snapshotJson = documentSnapshot(
        'foo/bar',
        /*data=*/ null,
        /*fromCache=*/ true
      ).toJSON();
      // eslint-disable-next-line @typescript-eslint/no-explicit-any
      const json = snapshotJson as any;
      expect(json.bundle).to.exist;
      expect(json.bundle.length).to.equal(0);
    }
  });

  it('toJSON throws when there are pending writes', () => {
    expect(() => {
      documentSnapshot(
        'foo/bar',
        {},
        /*fromCache=*/ true,
        /*hasPendingWrites=*/ true
      ).toJSON();
    }).to.throw(
      `DocumentSnapshot.toJSON() attempted to serialize a document with pending writes. ` +
        `Await waitForPendingWrites() before invoking toJSON().`
    );
  });

<<<<<<< HEAD
  it('fromJSON throws when parsing client-side toJSON result', () => {
    if (!isNode()) {
      const docSnap = documentSnapshot(
        'foo/bar',
        { a: 1 },
        /*fromCache=*/ true
      );
      expect(() => {
        documentSnapshotFromJSON(docSnap._firestore, docSnap.toJSON());
      }).to.throw;
    }
  });

  it('fromJSON parses toJSON result', () => {
    if (isNode()) {
      const docSnap = documentSnapshot(
        'foo/bar',
        { a: 1 },
        /*fromCache=*/ true
      );
      expect(() => {
        documentSnapshotFromJSON(docSnap._firestore, docSnap.toJSON());
      }).to.not.throw;
    }
  });

  it('fromJSON produces valid snapshot data.', () => {
    if (isNode()) {
      const docSnap = documentSnapshot(
        'foo/bar',
        { a: 1 },
        /*fromCache=*/ true
      );
      const db = firestore();
      const docSnapFromJSON = documentSnapshotFromJSON(db, docSnap.toJSON());
      expect(docSnapFromJSON).to.exist;
      const data = docSnapFromJSON.data();
      expect(docSnapFromJSON).to.not.be.undefined;
      expect(docSnapFromJSON).to.not.be.null;
      if (data) {
        // eslint-disable-next-line @typescript-eslint/no-explicit-any
        expect((data as any).a).to.exist;
        // eslint-disable-next-line @typescript-eslint/no-explicit-any
        expect((data as any).a).to.equal(1);
      }
=======
  it('fromJSON parses toJSON result', () => {
    const docSnap = documentSnapshot('foo/bar', { a: 1 }, /*fromCache=*/ true);
    const json = docSnap.toJSON();
    expect(() => {
      documentSnapshotFromJSON(docSnap._firestore, json);
    }).to.not.throw;
  });

  it('fromJSON produces valid snapshot data.', () => {
    const json = documentSnapshot(
      'foo/bar',
      { a: 1 },
      /*fromCache=*/ true
    ).toJSON();
    const db = firestore();
    const docSnap = documentSnapshotFromJSON(db, json);
    expect(docSnap).to.exist;
    const data = docSnap.data();
    expect(data).to.not.be.undefined;
    expect(data).to.not.be.null;
    if (data) {
      // eslint-disable-next-line @typescript-eslint/no-explicit-any
      expect((data as any).a).to.exist;
      // eslint-disable-next-line @typescript-eslint/no-explicit-any
      expect((data as any).a).to.equal(1);
>>>>>>> a49774f7
    }
  });
});

describe('Query', () => {
  it('support equality checking with isEqual()', () => {
    expect(queryEqual(query('foo'), query('foo'))).to.be.true;
    expect(queryEqual(query('foo'), query('bar'))).to.be.false;
  });

  it('JSON.stringify() does not throw', () => {
    JSON.stringify(query('foo'));
  });
});

describe('QuerySnapshot', () => {
  it('support equality checking with isEqual()', () => {
    expect(
      snapshotEqual(
        querySnapshot('foo', {}, { a: { a: 1 } }, keys(), false, false),
        querySnapshot('foo', {}, { a: { a: 1 } }, keys(), false, false)
      )
    ).to.be.true;
    expect(
      snapshotEqual(
        querySnapshot('foo', {}, { a: { a: 1 } }, keys(), false, false),
        querySnapshot('bar', {}, { a: { a: 1 } }, keys(), false, false)
      )
    ).to.be.false;
    expect(
      snapshotEqual(
        querySnapshot('foo', {}, { a: { a: 1 } }, keys(), false, false),
        querySnapshot(
          'foo',
          { b: { b: 1 } },
          { a: { a: 1 } },
          keys(),
          false,
          false
        )
      )
    ).to.be.false;
    expect(
      snapshotEqual(
        querySnapshot('foo', {}, { a: { a: 1 } }, keys(), false, false),
        querySnapshot('foo', {}, { a: { b: 1 } }, keys(), false, false)
      )
    ).to.be.false;
    expect(
      snapshotEqual(
        querySnapshot('foo', {}, { a: { a: 1 } }, keys('foo/a'), false, false),
        querySnapshot('foo', {}, { a: { a: 1 } }, keys(), false, false)
      )
    ).to.be.false;
    expect(
      snapshotEqual(
        querySnapshot('foo', {}, { a: { a: 1 } }, keys('foo/a'), false, false),
        querySnapshot('foo', {}, { a: { a: 1 } }, keys('foo/b'), false, false)
      )
    ).to.be.false;
    expect(
      snapshotEqual(
        querySnapshot('foo', {}, { a: { a: 1 } }, keys('foo/a'), false, false),
        querySnapshot('foo', {}, { a: { a: 1 } }, keys('foo/a'), true, false)
      )
    ).to.be.false;
    expect(
      snapshotEqual(
        querySnapshot('foo', {}, { a: { a: 1 } }, keys('foo/a'), false, false),
        querySnapshot('foo', {}, { a: { a: 1 } }, keys('foo/a'), false, true)
      )
    ).to.be.false;
    // hasCachedResults should affect querySnapshot equality
    expect(
      snapshotEqual(
        querySnapshot(
          'foo',
          {},
          { a: { a: 1 } },
          keys('foo/a'),
          false,
          false,
          true
        ),
        querySnapshot(
          'foo',
          {},
          { a: { a: 1 } },
          keys('foo/a'),
          false,
          false,
          true
        )
      )
    ).to.be.true;
    expect(
      snapshotEqual(
        querySnapshot(
          'foo',
          {},
          { a: { a: 1 } },
          keys('foo/a'),
          false,
          false,
          true
        ),
        querySnapshot(
          'foo',
          {},
          { a: { a: 1 } },
          keys('foo/a'),
          false,
          false,
          false
        )
      )
    ).to.be.false;
  });

  it('JSON.stringify() does not throw', () => {
    JSON.stringify(
      querySnapshot('foo', {}, { a: { a: 1 } }, keys(), false, false)
    );
  });

  it('toJSON returns a bundle', () => {
    const snapshotJson = querySnapshot(
      'foo',
      {},
      { a: { a: 1 } },
      keys(), // An empty set of mutaded document keys signifies that there are no pending writes.
      false,
      false
    ).toJSON();
    // eslint-disable-next-line @typescript-eslint/no-explicit-any
    const json = snapshotJson as any;
    expect(json.bundle).to.exist;
    expect(json.bundle.length).to.be.greaterThan(0);
  });

  it('toJSON returns a bundle containing NOT_SUPPORTED in non-node environments', () => {
    if (!isNode()) {
      const snapshotJson = querySnapshot(
        'foo',
        {},
        { a: { a: 1 } },
        keys(), // An empty set of mutaded document keys signifies that there are no pending writes.
        false,
        false
      ).toJSON();
      // eslint-disable-next-line @typescript-eslint/no-explicit-any
      const json = snapshotJson as any;
      expect(json.bundle).to.exist;
      expect(json.bundle).to.equal('NOT SUPPORTED');
    }
  });

  it('toJSON returns a bundle when there are no documents', () => {
    if (isNode()) {
      const snapshotJson = querySnapshot(
        'foo',
        {},
        {},
        keys(),
        false,
        false
      ).toJSON();
      // eslint-disable-next-line @typescript-eslint/no-explicit-any
      const json = snapshotJson as any;
      expect(json.bundle).to.exist;
      expect(json.bundle.length).to.be.greaterThan(0);
    }
  });

  it('toJSON throws when there are pending writes', () => {
    expect(() =>
      querySnapshot(
        'foo',
        {},
        { a: { a: 1 } },
        keys('foo/a'), // A non empty set of mutated keys signifies pending writes.
        false,
        false
      ).toJSON()
    ).to.throw(
      `QuerySnapshot.toJSON() attempted to serialize a document with pending writes. ` +
        `Await waitForPendingWrites() before invoking toJSON().`
    );
  });

  it('fromJSON() throws with invalid data', () => {
    const db = newTestFirestore();
    expect(() => {
      querySnapshotFromJSON(db, {});
    }).to.throw("JSON missing required field: 'type'");
  });

  it('fromJSON() throws with missing type data', () => {
    const db = newTestFirestore();
    expect(() => {
      querySnapshotFromJSON(db, {
        bundleSource: 'QuerySnapshot',
        bundleName: 'test name',
        bundle: 'test bundle'
      });
    }).to.throw("JSON missing required field: 'type'");
  });

  it('fromJSON() throws with invalid type data', () => {
    const db = newTestFirestore();
    expect(() => {
      querySnapshotFromJSON(db, {
        type: 1,
        bundleSource: 'QuerySnapshot',
        bundleName: 'test name',
        bundle: 'test bundle'
      });
    }).to.throw("JSON field 'type' must be a string");
  });

  it('fromJSON() throws with missing bundle source data', () => {
    const db = newTestFirestore();
    expect(() => {
      querySnapshotFromJSON(db, {
        type: QuerySnapshot._jsonSchemaVersion,
        bundleName: 'test name',
        bundle: 'test bundle'
      });
    }).to.throw("JSON missing required field: 'bundleSource'");
  });

  it('fromJSON() throws with invalid bundleSource type', () => {
    const db = newTestFirestore();
    expect(() => {
      querySnapshotFromJSON(db, {
        type: QuerySnapshot._jsonSchemaVersion,
        bundleSource: 1,
        bundleName: 'test name',
        bundle: 'test bundle'
      });
    }).to.throw("JSON field 'bundleSource' must be a string");
  });

  it('fromJSON() throws with invalid bundleSource value', () => {
    const db = newTestFirestore();
    expect(() => {
      querySnapshotFromJSON(db, {
        type: QuerySnapshot._jsonSchemaVersion,
        bundleSource: 'DocumentSnapshot',
        bundleName: 'test name',
        bundle: 'test bundle'
      });
    }).to.throw("Expected 'bundleSource' field to equal 'QuerySnapshot'");
  });

  it('fromJSON() throws with missing bundleName', () => {
    const db = newTestFirestore();
    expect(() => {
      querySnapshotFromJSON(db, {
        type: QuerySnapshot._jsonSchemaVersion,
        bundleSource: 'QuerySnapshot',
        bundle: 'test bundle'
      });
    }).to.throw("JSON missing required field: 'bundleName'");
  });

  it('fromJSON() throws with invalid bundleName', () => {
    const db = newTestFirestore();
    expect(() => {
      querySnapshotFromJSON(db, {
        type: QuerySnapshot._jsonSchemaVersion,
        bundleSource: 'QuerySnapshot',
        bundleName: 1,
        bundle: 'test bundle'
      });
    }).to.throw("JSON field 'bundleName' must be a string");
  });

  it('fromJSON() throws with missing bundle field', () => {
    const db = newTestFirestore();
    expect(() => {
      querySnapshotFromJSON(db, {
        type: QuerySnapshot._jsonSchemaVersion,
        bundleSource: 'QuerySnapshot',
        bundleName: 'test name'
      });
    }).to.throw("JSON missing required field: 'bundle'");
  });

  it('fromJSON() throws with invalid bundle field', () => {
    const db = newTestFirestore();
    expect(() => {
      querySnapshotFromJSON(db, {
        type: QuerySnapshot._jsonSchemaVersion,
        bundleSource: 'QuerySnapshot',
        bundleName: 'test name',
        bundle: 1
      });
    }).to.throw("JSON field 'bundle' must be a string");
  });

  it('fromJSON does not throw', () => {
<<<<<<< HEAD
    if (isNode()) {
      const snapshot = querySnapshot(
        'foo',
        {},
        {
          a: { a: 1 },
          b: { bar: 2 }
        },
        keys(), // An empty set of mutaded document keys signifies that there are no pending writes.
        false,
        false
      );
      const db = firestore();
      expect(() => {
        querySnapshotFromJSON(db, snapshot.toJSON());
      }).to.not.throw;
    }
  });

  it('fromJSON produces valid snapshot data', () => {
    if (isNode()) {
      const snapshot = querySnapshot(
        'foo',
        {},
        {
          a: { a: 1 },
          b: { bar: 2 }
        },
        keys(), // An empty set of mutaded document keys signifies that there are no pending writes.
        false,
        false
      );
      const db = firestore();
      const querySnap = querySnapshotFromJSON(db, snapshot.toJSON());
      expect(querySnap).to.exist;
      if (querySnap !== undefined) {
        const docs = querySnap.docs;
        expect(docs).to.not.be.undefined;
        expect(docs).to.not.be.null;
        if (docs) {
          expect(docs.length).to.equal(2);
          if (docs.length === 2) {
            let docData = docs[0].data();
            // eslint-disable-next-line @typescript-eslint/no-explicit-any
            let data = docData as any;
            expect(data.a).to.exist;
            expect(data.a).to.equal(1);

            docData = docs[1].data();
            // eslint-disable-next-line @typescript-eslint/no-explicit-any
            data = docData as any;
            expect(data.bar).to.exist;
            expect(data.bar).to.equal(2);
          }
        }
      }
    }
  });

  it('fromJSON throws when parsing client-side toJSON result', () => {
    if (!isNode()) {
      const querySnap = querySnapshot(
        'foo',
        {},
        { a: { a: 1 } },
        keys(), // An empty set of mutaded document keys signifies that there are no pending writes.
        false,
        false
      );
      const json = querySnap.toJSON();
      expect(() => {
        querySnapshotFromJSON(querySnap._firestore, json);
      }).to.throw;
    }
  });
=======
    const json = querySnapshot(
      'foo',
      {},
      { a: { a: 1 } },
      keys(), // An empty set of mutaded document keys signifies that there are no pending writes.
      false,
      false
    ).toJSON();

    const db = firestore();
    expect(() => {
      querySnapshotFromJSON(db, json);
    }).to.not.throw;
  });

  it('fromJSON parses produces valid snapshot data', () => {
    const json = querySnapshot(
      'foo',
      {},
      { a: { a: 1 } },
      keys(), // An empty set of mutaded document keys signifies that there are no pending writes.
      false,
      false
    ).toJSON();

    const db = firestore();
    const querySnap = querySnapshotFromJSON(db, json);
    expect(querySnap).to.exist;
    if (querySnap !== undefined) {
      const docs = querySnap.docs;
      expect(docs).to.not.be.undefined;
      expect(docs).to.not.be.null;
      if (docs) {
        expect(docs.length).to.equal(1);
        docs.map(document => {
          const docData = document.data();
          expect(docData).to.exist;
          // eslint-disable-next-line @typescript-eslint/no-explicit-any
          expect((docData as any).a).to.exist;
          // eslint-disable-next-line @typescript-eslint/no-explicit-any
          expect((docData as any).a).to.equal(1);
        });
      }
    }
  });
>>>>>>> a49774f7
});

describe('SnapshotMetadata', () => {
  it('from DocumentSnapshot support equality checking with isEqual()', () => {
    expect(documentSnapshot('rooms/foo', {}, true).metadata).to.deep.equal(
      documentSnapshot('rooms/foo', {}, true).metadata
    );
    expect(documentSnapshot('rooms/foo', {}, true).metadata).to.not.deep.equal(
      documentSnapshot('rooms/foo', {}, false).metadata
    );
  });

  it('from QuerySnapshot support equality checking with isEqual()', () => {
    expect(
      querySnapshot('foo', {}, {}, keys('foo/a'), true, false).metadata
    ).to.deep.equal(
      querySnapshot('foo', {}, {}, keys('foo/a'), true, false).metadata
    );
    expect(
      querySnapshot('foo', {}, {}, keys('foo/a'), true, false).metadata
    ).to.not.deep.equal(
      querySnapshot('foo', {}, {}, keys(), true, false).metadata
    );
    expect(
      querySnapshot('foo', {}, {}, keys('foo/a'), true, false).metadata
    ).to.not.deep.equal(
      querySnapshot('foo', {}, {}, keys('foo/a'), false, false).metadata
    );
    expect(
      querySnapshot('foo', {}, {}, keys('foo/a'), true, false).metadata
    ).to.not.deep.equal(
      querySnapshot('foo', {}, {}, keys(), false, false).metadata
    );
  });
});

describe('Settings', () => {
  it('cannot use mutually exclusive settings together', () => {
    // Use a new instance of Firestore in order to configure settings.
    const db = newTestFirestore();
    expect(() =>
      db._setSettings({
        experimentalForceLongPolling: true,
        experimentalAutoDetectLongPolling: true
      })
    ).to.throw(
      `experimentalForceLongPolling and experimentalAutoDetectLongPolling cannot be used together.`
    );
  });

  it('long polling should be in auto-detect mode by default', () => {
    // Use a new instance of Firestore in order to configure settings.
    const db = newTestFirestore();
    expect(db._getSettings().experimentalAutoDetectLongPolling).to.be.true;
    expect(db._getSettings().experimentalForceLongPolling).to.be.false;
  });

  it('long polling should be in force mode if force=true', () => {
    // Use a new instance of Firestore in order to configure settings.
    const db = newTestFirestore();
    db._setSettings({
      experimentalForceLongPolling: true
    });
    expect(db._getSettings().experimentalAutoDetectLongPolling).to.be.false;
    expect(db._getSettings().experimentalForceLongPolling).to.be.true;
  });

  it('long polling should be in auto-detect mode if autoDetect=true', () => {
    // Use a new instance of Firestore in order to configure settings.
    const db = newTestFirestore();
    db._setSettings({
      experimentalAutoDetectLongPolling: true
    });
    expect(db._getSettings().experimentalAutoDetectLongPolling).to.be.true;
    expect(db._getSettings().experimentalForceLongPolling).to.be.false;
  });

  it('long polling should be in auto-detect mode if force=false', () => {
    // Use a new instance of Firestore in order to configure settings.
    const db = newTestFirestore();
    db._setSettings({
      experimentalForceLongPolling: false
    });
    expect(db._getSettings().experimentalAutoDetectLongPolling).to.be.true;
    expect(db._getSettings().experimentalForceLongPolling).to.be.false;
  });

  it('long polling should be disabled if autoDetect=false', () => {
    // Use a new instance of Firestore in order to configure settings.
    const db = newTestFirestore();
    db._setSettings({
      experimentalAutoDetectLongPolling: false
    });
    expect(db._getSettings().experimentalAutoDetectLongPolling).to.be.false;
    expect(db._getSettings().experimentalForceLongPolling).to.be.false;
  });

  it('long polling should be in auto-detect mode if autoDetect=true and force=false', () => {
    // Use a new instance of Firestore in order to configure settings.
    const db = newTestFirestore();
    db._setSettings({
      experimentalAutoDetectLongPolling: true,
      experimentalForceLongPolling: false
    });
    expect(db._getSettings().experimentalAutoDetectLongPolling).to.be.true;
    expect(db._getSettings().experimentalForceLongPolling).to.be.false;
  });

  it('long polling should be in force mode if autoDetect=false and force=true', () => {
    // Use a new instance of Firestore in order to configure settings.
    const db = newTestFirestore();
    db._setSettings({
      experimentalAutoDetectLongPolling: false,
      experimentalForceLongPolling: true
    });
    expect(db._getSettings().experimentalAutoDetectLongPolling).to.be.false;
    expect(db._getSettings().experimentalForceLongPolling).to.be.true;
  });

  it('long polling should be disabled if autoDetect=false and force=false', () => {
    // Use a new instance of Firestore in order to configure settings.
    const db = newTestFirestore();
    db._setSettings({
      experimentalAutoDetectLongPolling: false,
      experimentalForceLongPolling: false
    });
    expect(db._getSettings().experimentalAutoDetectLongPolling).to.be.false;
    expect(db._getSettings().experimentalForceLongPolling).to.be.false;
  });

  it('timeoutSeconds is undefined by default', () => {
    // Use a new instance of Firestore in order to configure settings.
    const db = newTestFirestore();
    expect(db._getSettings().experimentalLongPollingOptions.timeoutSeconds).to
      .be.undefined;
  });

  it('timeoutSeconds minimum value is allowed', () => {
    // Use a new instance of Firestore in order to configure settings.
    const db = newTestFirestore();
    db._setSettings({ experimentalLongPollingOptions: { timeoutSeconds: 5 } });
    expect(
      db._getSettings().experimentalLongPollingOptions.timeoutSeconds
    ).to.equal(5);
  });

  it('timeoutSeconds maximum value is allowed', () => {
    // Use a new instance of Firestore in order to configure settings.
    const db = newTestFirestore();
    db._setSettings({ experimentalLongPollingOptions: { timeoutSeconds: 30 } });
    expect(
      db._getSettings().experimentalLongPollingOptions.timeoutSeconds
    ).to.equal(30);
  });

  it('timeoutSeconds typical value is allowed', () => {
    // Use a new instance of Firestore in order to configure settings.
    const db = newTestFirestore();
    db._setSettings({ experimentalLongPollingOptions: { timeoutSeconds: 25 } });
    expect(
      db._getSettings().experimentalLongPollingOptions.timeoutSeconds
    ).to.equal(25);
  });

  it('timeoutSeconds floating point value is allowed', () => {
    // Use a new instance of Firestore in order to configure settings.
    const db = newTestFirestore();
    db._setSettings({
      experimentalLongPollingOptions: { timeoutSeconds: 12.3456 }
    });
    expect(
      db._getSettings().experimentalLongPollingOptions.timeoutSeconds
    ).to.equal(12.3456);
  });

  it('timeoutSeconds value one less than minimum throws', () => {
    // Use a new instance of Firestore in order to configure settings.
    const db = newTestFirestore();
    expect(() =>
      db._setSettings({ experimentalLongPollingOptions: { timeoutSeconds: 4 } })
    ).to.throw(/invalid.*timeout.*4.*\(.*5.*\)/i);
  });

  it('timeoutSeconds value one more than maximum throws', () => {
    // Use a new instance of Firestore in order to configure settings.
    const db = newTestFirestore();
    expect(() =>
      db._setSettings({
        experimentalLongPollingOptions: { timeoutSeconds: 31 }
      })
    ).to.throw(/invalid.*timeout.*31.*\(.*30.*\)/i);
  });

  it('timeoutSeconds value of 0 throws', () => {
    // Use a new instance of Firestore in order to configure settings.
    const db = newTestFirestore();
    expect(() =>
      db._setSettings({ experimentalLongPollingOptions: { timeoutSeconds: 0 } })
    ).to.throw(/invalid.*timeout.*0.*\(.*5.*\)/i);
  });

  it('timeoutSeconds value of -0 throws', () => {
    // Use a new instance of Firestore in order to configure settings.
    const db = newTestFirestore();
    expect(() =>
      db._setSettings({
        experimentalLongPollingOptions: { timeoutSeconds: -0 }
      })
    ).to.throw(/invalid.*timeout.*0.*\(.*5.*\)/i);
  });

  it('timeoutSeconds value of -1 throws', () => {
    // Use a new instance of Firestore in order to configure settings.
    const db = newTestFirestore();
    expect(() =>
      db._setSettings({
        experimentalLongPollingOptions: { timeoutSeconds: -1 }
      })
    ).to.throw(/invalid.*timeout.*-1.*\(.*5.*\)/i);
  });

  it('timeoutSeconds value of -infinity throws', () => {
    // Use a new instance of Firestore in order to configure settings.
    const db = newTestFirestore();
    expect(() =>
      db._setSettings({
        experimentalLongPollingOptions: {
          timeoutSeconds: Number.NEGATIVE_INFINITY
        }
      })
    ).to.throw(/invalid.*timeout.*-Infinity.*\(.*5.*\)/i);
  });

  it('timeoutSeconds value of +infinity throws', () => {
    // Use a new instance of Firestore in order to configure settings.
    const db = newTestFirestore();
    expect(() =>
      db._setSettings({
        experimentalLongPollingOptions: {
          timeoutSeconds: Number.POSITIVE_INFINITY
        }
      })
    ).to.throw(/invalid.*timeout.*Infinity.*\(.*30.*\)/i);
  });

  it('timeoutSeconds value of NaN throws', () => {
    // Use a new instance of Firestore in order to configure settings.
    const db = newTestFirestore();
    expect(() =>
      db._setSettings({
        experimentalLongPollingOptions: { timeoutSeconds: Number.NaN }
      })
    ).to.throw(/invalid.*timeout.*NaN/i);
  });

  it('long polling autoDetect=[something truthy] should be coerced to true', () => {
    // Use a new instance of Firestore in order to configure settings.
    const db = newTestFirestore();
    db._setSettings({
      // eslint-disable-next-line @typescript-eslint/no-explicit-any
      experimentalAutoDetectLongPolling: 1 as any
    });
    expect(db._getSettings().experimentalAutoDetectLongPolling).to.be.true;
  });

  it('long polling autoDetect=[something falsy] should be coerced to false', () => {
    // Use a new instance of Firestore in order to configure settings.
    const db = newTestFirestore();
    db._setSettings({
      // eslint-disable-next-line @typescript-eslint/no-explicit-any
      experimentalAutoDetectLongPolling: 0 as any
    });
    expect(db._getSettings().experimentalAutoDetectLongPolling).to.be.false;
  });

  it('long polling autoDetect=null should be coerced to false', () => {
    // Use a new instance of Firestore in order to configure settings.
    const db = newTestFirestore();
    db._setSettings({
      // eslint-disable-next-line @typescript-eslint/no-explicit-any
      experimentalAutoDetectLongPolling: null as any
    });
    expect(db._getSettings().experimentalAutoDetectLongPolling).to.be.false;
  });

  it('long polling force=[something truthy] should be coerced to true', () => {
    // Use a new instance of Firestore in order to configure settings.
    const db = newTestFirestore();
    db._setSettings({
      // eslint-disable-next-line @typescript-eslint/no-explicit-any
      experimentalForceLongPolling: 'I am truthy' as any
    });
    expect(db._getSettings().experimentalForceLongPolling).to.be.true;
  });

  it('long polling force=[something falsy] should be coerced to false', () => {
    // Use a new instance of Firestore in order to configure settings.
    const db = newTestFirestore();
    db._setSettings({
      // eslint-disable-next-line @typescript-eslint/no-explicit-any
      experimentalForceLongPolling: NaN as any
    });
    expect(db._getSettings().experimentalForceLongPolling).to.be.false;
  });

  it('long polling force=null should be coerced to false', () => {
    // Use a new instance of Firestore in order to configure settings.
    const db = newTestFirestore();
    db._setSettings({
      // eslint-disable-next-line @typescript-eslint/no-explicit-any
      experimentalForceLongPolling: null as any
    });
    expect(db._getSettings().experimentalForceLongPolling).to.be.false;
  });

  it('gets settings from useEmulator', () => {
    // Use a new instance of Firestore in order to configure settings.
    const db = newTestFirestore();
    connectFirestoreEmulator(db, '127.0.0.1', 9000);

    expect(db._getSettings().host).to.equal('127.0.0.1:9000');
    expect(db._getSettings().ssl).to.be.false;
  });

  it('gets privateSettings from useEmulator', () => {
    // Use a new instance of Firestore in order to configure settings.
    const db = newTestFirestore();
    const emulatorOptions = { mockUserToken: 'test' };
    connectFirestoreEmulator(db, '127.0.0.1', 9000, emulatorOptions);

    expect(db._getSettings().host).to.exist.and.to.equal('127.0.0.1:9000');
    expect(db._getSettings().ssl).to.exist.and.to.be.false;
    expect(db._getEmulatorOptions()).to.equal(emulatorOptions);
  });

  it('sets ssl to true if cloud workstation host', () => {
    // Use a new instance of Firestore in order to configure settings.
    const db = newTestFirestore();
    const emulatorOptions = { mockUserToken: 'test' };
    const workstationHost = 'abc.cloudworkstations.dev';
    connectFirestoreEmulator(db, workstationHost, 9000, emulatorOptions);

    expect(db._getSettings().host).to.exist.and.to.equal(
      `${workstationHost}:9000`
    );
    expect(db._getSettings().ssl).to.exist.and.to.be.true;
    expect(db._getEmulatorOptions()).to.equal(emulatorOptions);
  });

  it('prefers host from useEmulator to host from settings', () => {
    // Use a new instance of Firestore in order to configure settings.
    const db = newTestFirestore();
    db._setSettings({ host: 'other.host' });
    connectFirestoreEmulator(db, '127.0.0.1', 9000);

    expect(db._getSettings().host).to.equal('127.0.0.1:9000');
    expect(db._getSettings().ssl).to.be.false;
  });

  it('sets credentials based on mockUserToken object', async () => {
    // Use a new instance of Firestore in order to configure settings.
    const db = newTestFirestore();
    const mockUserToken = { sub: 'foobar' };
    connectFirestoreEmulator(db, '127.0.0.1', 9000, { mockUserToken });

    const credentials = db._authCredentials;
    expect(credentials).to.be.instanceOf(EmulatorAuthCredentialsProvider);
    const token = await credentials.getToken();
    expect(token!.type).to.eql('OAuth');
    expect(token!.user!.uid).to.eql(mockUserToken.sub);
  });

  it('sets credentials based on mockUserToken string', async () => {
    // Use a new instance of Firestore in order to configure settings.
    const db = newTestFirestore();
    connectFirestoreEmulator(db, '127.0.0.1', 9000, {
      mockUserToken: 'my-custom-mock-user-token'
    });

    const credentials = db._authCredentials;
    expect(credentials).to.be.instanceOf(EmulatorAuthCredentialsProvider);
    const token = await credentials.getToken();
    expect(token!.type).to.eql('OAuth');
    expect(token!.user).to.eql(User.MOCK_USER);
  });
});<|MERGE_RESOLUTION|>--- conflicted
+++ resolved
@@ -324,7 +324,6 @@
     );
   });
 
-<<<<<<< HEAD
   it('fromJSON throws when parsing client-side toJSON result', () => {
     if (!isNode()) {
       const docSnap = documentSnapshot(
@@ -370,33 +369,6 @@
         // eslint-disable-next-line @typescript-eslint/no-explicit-any
         expect((data as any).a).to.equal(1);
       }
-=======
-  it('fromJSON parses toJSON result', () => {
-    const docSnap = documentSnapshot('foo/bar', { a: 1 }, /*fromCache=*/ true);
-    const json = docSnap.toJSON();
-    expect(() => {
-      documentSnapshotFromJSON(docSnap._firestore, json);
-    }).to.not.throw;
-  });
-
-  it('fromJSON produces valid snapshot data.', () => {
-    const json = documentSnapshot(
-      'foo/bar',
-      { a: 1 },
-      /*fromCache=*/ true
-    ).toJSON();
-    const db = firestore();
-    const docSnap = documentSnapshotFromJSON(db, json);
-    expect(docSnap).to.exist;
-    const data = docSnap.data();
-    expect(data).to.not.be.undefined;
-    expect(data).to.not.be.null;
-    if (data) {
-      // eslint-disable-next-line @typescript-eslint/no-explicit-any
-      expect((data as any).a).to.exist;
-      // eslint-disable-next-line @typescript-eslint/no-explicit-any
-      expect((data as any).a).to.equal(1);
->>>>>>> a49774f7
     }
   });
 });
@@ -699,7 +671,6 @@
   });
 
   it('fromJSON does not throw', () => {
-<<<<<<< HEAD
     if (isNode()) {
       const snapshot = querySnapshot(
         'foo',
@@ -775,53 +746,6 @@
       }).to.throw;
     }
   });
-=======
-    const json = querySnapshot(
-      'foo',
-      {},
-      { a: { a: 1 } },
-      keys(), // An empty set of mutaded document keys signifies that there are no pending writes.
-      false,
-      false
-    ).toJSON();
-
-    const db = firestore();
-    expect(() => {
-      querySnapshotFromJSON(db, json);
-    }).to.not.throw;
-  });
-
-  it('fromJSON parses produces valid snapshot data', () => {
-    const json = querySnapshot(
-      'foo',
-      {},
-      { a: { a: 1 } },
-      keys(), // An empty set of mutaded document keys signifies that there are no pending writes.
-      false,
-      false
-    ).toJSON();
-
-    const db = firestore();
-    const querySnap = querySnapshotFromJSON(db, json);
-    expect(querySnap).to.exist;
-    if (querySnap !== undefined) {
-      const docs = querySnap.docs;
-      expect(docs).to.not.be.undefined;
-      expect(docs).to.not.be.null;
-      if (docs) {
-        expect(docs.length).to.equal(1);
-        docs.map(document => {
-          const docData = document.data();
-          expect(docData).to.exist;
-          // eslint-disable-next-line @typescript-eslint/no-explicit-any
-          expect((docData as any).a).to.exist;
-          // eslint-disable-next-line @typescript-eslint/no-explicit-any
-          expect((docData as any).a).to.equal(1);
-        });
-      }
-    }
-  });
->>>>>>> a49774f7
 });
 
 describe('SnapshotMetadata', () => {
