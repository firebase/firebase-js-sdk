--- conflicted
+++ resolved
@@ -244,30 +244,6 @@
     ).to.deep.equal(batches[2]);
   });
 
-<<<<<<< HEAD
-=======
-  it('can getAllMutationBatchesThroughBatchId()', async () => {
-    const batches = await createBatches(10);
-    await makeHolesInBatches([2, 6, 7], batches);
-
-    let found,
-      expected: MutationBatch[] = [];
-
-    found = await mutationQueue.getAllMutationBatchesThroughBatchId(
-      batches[0].batchId - 1
-    );
-    expectEqualArrays(found, []);
-
-    for (let i = 0; i < batches.length; i++) {
-      found = await mutationQueue.getAllMutationBatchesThroughBatchId(
-        batches[i].batchId
-      );
-      expected = batches.slice(0, i + 1);
-      expectEqualArrays(found, expected, 'for index ' + i);
-    }
-  });
-
->>>>>>> c08851c1
   it('can getAllMutationBatchesAffectingDocumentKey()', async () => {
     const mutations = [
       setMutation('fob/bar', { a: 1 }),
