--- conflicted
+++ resolved
@@ -526,11 +526,7 @@
       .toContain(deletedDoc('foo/bar', 0))
       .afterAcknowledgingMutation({ documentVersion: 1 })
       .toReturnRemoved('foo/bar')
-<<<<<<< HEAD
-      .toNotContainIfEager(gcIsEager, deletedDoc('foo/bar', 1))
-=======
-      .toContain(deletedDoc('foo/bar', 1, { hasCommittedMutations: true }))
->>>>>>> 950499d5
+      .toNotContainIfEager(gcIsEager, deletedDoc('foo/bar', 1, { hasCommittedMutations: true }))
       .finish();
   });
 
@@ -550,11 +546,7 @@
         .afterReleasingQuery(query)
         .afterAcknowledgingMutation({ documentVersion: 2 })
         .toReturnRemoved('foo/bar')
-<<<<<<< HEAD
-        .toNotContainIfEager(gcIsEager, deletedDoc('foo/bar', 2))
-=======
-        .toContain(deletedDoc('foo/bar', 2, { hasCommittedMutations: true }))
->>>>>>> 950499d5
+        .toNotContainIfEager(gcIsEager, deletedDoc('foo/bar', 2, { hasCommittedMutations: true }))
         .finish()
     );
   });
@@ -575,11 +567,7 @@
         .afterReleasingQuery(query)
         .afterAcknowledgingMutation({ documentVersion: 2 })
         .toReturnRemoved('foo/bar')
-<<<<<<< HEAD
-        .toNotContainIfEager(gcIsEager, deletedDoc('foo/bar', 2))
-=======
-        .toContain(deletedDoc('foo/bar', 2, { hasCommittedMutations: true }))
->>>>>>> 950499d5
+        .toNotContainIfEager(gcIsEager, deletedDoc('foo/bar', 2, { hasCommittedMutations: true }))
         .finish()
     );
   });
