/**
 * @license
 * Copyright 2017 Google LLC
 *
 * Licensed under the Apache License, Version 2.0 (the "License");
 * you may not use this file except in compliance with the License.
 * You may obtain a copy of the License at
 *
 *   http://www.apache.org/licenses/LICENSE-2.0
 *
 * Unless required by applicable law or agreed to in writing, software
 * distributed under the License is distributed on an "AS IS" BASIS,
 * WITHOUT WARRANTIES OR CONDITIONS OF ANY KIND, either express or implied.
 * See the License for the specific language governing permissions and
 * limitations under the License.
 */

import { expect } from 'chai';

import { arrayUnion, increment, Timestamp } from '../../../src';
import { User } from '../../../src/auth/user';
import { BundledDocuments, NamedQuery } from '../../../src/core/bundle';
import { BundleConverterImpl } from '../../../src/core/bundle_impl';
import {
  LimitType,
  Query,
  queryEquals,
  queryToTarget,
  queryWithLimit
} from '../../../src/core/query';
import { SnapshotVersion } from '../../../src/core/snapshot_version';
import { Target } from '../../../src/core/target';
import { BatchId, TargetId } from '../../../src/core/types';
import { IndexedDbPersistence } from '../../../src/local/indexeddb_persistence';
import { LocalStore } from '../../../src/local/local_store';
import {
  localStoreAcknowledgeBatch,
  localStoreAllocateTarget,
  localStoreApplyBundledDocuments,
  localStoreApplyRemoteEventToLocalCache,
  localStoreExecuteQuery,
  localStoreGetHighestUnacknowledgedBatchId,
  localStoreGetTargetData,
  localStoreGetNamedQuery,
  localStoreHasNewerBundle,
  localStoreWriteLocally,
  LocalWriteResult,
  localStoreNotifyLocalViewChanges,
  localStoreReadDocument,
  localStoreRejectBatch,
  localStoreReleaseTarget,
  localStoreSaveBundle,
  localStoreSaveNamedQuery,
  newLocalStore
} from '../../../src/local/local_store_impl';
import { LocalViewChanges } from '../../../src/local/local_view_changes';
import { Persistence } from '../../../src/local/persistence';
import {
  DocumentKeySet,
  documentKeySet,
  DocumentMap
} from '../../../src/model/collections';
import { Document } from '../../../src/model/document';
import {
  Mutation,
  MutationResult,
  Precondition
} from '../../../src/model/mutation';
import {
  MutationBatch,
  MutationBatchResult
} from '../../../src/model/mutation_batch';
import { BundleMetadata as ProtoBundleMetadata } from '../../../src/protos/firestore_bundle_proto';
import * as api from '../../../src/protos/firestore_proto_api';
import { RemoteEvent } from '../../../src/remote/remote_event';
import {
  WatchChangeAggregator,
  WatchTargetChange,
  WatchTargetChangeState
} from '../../../src/remote/watch_change';
import { debugAssert } from '../../../src/util/assert';
import { ByteString } from '../../../src/util/byte_string';
import { BATCHID_UNKNOWN } from '../../../src/util/types';
import { addEqualityMatcher } from '../../util/equality_matcher';
import {
  bundledDocuments,
  bundleMetadata,
  byteStringFromString,
  deletedDoc,
  deleteMutation,
  doc,
  docAddedRemoteEvent,
  docUpdateRemoteEvent,
  existenceFilterEvent,
  expectEqual,
  filter,
  key,
  localViewChanges,
  mapAsArray,
  namedQuery,
  noChangeEvent,
  orderBy,
  patchMutation,
  query,
  setMutation,
  TestBundledDocuments,
  TestNamedQuery,
  TestSnapshotVersion,
  unknownDoc,
  version
} from '../../util/helpers';

import { CountingQueryEngine } from './counting_query_engine';
import * as persistenceHelpers from './persistence_test_helpers';
import { JSON_SERIALIZER } from './persistence_test_helpers';

export interface LocalStoreComponents {
  queryEngine: CountingQueryEngine;
  persistence: Persistence;
  localStore: LocalStore;
}

class LocalStoreTester {
  private promiseChain: Promise<void> = Promise.resolve();
  private lastChanges: DocumentMap | null = null;
  private lastTargetId: TargetId | null = null;
  private batches: MutationBatch[] = [];
  private bundleConverter: BundleConverterImpl;

  constructor(
    public localStore: LocalStore,
    private readonly persistence: Persistence,
    private readonly queryEngine: CountingQueryEngine,
    readonly gcIsEager: boolean
  ) {
    this.bundleConverter = new BundleConverterImpl(JSON_SERIALIZER);
  }

  private prepareNextStep(): void {
    this.promiseChain = this.promiseChain.then(() => {
      this.lastChanges = null;
      this.lastTargetId = null;
      this.queryEngine.resetCounts();
    });
  }

  after(
    op:
      | Mutation
      | Mutation[]
      | RemoteEvent
      | LocalViewChanges
      | TestBundledDocuments
      | TestNamedQuery
  ): LocalStoreTester {
    if (op instanceof Mutation) {
      return this.afterMutations([op]);
    } else if (op instanceof Array) {
      return this.afterMutations(op);
    } else if (op instanceof LocalViewChanges) {
      return this.afterViewChanges(op);
    } else if (op instanceof RemoteEvent) {
      return this.afterRemoteEvent(op);
    } else if (op instanceof TestBundledDocuments) {
      return this.afterBundleDocuments(op.documents, op.bundleName);
    } else {
      return this.afterNamedQuery(op);
    }
  }

  afterMutations(mutations: Mutation[]): LocalStoreTester {
    this.prepareNextStep();

    this.promiseChain = this.promiseChain
      .then(() => localStoreWriteLocally(this.localStore, mutations))
      .then((result: LocalWriteResult) => {
        this.batches.push(
          new MutationBatch(result.batchId, Timestamp.now(), [], mutations)
        );
        this.lastChanges = result.changes;
      });
    return this;
  }

  afterRemoteEvent(remoteEvent: RemoteEvent): LocalStoreTester {
    this.prepareNextStep();

    this.promiseChain = this.promiseChain
      .then(() =>
        localStoreApplyRemoteEventToLocalCache(this.localStore, remoteEvent)
      )
      .then((result: DocumentMap) => {
        this.lastChanges = result;
      });
    return this;
  }

  afterBundleDocuments(
    documents: BundledDocuments,
    bundleName?: string
  ): LocalStoreTester {
    this.prepareNextStep();

    this.promiseChain = this.promiseChain
      .then(() =>
        localStoreApplyBundledDocuments(
          this.localStore,
          this.bundleConverter,
          documents,
          bundleName || ''
        )
      )
      .then(result => {
        this.lastChanges = result;
      });
    return this;
  }

  afterNamedQuery(testQuery: TestNamedQuery): LocalStoreTester {
    this.prepareNextStep();

    this.promiseChain = this.promiseChain.then(() =>
      localStoreSaveNamedQuery(
        this.localStore,
        testQuery.namedQuery,
        testQuery.matchingDocuments
      )
    );
    return this;
  }

  afterViewChanges(viewChanges: LocalViewChanges): LocalStoreTester {
    this.prepareNextStep();

    this.promiseChain = this.promiseChain.then(() =>
      localStoreNotifyLocalViewChanges(this.localStore, [viewChanges])
    );
    return this;
  }

  afterAcknowledgingMutation(options: {
    documentVersion: TestSnapshotVersion;
    transformResults?: api.Value[];
  }): LocalStoreTester {
    this.prepareNextStep();

    this.promiseChain = this.promiseChain
      .then(() => {
        const batch = this.batches.shift()!;
        const ver = version(options.documentVersion);
        const mutationResults = options.transformResults
          ? options.transformResults.map(
              value => new MutationResult(ver, [value])
            )
          : [new MutationResult(ver, [])];
        const write = MutationBatchResult.from(batch, ver, mutationResults);

        return localStoreAcknowledgeBatch(this.localStore, write);
      })
      .then((changes: DocumentMap) => {
        this.lastChanges = changes;
      });
    return this;
  }

  afterRejectingMutation(): LocalStoreTester {
    this.prepareNextStep();

    this.promiseChain = this.promiseChain
      .then(() =>
        localStoreRejectBatch(this.localStore, this.batches.shift()!.batchId)
      )
      .then((changes: DocumentMap) => {
        this.lastChanges = changes;
      });
    return this;
  }

  afterAllocatingQuery(query: Query): LocalStoreTester {
    return this.afterAllocatingTarget(queryToTarget(query));
  }

  afterAllocatingTarget(target: Target): LocalStoreTester {
    this.prepareNextStep();

    this.promiseChain = this.promiseChain.then(() =>
      localStoreAllocateTarget(this.localStore, target).then(result => {
        this.lastTargetId = result.targetId;
      })
    );
    return this;
  }

  afterReleasingTarget(targetId: number): LocalStoreTester {
    this.prepareNextStep();

    this.promiseChain = this.promiseChain.then(() =>
      localStoreReleaseTarget(
        this.localStore,
        targetId,
        /*keepPersistedTargetData=*/ false
      )
    );
    return this;
  }

  afterExecutingQuery(query: Query): LocalStoreTester {
    this.prepareNextStep();

    this.promiseChain = this.promiseChain.then(() =>
      localStoreExecuteQuery(
        this.localStore,
        query,
        /* usePreviousResults= */ true
      ).then(({ documents }) => {
        this.lastChanges = documents;
      })
    );
    return this;
  }

  /**
   * Asserts the expected number of mutations and documents read by
   * the MutationQueue and the RemoteDocumentCache.
   *
   * @param expectedCount.mutationsByQuery - The number of mutations read by
   * executing a collection scan against the MutationQueue.
   * @param expectedCount.mutationsByKey - The number of mutations read by
   * document key lookups.
   * @param expectedCount.documentsByQuery - The number of mutations read by
   * executing a collection scan against the RemoteDocumentCache.
   * @param expectedCount.documentsByKey - The number of documents read by
   * document key lookups.
   */
  toHaveRead(expectedCount: {
    mutationsByCollection?: number;
    mutationsByKey?: number;
    documentsByCollection?: number;
    documentsByKey?: number;
  }): LocalStoreTester {
    this.promiseChain = this.promiseChain.then(() => {
      if (expectedCount.mutationsByCollection !== undefined) {
        expect(this.queryEngine.mutationsReadByCollection).to.be.eq(
          expectedCount.mutationsByCollection,
          'Mutations read (by collection)'
        );
      }
      if (expectedCount.mutationsByKey !== undefined) {
        expect(this.queryEngine.mutationsReadByKey).to.be.eq(
          expectedCount.mutationsByKey,
          'Mutations read (by key)'
        );
      }
      if (expectedCount.documentsByCollection !== undefined) {
        expect(this.queryEngine.documentsReadByCollection).to.be.eq(
          expectedCount.documentsByCollection,
          'Remote documents read (by collection)'
        );
      }
      if (expectedCount.documentsByKey !== undefined) {
        expect(this.queryEngine.documentsReadByKey).to.be.eq(
          expectedCount.documentsByKey,
          'Remote documents read (by key)'
        );
      }
    });
    return this;
  }

  toReturnTargetId(id: TargetId): LocalStoreTester {
    this.promiseChain = this.promiseChain.then(() => {
      expect(this.lastTargetId).to.equal(id);
    });
    return this;
  }

  toContainTargetData(
    target: Target,
    snapshotVersion: number,
    lastLimboFreeSnapshotVersion: number,
    resumeToken: ByteString
  ): LocalStoreTester {
    this.promiseChain = this.promiseChain.then(async () => {
      const targetData = await this.persistence.runTransaction(
        'getTargetData',
        'readonly',
        txn => localStoreGetTargetData(this.localStore, txn, target)
      );
      expect(targetData!.snapshotVersion.isEqual(version(snapshotVersion))).to
        .be.true;
      expect(
        targetData!.lastLimboFreeSnapshotVersion.isEqual(
          version(lastLimboFreeSnapshotVersion)
        )
      ).to.be.true;
      expect(targetData!.resumeToken.isEqual(resumeToken)).to.be.true;
    });
    return this;
  }

  toReturnChanged(...docs: Document[]): LocalStoreTester {
    this.promiseChain = this.promiseChain.then(() => {
      debugAssert(
        this.lastChanges !== null,
        'Called toReturnChanged() without prior after()'
      );
      expect(this.lastChanges.size).to.equal(docs.length, 'number of changes');
      for (const doc of docs) {
        const returned = this.lastChanges.get(doc.key);
        expectEqual(doc, returned, `Expected '${returned}' to equal '${doc}'.`);
      }
      this.lastChanges = null;
    });
    return this;
  }

  toReturnRemoved(...keyStrings: string[]): LocalStoreTester {
    this.promiseChain = this.promiseChain.then(() => {
      debugAssert(
        this.lastChanges !== null,
        'Called toReturnRemoved() without prior after()'
      );
      expect(this.lastChanges.size).to.equal(
        keyStrings.length,
        'Number of actual changes mismatched number of expected changes'
      );
      for (const keyString of keyStrings) {
        const returned = this.lastChanges.get(key(keyString));
        expect(returned?.isFoundDocument()).to.be.false;
      }
      this.lastChanges = null;
    });
    return this;
  }

  toContain(doc: Document): LocalStoreTester {
    this.promiseChain = this.promiseChain.then(() => {
      return localStoreReadDocument(this.localStore, doc.key).then(result => {
        expectEqual(
          result,
          doc,
          `Expected ${
            result ? result.toString() : null
          } to match ${doc.toString()}.`
        );
      });
    });
    return this;
  }

  toNotContain(keyStr: string): LocalStoreTester {
    this.promiseChain = this.promiseChain.then(() =>
      localStoreReadDocument(this.localStore, key(keyStr)).then(result => {
        expect(result.isValidDocument()).to.be.false;
      })
    );
    return this;
  }

  toNotContainIfEager(doc: Document): LocalStoreTester {
    if (this.gcIsEager) {
      return this.toNotContain(doc.key.toString());
    } else {
      return this.toContain(doc);
    }
  }

  toReturnHighestUnacknowledgeBatchId(expectedId: BatchId): LocalStoreTester {
    this.promiseChain = this.promiseChain.then(() =>
      localStoreGetHighestUnacknowledgedBatchId(this.localStore).then(
        actual => {
          expect(actual).to.equal(expectedId);
        }
      )
    );
    return this;
  }

  toHaveQueryDocumentMapping(
    persistence: Persistence,
    targetId: TargetId,
    expectedKeys: DocumentKeySet
  ): LocalStoreTester {
    this.promiseChain = this.promiseChain.then(() => {
      return persistence.runTransaction(
        'toHaveQueryDocumentMapping',
        'readonly',
        transaction => {
          return persistence
            .getTargetCache()
            .getMatchingKeysForTargetId(transaction, targetId)
            .next(matchedKeys => {
              expect(matchedKeys.isEqual(expectedKeys)).to.be.true;
            });
        }
      );
    });

    return this;
  }

  toHaveNewerBundle(
    metadata: ProtoBundleMetadata,
    expected: boolean
  ): LocalStoreTester {
    this.promiseChain = this.promiseChain.then(() => {
      return localStoreHasNewerBundle(this.localStore, metadata).then(
        actual => {
          expect(actual).to.equal(expected);
        }
      );
    });
    return this;
  }

  toHaveNamedQuery(namedQuery: NamedQuery): LocalStoreTester {
    this.promiseChain = this.promiseChain.then(() => {
      return localStoreGetNamedQuery(this.localStore, namedQuery.name).then(
        actual => {
          expect(actual).to.exist;
          expect(actual!.name).to.equal(namedQuery.name);
          expect(namedQuery.readTime.isEqual(actual!.readTime)).to.be.true;
          expect(queryEquals(actual!.query, namedQuery.query)).to.be.true;
        }
      );
    });
    return this;
  }

  afterSavingBundle(metadata: ProtoBundleMetadata): LocalStoreTester {
    this.promiseChain = this.promiseChain.then(() =>
      localStoreSaveBundle(this.localStore, metadata)
    );
    return this;
  }

  finish(): Promise<void> {
    return this.promiseChain;
  }
}

describe('LocalStore w/ Memory Persistence', () => {
  async function initialize(): Promise<LocalStoreComponents> {
    const queryEngine = new CountingQueryEngine();
    const persistence = await persistenceHelpers.testMemoryEagerPersistence();
    const localStore = newLocalStore(
      persistence,
      queryEngine,
      User.UNAUTHENTICATED,
      JSON_SERIALIZER
    );
    return { queryEngine, persistence, localStore };
  }

  addEqualityMatcher();
  genericLocalStoreTests(initialize, /* gcIsEager= */ true);
});

describe('LocalStore w/ IndexedDB Persistence', () => {
  if (!IndexedDbPersistence.isAvailable()) {
    console.warn(
      'No IndexedDB. Skipping LocalStore w/ IndexedDB persistence tests.'
    );
    return;
  }

  async function initialize(): Promise<LocalStoreComponents> {
    const queryEngine = new CountingQueryEngine();
    const persistence = await persistenceHelpers.testIndexedDbPersistence();
    const localStore = newLocalStore(
      persistence,
      queryEngine,
      User.UNAUTHENTICATED,
      JSON_SERIALIZER
    );
    return { queryEngine, persistence, localStore };
  }

  addEqualityMatcher();
  genericLocalStoreTests(initialize, /* gcIsEager= */ false);
});

function genericLocalStoreTests(
  getComponents: () => Promise<LocalStoreComponents>,
  gcIsEager: boolean
): void {
  let persistence: Persistence;
  let localStore: LocalStore;
  let queryEngine: CountingQueryEngine;

  beforeEach(async () => {
    const components = await getComponents();
    persistence = components.persistence;
    localStore = components.localStore;
    queryEngine = components.queryEngine;
  });

  afterEach(async () => {
    await persistence.shutdown();
    await persistenceHelpers.clearTestPersistence();
  });

  function expectLocalStore(): LocalStoreTester {
    return new LocalStoreTester(
      localStore,
      persistence,
      queryEngine,
      gcIsEager
    );
  }

  it('handles SetMutation', () => {
    return expectLocalStore()
      .after(setMutation('foo/bar', { foo: 'bar' }))
      .toReturnChanged(doc('foo/bar', 0, { foo: 'bar' }).setHasLocalMutations())
      .toContain(doc('foo/bar', 0, { foo: 'bar' }).setHasLocalMutations())
      .afterAcknowledgingMutation({ documentVersion: 1 })
      .toReturnChanged(
        doc('foo/bar', 1, { foo: 'bar' }).setHasCommittedMutations()
      )
      .toNotContainIfEager(
        doc('foo/bar', 1, { foo: 'bar' }).setHasCommittedMutations()
      )
      .finish();
  });

  it('handles SetMutation -> Document', () => {
    return expectLocalStore()
      .after(setMutation('foo/bar', { foo: 'bar' }))
      .toReturnChanged(doc('foo/bar', 0, { foo: 'bar' }).setHasLocalMutations())
      .toContain(doc('foo/bar', 0, { foo: 'bar' }).setHasLocalMutations())
      .afterAllocatingQuery(query('foo'))
      .after(docUpdateRemoteEvent(doc('foo/bar', 2, { it: 'changed' }), [2]))
      .toReturnChanged(doc('foo/bar', 2, { foo: 'bar' }).setHasLocalMutations())
      .toContain(doc('foo/bar', 2, { foo: 'bar' }).setHasLocalMutations())
      .finish();
  });

  it(
    'handles SetMutation -> Ack (Held) -> SetMutation -> Reject -> ' +
      'RemoteEvent (Release Ack)',
    () => {
      return (
        expectLocalStore()
          // Start a query so that acks must be held.
          .afterAllocatingQuery(query('foo'))
          .toReturnTargetId(2)
          .after(setMutation('foo/bar', { foo: 'bar' }))
          .toReturnChanged(
            doc('foo/bar', 0, { foo: 'bar' }).setHasLocalMutations()
          )
          .toContain(doc('foo/bar', 0, { foo: 'bar' }).setHasLocalMutations())
          // Last seen version is zero, so this ack must be held.
          .afterAcknowledgingMutation({ documentVersion: 1 })
          .toReturnChanged(
            doc('foo/bar', 1, { foo: 'bar' }).setHasCommittedMutations()
          )
          .toNotContainIfEager(
            doc('foo/bar', 1, { foo: 'bar' }).setHasCommittedMutations()
          )
          .after(setMutation('bar/baz', { bar: 'baz' }))
          .toReturnChanged(
            doc('bar/baz', 0, { bar: 'baz' }).setHasLocalMutations()
          )
          .toContain(doc('bar/baz', 0, { bar: 'baz' }).setHasLocalMutations())
          .afterRejectingMutation()
          .toReturnRemoved('bar/baz')
          .toNotContain('bar/baz')
          .afterRemoteEvent(
            docAddedRemoteEvent(doc('foo/bar', 2, { it: 'changed' }), [2])
          )
          .toReturnChanged(doc('foo/bar', 2, { it: 'changed' }))
          .toContain(doc('foo/bar', 2, { it: 'changed' }))
          .toNotContain('bar/baz')
          .finish()
      );
    }
  );

  it('handles NoDocument -> SetMutation -> Ack', () => {
    const query1 = query('foo');
    return expectLocalStore()
      .afterAllocatingQuery(query1)
      .toReturnTargetId(2)
      .after(docUpdateRemoteEvent(deletedDoc('foo/bar', 2), [2]))
      .toReturnRemoved('foo/bar')
      .toNotContainIfEager(deletedDoc('foo/bar', 2))
      .after(setMutation('foo/bar', { foo: 'bar' }))
      .toReturnChanged(doc('foo/bar', 0, { foo: 'bar' }).setHasLocalMutations())
      .toContain(doc('foo/bar', 0, { foo: 'bar' }).setHasLocalMutations())
      .afterReleasingTarget(2)
      .afterAcknowledgingMutation({ documentVersion: 3 })
      .toReturnChanged(
        doc('foo/bar', 3, { foo: 'bar' }).setHasCommittedMutations()
      )
      .toNotContainIfEager(
        doc('foo/bar', 3, { foo: 'bar' }).setHasCommittedMutations()
      )
      .finish();
  });

  it('handles SetMutation -> NoDocument', () => {
    return expectLocalStore()
      .afterAllocatingQuery(query('foo'))
      .toReturnTargetId(2)
      .after(setMutation('foo/bar', { foo: 'bar' }))
      .toReturnChanged(doc('foo/bar', 0, { foo: 'bar' }).setHasLocalMutations())
      .after(docUpdateRemoteEvent(deletedDoc('foo/bar', 2), [2]))
      .toReturnChanged(doc('foo/bar', 0, { foo: 'bar' }).setHasLocalMutations())
      .toContain(doc('foo/bar', 0, { foo: 'bar' }).setHasLocalMutations())
      .finish();
  });

  it('handles Document -> SetMutation -> Ack ->  Document', () => {
    return (
      expectLocalStore()
        .afterAllocatingQuery(query('foo'))
        .toReturnTargetId(2)
        .after(docAddedRemoteEvent(doc('foo/bar', 2, { it: 'base' }), [2]))
        .toReturnChanged(doc('foo/bar', 2, { it: 'base' }))
        .toContain(doc('foo/bar', 2, { it: 'base' }))
        .after(setMutation('foo/bar', { foo: 'bar' }))
        .toReturnChanged(
          doc('foo/bar', 2, { foo: 'bar' }).setHasLocalMutations()
        )
        .toContain(doc('foo/bar', 2, { foo: 'bar' }).setHasLocalMutations())
        .afterAcknowledgingMutation({ documentVersion: 3 })
        // We haven't seen the remote event yet
        .toReturnChanged(
          doc('foo/bar', 3, { foo: 'bar' }).setHasCommittedMutations()
        )
        .toContain(doc('foo/bar', 3, { foo: 'bar' }).setHasCommittedMutations())
        .after(docUpdateRemoteEvent(doc('foo/bar', 3, { it: 'changed' }), [2]))
        .toReturnChanged(doc('foo/bar', 3, { it: 'changed' }))
        .toContain(doc('foo/bar', 3, { it: 'changed' }))
        .finish()
    );
  });

  it('handles PatchMutation without prior document', () => {
    return expectLocalStore()
      .after(patchMutation('foo/bar', { foo: 'bar' }))
      .toReturnRemoved('foo/bar')
      .toNotContain('foo/bar')
      .afterAcknowledgingMutation({ documentVersion: 1 })
      .toReturnChanged(unknownDoc('foo/bar', 1))
      .toNotContainIfEager(unknownDoc('foo/bar', 1))
      .finish();
  });

  it('handles PatchMutation -> Document -> Ack', () => {
    return expectLocalStore()
      .after(patchMutation('foo/bar', { foo: 'bar' }))
      .toReturnRemoved('foo/bar')
      .toNotContain('foo/bar')
      .afterAllocatingQuery(query('foo'))
      .toReturnTargetId(2)
      .after(docUpdateRemoteEvent(doc('foo/bar', 1, { it: 'base' }), [2]))
      .toReturnChanged(
        doc('foo/bar', 1, { foo: 'bar', it: 'base' }).setHasLocalMutations()
      )
      .toContain(
        doc('foo/bar', 1, { foo: 'bar', it: 'base' }).setHasLocalMutations()
      )
      .afterAcknowledgingMutation({ documentVersion: 2 })
      .toReturnChanged(
        doc('foo/bar', 2, { foo: 'bar', it: 'base' }).setHasCommittedMutations()
      )
      .after(
        docUpdateRemoteEvent(doc('foo/bar', 2, { foo: 'bar', it: 'base' }), [2])
      )
      .toReturnChanged(doc('foo/bar', 2, { foo: 'bar', it: 'base' }))
      .toContain(doc('foo/bar', 2, { foo: 'bar', it: 'base' }))
      .finish();
  });

  it('handles PatchMutation -> Ack -> Document', () => {
    return expectLocalStore()
      .after(patchMutation('foo/bar', { foo: 'bar' }))
      .toReturnRemoved('foo/bar')
      .toNotContain('foo/bar')
      .afterAcknowledgingMutation({ documentVersion: 1 })
      .toReturnChanged(unknownDoc('foo/bar', 1))
      .toNotContainIfEager(unknownDoc('foo/bar', 1))
      .afterAllocatingQuery(query('foo'))
      .toReturnTargetId(2)
      .after(docUpdateRemoteEvent(doc('foo/bar', 1, { it: 'base' }), [2]))
      .toReturnChanged(doc('foo/bar', 1, { it: 'base' }))
      .toContain(doc('foo/bar', 1, { it: 'base' }))
      .finish();
  });

  it('handles DeleteMutation -> Ack', () => {
    return expectLocalStore()
      .after(deleteMutation('foo/bar'))
      .toReturnRemoved('foo/bar')
      .toContain(deletedDoc('foo/bar', 0).setHasLocalMutations())
      .afterAcknowledgingMutation({ documentVersion: 1 })
      .toReturnRemoved('foo/bar')
      .toNotContainIfEager(deletedDoc('foo/bar', 1).setHasCommittedMutations())
      .finish();
  });

  it('handles Document -> DeleteMutation -> Ack', () => {
    const query1 = query('foo');
    return (
      expectLocalStore()
        .afterAllocatingQuery(query1)
        .toReturnTargetId(2)
        .after(docUpdateRemoteEvent(doc('foo/bar', 1, { it: 'base' }), [2]))
        .toReturnChanged(doc('foo/bar', 1, { it: 'base' }))
        .toContain(doc('foo/bar', 1, { it: 'base' }))
        .after(deleteMutation('foo/bar'))
        .toReturnRemoved('foo/bar')
        .toContain(deletedDoc('foo/bar', 0).setHasLocalMutations())
        // remove the mutation so only the mutation is pinning the doc
        .afterReleasingTarget(2)
        .afterAcknowledgingMutation({ documentVersion: 2 })
        .toReturnRemoved('foo/bar')
        .toNotContainIfEager(
          deletedDoc('foo/bar', 2).setHasCommittedMutations()
        )
        .finish()
    );
  });

  it('handles DeleteMutation -> Document -> Ack', () => {
    const query1 = query('foo');
    return (
      expectLocalStore()
        .afterAllocatingQuery(query1)
        .toReturnTargetId(2)
        .after(deleteMutation('foo/bar'))
        .toReturnRemoved('foo/bar')
        .toContain(deletedDoc('foo/bar', 0).setHasLocalMutations())
        .after(docUpdateRemoteEvent(doc('foo/bar', 1, { it: 'base' }), [2]))
        .toReturnRemoved('foo/bar')
        .toContain(deletedDoc('foo/bar', 0).setHasLocalMutations())
        // Don't need to keep doc pinned anymore
        .afterReleasingTarget(2)
        .afterAcknowledgingMutation({ documentVersion: 2 })
        .toReturnRemoved('foo/bar')
        .toNotContainIfEager(
          deletedDoc('foo/bar', 2).setHasCommittedMutations()
        )
        .finish()
    );
  });

  it('handles Document -> NoDocument -> Document', () => {
    return expectLocalStore()
      .afterAllocatingQuery(query('foo'))
      .toReturnTargetId(2)
      .after(docUpdateRemoteEvent(doc('foo/bar', 1, { it: 'base' }), [2]))
      .toReturnChanged(doc('foo/bar', 1, { it: 'base' }))
      .toContain(doc('foo/bar', 1, { it: 'base' }))
      .after(docUpdateRemoteEvent(deletedDoc('foo/bar', 2), [2]))
      .toReturnRemoved('foo/bar')
      .toNotContainIfEager(deletedDoc('foo/bar', 2))
      .after(docUpdateRemoteEvent(doc('foo/bar', 3, { it: 'changed' }), [2]))
      .toReturnChanged(doc('foo/bar', 3, { it: 'changed' }))
      .toContain(doc('foo/bar', 3, { it: 'changed' }))
      .finish();
  });

  it('handles SetMutation -> PatchMutation -> Document -> Ack -> Ack', () => {
    const query1 = query('foo');
    return expectLocalStore()
      .after(setMutation('foo/bar', { foo: 'old' }))
      .toReturnChanged(doc('foo/bar', 0, { foo: 'old' }).setHasLocalMutations())
      .toContain(doc('foo/bar', 0, { foo: 'old' }).setHasLocalMutations())
      .after(patchMutation('foo/bar', { foo: 'bar' }))
      .toReturnChanged(doc('foo/bar', 0, { foo: 'bar' }).setHasLocalMutations())
      .toContain(doc('foo/bar', 0, { foo: 'bar' }).setHasLocalMutations())
      .afterAllocatingQuery(query1)
      .toReturnTargetId(2)
      .after(docUpdateRemoteEvent(doc('foo/bar', 1, { it: 'base' }), [2]))
      .toReturnChanged(doc('foo/bar', 1, { foo: 'bar' }).setHasLocalMutations())
      .toContain(doc('foo/bar', 1, { foo: 'bar' }).setHasLocalMutations())
      .afterReleasingTarget(2)
      .afterAcknowledgingMutation({ documentVersion: 2 }) // delete mutation
      .toReturnChanged(doc('foo/bar', 2, { foo: 'bar' }).setHasLocalMutations())
      .toContain(doc('foo/bar', 2, { foo: 'bar' }).setHasLocalMutations())
      .afterAcknowledgingMutation({ documentVersion: 3 }) // patch mutation
      .toReturnChanged(
        doc('foo/bar', 3, { foo: 'bar' }).setHasCommittedMutations()
      )
      .toNotContainIfEager(
        doc('foo/bar', 3, { foo: 'bar' }).setHasCommittedMutations()
      )
      .finish();
  });

  it('handles SetMutation + PatchMutation', () => {
    return expectLocalStore()
      .after([
        setMutation('foo/bar', { foo: 'old' }),
        patchMutation('foo/bar', { foo: 'bar' })
      ])
      .toReturnChanged(doc('foo/bar', 0, { foo: 'bar' }).setHasLocalMutations())
      .toContain(doc('foo/bar', 0, { foo: 'bar' }).setHasLocalMutations())
      .finish();
  });

  // eslint-disable-next-line no-restricted-properties
  (gcIsEager ? it : it.skip)(
    'handles SetMutation -> Ack -> PatchMutation -> Reject',
    () => {
      return (
        expectLocalStore()
          .after(setMutation('foo/bar', { foo: 'old' }))
          .toContain(doc('foo/bar', 0, { foo: 'old' }).setHasLocalMutations())
          .afterAcknowledgingMutation({ documentVersion: 1 })
          // After having been ack'd, there is nothing pinning the document
          .toNotContain('foo/bar')
          .after(patchMutation('foo/bar', { foo: 'bar' }))
          // A blind patch is not visible in the cache
          .toNotContain('foo/bar')
          .afterRejectingMutation()
          .toNotContain('foo/bar')
          .finish()
      );
    }
  );

  it('handles SetMutation(A) + SetMutation(B) + PatchMutation(A)', () => {
    return expectLocalStore()
      .after([
        setMutation('foo/bar', { foo: 'old' }),
        setMutation('bar/baz', { bar: 'baz' }),
        patchMutation('foo/bar', { foo: 'bar' })
      ])
      .toReturnChanged(
        doc('bar/baz', 0, { bar: 'baz' }).setHasLocalMutations(),
        doc('bar/baz', 0, { bar: 'baz' }).setHasLocalMutations()
      )
      .finish();
  });

  it('handles DeleteMutation -> PatchMutation -> Ack -> Ack', () => {
    return expectLocalStore()
      .after(deleteMutation('foo/bar'))
      .toReturnRemoved('foo/bar')
      .toContain(deletedDoc('foo/bar', 0).setHasLocalMutations())
      .after(patchMutation('foo/bar', { foo: 'bar' }))
      .toReturnRemoved('foo/bar')
      .toContain(deletedDoc('foo/bar', 0).setHasLocalMutations())
      .afterAcknowledgingMutation({ documentVersion: 2 }) // delete mutation
      .toReturnRemoved('foo/bar')
      .toContain(deletedDoc('foo/bar', 2).setHasLocalMutations())
      .afterAcknowledgingMutation({ documentVersion: 3 }) // patch mutation
      .toReturnChanged(unknownDoc('foo/bar', 3))
      .toNotContainIfEager(unknownDoc('foo/bar', 3))
      .finish();
  });

  // eslint-disable-next-line no-restricted-properties
  (gcIsEager ? it : it.skip)(
    'collects garbage after ChangeBatch with no target ids',
    () => {
      return expectLocalStore()
        .after(docAddedRemoteEvent(deletedDoc('foo/bar', 2), [], [], [1]))
        .toNotContain('foo/bar')
        .after(
          docUpdateRemoteEvent(doc('foo/bar', 2, { foo: 'bar' }), [], [], [1])
        )
        .toNotContain('foo/bar')
        .finish();
    }
  );

  // eslint-disable-next-line no-restricted-properties
  (gcIsEager ? it : it.skip)('collects garbage after ChangeBatch', () => {
    const query1 = query('foo');
    return expectLocalStore()
      .afterAllocatingQuery(query1)
      .toReturnTargetId(2)
      .after(docAddedRemoteEvent(doc('foo/bar', 2, { foo: 'bar' }), [2]))
      .toContain(doc('foo/bar', 2, { foo: 'bar' }))
      .after(docUpdateRemoteEvent(doc('foo/bar', 2, { foo: 'baz' }), [], [2]))
      .toNotContain('foo/bar')
      .finish();
  });

  // eslint-disable-next-line no-restricted-properties
  (gcIsEager ? it : it.skip)(
    'collects garbage after acknowledged mutation',
    () => {
      const query1 = query('foo');
      return (
        expectLocalStore()
          .afterAllocatingQuery(query1)
          .toReturnTargetId(2)
          .after(docAddedRemoteEvent(doc('foo/bar', 1, { foo: 'old' }), [2]))
          .after(patchMutation('foo/bar', { foo: 'bar' }))
          // Release the target so that our target count goes back to 0 and we are considered
          // up-to-date.
          .afterReleasingTarget(2)
          .after(setMutation('foo/bah', { foo: 'bah' }))
          .after(deleteMutation('foo/baz'))
          .toContain(doc('foo/bar', 1, { foo: 'bar' }).setHasLocalMutations())
          .toContain(doc('foo/bah', 0, { foo: 'bah' }).setHasLocalMutations())
          .toContain(deletedDoc('foo/baz', 0).setHasLocalMutations())
          .afterAcknowledgingMutation({ documentVersion: 3 })
          .toNotContain('foo/bar')
          .toContain(doc('foo/bah', 0, { foo: 'bah' }).setHasLocalMutations())
          .toContain(deletedDoc('foo/baz', 0).setHasLocalMutations())
          .afterAcknowledgingMutation({ documentVersion: 4 })
          .toNotContain('foo/bar')
          .toNotContain('foo/bah')
          .toContain(deletedDoc('foo/baz', 0).setHasLocalMutations())
          .afterAcknowledgingMutation({ documentVersion: 5 })
          .toNotContain('foo/bar')
          .toNotContain('foo/bah')
          .toNotContain('foo/baz')
          .finish()
      );
    }
  );

  // eslint-disable-next-line no-restricted-properties
  (gcIsEager ? it : it.skip)('collects garbage after rejected mutation', () => {
    const query1 = query('foo');
    return (
      expectLocalStore()
        .afterAllocatingQuery(query1)
        .toReturnTargetId(2)
        .after(docAddedRemoteEvent(doc('foo/bar', 1, { foo: 'old' }), [2]))
        .after(patchMutation('foo/bar', { foo: 'bar' }))
        // Release the target so that our target count goes back to 0 and we are considered
        // up-to-date.
        .afterReleasingTarget(2)
        .after(setMutation('foo/bah', { foo: 'bah' }))
        .after(deleteMutation('foo/baz'))
        .toContain(doc('foo/bar', 1, { foo: 'bar' }).setHasLocalMutations())
        .toContain(doc('foo/bah', 0, { foo: 'bah' }).setHasLocalMutations())
        .toContain(deletedDoc('foo/baz', 0).setHasLocalMutations())
        .afterRejectingMutation() // patch mutation
        .toNotContain('foo/bar')
        .toContain(doc('foo/bah', 0, { foo: 'bah' }).setHasLocalMutations())
        .toContain(deletedDoc('foo/baz', 0).setHasLocalMutations())
        .afterRejectingMutation() // set mutation
        .toNotContain('foo/bar')
        .toNotContain('foo/bah')
        .toContain(deletedDoc('foo/baz', 0).setHasLocalMutations())
        .afterRejectingMutation() // delete mutation
        .toNotContain('foo/bar')
        .toNotContain('foo/bah')
        .toNotContain('foo/baz')
        .finish()
    );
  });

  // eslint-disable-next-line no-restricted-properties
  (gcIsEager ? it : it.skip)('pins documents in the local view', () => {
    const query1 = query('foo');
    return expectLocalStore()
      .afterAllocatingQuery(query1)
      .toReturnTargetId(2)
      .after(docAddedRemoteEvent(doc('foo/bar', 1, { foo: 'bar' }), [2]))
      .after(setMutation('foo/baz', { foo: 'baz' }))
      .toContain(doc('foo/bar', 1, { foo: 'bar' }))
      .toContain(doc('foo/baz', 0, { foo: 'baz' }).setHasLocalMutations())
      .after(
        localViewChanges(2, /* fromCache= */ false, {
          added: ['foo/bar', 'foo/baz']
        })
      )
      .after(docUpdateRemoteEvent(doc('foo/bar', 1, { foo: 'bar' }), [], [2]))
      .after(docUpdateRemoteEvent(doc('foo/baz', 2, { foo: 'baz' }), [2]))
      .afterAcknowledgingMutation({ documentVersion: 2 })
      .toContain(doc('foo/bar', 1, { foo: 'bar' }))
      .toContain(doc('foo/baz', 2, { foo: 'baz' }))
      .after(
        localViewChanges(2, /* fromCache= */ false, {
          removed: ['foo/bar', 'foo/baz']
        })
      )
      .afterReleasingTarget(2)
      .toNotContain('foo/bar')
      .toNotContain('foo/baz')
      .finish();
  });

  // eslint-disable-next-line no-restricted-properties
  (gcIsEager ? it : it.skip)(
    'throws away documents with unknown target-ids immediately',
    () => {
      const targetId = 321;
      return expectLocalStore()
        .after(docAddedRemoteEvent(doc('foo/bar', 1, {}), [], [], [targetId]))
        .toNotContain('foo/bar')
        .finish();
    }
  );

  it('can execute document queries', () => {
    const localStore = expectLocalStore().localStore;
    return localStoreWriteLocally(localStore, [
      setMutation('foo/bar', { foo: 'bar' }),
      setMutation('foo/baz', { foo: 'baz' }),
      setMutation('foo/bar/Foo/Bar', { Foo: 'Bar' })
    ])
      .then(() => {
        return localStoreExecuteQuery(
          localStore,
          query('foo/bar'),
          /* usePreviousResults= */ true
        );
      })
      .then(({ documents }) => {
        expect(documents.size).to.equal(1);
        expectEqual(documents.minKey(), key('foo/bar'));
      });
  });

  it('can execute collection queries', () => {
    const localStore = expectLocalStore().localStore;
    return localStoreWriteLocally(localStore, [
      setMutation('fo/bar', { fo: 'bar' }),
      setMutation('foo/bar', { foo: 'bar' }),
      setMutation('foo/baz', { foo: 'baz' }),
      setMutation('foo/bar/Foo/Bar', { Foo: 'Bar' }),
      setMutation('fooo/blah', { fooo: 'blah' })
    ])
      .then(() => {
        return localStoreExecuteQuery(
          localStore,
          query('foo'),
          /* usePreviousResults= */ true
        );
      })
      .then(({ documents }) => {
        expect(documents.size).to.equal(2);
        expectEqual(documents.minKey(), key('foo/bar'));
        expectEqual(documents.maxKey(), key('foo/baz'));
      });
  });

  it('can execute mixed collection queries', async () => {
    const query1 = query('foo');
    const targetData = await localStoreAllocateTarget(
      localStore,
      queryToTarget(query1)
    );
    expect(targetData.targetId).to.equal(2);
    await localStoreApplyRemoteEventToLocalCache(
      localStore,
      docAddedRemoteEvent(doc('foo/baz', 10, { a: 'b' }), [2], [])
    );
    await localStoreApplyRemoteEventToLocalCache(
      localStore,
      docUpdateRemoteEvent(doc('foo/bar', 20, { a: 'b' }), [2], [])
    );
    await localStoreWriteLocally(localStore, [
      setMutation('foo/bonk', { a: 'b' })
    ]);
    const { documents } = await localStoreExecuteQuery(
      localStore,
      query1,
      /* usePreviousResults= */ true
    );
    expect(mapAsArray(documents)).to.deep.equal([
      { key: key('foo/bar'), value: doc('foo/bar', 20, { a: 'b' }) },
      { key: key('foo/baz'), value: doc('foo/baz', 10, { a: 'b' }) },
      {
        key: key('foo/bonk'),
        value: doc('foo/bonk', 0, { a: 'b' }).setHasLocalMutations()
      }
    ]);
  });

  it('reads all documents for initial collection queries', () => {
    const firstQuery = query('foo');
    const secondQuery = query('foo', filter('matches', '==', true));

    return (
      expectLocalStore()
        .afterAllocatingQuery(firstQuery)
        .toReturnTargetId(2)
        .after(
          docAddedRemoteEvent(
            [
              doc('foo/bar', 10, { matches: true }),
              doc('foo/baz', 20, { matches: true })
            ],
            [2]
          )
        )
        .toReturnChanged(
          doc('foo/bar', 10, { matches: true }),
          doc('foo/baz', 20, { matches: true })
        )
        .after(setMutation('foo/bonk', { matches: true }))
        .toReturnChanged(
          doc('foo/bonk', 0, { matches: true }).setHasLocalMutations()
        )
        .afterAllocatingQuery(secondQuery)
        .toReturnTargetId(4)
        .afterExecutingQuery(secondQuery)
        .toReturnChanged(
          doc('foo/bar', 10, { matches: true }),
          doc('foo/baz', 20, { matches: true }),
          doc('foo/bonk', 0, { matches: true }).setHasLocalMutations()
        )
        // TODO(overlays): implement overlaysReadByKey and overlaysReadByCollection
        // No mutations are read because only overlay is needed.
        .toHaveRead({ documentsByCollection: 2, mutationsByCollection: 0 })
        .finish()
    );
  });

  // eslint-disable-next-line no-restricted-properties
  (gcIsEager ? it.skip : it)('persists resume tokens', async () => {
    const query1 = query('foo/bar');
    const targetData = await localStoreAllocateTarget(
      localStore,
      queryToTarget(query1)
    );
    const targetId = targetData.targetId;
    const resumeToken = byteStringFromString('abc');
    const watchChange = new WatchTargetChange(
      WatchTargetChangeState.Current,
      [targetId],
      resumeToken
    );
    const aggregator = new WatchChangeAggregator({
      getRemoteKeysForTarget: () => documentKeySet(),
      getTargetDataForTarget: () => targetData
    });
    aggregator.handleTargetChange(watchChange);
    const remoteEvent = aggregator.createRemoteEvent(version(1000));
    await localStoreApplyRemoteEventToLocalCache(localStore, remoteEvent);

    // Stop listening so that the query should become inactive (but persistent)
    await localStoreReleaseTarget(
      localStore,
      targetData.targetId,
      /*keepPersistedTargetData=*/ false
    );

    // Should come back with the same resume token
    const targetData2 = await localStoreAllocateTarget(
      localStore,
      queryToTarget(query1)
    );
    expect(targetData2.resumeToken).to.deep.equal(resumeToken);
  });

  // eslint-disable-next-line no-restricted-properties
  (gcIsEager ? it.skip : it)(
    'does not replace resume token with empty resume token',
    async () => {
      const query1 = query('foo/bar');
      const targetData = await localStoreAllocateTarget(
        localStore,
        queryToTarget(query1)
      );
      const targetId = targetData.targetId;
      const resumeToken = byteStringFromString('abc');

      const watchChange1 = new WatchTargetChange(
        WatchTargetChangeState.Current,
        [targetId],
        byteStringFromString('abc')
      );
      const aggregator1 = new WatchChangeAggregator({
        getRemoteKeysForTarget: () => documentKeySet(),
        getTargetDataForTarget: () => targetData
      });
      aggregator1.handleTargetChange(watchChange1);
      const remoteEvent1 = aggregator1.createRemoteEvent(version(1000));
      await localStoreApplyRemoteEventToLocalCache(localStore, remoteEvent1);

      const watchChange2 = new WatchTargetChange(
        WatchTargetChangeState.Current,
        [targetId],
        ByteString.EMPTY_BYTE_STRING
      );
      const aggregator2 = new WatchChangeAggregator({
        getRemoteKeysForTarget: () => documentKeySet(),
        getTargetDataForTarget: () => targetData
      });
      aggregator2.handleTargetChange(watchChange2);
      const remoteEvent2 = aggregator2.createRemoteEvent(version(2000));
      await localStoreApplyRemoteEventToLocalCache(localStore, remoteEvent2);

      // Stop listening so that the query should become inactive (but persistent)
      await localStoreReleaseTarget(
        localStore,
        targetId,
        /*keepPersistedTargetData=*/ false
      );

      // Should come back with the same resume token
      const targetData2 = await localStoreAllocateTarget(
        localStore,
        queryToTarget(query1)
      );
      expect(targetData2.resumeToken).to.deep.equal(resumeToken);
    }
  );

  // TODO(mrschmidt): The increment() field transform tests below
  // would probably be better implemented as spec tests but currently they don't
  // support transforms.

  it('handles SetMutation -> Transform -> Transform', () => {
    return expectLocalStore()
      .after(setMutation('foo/bar', { sum: 0 }))
      .toReturnChanged(doc('foo/bar', 0, { sum: 0 }).setHasLocalMutations())
      .toContain(doc('foo/bar', 0, { sum: 0 }).setHasLocalMutations())
      .after(patchMutation('foo/bar', { sum: increment(1) }))
      .toReturnChanged(doc('foo/bar', 0, { sum: 1 }).setHasLocalMutations())
      .toContain(doc('foo/bar', 0, { sum: 1 }).setHasLocalMutations())
      .after(patchMutation('foo/bar', { sum: increment(2) }))
      .toReturnChanged(doc('foo/bar', 0, { sum: 3 }).setHasLocalMutations())
      .toContain(doc('foo/bar', 0, { sum: 3 }).setHasLocalMutations())
      .finish();
  });

  // eslint-disable-next-line no-restricted-properties
  (gcIsEager ? it.skip : it)(
    'handles SetMutation -> Ack -> Transform -> Ack -> Transform',
    () => {
      return expectLocalStore()
        .after(setMutation('foo/bar', { sum: 0 }))
        .toReturnChanged(doc('foo/bar', 0, { sum: 0 }).setHasLocalMutations())
        .toContain(doc('foo/bar', 0, { sum: 0 }).setHasLocalMutations())
        .afterAcknowledgingMutation({ documentVersion: 1 })
        .toReturnChanged(
          doc('foo/bar', 1, { sum: 0 }).setHasCommittedMutations()
        )
        .toContain(doc('foo/bar', 1, { sum: 0 }).setHasCommittedMutations())
        .after(patchMutation('foo/bar', { sum: increment(1) }))
        .toReturnChanged(doc('foo/bar', 1, { sum: 1 }).setHasLocalMutations())
        .toContain(doc('foo/bar', 1, { sum: 1 }).setHasLocalMutations())
        .afterAcknowledgingMutation({
          documentVersion: 2,
          transformResults: [{ integerValue: 1 }]
        })
        .toReturnChanged(
          doc('foo/bar', 2, { sum: 1 }).setHasCommittedMutations()
        )
        .toContain(doc('foo/bar', 2, { sum: 1 }).setHasCommittedMutations())
        .after(patchMutation('foo/bar', { sum: increment(2) }))
        .toReturnChanged(doc('foo/bar', 2, { sum: 3 }).setHasLocalMutations())
        .toContain(doc('foo/bar', 2, { sum: 3 }).setHasLocalMutations())
        .finish();
    }
  );

  it('handles SetMutation -> Transform-> RemoteEvent -> Transform', () => {
    const query1 = query('foo');
    return (
      expectLocalStore()
        .afterAllocatingQuery(query1)
        .toReturnTargetId(2)
        .after(setMutation('foo/bar', { sum: 0 }))
        .toReturnChanged(doc('foo/bar', 0, { sum: 0 }).setHasLocalMutations())
        .toContain(doc('foo/bar', 0, { sum: 0 }).setHasLocalMutations())
        .afterRemoteEvent(
          docAddedRemoteEvent(doc('foo/bar', 1, { sum: 0 }), [2])
        )
        .afterAcknowledgingMutation({ documentVersion: 1 })
        .toReturnChanged(doc('foo/bar', 1, { sum: 0 }))
        .toContain(doc('foo/bar', 1, { sum: 0 }))
        .after(patchMutation('foo/bar', { sum: increment(1) }))
        .toReturnChanged(doc('foo/bar', 1, { sum: 1 }).setHasLocalMutations())
        .toContain(doc('foo/bar', 1, { sum: 1 }).setHasLocalMutations())
        // The value in this remote event gets ignored since we still have a
        // pending transform mutation.
        .afterRemoteEvent(
          docUpdateRemoteEvent(doc('foo/bar', 2, { sum: 1337 }), [2])
        )
        .toReturnChanged(doc('foo/bar', 2, { sum: 1 }).setHasLocalMutations())
        .toContain(doc('foo/bar', 2, { sum: 1 }).setHasLocalMutations())
        // Add another increment. Note that we still compute the increment based
        // on the local value.
        .after(patchMutation('foo/bar', { sum: increment(2) }))
        .toReturnChanged(doc('foo/bar', 2, { sum: 3 }).setHasLocalMutations())
        .toContain(doc('foo/bar', 2, { sum: 3 }).setHasLocalMutations())
        .afterAcknowledgingMutation({
          documentVersion: 3,
          transformResults: [{ integerValue: 1 }]
        })
        .toReturnChanged(doc('foo/bar', 3, { sum: 3 }).setHasLocalMutations())
        .toContain(doc('foo/bar', 3, { sum: 3 }).setHasLocalMutations())
        .afterAcknowledgingMutation({
          documentVersion: 4,
          transformResults: [{ integerValue: 1339 }]
        })
        .toReturnChanged(
          doc('foo/bar', 4, { sum: 1339 }).setHasCommittedMutations()
        )
        .toContain(doc('foo/bar', 4, { sum: 1339 }).setHasCommittedMutations())
        .finish()
    );
  });

  it('holds back transforms', () => {
    const query1 = query('foo');
    return (
      expectLocalStore()
        .afterAllocatingQuery(query1)
        .toReturnTargetId(2)
        .after(setMutation('foo/bar', { sum: 0, arrayUnion: [] }))
        .toReturnChanged(
          doc('foo/bar', 0, { sum: 0, arrayUnion: [] }).setHasLocalMutations()
        )
        .afterAcknowledgingMutation({ documentVersion: 1 })
        .toReturnChanged(
          doc('foo/bar', 1, {
            sum: 0,
            arrayUnion: []
          }).setHasCommittedMutations()
        )
        .afterRemoteEvent(
          docAddedRemoteEvent(
            doc('foo/bar', 1, {
              sum: 0,
              arrayUnion: []
            }),
            [2]
          )
        )
        .toReturnChanged(doc('foo/bar', 1, { sum: 0, arrayUnion: [] }))
        .after(patchMutation('foo/bar', { sum: increment(1) }))
        .toReturnChanged(
          doc('foo/bar', 1, {
            sum: 1,
            arrayUnion: []
          }).setHasLocalMutations()
        )
        .after(patchMutation('foo/bar', { arrayUnion: arrayUnion('foo') }))
        .toReturnChanged(
          doc('foo/bar', 1, {
            sum: 1,
            arrayUnion: ['foo']
          }).setHasLocalMutations()
        )
        // The sum transform and array union transform make the SDK ignore the
        // backend's updated value.
        .afterRemoteEvent(
          docUpdateRemoteEvent(
            doc('foo/bar', 2, { sum: 1337, arrayUnion: ['bar'] }),
            [2]
          )
        )
        .toReturnChanged(
          doc('foo/bar', 2, {
            sum: 1,
            arrayUnion: ['foo']
          }).setHasLocalMutations()
        )
<<<<<<< HEAD
        .afterAcknowledgingMutation({
          documentVersion: 3,
          transformResults: [
            { integerValue: 1338 },
=======
        // With a field transform acknowledgement, the overlay is recalculated
        // with the remaining local mutations.
        .afterAcknowledgingMutation({
          documentVersion: 3,
          transformResults: [{ integerValue: 1338 }]
        })
        .toReturnChanged(
          doc('foo/bar', 3, {
            sum: 1338,
            arrayUnion: ['bar', 'foo']
          })
            .setReadTime(SnapshotVersion.fromTimestamp(new Timestamp(0, 3000)))
            .setHasLocalMutations()
        )
        .afterAcknowledgingMutation({
          documentVersion: 4,
          transformResults: [
>>>>>>> af7a1820
            {
              arrayValue: {
                values: [{ stringValue: 'bar' }, { stringValue: 'foo' }]
              }
            }
          ]
        })
        .toReturnChanged(
<<<<<<< HEAD
          doc('foo/bar', 3, {
            sum: 1338,
            arrayUnion: ['bar', 'foo']
          })
            .setReadTime(SnapshotVersion.fromTimestamp(new Timestamp(0, 3000)))
=======
          doc('foo/bar', 4, {
            sum: 1338,
            arrayUnion: ['bar', 'foo']
          })
            .setReadTime(SnapshotVersion.fromTimestamp(new Timestamp(0, 4000)))
>>>>>>> af7a1820
            .setHasCommittedMutations()
        )
        .finish()
    );
  });

  it('handles MergeMutation with Transform -> RemoteEvent', () => {
    const query1 = query('foo');
    return expectLocalStore()
      .afterAllocatingQuery(query1)
      .toReturnTargetId(2)
      .after(
        patchMutation('foo/bar', { sum: increment(1) }, Precondition.none())
      )
      .toReturnChanged(doc('foo/bar', 0, { sum: 1 }).setHasLocalMutations())
      .toContain(doc('foo/bar', 0, { sum: 1 }).setHasLocalMutations())
      .afterRemoteEvent(
        docAddedRemoteEvent(doc('foo/bar', 1, { sum: 1337 }), [2])
      )
      .toReturnChanged(doc('foo/bar', 1, { sum: 1 }).setHasLocalMutations())
      .toContain(doc('foo/bar', 1, { sum: 1 }).setHasLocalMutations())
      .finish();
  });

  it('handles PatchMutation with Transform -> RemoteEvent', () => {
    // Note: This test reflects the current behavior, but it may be preferable
    // to replay the mutation once we receive the first value from the backend.

    const query1 = query('foo');
    return expectLocalStore()
      .afterAllocatingQuery(query1)
      .toReturnTargetId(2)
      .after(patchMutation('foo/bar', { sum: increment(1) }))
      .toReturnChanged(deletedDoc('foo/bar', 0))
      .toNotContain('foo/bar')
      .afterRemoteEvent(
        docAddedRemoteEvent(doc('foo/bar', 1, { sum: 1337 }), [2])
      )
      .toReturnChanged(doc('foo/bar', 1, { sum: 1 }).setHasLocalMutations())
      .toContain(doc('foo/bar', 1, { sum: 1 }).setHasLocalMutations())
      .finish();
  });

  it('handles saving bundled documents', () => {
    return expectLocalStore()
      .after(
        bundledDocuments([
          doc('foo/bar', 1, { sum: 1337 }),
          deletedDoc('foo/bar1', 1)
        ])
      )
      .toReturnChanged(
        doc('foo/bar', 1, { sum: 1337 }),
        deletedDoc('foo/bar1', 1)
      )
      .toContain(doc('foo/bar', 1, { sum: 1337 }))
      .toContain(deletedDoc('foo/bar1', 1))
      .toHaveQueryDocumentMapping(
        persistence,
        /*targetId*/ 2,
        /*expectedKeys*/ documentKeySet(key('foo/bar'))
      )
      .finish();
  });

  it('handles saving bundled documents with newer existing version', () => {
    const query1 = query('foo');
    return expectLocalStore()
      .afterAllocatingQuery(query1)
      .toReturnTargetId(2)
      .after(docAddedRemoteEvent(doc('foo/bar', 2, { sum: 1337 }), [2]))
      .toContain(doc('foo/bar', 2, { sum: 1337 }))
      .after(
        bundledDocuments([
          doc('foo/bar', 1, { sum: 1336 }),
          deletedDoc('foo/bar1', 1)
        ])
      )
      .toReturnChanged(deletedDoc('foo/bar1', 1))
      .toContain(doc('foo/bar', 2, { sum: 1337 }))
      .toContain(deletedDoc('foo/bar1', 1))
      .toHaveQueryDocumentMapping(
        persistence,
        /*targetId*/ 4,
        /*expectedKeys*/ documentKeySet(key('foo/bar'))
      )
      .finish();
  });

  it('handles saving bundled documents with older existing version', () => {
    const query1 = query('foo');
    return expectLocalStore()
      .afterAllocatingQuery(query1)
      .toReturnTargetId(2)
      .after(docAddedRemoteEvent(doc('foo/bar', 1, { val: 'to-delete' }), [2]))
      .toContain(doc('foo/bar', 1, { val: 'to-delete' }))
      .after(
        bundledDocuments([
          doc('foo/new', 1, { sum: 1336 }),
          deletedDoc('foo/bar', 2)
        ])
      )
      .toReturnChanged(
        doc('foo/new', 1, { sum: 1336 }),
        deletedDoc('foo/bar', 2)
      )
      .toContain(doc('foo/new', 1, { sum: 1336 }))
      .toContain(deletedDoc('foo/bar', 2))
      .toHaveQueryDocumentMapping(
        persistence,
        /*targetId*/ 4,
        /*expectedKeys*/ documentKeySet(key('foo/new'))
      )
      .finish();
  });

  it('handles saving bundled documents with same existing version should not overwrite', () => {
    const query1 = query('foo');
    return expectLocalStore()
      .afterAllocatingQuery(query1)
      .toReturnTargetId(2)
      .after(docAddedRemoteEvent(doc('foo/bar', 1, { val: 'old' }), [2]))
      .toContain(doc('foo/bar', 1, { val: 'old' }))
      .after(bundledDocuments([doc('foo/bar', 1, { val: 'new' })]))
      .toReturnChanged()
      .toContain(doc('foo/bar', 1, { val: 'old' }))
      .toHaveQueryDocumentMapping(
        persistence,
        /*targetId*/ 4,
        /*expectedKeys*/ documentKeySet(key('foo/bar'))
      )
      .finish();
  });

  it('handles MergeMutation with Transform -> BundledDocuments', () => {
    const query1 = query('foo');
    return expectLocalStore()
      .afterAllocatingQuery(query1)
      .toReturnTargetId(2)
      .after(
        patchMutation('foo/bar', { sum: increment(1) }, Precondition.none())
      )
      .toReturnChanged(doc('foo/bar', 0, { sum: 1 }).setHasLocalMutations())
      .toContain(doc('foo/bar', 0, { sum: 1 }).setHasLocalMutations())
      .after(bundledDocuments([doc('foo/bar', 1, { sum: 1337 })]))
      .toReturnChanged(doc('foo/bar', 1, { sum: 1 }).setHasLocalMutations())
      .toContain(doc('foo/bar', 1, { sum: 1 }).setHasLocalMutations())
      .toHaveQueryDocumentMapping(
        persistence,
        /*targetId*/ 4,
        /*expectedKeys*/ documentKeySet(key('foo/bar'))
      )
      .finish();
  });

  it('handles PatchMutation with Transform -> BundledDocuments', () => {
    // Note: see comments in `handles PatchMutation with Transform -> RemoteEvent`.
    // The behavior for this and remote event is the same.

    const query1 = query('foo');
    return expectLocalStore()
      .afterAllocatingQuery(query1)
      .toReturnTargetId(2)
      .after(patchMutation('foo/bar', { sum: increment(1) }))
      .toReturnChanged(deletedDoc('foo/bar', 0))
      .toNotContain('foo/bar')
      .after(bundledDocuments([doc('foo/bar', 1, { sum: 1337 })]))
      .toReturnChanged(doc('foo/bar', 1, { sum: 1 }).setHasLocalMutations())
      .toContain(doc('foo/bar', 1, { sum: 1 }).setHasLocalMutations())
      .toHaveQueryDocumentMapping(
        persistence,
        /*targetId*/ 4,
        /*expectedKeys*/ documentKeySet(key('foo/bar'))
      )
      .finish();
  });

  it('handles saving and checking bundle metadata', () => {
    return expectLocalStore()
      .toHaveNewerBundle(bundleMetadata('test', 2), false)
      .afterSavingBundle(bundleMetadata('test', 2))
      .toHaveNewerBundle(bundleMetadata('test', 1), true)
      .finish();
  });

  it('add then update while offline', () => {
    return expectLocalStore()
      .afterMutations([
        setMutation('foo/bar', { 'foo': 'foo-value', 'bar': 1 })
      ])
      .toContain(
        doc('foo/bar', 0, {
          'foo': 'foo-value',
          'bar': 1
        }).setHasLocalMutations()
      )
      .afterMutations([patchMutation('foo/bar', { 'bar': 2 })])
      .toContain(
        doc('foo/bar', 0, {
          'foo': 'foo-value',
          'bar': 2
        }).setHasLocalMutations()
      )
      .finish();
  });

  it('handles saving and loading named queries', async () => {
    return expectLocalStore()
      .after(
        namedQuery(
          'testQueryName',
          query('coll'),
          /* limitType */ 'FIRST',
          SnapshotVersion.min()
        )
      )
      .toHaveNamedQuery({
        name: 'testQueryName',
        query: query('coll'),
        readTime: SnapshotVersion.min()
      })
      .finish();
  });

  it('loading named queries allocates targets and updates target document mapping', async () => {
    const expectedQueryDocumentMap = new Map([
      ['query-1', documentKeySet(key('foo1/bar'))],
      ['query-2', documentKeySet(key('foo2/bar'))]
    ]);
    const version1 = SnapshotVersion.fromTimestamp(Timestamp.fromMillis(10000));
    const version2 = SnapshotVersion.fromTimestamp(Timestamp.fromMillis(20000));

    return expectLocalStore()
      .after(
        bundledDocuments(
          [doc('foo1/bar', 1, { sum: 1337 }), doc('foo2/bar', 2, { sum: 42 })],
          [['query-1'], ['query-2']]
        )
      )
      .toReturnChanged(
        doc('foo1/bar', 1, { sum: 1337 }),
        doc('foo2/bar', 2, { sum: 42 })
      )
      .toContain(doc('foo1/bar', 1, { sum: 1337 }))
      .toContain(doc('foo2/bar', 2, { sum: 42 }))
      .after(
        namedQuery(
          'query-1',
          query('foo1'),
          /* limitType */ 'FIRST',
          version1,
          expectedQueryDocumentMap.get('query-1')
        )
      )
      .toHaveNamedQuery({
        name: 'query-1',
        query: query('foo1'),
        readTime: version1
      })
      .toHaveQueryDocumentMapping(
        persistence,
        /*targetId*/ 4,
        /*expectedKeys*/ documentKeySet(key('foo1/bar'))
      )
      .after(
        namedQuery(
          'query-2',
          query('foo2'),
          /* limitType */ 'FIRST',
          version2,
          expectedQueryDocumentMap.get('query-2')
        )
      )
      .toHaveNamedQuery({
        name: 'query-2',
        query: query('foo2'),
        readTime: version2
      })
      .toHaveQueryDocumentMapping(
        persistence,
        /*targetId*/ 6,
        /*expectedKeys*/ documentKeySet(key('foo2/bar'))
      )
      .finish();
  });

  it('handles saving and loading limit to last queries', async () => {
    const now = Timestamp.now();
    return expectLocalStore()
      .after(
        namedQuery(
          'testQueryName',
          queryWithLimit(query('coll', orderBy('sort')), 5, LimitType.First),
          /* limitType */ 'LAST',
          SnapshotVersion.fromTimestamp(now)
        )
      )
      .toHaveNamedQuery({
        name: 'testQueryName',
        query: queryWithLimit(
          query('coll', orderBy('sort')),
          5,
          LimitType.Last
        ),
        readTime: SnapshotVersion.fromTimestamp(now)
      })
      .finish();
  });

  it('computes highest unacknowledged batch id correctly', () => {
    return expectLocalStore()
      .toReturnHighestUnacknowledgeBatchId(BATCHID_UNKNOWN)
      .afterMutations([setMutation('foo/bar', {})])
      .toReturnHighestUnacknowledgeBatchId(1)
      .afterMutations([patchMutation('foo/bar', { abc: 123 })])
      .toReturnHighestUnacknowledgeBatchId(2)
      .afterAcknowledgingMutation({ documentVersion: 1 })
      .toReturnHighestUnacknowledgeBatchId(2)
      .afterRejectingMutation()
      .toReturnHighestUnacknowledgeBatchId(BATCHID_UNKNOWN)
      .finish();
  });

  it('only persists updates for documents when version changes', () => {
    const query1 = query('foo');
    return (
      expectLocalStore()
        .afterAllocatingQuery(query1)
        .toReturnTargetId(2)
        .afterRemoteEvent(
          docAddedRemoteEvent(doc('foo/bar', 1, { val: 'old' }), [2])
        )
        .toReturnChanged(doc('foo/bar', 1, { val: 'old' }))
        .toContain(doc('foo/bar', 1, { val: 'old' }))
        .afterRemoteEvent(
          docAddedRemoteEvent(
            [
              doc('foo/bar', 1, { val: 'new' }),
              doc('foo/baz', 2, { val: 'new' })
            ],
            [2]
          )
        )
        .toReturnChanged(doc('foo/baz', 2, { val: 'new' }))
        // The update to foo/bar is ignored.
        .toContain(doc('foo/bar', 1, { val: 'old' }))
        .toContain(doc('foo/baz', 2, { val: 'new' }))
        .finish()
    );
  });

  it('can handle batch Ack when pending batches have other docs', () => {
    // Prepare two batches, the first one will get rejected by the backend.
    // When the first batch is rejected, overlay is recalculated with only the
    // second batch, even though it has more documents than what is being
    // rejected.
    return expectLocalStore()
      .afterMutations([patchMutation('foo/bar', { 'foo': 'bar' })])
      .afterMutations([
        setMutation('foo/bar', { 'foo': 'bar-set' }),
        setMutation('foo/another', { 'foo': 'another' })
      ])
      .afterRejectingMutation()
      .toContain(doc('foo/bar', 0, { 'foo': 'bar-set' }).setHasLocalMutations())
      .toContain(
        doc('foo/another', 0, { 'foo': 'another' }).setHasLocalMutations()
      )
      .finish();
  });

<<<<<<< HEAD
=======
  it('can handle multiple field patches on remote docs', () => {
    const query1 = query('foo', filter('matches', '==', true));
    return expectLocalStore()
      .afterAllocatingQuery(query1)
      .toReturnTargetId(2)
      .afterRemoteEvent(
        docAddedRemoteEvent(
          [doc('foo/bar', 1, { 'likes': 0, 'stars': 0 })],
          [2],
          []
        )
      )
      .toReturnChanged(doc('foo/bar', 1, { 'likes': 0, 'stars': 0 }))
      .toContain(doc('foo/bar', 1, { 'likes': 0, 'stars': 0 }))
      .after(patchMutation('foo/bar', { 'likes': 1 }))
      .toReturnChanged(
        doc('foo/bar', 1, { 'likes': 1, 'stars': 0 }).setHasLocalMutations()
      )
      .toContain(
        doc('foo/bar', 1, { 'likes': 1, 'stars': 0 }).setHasLocalMutations()
      )
      .after(patchMutation('foo/bar', { 'stars': 1 }))
      .toReturnChanged(
        doc('foo/bar', 1, { 'likes': 1, 'stars': 1 }).setHasLocalMutations()
      )
      .toContain(
        doc('foo/bar', 1, { 'likes': 1, 'stars': 1 }).setHasLocalMutations()
      )
      .after(patchMutation('foo/bar', { 'stars': 2 }))
      .toReturnChanged(
        doc('foo/bar', 1, { 'likes': 1, 'stars': 2 }).setHasLocalMutations()
      )
      .toContain(
        doc('foo/bar', 1, { 'likes': 1, 'stars': 2 }).setHasLocalMutations()
      )
      .finish();
  });

  it('can handle multiple field patches in one batch on remote docs', () => {
    const query1 = query('foo');
    return expectLocalStore()
      .afterAllocatingQuery(query1)
      .toReturnTargetId(2)
      .afterRemoteEvent(
        docAddedRemoteEvent(
          [doc('foo/bar', 1, { 'likes': 0, 'stars': 0 })],
          [2],
          []
        )
      )
      .toReturnChanged(doc('foo/bar', 1, { 'likes': 0, 'stars': 0 }))
      .toContain(doc('foo/bar', 1, { 'likes': 0, 'stars': 0 }))
      .afterMutations([
        patchMutation('foo/bar', { 'likes': 1 }),
        patchMutation('foo/bar', { 'stars': 1 })
      ])
      .toReturnChanged(
        doc('foo/bar', 1, { 'likes': 1, 'stars': 1 }).setHasLocalMutations()
      )
      .toContain(
        doc('foo/bar', 1, { 'likes': 1, 'stars': 1 }).setHasLocalMutations()
      )
      .after(patchMutation('foo/bar', { 'stars': 2 }))
      .toReturnChanged(
        doc('foo/bar', 1, { 'likes': 1, 'stars': 2 }).setHasLocalMutations()
      )
      .toContain(
        doc('foo/bar', 1, { 'likes': 1, 'stars': 2 }).setHasLocalMutations()
      )
      .finish();
  });

  it('can handle multiple field patches on local docs', () => {
    return expectLocalStore()
      .after(setMutation('foo/bar', { 'likes': 0, 'stars': 0 }))
      .toReturnChanged(
        doc('foo/bar', 1, { 'likes': 0, 'stars': 0 }).setHasLocalMutations()
      )
      .toContain(
        doc('foo/bar', 1, { 'likes': 0, 'stars': 0 }).setHasLocalMutations()
      )
      .after(patchMutation('foo/bar', { 'likes': 1 }))
      .toReturnChanged(
        doc('foo/bar', 1, { 'likes': 1, 'stars': 0 }).setHasLocalMutations()
      )
      .toContain(
        doc('foo/bar', 1, { 'likes': 1, 'stars': 0 }).setHasLocalMutations()
      )
      .after(patchMutation('foo/bar', { 'stars': 1 }))
      .toReturnChanged(
        doc('foo/bar', 1, { 'likes': 1, 'stars': 1 }).setHasLocalMutations()
      )
      .toContain(
        doc('foo/bar', 1, { 'likes': 1, 'stars': 1 }).setHasLocalMutations()
      )
      .after(patchMutation('foo/bar', { 'stars': 2 }))
      .toReturnChanged(
        doc('foo/bar', 1, { 'likes': 1, 'stars': 2 }).setHasLocalMutations()
      )
      .toContain(
        doc('foo/bar', 1, { 'likes': 1, 'stars': 2 }).setHasLocalMutations()
      )
      .finish();
  });

>>>>>>> af7a1820
  it('uses target mapping to execute queries', () => {
    if (gcIsEager) {
      return;
    }

    // This test verifies that once a target mapping has been written, only
    // documents that match the query are read from the RemoteDocumentCache.

    const query1 = query('foo', filter('matches', '==', true));
    return (
      expectLocalStore()
        .afterAllocatingQuery(query1)
        .toReturnTargetId(2)
        .after(setMutation('foo/a', { matches: true }))
        .after(setMutation('foo/b', { matches: true }))
        .after(setMutation('foo/ignored', { matches: false }))
        .afterAcknowledgingMutation({ documentVersion: 10 })
        .afterAcknowledgingMutation({ documentVersion: 10 })
        .afterAcknowledgingMutation({ documentVersion: 10 })
        .afterExecutingQuery(query1)
        // Execute the query, but note that we read all existing documents
        // from the RemoteDocumentCache since we do not yet have target
        // mapping.
        .toHaveRead({ documentsByCollection: 3 })
        .after(
          docAddedRemoteEvent(
            [
              doc('foo/a', 10, { matches: true }),
              doc('foo/b', 10, { matches: true })
            ],
            [2],
            []
          )
        )
        .after(
          noChangeEvent(
            /* targetId= */ 2,
            /* snapshotVersion= */ 10,
            /* resumeToken= */ byteStringFromString('foo')
          )
        )
        .after(localViewChanges(2, /* fromCache= */ false, {}))
        .afterExecutingQuery(query1)
        .toHaveRead({ documentsByKey: 2, documentsByCollection: 0 })
        .toReturnChanged(
          doc('foo/a', 10, { matches: true }),
          doc('foo/b', 10, { matches: true })
        )
        .finish()
    );
  });

  it('last limbo free snapshot is advanced during view processing', async () => {
    // This test verifies that the `lastLimboFreeSnapshot` version for TargetData
    // is advanced when we compute a limbo-free free view and that the mapping
    // is persisted when we release a query.

    const target = queryToTarget(query('foo'));

    const targetData = await localStoreAllocateTarget(localStore, target);

    // Advance the query snapshot
    await localStoreApplyRemoteEventToLocalCache(
      localStore,
      noChangeEvent(
        /* targetId= */ targetData.targetId,
        /* snapshotVersion= */ 10,
        /* resumeToken= */ byteStringFromString('foo')
      )
    );

    // At this point, we have not yet confirmed that the query is limbo free.
    let cachedTargetData = await persistence.runTransaction(
      'getTargetData',
      'readonly',
      txn => localStoreGetTargetData(localStore, txn, target)
    );
    expect(
      cachedTargetData!.lastLimboFreeSnapshotVersion.isEqual(
        SnapshotVersion.min()
      )
    ).to.be.true;

    // Mark the view synced, which updates the last limbo free snapshot version.
    await localStoreNotifyLocalViewChanges(localStore, [
      localViewChanges(2, /* fromCache= */ false, {})
    ]);
    cachedTargetData = await persistence.runTransaction(
      'getTargetData',
      'readonly',
      txn => localStoreGetTargetData(localStore, txn, target)
    );
    expect(cachedTargetData!.lastLimboFreeSnapshotVersion.isEqual(version(10)))
      .to.be.true;

    // The last limbo free snapshot version is persisted even if we release the
    // query.
    await localStoreReleaseTarget(
      localStore,
      targetData.targetId,
      /* keepPersistedTargetData= */ false
    );

    if (!gcIsEager) {
      cachedTargetData = await persistence.runTransaction(
        'getTargetData',
        'readonly',
        txn => localStoreGetTargetData(localStore, txn, target)
      );
      expect(
        cachedTargetData!.lastLimboFreeSnapshotVersion.isEqual(version(10))
      ).to.be.true;
    }
  });

  // eslint-disable-next-line no-restricted-properties
  (gcIsEager ? it.skip : it)(
    'ignores target mapping after existence filter mismatch',
    async () => {
      const query1 = query('foo', filter('matches', '==', true));
      const target = queryToTarget(query1);
      const targetId = 2;

      return (
        expectLocalStore()
          .afterAllocatingQuery(query1)
          .toReturnTargetId(targetId)
          // Persist a mapping with a single document
          .after(
            docAddedRemoteEvent(
              doc('foo/a', 10, { matches: true }),
              [targetId],
              [],
              [targetId]
            )
          )
          .after(noChangeEvent(targetId, 10, byteStringFromString('foo')))
          .after(localViewChanges(targetId, /* fromCache= */ false, {}))
          .afterExecutingQuery(query1)
          .toReturnChanged(doc('foo/a', 10, { matches: true }))
          .toHaveRead({ documentsByKey: 1 })
          .toContainTargetData(target, 10, 10, byteStringFromString('foo'))
          // Create an existence filter mismatch and verify that the last limbo
          // free snapshot version is deleted
          .after(
            existenceFilterEvent(targetId, documentKeySet(key('foo/a')), 2, 20)
          )
          .after(noChangeEvent(targetId, 20))
          .toContainTargetData(target, 0, 0, ByteString.EMPTY_BYTE_STRING)
          // Re-run the query as a collection scan
          .afterExecutingQuery(query1)
          .toReturnChanged(doc('foo/a', 10, { matches: true }))
          .toHaveRead({ documentsByCollection: 1 })
          .finish()
      );
    }
  );

  // eslint-disable-next-line no-restricted-properties
  (gcIsEager ? it.skip : it)(
    'queries include locally modified documents',
    () => {
      // This test verifies that queries that have a persisted TargetMapping
      // include documents that were modified by local edits after the target
      // mapping was written.

      const query1 = query('foo', filter('matches', '==', true));
      return (
        expectLocalStore()
          .afterAllocatingQuery(query1)
          .toReturnTargetId(2)
          .after(
            docAddedRemoteEvent([doc('foo/a', 10, { matches: true })], [2], [])
          )
          .after(localViewChanges(2, /* fromCache= */ false, {}))
          // Execute the query based on the RemoteEvent.
          .afterExecutingQuery(query1)
          .toReturnChanged(doc('foo/a', 10, { matches: true }))
          // Write a document.
          .after(setMutation('foo/b', { matches: true }))
          // Execute the query and make sure that the pending mutation is
          // included in the result.
          .afterExecutingQuery(query1)
          .toReturnChanged(
            doc('foo/a', 10, { matches: true }),
            doc('foo/b', 0, { matches: true }).setHasLocalMutations()
          )
          .afterAcknowledgingMutation({ documentVersion: 11 })
          // Execute the query and make sure that the acknowledged mutation is
          // included in the result.
          .afterExecutingQuery(query1)
          .toReturnChanged(
            doc('foo/a', 10, { matches: true }),
            doc('foo/b', 11, { matches: true }).setHasCommittedMutations()
          )
          .finish()
      );
    }
  );

  // eslint-disable-next-line no-restricted-properties
  (gcIsEager ? it.skip : it)(
    'queries include documents from other queries',
    () => {
      // This test verifies that queries that have a persisted TargetMapping
      // include documents that were modified by other queries after the target
      // mapping was written.

      const filteredQuery = query('foo', filter('matches', '==', true));
      const fullQuery = query('foo');
      return (
        expectLocalStore()
          .afterAllocatingQuery(filteredQuery)
          .toReturnTargetId(2)
          .after(
            docAddedRemoteEvent([doc('foo/a', 10, { matches: true })], [2], [])
          )
          .after(
            noChangeEvent(
              /* targetId= */ 2,
              /* snapshotVersion= */ 10,
              /* resumeToken= */ byteStringFromString('foo')
            )
          )
          .after(localViewChanges(2, /* fromCache= */ false, {}))
          .afterReleasingTarget(2)
          // Start another query and add more matching documents to the collection.
          .afterAllocatingQuery(fullQuery)
          .toReturnTargetId(4)
          .after(
            docAddedRemoteEvent(
              [
                doc('foo/a', 10, { matches: true }),
                doc('foo/b', 20, { matches: true })
              ],
              [4],
              []
            )
          )
          .afterReleasingTarget(4)
          // Run the original query again and ensure that both the original
          // matches as well as all new matches are included in the result set.
          .afterAllocatingQuery(filteredQuery)
          .afterExecutingQuery(filteredQuery)
          .toReturnChanged(
            doc('foo/a', 10, { matches: true }),
            doc('foo/b', 20, { matches: true })
          )
          .finish()
      );
    }
  );

  // eslint-disable-next-line no-restricted-properties
  (gcIsEager ? it.skip : it)(
    'queries filter documents that no longer match',
    () => {
      // This test verifies that documents that once matched a query are
      // post-filtered if they no longer match the query filter.

      const filteredQuery = query('foo', filter('matches', '==', true));
      const fullQuery = query('foo');
      return (
        expectLocalStore()
          // Add two document results for a simple filter query
          .afterAllocatingQuery(filteredQuery)
          .toReturnTargetId(2)
          .after(
            docAddedRemoteEvent(
              [
                doc('foo/a', 10, { matches: true }),
                doc('foo/b', 10, { matches: true })
              ],
              [2],
              []
            )
          )
          .after(
            noChangeEvent(
              /* targetId= */ 2,
              /* snapshotVersion= */ 10,
              /* resumeToken= */ byteStringFromString('foo')
            )
          )
          .after(localViewChanges(2, /* fromCache= */ false, {}))
          .afterReleasingTarget(2)
          // Modify one of the documents to no longer match while the filtered
          // query is inactive.
          .afterAllocatingQuery(fullQuery)
          .toReturnTargetId(4)
          .after(
            docAddedRemoteEvent(
              [
                doc('foo/a', 10, { matches: true }),
                doc('foo/b', 20, { matches: false })
              ],
              [4],
              []
            )
          )
          .afterReleasingTarget(4)
          // Run the original query again and ensure that both the original
          // matches as well as all new matches are included in the result set.
          .afterAllocatingQuery(filteredQuery)
          .afterExecutingQuery(filteredQuery)
          // Re-run the filtered query and verify that the modified document is
          // no longer returned.
          .toReturnChanged(doc('foo/a', 10, { matches: true }))
          .finish()
      );
    }
  );
}<|MERGE_RESOLUTION|>--- conflicted
+++ resolved
@@ -1453,12 +1453,6 @@
             arrayUnion: ['foo']
           }).setHasLocalMutations()
         )
-<<<<<<< HEAD
-        .afterAcknowledgingMutation({
-          documentVersion: 3,
-          transformResults: [
-            { integerValue: 1338 },
-=======
         // With a field transform acknowledgement, the overlay is recalculated
         // with the remaining local mutations.
         .afterAcknowledgingMutation({
@@ -1476,7 +1470,6 @@
         .afterAcknowledgingMutation({
           documentVersion: 4,
           transformResults: [
->>>>>>> af7a1820
             {
               arrayValue: {
                 values: [{ stringValue: 'bar' }, { stringValue: 'foo' }]
@@ -1485,19 +1478,11 @@
           ]
         })
         .toReturnChanged(
-<<<<<<< HEAD
-          doc('foo/bar', 3, {
-            sum: 1338,
-            arrayUnion: ['bar', 'foo']
-          })
-            .setReadTime(SnapshotVersion.fromTimestamp(new Timestamp(0, 3000)))
-=======
           doc('foo/bar', 4, {
             sum: 1338,
             arrayUnion: ['bar', 'foo']
           })
             .setReadTime(SnapshotVersion.fromTimestamp(new Timestamp(0, 4000)))
->>>>>>> af7a1820
             .setHasCommittedMutations()
         )
         .finish()
@@ -1868,8 +1853,6 @@
       .finish();
   });
 
-<<<<<<< HEAD
-=======
   it('can handle multiple field patches on remote docs', () => {
     const query1 = query('foo', filter('matches', '==', true));
     return expectLocalStore()
@@ -1975,7 +1958,6 @@
       .finish();
   });
 
->>>>>>> af7a1820
   it('uses target mapping to execute queries', () => {
     if (gcIsEager) {
       return;
