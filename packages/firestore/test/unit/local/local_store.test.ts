/**
 * @license
 * Copyright 2017 Google LLC
 *
 * Licensed under the Apache License, Version 2.0 (the "License");
 * you may not use this file except in compliance with the License.
 * You may obtain a copy of the License at
 *
 *   http://www.apache.org/licenses/LICENSE-2.0
 *
 * Unless required by applicable law or agreed to in writing, software
 * distributed under the License is distributed on an "AS IS" BASIS,
 * WITHOUT WARRANTIES OR CONDITIONS OF ANY KIND, either express or implied.
 * See the License for the specific language governing permissions and
 * limitations under the License.
 */

import { expect } from 'chai';

import { arrayUnion, increment, Timestamp } from '../../../src';
import { User } from '../../../src/auth/user';
import { BundledDocuments, NamedQuery } from '../../../src/core/bundle';
import { BundleConverterImpl } from '../../../src/core/bundle_impl';
import {
  LimitType,
  Query,
  queryEquals,
  queryToTarget,
  queryWithLimit
} from '../../../src/core/query';
import { SnapshotVersion } from '../../../src/core/snapshot_version';
import { Target } from '../../../src/core/target';
import { BatchId, TargetId } from '../../../src/core/types';
import { IndexedDbPersistence } from '../../../src/local/indexeddb_persistence';
import { LocalStore } from '../../../src/local/local_store';
import {
  localStoreAcknowledgeBatch,
  localStoreAllocateTarget,
  localStoreApplyBundledDocuments,
  localStoreApplyRemoteEventToLocalCache,
  localStoreExecuteQuery,
  localStoreGetHighestUnacknowledgedBatchId,
  localStoreGetTargetData,
  localStoreGetNamedQuery,
  localStoreSetIndexAutoCreationEnabled,
  localStoreHasNewerBundle,
  localStoreWriteLocally,
  LocalWriteResult,
  localStoreNotifyLocalViewChanges,
  localStoreReadDocument,
  localStoreRejectBatch,
  localStoreReleaseTarget,
  localStoreSaveBundle,
  localStoreSaveNamedQuery,
  newLocalStore
} from '../../../src/local/local_store_impl';
import { LocalViewChanges } from '../../../src/local/local_view_changes';
import { Persistence } from '../../../src/local/persistence';
import {
  DocumentKeySet,
  documentKeySet,
  DocumentMap
} from '../../../src/model/collections';
import { Document } from '../../../src/model/document';
import { FieldMask } from '../../../src/model/field_mask';
import {
  FieldTransform,
  Mutation,
  MutationResult,
  MutationType,
  PatchMutation,
  Precondition
} from '../../../src/model/mutation';
import {
  MutationBatch,
  MutationBatchResult
} from '../../../src/model/mutation_batch';
import { ObjectValue } from '../../../src/model/object_value';
import { serverTimestamp } from '../../../src/model/server_timestamps';
import { ServerTimestampTransform } from '../../../src/model/transform_operation';
import { BundleMetadata as ProtoBundleMetadata } from '../../../src/protos/firestore_bundle_proto';
import * as api from '../../../src/protos/firestore_proto_api';
import { RemoteEvent } from '../../../src/remote/remote_event';
import {
  WatchChangeAggregator,
  WatchTargetChange,
  WatchTargetChangeState
} from '../../../src/remote/watch_change';
import { debugAssert } from '../../../src/util/assert';
import { ByteString } from '../../../src/util/byte_string';
import { BATCHID_UNKNOWN } from '../../../src/util/types';
import { addEqualityMatcher } from '../../util/equality_matcher';
import {
  bundledDocuments,
  bundleMetadata,
  byteStringFromString,
  deletedDoc,
  deleteMutation,
  doc,
  docAddedRemoteEvent,
  docUpdateRemoteEvent,
  existenceFilterEvent,
  expectEqual,
  field,
  filter,
  key,
  localViewChanges,
  mapAsArray,
  namedQuery,
  noChangeEvent,
  orderBy,
  patchMutation,
  query,
  setMutation,
  TestBundledDocuments,
  TestNamedQuery,
  TestSnapshotVersion,
  unknownDoc,
  version
} from '../../util/helpers';

import { CountingQueryEngine } from './counting_query_engine';
import * as persistenceHelpers from './persistence_test_helpers';
import { JSON_SERIALIZER } from './persistence_test_helpers';

export interface LocalStoreComponents {
  queryEngine: CountingQueryEngine;
  persistence: Persistence;
  localStore: LocalStore;
}

class LocalStoreTester {
  private promiseChain: Promise<void> = Promise.resolve();
  private lastChanges: DocumentMap | null = null;
  private lastTargetId: TargetId | null = null;
  private batches: MutationBatch[] = [];
  private bundleConverter: BundleConverterImpl;

  private queryExecutionCount = 0;

  constructor(
    public localStore: LocalStore,
    private readonly persistence: Persistence,
    private readonly queryEngine: CountingQueryEngine,
    readonly gcIsEager: boolean
  ) {
    this.bundleConverter = new BundleConverterImpl(JSON_SERIALIZER);
  }

  private prepareNextStep(): void {
    this.promiseChain = this.promiseChain.then(() => {
      this.lastChanges = null;
      this.lastTargetId = null;
      this.queryEngine.resetCounts();
    });
  }

  after(
    op:
      | Mutation
      | Mutation[]
      | RemoteEvent
      | LocalViewChanges
      | TestBundledDocuments
      | TestNamedQuery
  ): LocalStoreTester {
    if (op instanceof Mutation) {
      return this.afterMutations([op]);
    } else if (op instanceof Array) {
      return this.afterMutations(op);
    } else if (op instanceof LocalViewChanges) {
      return this.afterViewChanges(op);
    } else if (op instanceof RemoteEvent) {
      return this.afterRemoteEvent(op);
    } else if (op instanceof TestBundledDocuments) {
      return this.afterBundleDocuments(op.documents, op.bundleName);
    } else {
      return this.afterNamedQuery(op);
    }
  }

  afterMutations(mutations: Mutation[]): LocalStoreTester {
    this.prepareNextStep();

    this.promiseChain = this.promiseChain
      .then(() => localStoreWriteLocally(this.localStore, mutations))
      .then((result: LocalWriteResult) => {
        this.batches.push(
          new MutationBatch(result.batchId, Timestamp.now(), [], mutations)
        );
        this.lastChanges = result.changes;
      });
    return this;
  }

  afterRemoteEvent(remoteEvent: RemoteEvent): LocalStoreTester {
    this.prepareNextStep();

    this.promiseChain = this.promiseChain
      .then(() =>
        localStoreApplyRemoteEventToLocalCache(this.localStore, remoteEvent)
      )
      .then((result: DocumentMap) => {
        this.lastChanges = result;
      });
    return this;
  }

  afterBundleDocuments(
    documents: BundledDocuments,
    bundleName?: string
  ): LocalStoreTester {
    this.prepareNextStep();

    this.promiseChain = this.promiseChain
      .then(() =>
        localStoreApplyBundledDocuments(
          this.localStore,
          this.bundleConverter,
          documents,
          bundleName || ''
        )
      )
      .then(result => {
        this.lastChanges = result;
      });
    return this;
  }

  afterNamedQuery(testQuery: TestNamedQuery): LocalStoreTester {
    this.prepareNextStep();

    this.promiseChain = this.promiseChain.then(() =>
      localStoreSaveNamedQuery(
        this.localStore,
        testQuery.namedQuery,
        testQuery.matchingDocuments
      )
    );
    return this;
  }

  afterViewChanges(viewChanges: LocalViewChanges): LocalStoreTester {
    this.prepareNextStep();

    this.promiseChain = this.promiseChain.then(() =>
      localStoreNotifyLocalViewChanges(this.localStore, [viewChanges])
    );
    return this;
  }

  afterAcknowledgingMutation(options: {
    documentVersion: TestSnapshotVersion;
    transformResults?: api.Value[];
  }): LocalStoreTester {
    this.prepareNextStep();

    this.promiseChain = this.promiseChain
      .then(() => {
        const batch = this.batches.shift()!;
        const ver = version(options.documentVersion);
        const mutationResults = options.transformResults
          ? options.transformResults.map(
              value => new MutationResult(ver, [value])
            )
          : [new MutationResult(ver, [])];
        const write = MutationBatchResult.from(batch, ver, mutationResults);

        return localStoreAcknowledgeBatch(this.localStore, write);
      })
      .then((changes: DocumentMap) => {
        this.lastChanges = changes;
      });
    return this;
  }

  afterRejectingMutation(): LocalStoreTester {
    this.prepareNextStep();

    this.promiseChain = this.promiseChain
      .then(() =>
        localStoreRejectBatch(this.localStore, this.batches.shift()!.batchId)
      )
      .then((changes: DocumentMap) => {
        this.lastChanges = changes;
      });
    return this;
  }

  afterAllocatingQuery(query: Query): LocalStoreTester {
    return this.afterAllocatingTarget(queryToTarget(query));
  }

  afterAllocatingTarget(target: Target): LocalStoreTester {
    this.prepareNextStep();

    this.promiseChain = this.promiseChain.then(() =>
      localStoreAllocateTarget(this.localStore, target).then(result => {
        this.lastTargetId = result.targetId;
      })
    );
    return this;
  }

  afterReleasingTarget(targetId: number): LocalStoreTester {
    this.prepareNextStep();

    this.promiseChain = this.promiseChain.then(() =>
      localStoreReleaseTarget(
        this.localStore,
        targetId,
        /*keepPersistedTargetData=*/ false
      )
    );
    return this;
  }

  afterExecutingQuery(query: Query): LocalStoreTester {
    this.prepareNextStep();

    this.promiseChain = this.promiseChain.then(() =>
      localStoreExecuteQuery(
        this.localStore,
        query,
        /* usePreviousResults= */ true
      ).then(({ documents }) => {
        this.queryExecutionCount++;
        this.lastChanges = documents;
      })
    );
    return this;
  }

  /**
   * Asserts the expected number of mutations and documents read by
   * the MutationQueue and the RemoteDocumentCache.
   *
   * @param expectedCount.mutationsByQuery - The number of mutations read by
   * executing a collection scan against the MutationQueue.
   * @param expectedCount.mutationsByKey - The number of mutations read by
   * document key lookups.
   * @param expectedCount.documentsByQuery - The number of mutations read by
   * executing a collection scan against the RemoteDocumentCache.
   * @param expectedCount.documentsByKey - The number of documents read by
   * document key lookups.
   */
  toHaveRead(expectedCount: {
    overlaysByCollection?: number;
    overlaysByKey?: number;
    documentsByCollection?: number;
    documentsByKey?: number;
    overlayTypes?: { [k: string]: MutationType };
  }): LocalStoreTester {
    this.promiseChain = this.promiseChain.then(() => {
      const actualCount: typeof expectedCount = {};
      if (expectedCount.overlaysByCollection !== undefined) {
        actualCount.overlaysByCollection =
          this.queryEngine.overlaysReadByCollection;
      }
      if (expectedCount.overlaysByKey !== undefined) {
        actualCount.overlaysByKey = this.queryEngine.overlaysReadByKey;
      }
      if (expectedCount.overlayTypes !== undefined) {
        actualCount.overlayTypes = this.queryEngine.overlayTypes;
      }
      if (expectedCount.documentsByCollection !== undefined) {
        actualCount.documentsByCollection =
          this.queryEngine.documentsReadByCollection;
      }
      if (expectedCount.documentsByKey !== undefined) {
        actualCount.documentsByKey = this.queryEngine.documentsReadByKey;
      }
      expect(actualCount).to.deep.eq(
        expectedCount,
        `query execution #${this.queryExecutionCount}`
      );
    });
    return this;
  }

  toReturnTargetId(id: TargetId): LocalStoreTester {
    this.promiseChain = this.promiseChain.then(() => {
      expect(this.lastTargetId).to.equal(id);
    });
    return this;
  }

  toContainTargetData(
    target: Target,
    snapshotVersion: number,
    lastLimboFreeSnapshotVersion: number,
    resumeToken: ByteString
  ): LocalStoreTester {
    this.promiseChain = this.promiseChain.then(async () => {
      const targetData = await this.persistence.runTransaction(
        'getTargetData',
        'readonly',
        txn => localStoreGetTargetData(this.localStore, txn, target)
      );
      expect(targetData!.snapshotVersion.isEqual(version(snapshotVersion))).to
        .be.true;
      expect(
        targetData!.lastLimboFreeSnapshotVersion.isEqual(
          version(lastLimboFreeSnapshotVersion)
        )
      ).to.be.true;
      expect(targetData!.resumeToken.isEqual(resumeToken)).to.be.true;
    });
    return this;
  }

  toReturnChangedInternal(
    docs: Document[],
    isEqual?: (lhs: Document | null, rhs: Document | null) => boolean
  ): LocalStoreTester {
    this.promiseChain = this.promiseChain.then(() => {
      debugAssert(
        this.lastChanges !== null,
        'Called toReturnChanged() without prior after()'
      );
      expect(this.lastChanges.size).to.equal(docs.length, 'number of changes');
      for (const doc of docs) {
        const returned = this.lastChanges.get(doc.key);
        const message = `Expected '${returned}' to equal '${doc}'.`;
        if (isEqual) {
          expect(isEqual(doc, returned)).to.equal(true, message);
        } else {
          expectEqual(doc, returned, message);
        }
      }
      this.lastChanges = null;
    });
    return this;
  }

  toReturnChanged(...docs: Document[]): LocalStoreTester {
    return this.toReturnChangedInternal(docs);
  }

  toReturnChangedWithDocComparator(
    isEqual: (lhs: Document | null, rhs: Document | null) => boolean,
    ...docs: Document[]
  ): LocalStoreTester {
    return this.toReturnChangedInternal(docs, isEqual);
  }

  toReturnRemoved(...keyStrings: string[]): LocalStoreTester {
    this.promiseChain = this.promiseChain.then(() => {
      debugAssert(
        this.lastChanges !== null,
        'Called toReturnRemoved() without prior after()'
      );
      expect(this.lastChanges.size).to.equal(
        keyStrings.length,
        'Number of actual changes mismatched number of expected changes'
      );
      for (const keyString of keyStrings) {
        const returned = this.lastChanges.get(key(keyString));
        expect(returned?.isFoundDocument()).to.be.false;
      }
      this.lastChanges = null;
    });
    return this;
  }

  toContain(
    doc: Document,
    isEqual?: (lhs: Document, rhs: Document) => boolean
  ): LocalStoreTester {
    this.promiseChain = this.promiseChain.then(() => {
      return localStoreReadDocument(this.localStore, doc.key).then(result => {
        const message = `Expected ${
          result ? result.toString() : null
        } to match ${doc.toString()}.`;
        if (isEqual) {
          expect(isEqual(result, doc)).to.equal(true, message);
        } else {
          expectEqual(result, doc, message);
        }
      });
    });
    return this;
  }

  toNotContain(keyStr: string): LocalStoreTester {
    this.promiseChain = this.promiseChain.then(() =>
      localStoreReadDocument(this.localStore, key(keyStr)).then(result => {
        expect(result.isValidDocument()).to.be.false;
      })
    );
    return this;
  }

  toNotContainIfEager(doc: Document): LocalStoreTester {
    if (this.gcIsEager) {
      return this.toNotContain(doc.key.toString());
    } else {
      return this.toContain(doc);
    }
  }

  toReturnHighestUnacknowledgeBatchId(expectedId: BatchId): LocalStoreTester {
    this.promiseChain = this.promiseChain.then(() =>
      localStoreGetHighestUnacknowledgedBatchId(this.localStore).then(
        actual => {
          expect(actual).to.equal(expectedId);
        }
      )
    );
    return this;
  }

  toHaveQueryDocumentMapping(
    persistence: Persistence,
    targetId: TargetId,
    expectedKeys: DocumentKeySet
  ): LocalStoreTester {
    this.promiseChain = this.promiseChain.then(() => {
      return persistence.runTransaction(
        'toHaveQueryDocumentMapping',
        'readonly',
        transaction => {
          return persistence
            .getTargetCache()
            .getMatchingKeysForTargetId(transaction, targetId)
            .next(matchedKeys => {
              expect(matchedKeys.isEqual(expectedKeys)).to.be.true;
            });
        }
      );
    });

    return this;
  }

  toHaveNewerBundle(
    metadata: ProtoBundleMetadata,
    expected: boolean
  ): LocalStoreTester {
    this.promiseChain = this.promiseChain.then(() => {
      return localStoreHasNewerBundle(this.localStore, metadata).then(
        actual => {
          expect(actual).to.equal(expected);
        }
      );
    });
    return this;
  }

  toHaveNamedQuery(namedQuery: NamedQuery): LocalStoreTester {
    this.promiseChain = this.promiseChain.then(() => {
      return localStoreGetNamedQuery(this.localStore, namedQuery.name).then(
        actual => {
          expect(actual).to.exist;
          expect(actual!.name).to.equal(namedQuery.name);
          expect(namedQuery.readTime.isEqual(actual!.readTime)).to.be.true;
          expect(queryEquals(actual!.query, namedQuery.query)).to.be.true;
        }
      );
    });
    return this;
  }

  afterSavingBundle(metadata: ProtoBundleMetadata): LocalStoreTester {
    this.promiseChain = this.promiseChain.then(() =>
      localStoreSaveBundle(this.localStore, metadata)
    );
    return this;
  }

  finish(): Promise<void> {
    return this.promiseChain;
  }
}

// The `isEqual` method for the Document class does not compare createTime and
// readTime. For some tests, we'd like to verify that a certain createTime has
// been calculated for documents. In such cases we can use this comparator.
function compareDocsWithCreateTime(
  lhs: Document | null,
  rhs: Document | null
): boolean {
  return (
    (lhs === null && rhs === null) ||
    (lhs !== null &&
      rhs !== null &&
      lhs.isEqual(rhs) &&
      lhs.createTime.isEqual(rhs.createTime))
  );
}

describe('LocalStore w/ Memory Persistence', () => {
  async function initialize(): Promise<LocalStoreComponents> {
    const queryEngine = new CountingQueryEngine();
    const persistence = await persistenceHelpers.testMemoryEagerPersistence();
    const localStore = newLocalStore(
      persistence,
      queryEngine,
      User.UNAUTHENTICATED,
      JSON_SERIALIZER
    );
    return { queryEngine, persistence, localStore };
  }

  addEqualityMatcher();
  genericLocalStoreTests(initialize, /* gcIsEager= */ true);
});

describe('LocalStore w/ IndexedDB Persistence', () => {
  if (!IndexedDbPersistence.isAvailable()) {
    console.warn(
      'No IndexedDB. Skipping LocalStore w/ IndexedDB persistence tests.'
    );
    return;
  }

  async function initialize(): Promise<LocalStoreComponents> {
    const queryEngine = new CountingQueryEngine();
    const persistence = await persistenceHelpers.testIndexedDbPersistence();
    const localStore = newLocalStore(
      persistence,
      queryEngine,
      User.UNAUTHENTICATED,
      JSON_SERIALIZER
    );
    return { queryEngine, persistence, localStore };
  }

  addEqualityMatcher();
  genericLocalStoreTests(initialize, /* gcIsEager= */ false);
});

function genericLocalStoreTests(
  getComponents: () => Promise<LocalStoreComponents>,
  gcIsEager: boolean
): void {
  let persistence: Persistence;
  let localStore: LocalStore;
  let queryEngine: CountingQueryEngine;

  beforeEach(async () => {
    const components = await getComponents();
    persistence = components.persistence;
    localStore = components.localStore;
    queryEngine = components.queryEngine;
  });

  afterEach(async () => {
    await persistence.shutdown();
    await persistenceHelpers.clearTestPersistence();
  });

  function expectLocalStore(): LocalStoreTester {
    return new LocalStoreTester(
      localStore,
      persistence,
      queryEngine,
      gcIsEager
    );
  }

  it('localStoreSetIndexAutoCreationEnabled()', () => {
    localStoreSetIndexAutoCreationEnabled(localStore, true);
    expect(queryEngine.indexAutoCreationEnabled).to.be.true;
    localStoreSetIndexAutoCreationEnabled(localStore, false);
    expect(queryEngine.indexAutoCreationEnabled).to.be.false;
    localStoreSetIndexAutoCreationEnabled(localStore, true);
    expect(queryEngine.indexAutoCreationEnabled).to.be.true;
    localStoreSetIndexAutoCreationEnabled(localStore, false);
    expect(queryEngine.indexAutoCreationEnabled).to.be.false;
  });

  it('handles SetMutation', () => {
    return expectLocalStore()
      .after(setMutation('foo/bar', { foo: 'bar' }))
      .toReturnChanged(doc('foo/bar', 0, { foo: 'bar' }).setHasLocalMutations())
      .toContain(doc('foo/bar', 0, { foo: 'bar' }).setHasLocalMutations())
      .afterAcknowledgingMutation({ documentVersion: 1 })
      .toReturnChanged(
        doc('foo/bar', 1, { foo: 'bar' }).setHasCommittedMutations()
      )
      .toNotContainIfEager(
        doc('foo/bar', 1, { foo: 'bar' }).setHasCommittedMutations()
      )
      .finish();
  });

  it('handles SetMutation -> Document', () => {
    return expectLocalStore()
      .after(setMutation('foo/bar', { foo: 'bar' }))
      .toReturnChanged(doc('foo/bar', 0, { foo: 'bar' }).setHasLocalMutations())
      .toContain(doc('foo/bar', 0, { foo: 'bar' }).setHasLocalMutations())
      .afterAllocatingQuery(query('foo'))
      .after(docUpdateRemoteEvent(doc('foo/bar', 2, { it: 'changed' }), [2]))
      .toReturnChanged(doc('foo/bar', 2, { foo: 'bar' }).setHasLocalMutations())
      .toContain(doc('foo/bar', 2, { foo: 'bar' }).setHasLocalMutations())
      .finish();
  });

  it(
    'handles SetMutation -> Ack (Held) -> SetMutation -> Reject -> ' +
      'RemoteEvent (Release Ack)',
    () => {
      return (
        expectLocalStore()
          // Start a query so that acks must be held.
          .afterAllocatingQuery(query('foo'))
          .toReturnTargetId(2)
          .after(setMutation('foo/bar', { foo: 'bar' }))
          .toReturnChanged(
            doc('foo/bar', 0, { foo: 'bar' }).setHasLocalMutations()
          )
          .toContain(doc('foo/bar', 0, { foo: 'bar' }).setHasLocalMutations())
          // Last seen version is zero, so this ack must be held.
          .afterAcknowledgingMutation({ documentVersion: 1 })
          .toReturnChanged(
            doc('foo/bar', 1, { foo: 'bar' }).setHasCommittedMutations()
          )
          .toNotContainIfEager(
            doc('foo/bar', 1, { foo: 'bar' }).setHasCommittedMutations()
          )
          .after(setMutation('bar/baz', { bar: 'baz' }))
          .toReturnChanged(
            doc('bar/baz', 0, { bar: 'baz' }).setHasLocalMutations()
          )
          .toContain(doc('bar/baz', 0, { bar: 'baz' }).setHasLocalMutations())
          .afterRejectingMutation()
          .toReturnRemoved('bar/baz')
          .toNotContain('bar/baz')
          .afterRemoteEvent(
            docAddedRemoteEvent(doc('foo/bar', 2, { it: 'changed' }), [2])
          )
          .toReturnChanged(doc('foo/bar', 2, { it: 'changed' }))
          .toContain(doc('foo/bar', 2, { it: 'changed' }))
          .toNotContain('bar/baz')
          .finish()
      );
    }
  );

  it('handles NoDocument -> SetMutation -> Ack', () => {
    const query1 = query('foo');
    return expectLocalStore()
      .afterAllocatingQuery(query1)
      .toReturnTargetId(2)
      .after(docUpdateRemoteEvent(deletedDoc('foo/bar', 2), [2]))
      .toReturnRemoved('foo/bar')
      .toNotContainIfEager(deletedDoc('foo/bar', 2))
      .after(setMutation('foo/bar', { foo: 'bar' }))
      .toReturnChanged(doc('foo/bar', 0, { foo: 'bar' }).setHasLocalMutations())
      .toContain(doc('foo/bar', 0, { foo: 'bar' }).setHasLocalMutations())
      .afterReleasingTarget(2)
      .afterAcknowledgingMutation({ documentVersion: 3 })
      .toReturnChanged(
        doc('foo/bar', 3, { foo: 'bar' }).setHasCommittedMutations()
      )
      .toNotContainIfEager(
        doc('foo/bar', 3, { foo: 'bar' }).setHasCommittedMutations()
      )
      .finish();
  });

  it('handles SetMutation -> NoDocument', () => {
    return expectLocalStore()
      .afterAllocatingQuery(query('foo'))
      .toReturnTargetId(2)
      .after(setMutation('foo/bar', { foo: 'bar' }))
      .toReturnChanged(doc('foo/bar', 0, { foo: 'bar' }).setHasLocalMutations())
      .after(docUpdateRemoteEvent(deletedDoc('foo/bar', 2), [2]))
      .toReturnChanged(doc('foo/bar', 0, { foo: 'bar' }).setHasLocalMutations())
      .toContain(doc('foo/bar', 0, { foo: 'bar' }).setHasLocalMutations())
      .finish();
  });

  it('handles Document -> SetMutation -> Ack ->  Document', () => {
    return (
      expectLocalStore()
        .afterAllocatingQuery(query('foo'))
        .toReturnTargetId(2)
        .after(docAddedRemoteEvent(doc('foo/bar', 2, { it: 'base' }), [2]))
        .toReturnChanged(doc('foo/bar', 2, { it: 'base' }))
        .toContain(doc('foo/bar', 2, { it: 'base' }))
        .after(setMutation('foo/bar', { foo: 'bar' }))
        .toReturnChanged(
          doc('foo/bar', 2, { foo: 'bar' }).setHasLocalMutations()
        )
        .toContain(doc('foo/bar', 2, { foo: 'bar' }).setHasLocalMutations())
        .afterAcknowledgingMutation({ documentVersion: 3 })
        // We haven't seen the remote event yet
        .toReturnChanged(
          doc('foo/bar', 3, { foo: 'bar' }).setHasCommittedMutations()
        )
        .toContain(doc('foo/bar', 3, { foo: 'bar' }).setHasCommittedMutations())
        .after(docUpdateRemoteEvent(doc('foo/bar', 3, { it: 'changed' }), [2]))
        .toReturnChanged(doc('foo/bar', 3, { it: 'changed' }))
        .toContain(doc('foo/bar', 3, { it: 'changed' }))
        .finish()
    );
  });

  it('handles PatchMutation without prior document', () => {
    return expectLocalStore()
      .after(patchMutation('foo/bar', { foo: 'bar' }))
      .toReturnRemoved('foo/bar')
      .toNotContain('foo/bar')
      .afterAcknowledgingMutation({ documentVersion: 1 })
      .toReturnChanged(unknownDoc('foo/bar', 1))
      .toNotContainIfEager(unknownDoc('foo/bar', 1))
      .finish();
  });

  it('handles PatchMutation -> Document -> Ack', () => {
    return expectLocalStore()
      .after(patchMutation('foo/bar', { foo: 'bar' }))
      .toReturnRemoved('foo/bar')
      .toNotContain('foo/bar')
      .afterAllocatingQuery(query('foo'))
      .toReturnTargetId(2)
      .after(docUpdateRemoteEvent(doc('foo/bar', 1, { it: 'base' }), [2]))
      .toReturnChanged(
        doc('foo/bar', 1, { foo: 'bar', it: 'base' }).setHasLocalMutations()
      )
      .toContain(
        doc('foo/bar', 1, { foo: 'bar', it: 'base' }).setHasLocalMutations()
      )
      .afterAcknowledgingMutation({ documentVersion: 2 })
      .toReturnChanged(
        doc('foo/bar', 2, { foo: 'bar', it: 'base' }).setHasCommittedMutations()
      )
      .after(
        docUpdateRemoteEvent(doc('foo/bar', 2, { foo: 'bar', it: 'base' }), [2])
      )
      .toReturnChanged(doc('foo/bar', 2, { foo: 'bar', it: 'base' }))
      .toContain(doc('foo/bar', 2, { foo: 'bar', it: 'base' }))
      .finish();
  });

  it('handles PatchMutation -> Ack -> Document', () => {
    return expectLocalStore()
      .after(patchMutation('foo/bar', { foo: 'bar' }))
      .toReturnRemoved('foo/bar')
      .toNotContain('foo/bar')
      .afterAcknowledgingMutation({ documentVersion: 1 })
      .toReturnChanged(unknownDoc('foo/bar', 1))
      .toNotContainIfEager(unknownDoc('foo/bar', 1))
      .afterAllocatingQuery(query('foo'))
      .toReturnTargetId(2)
      .after(docUpdateRemoteEvent(doc('foo/bar', 1, { it: 'base' }), [2]))
      .toReturnChanged(doc('foo/bar', 1, { it: 'base' }))
      .toContain(doc('foo/bar', 1, { it: 'base' }))
      .finish();
  });

  it('handles DeleteMutation -> Ack', () => {
    return expectLocalStore()
      .after(deleteMutation('foo/bar'))
      .toReturnRemoved('foo/bar')
      .toContain(deletedDoc('foo/bar', 0).setHasLocalMutations())
      .afterAcknowledgingMutation({ documentVersion: 1 })
      .toReturnRemoved('foo/bar')
      .toNotContainIfEager(deletedDoc('foo/bar', 1).setHasCommittedMutations())
      .finish();
  });

  it('handles Document -> DeleteMutation -> Ack', () => {
    const query1 = query('foo');
    return (
      expectLocalStore()
        .afterAllocatingQuery(query1)
        .toReturnTargetId(2)
        .after(docUpdateRemoteEvent(doc('foo/bar', 1, { it: 'base' }), [2]))
        .toReturnChanged(doc('foo/bar', 1, { it: 'base' }))
        .toContain(doc('foo/bar', 1, { it: 'base' }))
        .after(deleteMutation('foo/bar'))
        .toReturnRemoved('foo/bar')
        .toContain(deletedDoc('foo/bar', 0).setHasLocalMutations())
        // remove the mutation so only the mutation is pinning the doc
        .afterReleasingTarget(2)
        .afterAcknowledgingMutation({ documentVersion: 2 })
        .toReturnRemoved('foo/bar')
        .toNotContainIfEager(
          deletedDoc('foo/bar', 2).setHasCommittedMutations()
        )
        .finish()
    );
  });

  it('handles DeleteMutation -> Document -> Ack', () => {
    const query1 = query('foo');
    return (
      expectLocalStore()
        .afterAllocatingQuery(query1)
        .toReturnTargetId(2)
        .after(deleteMutation('foo/bar'))
        .toReturnRemoved('foo/bar')
        .toContain(deletedDoc('foo/bar', 0).setHasLocalMutations())
        .after(docUpdateRemoteEvent(doc('foo/bar', 1, { it: 'base' }), [2]))
        .toReturnRemoved('foo/bar')
        .toContain(deletedDoc('foo/bar', 0).setHasLocalMutations())
        // Don't need to keep doc pinned anymore
        .afterReleasingTarget(2)
        .afterAcknowledgingMutation({ documentVersion: 2 })
        .toReturnRemoved('foo/bar')
        .toNotContainIfEager(
          deletedDoc('foo/bar', 2).setHasCommittedMutations()
        )
        .finish()
    );
  });

  it('handles Document -> NoDocument -> Document', () => {
    return expectLocalStore()
      .afterAllocatingQuery(query('foo'))
      .toReturnTargetId(2)
      .after(docUpdateRemoteEvent(doc('foo/bar', 1, { it: 'base' }), [2]))
      .toReturnChanged(doc('foo/bar', 1, { it: 'base' }))
      .toContain(doc('foo/bar', 1, { it: 'base' }))
      .after(docUpdateRemoteEvent(deletedDoc('foo/bar', 2), [2]))
      .toReturnRemoved('foo/bar')
      .toNotContainIfEager(deletedDoc('foo/bar', 2))
      .after(docUpdateRemoteEvent(doc('foo/bar', 3, { it: 'changed' }), [2]))
      .toReturnChanged(doc('foo/bar', 3, { it: 'changed' }))
      .toContain(doc('foo/bar', 3, { it: 'changed' }))
      .finish();
  });

  it('handles SetMutation -> PatchMutation -> Document -> Ack -> Ack', () => {
    const query1 = query('foo');
    return expectLocalStore()
      .after(setMutation('foo/bar', { foo: 'old' }))
      .toReturnChanged(doc('foo/bar', 0, { foo: 'old' }).setHasLocalMutations())
      .toContain(doc('foo/bar', 0, { foo: 'old' }).setHasLocalMutations())
      .after(patchMutation('foo/bar', { foo: 'bar' }))
      .toReturnChanged(doc('foo/bar', 0, { foo: 'bar' }).setHasLocalMutations())
      .toContain(doc('foo/bar', 0, { foo: 'bar' }).setHasLocalMutations())
      .afterAllocatingQuery(query1)
      .toReturnTargetId(2)
      .after(docUpdateRemoteEvent(doc('foo/bar', 1, { it: 'base' }), [2]))
      .toReturnChanged(doc('foo/bar', 1, { foo: 'bar' }).setHasLocalMutations())
      .toContain(doc('foo/bar', 1, { foo: 'bar' }).setHasLocalMutations())
      .afterReleasingTarget(2)
      .afterAcknowledgingMutation({ documentVersion: 2 }) // delete mutation
      .toReturnChanged(doc('foo/bar', 2, { foo: 'bar' }).setHasLocalMutations())
      .toContain(doc('foo/bar', 2, { foo: 'bar' }).setHasLocalMutations())
      .afterAcknowledgingMutation({ documentVersion: 3 }) // patch mutation
      .toReturnChanged(
        doc('foo/bar', 3, { foo: 'bar' }).setHasCommittedMutations()
      )
      .toNotContainIfEager(
        doc('foo/bar', 3, { foo: 'bar' }).setHasCommittedMutations()
      )
      .finish();
  });

  it('handles SetMutation + PatchMutation', () => {
    return expectLocalStore()
      .after([
        setMutation('foo/bar', { foo: 'old' }),
        patchMutation('foo/bar', { foo: 'bar' })
      ])
      .toReturnChanged(doc('foo/bar', 0, { foo: 'bar' }).setHasLocalMutations())
      .toContain(doc('foo/bar', 0, { foo: 'bar' }).setHasLocalMutations())
      .finish();
  });

  // eslint-disable-next-line no-restricted-properties
  (gcIsEager ? it : it.skip)(
    'handles SetMutation -> Ack -> PatchMutation -> Reject',
    () => {
      return (
        expectLocalStore()
          .after(setMutation('foo/bar', { foo: 'old' }))
          .toContain(doc('foo/bar', 0, { foo: 'old' }).setHasLocalMutations())
          .afterAcknowledgingMutation({ documentVersion: 1 })
          // After having been ack'd, there is nothing pinning the document
          .toNotContain('foo/bar')
          .after(patchMutation('foo/bar', { foo: 'bar' }))
          // A blind patch is not visible in the cache
          .toNotContain('foo/bar')
          .afterRejectingMutation()
          .toNotContain('foo/bar')
          .finish()
      );
    }
  );

  it('handles SetMutation(A) + SetMutation(B) + PatchMutation(A)', () => {
    return expectLocalStore()
      .after([
        setMutation('foo/bar', { foo: 'old' }),
        setMutation('bar/baz', { bar: 'baz' }),
        patchMutation('foo/bar', { foo: 'bar' })
      ])
      .toReturnChanged(
        doc('bar/baz', 0, { bar: 'baz' }).setHasLocalMutations(),
        doc('bar/baz', 0, { bar: 'baz' }).setHasLocalMutations()
      )
      .finish();
  });

  it('handles DeleteMutation -> PatchMutation -> Ack -> Ack', () => {
    return expectLocalStore()
      .after(deleteMutation('foo/bar'))
      .toReturnRemoved('foo/bar')
      .toContain(deletedDoc('foo/bar', 0).setHasLocalMutations())
      .after(patchMutation('foo/bar', { foo: 'bar' }))
      .toReturnRemoved('foo/bar')
      .toContain(deletedDoc('foo/bar', 0).setHasLocalMutations())
      .afterAcknowledgingMutation({ documentVersion: 2 }) // delete mutation
      .toReturnRemoved('foo/bar')
      .toContain(deletedDoc('foo/bar', 2).setHasLocalMutations())
      .afterAcknowledgingMutation({ documentVersion: 3 }) // patch mutation
      .toReturnChanged(unknownDoc('foo/bar', 3))
      .toNotContainIfEager(unknownDoc('foo/bar', 3))
      .finish();
  });

  // eslint-disable-next-line no-restricted-properties
  (gcIsEager ? it : it.skip)(
    'collects garbage after ChangeBatch with no target ids',
    () => {
      return expectLocalStore()
        .after(docAddedRemoteEvent(deletedDoc('foo/bar', 2), [], [], [1]))
        .toNotContain('foo/bar')
        .after(
          docUpdateRemoteEvent(doc('foo/bar', 2, { foo: 'bar' }), [], [], [1])
        )
        .toNotContain('foo/bar')
        .finish();
    }
  );

  // eslint-disable-next-line no-restricted-properties
  (gcIsEager ? it : it.skip)('collects garbage after ChangeBatch', () => {
    const query1 = query('foo');
    return expectLocalStore()
      .afterAllocatingQuery(query1)
      .toReturnTargetId(2)
      .after(docAddedRemoteEvent(doc('foo/bar', 2, { foo: 'bar' }), [2]))
      .toContain(doc('foo/bar', 2, { foo: 'bar' }))
      .after(docUpdateRemoteEvent(doc('foo/bar', 2, { foo: 'baz' }), [], [2]))
      .toNotContain('foo/bar')
      .finish();
  });

  // eslint-disable-next-line no-restricted-properties
  (gcIsEager ? it : it.skip)(
    'collects garbage after acknowledged mutation',
    () => {
      const query1 = query('foo');
      return (
        expectLocalStore()
          .afterAllocatingQuery(query1)
          .toReturnTargetId(2)
          .after(docAddedRemoteEvent(doc('foo/bar', 1, { foo: 'old' }), [2]))
          .after(patchMutation('foo/bar', { foo: 'bar' }))
          // Release the target so that our target count goes back to 0 and we are considered
          // up-to-date.
          .afterReleasingTarget(2)
          .after(setMutation('foo/bah', { foo: 'bah' }))
          .after(deleteMutation('foo/baz'))
          .toContain(doc('foo/bar', 1, { foo: 'bar' }).setHasLocalMutations())
          .toContain(doc('foo/bah', 0, { foo: 'bah' }).setHasLocalMutations())
          .toContain(deletedDoc('foo/baz', 0).setHasLocalMutations())
          .afterAcknowledgingMutation({ documentVersion: 3 })
          .toNotContain('foo/bar')
          .toContain(doc('foo/bah', 0, { foo: 'bah' }).setHasLocalMutations())
          .toContain(deletedDoc('foo/baz', 0).setHasLocalMutations())
          .afterAcknowledgingMutation({ documentVersion: 4 })
          .toNotContain('foo/bar')
          .toNotContain('foo/bah')
          .toContain(deletedDoc('foo/baz', 0).setHasLocalMutations())
          .afterAcknowledgingMutation({ documentVersion: 5 })
          .toNotContain('foo/bar')
          .toNotContain('foo/bah')
          .toNotContain('foo/baz')
          .finish()
      );
    }
  );

  // eslint-disable-next-line no-restricted-properties
  (gcIsEager ? it : it.skip)('collects garbage after rejected mutation', () => {
    const query1 = query('foo');
    return (
      expectLocalStore()
        .afterAllocatingQuery(query1)
        .toReturnTargetId(2)
        .after(docAddedRemoteEvent(doc('foo/bar', 1, { foo: 'old' }), [2]))
        .after(patchMutation('foo/bar', { foo: 'bar' }))
        // Release the target so that our target count goes back to 0 and we are considered
        // up-to-date.
        .afterReleasingTarget(2)
        .after(setMutation('foo/bah', { foo: 'bah' }))
        .after(deleteMutation('foo/baz'))
        .toContain(doc('foo/bar', 1, { foo: 'bar' }).setHasLocalMutations())
        .toContain(doc('foo/bah', 0, { foo: 'bah' }).setHasLocalMutations())
        .toContain(deletedDoc('foo/baz', 0).setHasLocalMutations())
        .afterRejectingMutation() // patch mutation
        .toNotContain('foo/bar')
        .toContain(doc('foo/bah', 0, { foo: 'bah' }).setHasLocalMutations())
        .toContain(deletedDoc('foo/baz', 0).setHasLocalMutations())
        .afterRejectingMutation() // set mutation
        .toNotContain('foo/bar')
        .toNotContain('foo/bah')
        .toContain(deletedDoc('foo/baz', 0).setHasLocalMutations())
        .afterRejectingMutation() // delete mutation
        .toNotContain('foo/bar')
        .toNotContain('foo/bah')
        .toNotContain('foo/baz')
        .finish()
    );
  });

  // eslint-disable-next-line no-restricted-properties
  (gcIsEager ? it : it.skip)('pins documents in the local view', () => {
    const query1 = query('foo');
    return expectLocalStore()
      .afterAllocatingQuery(query1)
      .toReturnTargetId(2)
      .after(docAddedRemoteEvent(doc('foo/bar', 1, { foo: 'bar' }), [2]))
      .after(setMutation('foo/baz', { foo: 'baz' }))
      .toContain(doc('foo/bar', 1, { foo: 'bar' }))
      .toContain(doc('foo/baz', 0, { foo: 'baz' }).setHasLocalMutations())
      .after(
        localViewChanges(2, /* fromCache= */ false, {
          added: ['foo/bar', 'foo/baz']
        })
      )
      .after(docUpdateRemoteEvent(doc('foo/bar', 1, { foo: 'bar' }), [], [2]))
      .after(docUpdateRemoteEvent(doc('foo/baz', 2, { foo: 'baz' }), [2]))
      .afterAcknowledgingMutation({ documentVersion: 2 })
      .toContain(doc('foo/bar', 1, { foo: 'bar' }))
      .toContain(doc('foo/baz', 2, { foo: 'baz' }))
      .after(
        localViewChanges(2, /* fromCache= */ false, {
          removed: ['foo/bar', 'foo/baz']
        })
      )
      .afterReleasingTarget(2)
      .toNotContain('foo/bar')
      .toNotContain('foo/baz')
      .finish();
  });

  // eslint-disable-next-line no-restricted-properties
  (gcIsEager ? it : it.skip)(
    'throws away documents with unknown target-ids immediately',
    () => {
      const targetId = 321;
      return expectLocalStore()
        .after(docAddedRemoteEvent(doc('foo/bar', 1, {}), [], [], [targetId]))
        .toNotContain('foo/bar')
        .finish();
    }
  );

  it('can execute document queries', () => {
    const localStore = expectLocalStore().localStore;
    return localStoreWriteLocally(localStore, [
      setMutation('foo/bar', { foo: 'bar' }),
      setMutation('foo/baz', { foo: 'baz' }),
      setMutation('foo/bar/Foo/Bar', { Foo: 'Bar' })
    ])
      .then(() => {
        return localStoreExecuteQuery(
          localStore,
          query('foo/bar'),
          /* usePreviousResults= */ true
        );
      })
      .then(({ documents }) => {
        expect(documents.size).to.equal(1);
        expectEqual(documents.minKey(), key('foo/bar'));
      });
  });

  it('can execute collection queries', () => {
    const localStore = expectLocalStore().localStore;
    return localStoreWriteLocally(localStore, [
      setMutation('fo/bar', { fo: 'bar' }),
      setMutation('foo/bar', { foo: 'bar' }),
      setMutation('foo/baz', { foo: 'baz' }),
      setMutation('foo/bar/Foo/Bar', { Foo: 'Bar' }),
      setMutation('fooo/blah', { fooo: 'blah' })
    ])
      .then(() => {
        return localStoreExecuteQuery(
          localStore,
          query('foo'),
          /* usePreviousResults= */ true
        );
      })
      .then(({ documents }) => {
        expect(documents.size).to.equal(2);
        expectEqual(documents.minKey(), key('foo/bar'));
        expectEqual(documents.maxKey(), key('foo/baz'));
      });
  });

  it('can execute mixed collection queries', async () => {
    const query1 = query('foo');
    const targetData = await localStoreAllocateTarget(
      localStore,
      queryToTarget(query1)
    );
    expect(targetData.targetId).to.equal(2);
    await localStoreApplyRemoteEventToLocalCache(
      localStore,
      docAddedRemoteEvent(doc('foo/baz', 10, { a: 'b' }), [2], [])
    );
    await localStoreApplyRemoteEventToLocalCache(
      localStore,
      docUpdateRemoteEvent(doc('foo/bar', 20, { a: 'b' }), [2], [])
    );
    await localStoreWriteLocally(localStore, [
      setMutation('foo/bonk', { a: 'b' })
    ]);
    const { documents } = await localStoreExecuteQuery(
      localStore,
      query1,
      /* usePreviousResults= */ true
    );
    expect(mapAsArray(documents)).to.deep.equal([
      { key: key('foo/bar'), value: doc('foo/bar', 20, { a: 'b' }) },
      { key: key('foo/baz'), value: doc('foo/baz', 10, { a: 'b' }) },
      {
        key: key('foo/bonk'),
        value: doc('foo/bonk', 0, { a: 'b' }).setHasLocalMutations()
      }
    ]);
  });

  it('reads all documents for initial collection queries', () => {
    const firstQuery = query('foo');
    const secondQuery = query('foo', filter('matches', '==', true));

    return expectLocalStore()
      .afterAllocatingQuery(firstQuery)
      .toReturnTargetId(2)
      .after(
        docAddedRemoteEvent(
          [
            doc('foo/bar', 10, { matches: true }),
            doc('foo/baz', 20, { matches: true })
          ],
          [2]
        )
      )
      .toReturnChanged(
        doc('foo/bar', 10, { matches: true }),
        doc('foo/baz', 20, { matches: true })
      )
      .after(setMutation('foo/bonk', { matches: true }))
      .toReturnChanged(
        doc('foo/bonk', 0, { matches: true }).setHasLocalMutations()
      )
      .afterAllocatingQuery(secondQuery)
      .toReturnTargetId(4)
      .afterExecutingQuery(secondQuery)
      .toReturnChanged(
        doc('foo/bar', 10, { matches: true }),
        doc('foo/baz', 20, { matches: true }),
        doc('foo/bonk', 0, { matches: true }).setHasLocalMutations()
      )
      .toHaveRead({
        documentsByCollection: 2,
        overlaysByCollection: 1,
        overlayTypes: { [key('foo/bonk').toString()]: MutationType.Set }
      })
      .finish();
  });

  // eslint-disable-next-line no-restricted-properties
  (gcIsEager ? it.skip : it)('persists resume tokens', async () => {
    const query1 = query('foo/bar');
    const targetData = await localStoreAllocateTarget(
      localStore,
      queryToTarget(query1)
    );
    const targetId = targetData.targetId;
    const resumeToken = byteStringFromString('abc');
    const watchChange = new WatchTargetChange(
      WatchTargetChangeState.Current,
      [targetId],
      resumeToken
    );
    const aggregator = new WatchChangeAggregator({
      getRemoteKeysForTarget: () => documentKeySet(),
      getTargetDataForTarget: () => targetData,
      getDatabaseId: () => persistenceHelpers.TEST_DATABASE_ID
    });
    aggregator.handleTargetChange(watchChange);
    const remoteEvent = aggregator.createRemoteEvent(version(1000));
    await localStoreApplyRemoteEventToLocalCache(localStore, remoteEvent);

    // Stop listening so that the query should become inactive (but persistent)
    await localStoreReleaseTarget(
      localStore,
      targetData.targetId,
      /*keepPersistedTargetData=*/ false
    );

    // Should come back with the same resume token
    const targetData2 = await localStoreAllocateTarget(
      localStore,
      queryToTarget(query1)
    );
    expect(targetData2.resumeToken).to.deep.equal(resumeToken);
  });

  // eslint-disable-next-line no-restricted-properties
  (gcIsEager ? it.skip : it)(
    'does not replace resume token with empty resume token',
    async () => {
      const query1 = query('foo/bar');
      const targetData = await localStoreAllocateTarget(
        localStore,
        queryToTarget(query1)
      );
      const targetId = targetData.targetId;
      const resumeToken = byteStringFromString('abc');

      const watchChange1 = new WatchTargetChange(
        WatchTargetChangeState.Current,
        [targetId],
        byteStringFromString('abc')
      );
      const aggregator1 = new WatchChangeAggregator({
        getRemoteKeysForTarget: () => documentKeySet(),
        getTargetDataForTarget: () => targetData,
        getDatabaseId: () => persistenceHelpers.TEST_DATABASE_ID
      });
      aggregator1.handleTargetChange(watchChange1);
      const remoteEvent1 = aggregator1.createRemoteEvent(version(1000));
      await localStoreApplyRemoteEventToLocalCache(localStore, remoteEvent1);

      const watchChange2 = new WatchTargetChange(
        WatchTargetChangeState.Current,
        [targetId],
        ByteString.EMPTY_BYTE_STRING
      );
      const aggregator2 = new WatchChangeAggregator({
        getRemoteKeysForTarget: () => documentKeySet(),
        getTargetDataForTarget: () => targetData,
        getDatabaseId: () => persistenceHelpers.TEST_DATABASE_ID
      });
      aggregator2.handleTargetChange(watchChange2);
      const remoteEvent2 = aggregator2.createRemoteEvent(version(2000));
      await localStoreApplyRemoteEventToLocalCache(localStore, remoteEvent2);

      // Stop listening so that the query should become inactive (but persistent)
      await localStoreReleaseTarget(
        localStore,
        targetId,
        /*keepPersistedTargetData=*/ false
      );

      // Should come back with the same resume token
      const targetData2 = await localStoreAllocateTarget(
        localStore,
        queryToTarget(query1)
      );
      expect(targetData2.resumeToken).to.deep.equal(resumeToken);
    }
  );

  // TODO(mrschmidt): The increment() field transform tests below
  // would probably be better implemented as spec tests but currently they don't
  // support transforms.

  it('handles SetMutation -> Transform -> Transform', () => {
    return expectLocalStore()
      .after(setMutation('foo/bar', { sum: 0 }))
      .toReturnChanged(doc('foo/bar', 0, { sum: 0 }).setHasLocalMutations())
      .toContain(doc('foo/bar', 0, { sum: 0 }).setHasLocalMutations())
      .after(patchMutation('foo/bar', { sum: increment(1) }))
      .toReturnChanged(doc('foo/bar', 0, { sum: 1 }).setHasLocalMutations())
      .toContain(doc('foo/bar', 0, { sum: 1 }).setHasLocalMutations())
      .after(patchMutation('foo/bar', { sum: increment(2) }))
      .toReturnChanged(doc('foo/bar', 0, { sum: 3 }).setHasLocalMutations())
      .toContain(doc('foo/bar', 0, { sum: 3 }).setHasLocalMutations())
      .finish();
  });

  // eslint-disable-next-line no-restricted-properties
  (gcIsEager ? it.skip : it)(
    'handles SetMutation -> Ack -> Transform -> Ack -> Transform',
    () => {
      return expectLocalStore()
        .after(setMutation('foo/bar', { sum: 0 }))
        .toReturnChanged(doc('foo/bar', 0, { sum: 0 }).setHasLocalMutations())
        .toContain(doc('foo/bar', 0, { sum: 0 }).setHasLocalMutations())
        .afterAcknowledgingMutation({ documentVersion: 1 })
        .toReturnChanged(
          doc('foo/bar', 1, { sum: 0 }).setHasCommittedMutations()
        )
        .toContain(doc('foo/bar', 1, { sum: 0 }).setHasCommittedMutations())
        .after(patchMutation('foo/bar', { sum: increment(1) }))
        .toReturnChanged(doc('foo/bar', 1, { sum: 1 }).setHasLocalMutations())
        .toContain(doc('foo/bar', 1, { sum: 1 }).setHasLocalMutations())
        .afterAcknowledgingMutation({
          documentVersion: 2,
          transformResults: [{ integerValue: 1 }]
        })
        .toReturnChanged(
          doc('foo/bar', 2, { sum: 1 }).setHasCommittedMutations()
        )
        .toContain(doc('foo/bar', 2, { sum: 1 }).setHasCommittedMutations())
        .after(patchMutation('foo/bar', { sum: increment(2) }))
        .toReturnChanged(doc('foo/bar', 2, { sum: 3 }).setHasLocalMutations())
        .toContain(doc('foo/bar', 2, { sum: 3 }).setHasLocalMutations())
        .finish();
    }
  );

  it('handles SetMutation -> Transform-> RemoteEvent -> Transform', () => {
    const query1 = query('foo');
    return (
      expectLocalStore()
        .afterAllocatingQuery(query1)
        .toReturnTargetId(2)
        .after(setMutation('foo/bar', { sum: 0 }))
        .toReturnChanged(doc('foo/bar', 0, { sum: 0 }).setHasLocalMutations())
        .toContain(doc('foo/bar', 0, { sum: 0 }).setHasLocalMutations())
        .afterRemoteEvent(
          docAddedRemoteEvent(doc('foo/bar', 1, { sum: 0 }), [2])
        )
        .afterAcknowledgingMutation({ documentVersion: 1 })
        .toReturnChanged(doc('foo/bar', 1, { sum: 0 }))
        .toContain(doc('foo/bar', 1, { sum: 0 }))
        .after(patchMutation('foo/bar', { sum: increment(1) }))
        .toReturnChanged(doc('foo/bar', 1, { sum: 1 }).setHasLocalMutations())
        .toContain(doc('foo/bar', 1, { sum: 1 }).setHasLocalMutations())
        // The value in this remote event gets ignored since we still have a
        // pending transform mutation.
        .afterRemoteEvent(
          docUpdateRemoteEvent(doc('foo/bar', 2, { sum: 1337 }), [2])
        )
        .toReturnChanged(doc('foo/bar', 2, { sum: 1 }).setHasLocalMutations())
        .toContain(doc('foo/bar', 2, { sum: 1 }).setHasLocalMutations())
        // Add another increment. Note that we still compute the increment based
        // on the local value.
        .after(patchMutation('foo/bar', { sum: increment(2) }))
        .toReturnChanged(doc('foo/bar', 2, { sum: 3 }).setHasLocalMutations())
        .toContain(doc('foo/bar', 2, { sum: 3 }).setHasLocalMutations())
        .afterAcknowledgingMutation({
          documentVersion: 3,
          transformResults: [{ integerValue: 1 }]
        })
        .toReturnChanged(doc('foo/bar', 3, { sum: 3 }).setHasLocalMutations())
        .toContain(doc('foo/bar', 3, { sum: 3 }).setHasLocalMutations())
        .afterAcknowledgingMutation({
          documentVersion: 4,
          transformResults: [{ integerValue: 1339 }]
        })
        .toReturnChanged(
          doc('foo/bar', 4, { sum: 1339 }).setHasCommittedMutations()
        )
        .toContain(doc('foo/bar', 4, { sum: 1339 }).setHasCommittedMutations())
        .finish()
    );
  });

  it('holds back transforms', () => {
    const query1 = query('foo');
    return (
      expectLocalStore()
        .afterAllocatingQuery(query1)
        .toReturnTargetId(2)
        .after(setMutation('foo/bar', { sum: 0, arrayUnion: [] }))
        .toReturnChanged(
          doc('foo/bar', 0, { sum: 0, arrayUnion: [] }).setHasLocalMutations()
        )
        .afterAcknowledgingMutation({ documentVersion: 1 })
        .toReturnChanged(
          doc('foo/bar', 1, {
            sum: 0,
            arrayUnion: []
          }).setHasCommittedMutations()
        )
        .afterRemoteEvent(
          docAddedRemoteEvent(
            doc('foo/bar', 1, {
              sum: 0,
              arrayUnion: []
            }),
            [2]
          )
        )
        .toReturnChanged(doc('foo/bar', 1, { sum: 0, arrayUnion: [] }))
        .after(patchMutation('foo/bar', { sum: increment(1) }))
        .toReturnChanged(
          doc('foo/bar', 1, {
            sum: 1,
            arrayUnion: []
          }).setHasLocalMutations()
        )
        .after(patchMutation('foo/bar', { arrayUnion: arrayUnion('foo') }))
        .toReturnChanged(
          doc('foo/bar', 1, {
            sum: 1,
            arrayUnion: ['foo']
          }).setHasLocalMutations()
        )
        // The sum transform and array union transform make the SDK ignore the
        // backend's updated value.
        .afterRemoteEvent(
          docUpdateRemoteEvent(
            doc('foo/bar', 2, { sum: 1337, arrayUnion: ['bar'] }),
            [2]
          )
        )
        .toReturnChanged(
          doc('foo/bar', 2, {
            sum: 1,
            arrayUnion: ['foo']
          }).setHasLocalMutations()
        )
        // With a field transform acknowledgement, the overlay is recalculated
        // with the remaining local mutations.
        .afterAcknowledgingMutation({
          documentVersion: 3,
          transformResults: [{ integerValue: 1338 }]
        })
        .toReturnChanged(
          doc('foo/bar', 3, {
            sum: 1338,
            arrayUnion: ['bar', 'foo']
          })
            .setReadTime(SnapshotVersion.fromTimestamp(new Timestamp(0, 3000)))
            .setHasLocalMutations()
        )
        .afterAcknowledgingMutation({
          documentVersion: 4,
          transformResults: [
            {
              arrayValue: {
                values: [{ stringValue: 'bar' }, { stringValue: 'foo' }]
              }
            }
          ]
        })
        .toReturnChanged(
          doc('foo/bar', 4, {
            sum: 1338,
            arrayUnion: ['bar', 'foo']
          })
            .setReadTime(SnapshotVersion.fromTimestamp(new Timestamp(0, 4000)))
            .setHasCommittedMutations()
        )
        .finish()
    );
  });

  it('handles MergeMutation with Transform -> RemoteEvent', () => {
    const query1 = query('foo');
    return expectLocalStore()
      .afterAllocatingQuery(query1)
      .toReturnTargetId(2)
      .after(
        patchMutation('foo/bar', { sum: increment(1) }, Precondition.none())
      )
      .toReturnChanged(doc('foo/bar', 0, { sum: 1 }).setHasLocalMutations())
      .toContain(doc('foo/bar', 0, { sum: 1 }).setHasLocalMutations())
      .afterRemoteEvent(
        docAddedRemoteEvent(doc('foo/bar', 1, { sum: 1337 }), [2])
      )
      .toReturnChanged(doc('foo/bar', 1, { sum: 1 }).setHasLocalMutations())
      .toContain(doc('foo/bar', 1, { sum: 1 }).setHasLocalMutations())
      .finish();
  });

  it('handles PatchMutation with Transform -> RemoteEvent', () => {
    // Note: This test reflects the current behavior, but it may be preferable
    // to replay the mutation once we receive the first value from the backend.

    const query1 = query('foo');
    return expectLocalStore()
      .afterAllocatingQuery(query1)
      .toReturnTargetId(2)
      .after(patchMutation('foo/bar', { sum: increment(1) }))
      .toReturnChanged(deletedDoc('foo/bar', 0))
      .toNotContain('foo/bar')
      .afterRemoteEvent(
        docAddedRemoteEvent(doc('foo/bar', 1, { sum: 1337 }), [2])
      )
      .toReturnChanged(doc('foo/bar', 1, { sum: 1 }).setHasLocalMutations())
      .toContain(doc('foo/bar', 1, { sum: 1 }).setHasLocalMutations())
      .finish();
  });

  it('handles saving bundled documents', () => {
    return expectLocalStore()
      .after(
        bundledDocuments([
          doc('foo/bar', 1, { sum: 1337 }),
          deletedDoc('foo/bar1', 1)
        ])
      )
      .toReturnChanged(
        doc('foo/bar', 1, { sum: 1337 }),
        deletedDoc('foo/bar1', 1)
      )
      .toContain(doc('foo/bar', 1, { sum: 1337 }))
      .toContain(deletedDoc('foo/bar1', 1))
      .toHaveQueryDocumentMapping(
        persistence,
        /*targetId*/ 2,
        /*expectedKeys*/ documentKeySet(key('foo/bar'))
      )
      .finish();
  });

  it('handles saving bundled documents with newer existing version', () => {
    const query1 = query('foo');
    return expectLocalStore()
      .afterAllocatingQuery(query1)
      .toReturnTargetId(2)
      .after(docAddedRemoteEvent(doc('foo/bar', 2, { sum: 1337 }), [2]))
      .toContain(doc('foo/bar', 2, { sum: 1337 }))
      .after(
        bundledDocuments([
          doc('foo/bar', 1, { sum: 1336 }),
          deletedDoc('foo/bar1', 1)
        ])
      )
      .toReturnChanged(deletedDoc('foo/bar1', 1))
      .toContain(doc('foo/bar', 2, { sum: 1337 }))
      .toContain(deletedDoc('foo/bar1', 1))
      .toHaveQueryDocumentMapping(
        persistence,
        /*targetId*/ 4,
        /*expectedKeys*/ documentKeySet(key('foo/bar'))
      )
      .finish();
  });

  it('handles saving bundled documents with older existing version', () => {
    const query1 = query('foo');
    return expectLocalStore()
      .afterAllocatingQuery(query1)
      .toReturnTargetId(2)
      .after(docAddedRemoteEvent(doc('foo/bar', 1, { val: 'to-delete' }), [2]))
      .toContain(doc('foo/bar', 1, { val: 'to-delete' }))
      .after(
        bundledDocuments([
          doc('foo/new', 1, { sum: 1336 }),
          deletedDoc('foo/bar', 2)
        ])
      )
      .toReturnChanged(
        doc('foo/new', 1, { sum: 1336 }),
        deletedDoc('foo/bar', 2)
      )
      .toContain(doc('foo/new', 1, { sum: 1336 }))
      .toContain(deletedDoc('foo/bar', 2))
      .toHaveQueryDocumentMapping(
        persistence,
        /*targetId*/ 4,
        /*expectedKeys*/ documentKeySet(key('foo/new'))
      )
      .finish();
  });

  it('handles saving bundled documents with same existing version should not overwrite', () => {
    const query1 = query('foo');
    return expectLocalStore()
      .afterAllocatingQuery(query1)
      .toReturnTargetId(2)
      .after(docAddedRemoteEvent(doc('foo/bar', 1, { val: 'old' }), [2]))
      .toContain(doc('foo/bar', 1, { val: 'old' }))
      .after(bundledDocuments([doc('foo/bar', 1, { val: 'new' })]))
      .toReturnChanged()
      .toContain(doc('foo/bar', 1, { val: 'old' }))
      .toHaveQueryDocumentMapping(
        persistence,
        /*targetId*/ 4,
        /*expectedKeys*/ documentKeySet(key('foo/bar'))
      )
      .finish();
  });

  it('handles MergeMutation with Transform -> BundledDocuments', () => {
    const query1 = query('foo');
    return expectLocalStore()
      .afterAllocatingQuery(query1)
      .toReturnTargetId(2)
      .after(
        patchMutation('foo/bar', { sum: increment(1) }, Precondition.none())
      )
      .toReturnChanged(doc('foo/bar', 0, { sum: 1 }).setHasLocalMutations())
      .toContain(doc('foo/bar', 0, { sum: 1 }).setHasLocalMutations())
      .after(bundledDocuments([doc('foo/bar', 1, { sum: 1337 })]))
      .toReturnChanged(doc('foo/bar', 1, { sum: 1 }).setHasLocalMutations())
      .toContain(doc('foo/bar', 1, { sum: 1 }).setHasLocalMutations())
      .toHaveQueryDocumentMapping(
        persistence,
        /*targetId*/ 4,
        /*expectedKeys*/ documentKeySet(key('foo/bar'))
      )
      .finish();
  });

  it('handles PatchMutation with Transform -> BundledDocuments', () => {
    // Note: see comments in `handles PatchMutation with Transform -> RemoteEvent`.
    // The behavior for this and remote event is the same.

    const query1 = query('foo');
    return expectLocalStore()
      .afterAllocatingQuery(query1)
      .toReturnTargetId(2)
      .after(patchMutation('foo/bar', { sum: increment(1) }))
      .toReturnChanged(deletedDoc('foo/bar', 0))
      .toNotContain('foo/bar')
      .after(bundledDocuments([doc('foo/bar', 1, { sum: 1337 })]))
      .toReturnChanged(doc('foo/bar', 1, { sum: 1 }).setHasLocalMutations())
      .toContain(doc('foo/bar', 1, { sum: 1 }).setHasLocalMutations())
      .toHaveQueryDocumentMapping(
        persistence,
        /*targetId*/ 4,
        /*expectedKeys*/ documentKeySet(key('foo/bar'))
      )
      .finish();
  });

  it('handles saving and checking bundle metadata', () => {
    return expectLocalStore()
      .toHaveNewerBundle(bundleMetadata('test', 2), false)
      .afterSavingBundle(bundleMetadata('test', 2))
      .toHaveNewerBundle(bundleMetadata('test', 1), true)
      .finish();
  });

  it('add then update while offline', () => {
    return expectLocalStore()
      .afterMutations([
        setMutation('foo/bar', { 'foo': 'foo-value', 'bar': 1 })
      ])
      .toContain(
        doc('foo/bar', 0, {
          'foo': 'foo-value',
          'bar': 1
        }).setHasLocalMutations()
      )
      .afterMutations([patchMutation('foo/bar', { 'bar': 2 })])
      .toContain(
        doc('foo/bar', 0, {
          'foo': 'foo-value',
          'bar': 2
        }).setHasLocalMutations()
      )
      .finish();
  });

  it('handles saving and loading named queries', async () => {
    return expectLocalStore()
      .after(
        namedQuery(
          'testQueryName',
          query('coll'),
          /* limitType */ 'FIRST',
          SnapshotVersion.min()
        )
      )
      .toHaveNamedQuery({
        name: 'testQueryName',
        query: query('coll'),
        readTime: SnapshotVersion.min()
      })
      .finish();
  });

  it('loading named queries allocates targets and updates target document mapping', async () => {
    const expectedQueryDocumentMap = new Map([
      ['query-1', documentKeySet(key('foo1/bar'))],
      ['query-2', documentKeySet(key('foo2/bar'))]
    ]);
    const version1 = SnapshotVersion.fromTimestamp(Timestamp.fromMillis(10000));
    const version2 = SnapshotVersion.fromTimestamp(Timestamp.fromMillis(20000));

    return expectLocalStore()
      .after(
        bundledDocuments(
          [doc('foo1/bar', 1, { sum: 1337 }), doc('foo2/bar', 2, { sum: 42 })],
          [['query-1'], ['query-2']]
        )
      )
      .toReturnChanged(
        doc('foo1/bar', 1, { sum: 1337 }),
        doc('foo2/bar', 2, { sum: 42 })
      )
      .toContain(doc('foo1/bar', 1, { sum: 1337 }))
      .toContain(doc('foo2/bar', 2, { sum: 42 }))
      .after(
        namedQuery(
          'query-1',
          query('foo1'),
          /* limitType */ 'FIRST',
          version1,
          expectedQueryDocumentMap.get('query-1')
        )
      )
      .toHaveNamedQuery({
        name: 'query-1',
        query: query('foo1'),
        readTime: version1
      })
      .toHaveQueryDocumentMapping(
        persistence,
        /*targetId*/ 4,
        /*expectedKeys*/ documentKeySet(key('foo1/bar'))
      )
      .after(
        namedQuery(
          'query-2',
          query('foo2'),
          /* limitType */ 'FIRST',
          version2,
          expectedQueryDocumentMap.get('query-2')
        )
      )
      .toHaveNamedQuery({
        name: 'query-2',
        query: query('foo2'),
        readTime: version2
      })
      .toHaveQueryDocumentMapping(
        persistence,
        /*targetId*/ 6,
        /*expectedKeys*/ documentKeySet(key('foo2/bar'))
      )
      .finish();
  });

  it('handles saving and loading limit to last queries', async () => {
    const now = Timestamp.now();
    return expectLocalStore()
      .after(
        namedQuery(
          'testQueryName',
          queryWithLimit(query('coll', orderBy('sort')), 5, LimitType.First),
          /* limitType */ 'LAST',
          SnapshotVersion.fromTimestamp(now)
        )
      )
      .toHaveNamedQuery({
        name: 'testQueryName',
        query: queryWithLimit(
          query('coll', orderBy('sort')),
          5,
          LimitType.Last
        ),
        readTime: SnapshotVersion.fromTimestamp(now)
      })
      .finish();
  });

  it('computes highest unacknowledged batch id correctly', () => {
    return expectLocalStore()
      .toReturnHighestUnacknowledgeBatchId(BATCHID_UNKNOWN)
      .afterMutations([setMutation('foo/bar', {})])
      .toReturnHighestUnacknowledgeBatchId(1)
      .afterMutations([patchMutation('foo/bar', { abc: 123 })])
      .toReturnHighestUnacknowledgeBatchId(2)
      .afterAcknowledgingMutation({ documentVersion: 1 })
      .toReturnHighestUnacknowledgeBatchId(2)
      .afterRejectingMutation()
      .toReturnHighestUnacknowledgeBatchId(BATCHID_UNKNOWN)
      .finish();
  });

  it('only persists updates for documents when version changes', () => {
    const query1 = query('foo');
    return (
      expectLocalStore()
        .afterAllocatingQuery(query1)
        .toReturnTargetId(2)
        .afterRemoteEvent(
          docAddedRemoteEvent(doc('foo/bar', 1, { val: 'old' }), [2])
        )
        .toReturnChanged(doc('foo/bar', 1, { val: 'old' }))
        .toContain(doc('foo/bar', 1, { val: 'old' }))
        .afterRemoteEvent(
          docAddedRemoteEvent(
            [
              doc('foo/bar', 1, { val: 'new' }),
              doc('foo/baz', 2, { val: 'new' })
            ],
            [2]
          )
        )
        .toReturnChanged(doc('foo/baz', 2, { val: 'new' }))
        // The update to foo/bar is ignored.
        .toContain(doc('foo/bar', 1, { val: 'old' }))
        .toContain(doc('foo/baz', 2, { val: 'new' }))
        .finish()
    );
  });

  it('can handle batch Ack when pending batches have other docs', () => {
    // Prepare two batches, the first one will get rejected by the backend.
    // When the first batch is rejected, overlay is recalculated with only the
    // second batch, even though it has more documents than what is being
    // rejected.
    return expectLocalStore()
      .afterMutations([patchMutation('foo/bar', { 'foo': 'bar' })])
      .afterMutations([
        setMutation('foo/bar', { 'foo': 'bar-set' }),
        setMutation('foo/another', { 'foo': 'another' })
      ])
      .afterRejectingMutation()
      .toContain(doc('foo/bar', 0, { 'foo': 'bar-set' }).setHasLocalMutations())
      .toContain(
        doc('foo/another', 0, { 'foo': 'another' }).setHasLocalMutations()
      )
      .finish();
  });

  it('can handle multiple field patches on remote docs', () => {
    const query1 = query('foo', filter('matches', '==', true));
    return expectLocalStore()
      .afterAllocatingQuery(query1)
      .toReturnTargetId(2)
      .afterRemoteEvent(
        docAddedRemoteEvent(
          [doc('foo/bar', 1, { 'likes': 0, 'stars': 0 })],
          [2],
          []
        )
      )
      .toReturnChanged(doc('foo/bar', 1, { 'likes': 0, 'stars': 0 }))
      .toContain(doc('foo/bar', 1, { 'likes': 0, 'stars': 0 }))
      .after(patchMutation('foo/bar', { 'likes': 1 }))
      .toReturnChanged(
        doc('foo/bar', 1, { 'likes': 1, 'stars': 0 }).setHasLocalMutations()
      )
      .toContain(
        doc('foo/bar', 1, { 'likes': 1, 'stars': 0 }).setHasLocalMutations()
      )
      .after(patchMutation('foo/bar', { 'stars': 1 }))
      .toReturnChanged(
        doc('foo/bar', 1, { 'likes': 1, 'stars': 1 }).setHasLocalMutations()
      )
      .toContain(
        doc('foo/bar', 1, { 'likes': 1, 'stars': 1 }).setHasLocalMutations()
      )
      .after(patchMutation('foo/bar', { 'stars': 2 }))
      .toReturnChanged(
        doc('foo/bar', 1, { 'likes': 1, 'stars': 2 }).setHasLocalMutations()
      )
      .toContain(
        doc('foo/bar', 1, { 'likes': 1, 'stars': 2 }).setHasLocalMutations()
      )
      .finish();
  });

  it('can handle multiple field patches in one batch on remote docs', () => {
    const query1 = query('foo');
    return expectLocalStore()
      .afterAllocatingQuery(query1)
      .toReturnTargetId(2)
      .afterRemoteEvent(
        docAddedRemoteEvent(
          [doc('foo/bar', 1, { 'likes': 0, 'stars': 0 })],
          [2],
          []
        )
      )
      .toReturnChanged(doc('foo/bar', 1, { 'likes': 0, 'stars': 0 }))
      .toContain(doc('foo/bar', 1, { 'likes': 0, 'stars': 0 }))
      .afterMutations([
        patchMutation('foo/bar', { 'likes': 1 }),
        patchMutation('foo/bar', { 'stars': 1 })
      ])
      .toReturnChanged(
        doc('foo/bar', 1, { 'likes': 1, 'stars': 1 }).setHasLocalMutations()
      )
      .toContain(
        doc('foo/bar', 1, { 'likes': 1, 'stars': 1 }).setHasLocalMutations()
      )
      .after(patchMutation('foo/bar', { 'stars': 2 }))
      .toReturnChanged(
        doc('foo/bar', 1, { 'likes': 1, 'stars': 2 }).setHasLocalMutations()
      )
      .toContain(
        doc('foo/bar', 1, { 'likes': 1, 'stars': 2 }).setHasLocalMutations()
      )
      .finish();
  });

  it('can handle multiple field patches on local docs', () => {
    return expectLocalStore()
      .after(setMutation('foo/bar', { 'likes': 0, 'stars': 0 }))
      .toReturnChanged(
        doc('foo/bar', 1, { 'likes': 0, 'stars': 0 }).setHasLocalMutations()
      )
      .toContain(
        doc('foo/bar', 1, { 'likes': 0, 'stars': 0 }).setHasLocalMutations()
      )
      .after(patchMutation('foo/bar', { 'likes': 1 }))
      .toReturnChanged(
        doc('foo/bar', 1, { 'likes': 1, 'stars': 0 }).setHasLocalMutations()
      )
      .toContain(
        doc('foo/bar', 1, { 'likes': 1, 'stars': 0 }).setHasLocalMutations()
      )
      .after(patchMutation('foo/bar', { 'stars': 1 }))
      .toReturnChanged(
        doc('foo/bar', 1, { 'likes': 1, 'stars': 1 }).setHasLocalMutations()
      )
      .toContain(
        doc('foo/bar', 1, { 'likes': 1, 'stars': 1 }).setHasLocalMutations()
      )
      .after(patchMutation('foo/bar', { 'stars': 2 }))
      .toReturnChanged(
        doc('foo/bar', 1, { 'likes': 1, 'stars': 2 }).setHasLocalMutations()
      )
      .toContain(
        doc('foo/bar', 1, { 'likes': 1, 'stars': 2 }).setHasLocalMutations()
      )
      .finish();
  });

  it('update on remote doc leads to update overlay', () => {
    expect(new Map([['a', 1]])).to.deep.equal(new Map([['a', 0]]));
    return expectLocalStore()
      .afterAllocatingQuery(query('foo'))
      .afterRemoteEvent(docUpdateRemoteEvent(doc('foo/baz', 10, { a: 1 }), [2]))
      .afterRemoteEvent(docUpdateRemoteEvent(doc('foo/bar', 20, {}), [2]))
      .afterMutations([patchMutation('foo/baz', { b: 2 })])
      .afterExecutingQuery(query('foo'))
      .toHaveRead({
        documentsByCollection: 2,
        overlaysByCollection: 1,
        overlayTypes: { [key('foo/baz').toString()]: MutationType.Patch }
      })
      .finish();
  });

  it('handles document creation time', () => {
    return (
      expectLocalStore()
        .afterAllocatingQuery(query('col'))
        .toReturnTargetId(2)
        .after(docAddedRemoteEvent(doc('col/doc1', 12, { foo: 'bar' }, 5), [2]))
        .toReturnChangedWithDocComparator(
          compareDocsWithCreateTime,
          doc('col/doc1', 12, { foo: 'bar' }, 5)
        )
        .toContain(
          doc('col/doc1', 12, { foo: 'bar' }, 5),
          compareDocsWithCreateTime
        )
        .after(setMutation('col/doc1', { foo: 'newBar' }))
        .toReturnChangedWithDocComparator(
          compareDocsWithCreateTime,
          doc('col/doc1', 12, { foo: 'newBar' }, 5).setHasLocalMutations()
        )
        .toContain(
          doc('col/doc1', 12, { foo: 'newBar' }, 5).setHasLocalMutations(),
          compareDocsWithCreateTime
        )
        .afterAcknowledgingMutation({ documentVersion: 13 })
        // We haven't seen the remote event yet
        .toReturnChangedWithDocComparator(
          compareDocsWithCreateTime,
          doc('col/doc1', 13, { foo: 'newBar' }, 5).setHasCommittedMutations()
        )
        .toContain(
          doc('col/doc1', 13, { foo: 'newBar' }, 5).setHasCommittedMutations(),
          compareDocsWithCreateTime
        )
        .finish()
    );
  });

  it('saves updateTime as createTime when receives ack for creating a new doc', () => {
    if (gcIsEager) {
      return;
    }

    return expectLocalStore()
      .after(setMutation('col/doc1', { foo: 'newBar' }))
      .afterAcknowledgingMutation({ documentVersion: 13 })
      .afterExecutingQuery(query('col'))
      .toReturnChangedWithDocComparator(
        compareDocsWithCreateTime,
        doc('col/doc1', 13, { foo: 'newBar' }, 13).setHasCommittedMutations()
      )
      .toContain(
        doc('col/doc1', 13, { foo: 'newBar' }, 13).setHasCommittedMutations(),
        compareDocsWithCreateTime
      )
      .finish();
  });

  it('handles createTime for Set -> Ack -> RemoteEvent', () => {
    if (gcIsEager) {
      return;
    }

    return expectLocalStore()
      .after(setMutation('col/doc1', { foo: 'newBar' }))
      .afterAcknowledgingMutation({ documentVersion: 13 })
      .afterExecutingQuery(query('col'))
      .toReturnChangedWithDocComparator(
        compareDocsWithCreateTime,
        doc('col/doc1', 13, { foo: 'newBar' }, 13).setHasCommittedMutations()
      )
      .toContain(
        doc('col/doc1', 13, { foo: 'newBar' }, 13).setHasCommittedMutations(),
        compareDocsWithCreateTime
      )
      .after(docAddedRemoteEvent(doc('col/doc1', 14, { foo: 'baz' }, 5), [2]))
      .toReturnChangedWithDocComparator(
        compareDocsWithCreateTime,
        doc('col/doc1', 14, { foo: 'baz' }, 5)
      )
      .toContain(
        doc('col/doc1', 14, { foo: 'baz' }, 5),
        compareDocsWithCreateTime
      )
      .finish();
  });

  it('handles createTime for Set -> RemoteEvent -> Ack', () => {
    if (gcIsEager) {
      return;
    }

    return expectLocalStore()
      .after(setMutation('col/doc1', { foo: 'newBar' }))
      .after(docAddedRemoteEvent(doc('col/doc1', 13, { foo: 'baz' }, 5), [2]))
      .afterAcknowledgingMutation({ documentVersion: 14 })
      .afterExecutingQuery(query('col'))
      .toReturnChangedWithDocComparator(
        compareDocsWithCreateTime,
        doc('col/doc1', 14, { foo: 'newBar' }, 5).setHasCommittedMutations()
      )
      .toContain(
        doc('col/doc1', 14, { foo: 'newBar' }, 5).setHasCommittedMutations(),
        compareDocsWithCreateTime
      )
      .finish();
  });

  it('saves updateTime as createTime when recreating a deleted doc', async () => {
    if (gcIsEager) {
      return;
    }

    return (
      expectLocalStore()
        .afterAllocatingQuery(query('col'))
        .toReturnTargetId(2)
        .after(docAddedRemoteEvent(deletedDoc('col/doc1', 12), [2]))
        .toReturnChanged(deletedDoc('col/doc1', 12))
        .toContain(deletedDoc('col/doc1', 12))
        .after(setMutation('col/doc1', { foo: 'newBar' }))
        .toReturnChangedWithDocComparator(
          compareDocsWithCreateTime,
          doc('col/doc1', 12, { foo: 'newBar' }, 12).setHasLocalMutations()
        )
        .toContain(
          doc('col/doc1', 12, { foo: 'newBar' }, 12).setHasLocalMutations(),
          compareDocsWithCreateTime
        )
        .afterAcknowledgingMutation({ documentVersion: 13 })
        // We haven't seen the remote event yet
        .toReturnChangedWithDocComparator(
          compareDocsWithCreateTime,
          doc('col/doc1', 13, { foo: 'newBar' }, 13).setHasCommittedMutations()
        )
        .toContain(
          doc('col/doc1', 13, { foo: 'newBar' }, 13).setHasCommittedMutations(),
          compareDocsWithCreateTime
        )
        .finish()
    );
  });

  it('document createTime is preserved through Set -> Ack -> Patch -> Ack', () => {
    if (gcIsEager) {
      return;
    }

    return expectLocalStore()
      .after(setMutation('col/doc1', { foo: 'newBar' }))
      .afterAcknowledgingMutation({ documentVersion: 13 })
      .afterExecutingQuery(query('col'))
      .toReturnChangedWithDocComparator(
        compareDocsWithCreateTime,
        doc('col/doc1', 13, { foo: 'newBar' }, 13).setHasCommittedMutations()
      )
      .toContain(
        doc('col/doc1', 13, { foo: 'newBar' }, 13).setHasCommittedMutations(),
        compareDocsWithCreateTime
      )
      .afterMutations([patchMutation('col/doc1', { 'likes': 1 })])
      .toReturnChangedWithDocComparator(
        compareDocsWithCreateTime,
        doc(
          'col/doc1',
          13,
          { foo: 'newBar', likes: 1 },
          13
        ).setHasLocalMutations()
      )
      .toContain(
        doc(
          'col/doc1',
          13,
          { foo: 'newBar', likes: 1 },
          13
        ).setHasLocalMutations(),
        compareDocsWithCreateTime
      )
      .afterAcknowledgingMutation({ documentVersion: 14 })
      .toReturnChangedWithDocComparator(
        compareDocsWithCreateTime,
        doc(
          'col/doc1',
          14,
          { foo: 'newBar', likes: 1 },
          13
        ).setHasCommittedMutations()
      )
      .toContain(
        doc(
          'col/doc1',
          14,
          { foo: 'newBar', likes: 1 },
          13
        ).setHasCommittedMutations(),
        compareDocsWithCreateTime
      )
      .finish();
  });

  it('document createTime is preserved through Doc Added -> Patch -> Ack', () => {
    if (gcIsEager) {
      return;
    }
    return expectLocalStore()
      .afterAllocatingQuery(query('col'))
      .toReturnTargetId(2)
      .after(docAddedRemoteEvent(doc('col/doc1', 12, { foo: 'bar' }, 5), [2]))
      .toReturnChangedWithDocComparator(
        compareDocsWithCreateTime,
        doc('col/doc1', 12, { foo: 'bar' }, 5)
      )
      .toContain(
        doc('col/doc1', 12, { foo: 'bar' }, 5),
        compareDocsWithCreateTime
      )
      .afterMutations([patchMutation('col/doc1', { 'likes': 1 })])
      .toReturnChangedWithDocComparator(
        compareDocsWithCreateTime,
        doc('col/doc1', 13, { foo: 'bar', likes: 1 }, 5).setHasLocalMutations()
      )
      .toContain(
        doc('col/doc1', 13, { foo: 'bar', likes: 1 }, 5).setHasLocalMutations(),
        compareDocsWithCreateTime
      )
      .afterAcknowledgingMutation({ documentVersion: 14 })
      .toReturnChangedWithDocComparator(
        compareDocsWithCreateTime,
        doc(
          'col/doc1',
          14,
          { foo: 'bar', likes: 1 },
          5
        ).setHasCommittedMutations()
      )
      .toContain(
        doc(
          'col/doc1',
          14,
          { foo: 'bar', likes: 1 },
          5
        ).setHasCommittedMutations(),
        compareDocsWithCreateTime
      )
      .finish();
  });

  it('deeply nested server timestamps do not cause stack overflow', async () => {
    const timestamp = Timestamp.now();
    const initialServerTimestamp = serverTimestamp(timestamp, null);
    const value: ObjectValue = ObjectValue.empty();
    value.set(
      field('timestamp'),
      serverTimestamp(timestamp, initialServerTimestamp)
    );

    const mutations: PatchMutation[] = [];
    for (let i = 0; i < 100; ++i) {
      mutations.push(
        new PatchMutation(
          key('foo/bar'),
          value,
          new FieldMask([field('timestamp')]),
          Precondition.none(),
          [
            new FieldTransform(
              field('timestamp'),
              new ServerTimestampTransform()
            )
          ]
        )
      );
    }
    await expect(expectLocalStore().afterMutations(mutations).finish()).to.not
      .be.eventually.rejected;
  });

  it('uses target mapping to execute queries', () => {
    if (gcIsEager) {
      return;
    }

    // This test verifies that once a target mapping has been written, only
    // documents that match the query are read from the RemoteDocumentCache.

    const query1 = query('foo', filter('matches', '==', true));
    return (
      expectLocalStore()
        .afterAllocatingQuery(query1)
        .toReturnTargetId(2)
        .after(setMutation('foo/a', { matches: true }))
        .after(setMutation('foo/b', { matches: true }))
        .after(setMutation('foo/ignored', { matches: false }))
        .afterAcknowledgingMutation({ documentVersion: 10 })
        .afterAcknowledgingMutation({ documentVersion: 10 })
        .afterAcknowledgingMutation({ documentVersion: 10 })
        .afterExecutingQuery(query1)
        // Execute the query, but note that we read matching documents
        // from the RemoteDocumentCache since we do not yet have target
        // mapping.
        .toHaveRead({ documentsByCollection: 2 })
        .after(
          docAddedRemoteEvent(
            [
              doc('foo/a', 10, { matches: true }),
              doc('foo/b', 10, { matches: true })
            ],
            [2],
            []
          )
        )
        .after(
          noChangeEvent(
            /* targetId= */ 2,
            /* snapshotVersion= */ 10,
            /* resumeToken= */ byteStringFromString('foo')
          )
        )
        .after(localViewChanges(2, /* fromCache= */ false, {}))
        .afterExecutingQuery(query1)
        .toHaveRead({ documentsByKey: 2, documentsByCollection: 0 })
        .toReturnChanged(
          doc('foo/a', 10, { matches: true }),
          doc('foo/b', 10, { matches: true })
        )
        .finish()
    );
  });

  it('last limbo free snapshot is advanced during view processing', async () => {
    // This test verifies that the `lastLimboFreeSnapshot` version for TargetData
    // is advanced when we compute a limbo-free free view and that the mapping
    // is persisted when we release a query.

    const target = queryToTarget(query('foo'));

    const targetData = await localStoreAllocateTarget(localStore, target);

    // Advance the query snapshot
    await localStoreApplyRemoteEventToLocalCache(
      localStore,
      noChangeEvent(
        /* targetId= */ targetData.targetId,
        /* snapshotVersion= */ 10,
        /* resumeToken= */ byteStringFromString('foo')
      )
    );

    // At this point, we have not yet confirmed that the query is limbo free.
    let cachedTargetData = await persistence.runTransaction(
      'getTargetData',
      'readonly',
      txn => localStoreGetTargetData(localStore, txn, target)
    );
    expect(
      cachedTargetData!.lastLimboFreeSnapshotVersion.isEqual(
        SnapshotVersion.min()
      )
    ).to.be.true;

    // Mark the view synced, which updates the last limbo free snapshot version.
    await localStoreNotifyLocalViewChanges(localStore, [
      localViewChanges(2, /* fromCache= */ false, {})
    ]);
    cachedTargetData = await persistence.runTransaction(
      'getTargetData',
      'readonly',
      txn => localStoreGetTargetData(localStore, txn, target)
    );
    expect(cachedTargetData!.lastLimboFreeSnapshotVersion.isEqual(version(10)))
      .to.be.true;

    // The last limbo free snapshot version is persisted even if we release the
    // query.
    await localStoreReleaseTarget(
      localStore,
      targetData.targetId,
      /* keepPersistedTargetData= */ false
    );

    if (!gcIsEager) {
      cachedTargetData = await persistence.runTransaction(
        'getTargetData',
        'readonly',
        txn => localStoreGetTargetData(localStore, txn, target)
      );
      expect(
        cachedTargetData!.lastLimboFreeSnapshotVersion.isEqual(version(10))
      ).to.be.true;
    }
  });

  // eslint-disable-next-line no-restricted-properties
  (gcIsEager ? it.skip : it)(
    'ignores target mapping after existence filter mismatch',
    async () => {
      const query1 = query('foo', filter('matches', '==', true));
      const target = queryToTarget(query1);
      const targetId = 2;

      return (
        expectLocalStore()
          .afterAllocatingQuery(query1)
          .toReturnTargetId(targetId)
          // Persist a mapping with a single document
          .after(
            docAddedRemoteEvent(
              doc('foo/a', 10, { matches: true }),
              [targetId],
              [],
              [targetId]
            )
          )
          .after(noChangeEvent(targetId, 10, byteStringFromString('foo')))
          .after(localViewChanges(targetId, /* fromCache= */ false, {}))
          .afterExecutingQuery(query1)
          .toReturnChanged(doc('foo/a', 10, { matches: true }))
          .toHaveRead({ documentsByKey: 1 })
          .toContainTargetData(target, 10, 10, byteStringFromString('foo'))
          // Create an existence filter mismatch and verify that the last limbo
          // free snapshot version is deleted
          .after(
            existenceFilterEvent(targetId, documentKeySet(key('foo/a')), 2, 20)
          )
          .after(noChangeEvent(targetId, 20))
          .toContainTargetData(target, 0, 0, ByteString.EMPTY_BYTE_STRING)
          // Re-run the query as a collection scan
          .afterExecutingQuery(query1)
          .toReturnChanged(doc('foo/a', 10, { matches: true }))
          .toHaveRead({ documentsByCollection: 1 })
          .finish()
      );
    }
  );

  // eslint-disable-next-line no-restricted-properties
  (gcIsEager ? it.skip : it)(
    'queries include locally modified documents',
    () => {
      // This test verifies that queries that have a persisted TargetMapping
      // include documents that were modified by local edits after the target
      // mapping was written.

      const query1 = query('foo', filter('matches', '==', true));
      return (
        expectLocalStore()
          .afterAllocatingQuery(query1)
          .toReturnTargetId(2)
          .after(
            docAddedRemoteEvent([doc('foo/a', 10, { matches: true })], [2], [])
          )
          .after(localViewChanges(2, /* fromCache= */ false, {}))
          // Execute the query based on the RemoteEvent.
          .afterExecutingQuery(query1)
          .toReturnChanged(doc('foo/a', 10, { matches: true }))
          // Write a document.
          .after(setMutation('foo/b', { matches: true }))
          // Execute the query and make sure that the pending mutation is
          // included in the result.
          .afterExecutingQuery(query1)
          .toReturnChanged(
            doc('foo/a', 10, { matches: true }),
            doc('foo/b', 0, { matches: true }).setHasLocalMutations()
          )
          .afterAcknowledgingMutation({ documentVersion: 11 })
          // Execute the query and make sure that the acknowledged mutation is
          // included in the result.
          .afterExecutingQuery(query1)
          .toReturnChanged(
            doc('foo/a', 10, { matches: true }),
            doc('foo/b', 11, { matches: true }).setHasCommittedMutations()
          )
          .finish()
      );
    }
  );

  // eslint-disable-next-line no-restricted-properties
  (gcIsEager ? it.skip : it)(
    'queries include documents from other queries',
    () => {
      // This test verifies that queries that have a persisted TargetMapping
      // include documents that were modified by other queries after the target
      // mapping was written.

      const filteredQuery = query('foo', filter('matches', '==', true));
      const fullQuery = query('foo');
      return (
        expectLocalStore()
          .afterAllocatingQuery(filteredQuery)
          .toReturnTargetId(2)
          .after(
            docAddedRemoteEvent([doc('foo/a', 10, { matches: true })], [2], [])
          )
          .after(
            noChangeEvent(
              /* targetId= */ 2,
              /* snapshotVersion= */ 10,
              /* resumeToken= */ byteStringFromString('foo')
            )
          )
          .after(localViewChanges(2, /* fromCache= */ false, {}))
          .afterReleasingTarget(2)
          // Start another query and add more matching documents to the collection.
          .afterAllocatingQuery(fullQuery)
          .toReturnTargetId(4)
          .after(
            docAddedRemoteEvent(
              [
                doc('foo/a', 10, { matches: true }),
                doc('foo/b', 20, { matches: true })
              ],
              [4],
              []
            )
          )
          .afterReleasingTarget(4)
          // Run the original query again and ensure that both the original
          // matches as well as all new matches are included in the result set.
          .afterAllocatingQuery(filteredQuery)
          .afterExecutingQuery(filteredQuery)
          .toReturnChanged(
            doc('foo/a', 10, { matches: true }),
            doc('foo/b', 20, { matches: true })
          )
          .finish()
      );
    }
  );

  // eslint-disable-next-line no-restricted-properties
  (gcIsEager ? it.skip : it)(
    'queries filter documents that no longer match',
    () => {
      // This test verifies that documents that once matched a query are
      // post-filtered if they no longer match the query filter.

      const filteredQuery = query('foo', filter('matches', '==', true));
      const fullQuery = query('foo');
      return (
        expectLocalStore()
          // Add two document results for a simple filter query
          .afterAllocatingQuery(filteredQuery)
          .toReturnTargetId(2)
          .after(
            docAddedRemoteEvent(
              [
                doc('foo/a', 10, { matches: true }),
                doc('foo/b', 10, { matches: true })
              ],
              [2],
              []
            )
          )
          .after(
            noChangeEvent(
              /* targetId= */ 2,
              /* snapshotVersion= */ 10,
              /* resumeToken= */ byteStringFromString('foo')
            )
          )
          .after(localViewChanges(2, /* fromCache= */ false, {}))
          .afterReleasingTarget(2)
          // Modify one of the documents to no longer match while the filtered
          // query is inactive.
          .afterAllocatingQuery(fullQuery)
          .toReturnTargetId(4)
          .after(
            docAddedRemoteEvent(
              [
                doc('foo/a', 10, { matches: true }),
                doc('foo/b', 20, { matches: false })
              ],
              [4],
              []
            )
          )
          .afterReleasingTarget(4)
          // Run the original query again and ensure that both the original
          // matches as well as all new matches are included in the result set.
          .afterAllocatingQuery(filteredQuery)
          .afterExecutingQuery(filteredQuery)
          // Re-run the filtered query and verify that the modified document is
          // no longer returned.
          .toReturnChanged(doc('foo/a', 10, { matches: true }))
          .finish()
      );
    }
  );
<<<<<<< HEAD
}

function indexedDbLocalStoreTests(
  getComponents: () => Promise<LocalStoreComponents>,
  gcIsEager: boolean
): void {
  let persistence: Persistence;
  let localStore: LocalStore;
  let queryEngine: CountingQueryEngine;

  beforeEach(async () => {
    const components = await getComponents();
    persistence = components.persistence;
    localStore = components.localStore;
    queryEngine = components.queryEngine;
  });

  afterEach(async () => {
    await persistence.shutdown();
    await persistenceHelpers.clearTestPersistence();
  });

  function expectLocalStore(): LocalStoreTester {
    return new LocalStoreTester(
      localStore,
      persistence,
      queryEngine,
      gcIsEager
    );
  }

  it('can auto-create indexes', () => {
    const query_ = query('coll', filter('matches', '==', true));
    return (
      expectLocalStore()
        .afterAllocatingQuery(query_)
        .toReturnTargetId(2)
        .afterIndexAutoCreationConfigure({
          isEnabled: true,
          indexAutoCreationMinCollectionSize: 0,
          relativeIndexReadCostPerDocument: 2
        })
        .afterRemoteEvents([
          docAddedRemoteEvent(doc('coll/a', 10, { matches: true }), [2], []),
          docAddedRemoteEvent(doc('coll/b', 10, { matches: false }), [2], []),
          docAddedRemoteEvent(doc('coll/c', 10, { matches: false }), [2], []),
          docAddedRemoteEvent(doc('coll/d', 10, { matches: false }), [2], []),
          docAddedRemoteEvent(doc('coll/e', 10, { matches: true }), [2], [])
        ])
        // First time query runs without indexes.
        // Based on current heuristic, collection document counts (5) >
        // 2 * resultSize (2).
        // Full matched index should be created.
        .afterExecutingQuery(query_)
        .toHaveRead({ documentsByKey: 0, documentsByCollection: 2 })
        .toReturnChanged('coll/a', 'coll/e')
        .afterBackfillIndexes()
        .afterRemoteEvent(
          docAddedRemoteEvent(doc('coll/f', 20, { matches: true }), [2], [])
        )
        .afterExecutingQuery(query_)
        .toHaveRead({ documentsByKey: 2, documentsByCollection: 1 })
        .toReturnChanged('coll/a', 'coll/e', 'coll/f')
        .finish()
    );
  });

  it('does not auto-create indexes for small collections', () => {
    const query_ = query('coll', filter('count', '>=', 3));
    return (
      expectLocalStore()
        .afterAllocatingQuery(query_)
        .toReturnTargetId(2)
        .afterIndexAutoCreationConfigure({
          isEnabled: true,
          relativeIndexReadCostPerDocument: 2
        })
        .afterRemoteEvents([
          docAddedRemoteEvent(doc('coll/a', 10, { count: 5 }), [2], []),
          docAddedRemoteEvent(doc('coll/b', 10, { count: 1 }), [2], []),
          docAddedRemoteEvent(doc('coll/c', 10, { count: 0 }), [2], []),
          docAddedRemoteEvent(doc('coll/d', 10, { count: 1 }), [2], []),
          docAddedRemoteEvent(doc('coll/e', 10, { count: 3 }), [2], [])
        ])
        // SDK will not create indexes since collection size is too small.
        .afterExecutingQuery(query_)
        .toHaveRead({ documentsByKey: 0, documentsByCollection: 2 })
        .toReturnChanged('coll/a', 'coll/e')
        .afterBackfillIndexes()
        .afterRemoteEvent(
          docAddedRemoteEvent(doc('coll/f', 20, { count: 4 }), [2], [])
        )
        .afterExecutingQuery(query_)
        .toHaveRead({ documentsByKey: 0, documentsByCollection: 3 })
        .toReturnChanged('coll/a', 'coll/e', 'coll/f')
        .finish()
    );
  });

  it('does not auto create indexes when index lookup is expensive', () => {
    const query_ = query('coll', filter('array', 'array-contains-any', [0, 7]));
    return (
      expectLocalStore()
        .afterAllocatingQuery(query_)
        .toReturnTargetId(2)
        .afterIndexAutoCreationConfigure({
          isEnabled: true,
          indexAutoCreationMinCollectionSize: 0,
          relativeIndexReadCostPerDocument: 5
        })
        .afterRemoteEvents([
          docAddedRemoteEvent(doc('coll/a', 10, { array: [2, 7] }), [2], []),
          docAddedRemoteEvent(doc('coll/b', 10, { array: [] }), [2], []),
          docAddedRemoteEvent(doc('coll/c', 10, { array: [3] }), [2], []),
          docAddedRemoteEvent(
            doc('coll/d', 10, { array: [2, 10, 20] }),
            [2],
            []
          ),
          docAddedRemoteEvent(doc('coll/e', 10, { array: [2, 0, 8] }), [2], [])
        ])
        // SDK will not create indexes since relative read cost is too large.
        .afterExecutingQuery(query_)
        .toHaveRead({ documentsByKey: 0, documentsByCollection: 2 })
        .toReturnChanged('coll/a', 'coll/e')
        .afterBackfillIndexes()
        .afterRemoteEvent(
          docAddedRemoteEvent(doc('coll/f', 20, { array: [0] }), [2], [])
        )
        .afterExecutingQuery(query_)
        .toHaveRead({ documentsByKey: 0, documentsByCollection: 3 })
        .toReturnChanged('coll/a', 'coll/e', 'coll/f')
        .finish()
    );
  });

  it('index auto creation works when backfiller runs halfway', () => {
    const query_ = query('coll', filter('matches', '==', 'foo'));
    return (
      expectLocalStore()
        .afterAllocatingQuery(query_)
        .toReturnTargetId(2)
        .afterIndexAutoCreationConfigure({
          isEnabled: true,
          indexAutoCreationMinCollectionSize: 0,
          relativeIndexReadCostPerDocument: 2
        })
        .afterRemoteEvents([
          docAddedRemoteEvent(doc('coll/a', 10, { matches: 'foo' }), [2], []),
          docAddedRemoteEvent(doc('coll/b', 10, { matches: '' }), [2], []),
          docAddedRemoteEvent(doc('coll/c', 10, { matches: 'bar' }), [2], []),
          docAddedRemoteEvent(doc('coll/d', 10, { matches: 7 }), [2], []),
          docAddedRemoteEvent(doc('coll/e', 10, { matches: 'foo' }), [2], [])
        ])
        // First time query runs without indexes.
        // Based on current heuristic, collection document counts (5) >
        // 2 * resultSize (2).
        // Full matched index should be created.
        .afterExecutingQuery(query_)
        .toHaveRead({ documentsByKey: 0, documentsByCollection: 2 })
        .toReturnChanged('coll/a', 'coll/e')
        .afterBackfillIndexes({ maxDocumentsToProcess: 2 })
        .afterRemoteEvent(
          docAddedRemoteEvent(doc('coll/f', 20, { matches: 'foo' }), [2], [])
        )
        .afterExecutingQuery(query_)
        .toHaveRead({ documentsByKey: 1, documentsByCollection: 2 })
        .toReturnChanged('coll/a', 'coll/e', 'coll/f')
        .finish()
    );
  });

  it('index created by index auto creation exists after turn off auto creation', () => {
    const query_ = query('coll', filter('value', 'not-in', [3]));
    return (
      expectLocalStore()
        .afterAllocatingQuery(query_)
        .toReturnTargetId(2)
        .afterIndexAutoCreationConfigure({
          isEnabled: true,
          indexAutoCreationMinCollectionSize: 0,
          relativeIndexReadCostPerDocument: 2
        })
        .afterRemoteEvents([
          docAddedRemoteEvent(doc('coll/a', 10, { value: 5 }), [2], []),
          docAddedRemoteEvent(doc('coll/b', 10, { value: 3 }), [2], []),
          docAddedRemoteEvent(doc('coll/c', 10, { value: 3 }), [2], []),
          docAddedRemoteEvent(doc('coll/d', 10, { value: 3 }), [2], []),
          docAddedRemoteEvent(doc('coll/e', 10, { value: 2 }), [2], [])
        ])
        // First time query runs without indexes.
        // Based on current heuristic, collection document counts (5) >
        // 2 * resultSize (2).
        // Full matched index should be created.
        .afterExecutingQuery(query_)
        .toHaveRead({ documentsByKey: 0, documentsByCollection: 2 })
        .toReturnChanged('coll/a', 'coll/e')
        .afterIndexAutoCreationConfigure({ isEnabled: false })
        .afterBackfillIndexes()
        .afterRemoteEvent(
          docAddedRemoteEvent(doc('coll/f', 20, { value: 7 }), [2], [])
        )
        .afterExecutingQuery(query_)
        .toHaveRead({ documentsByKey: 2, documentsByCollection: 1 })
        .toReturnChanged('coll/a', 'coll/e', 'coll/f')
        .finish()
    );
  });

  it('disable index auto creation works', () => {
    const query1 = query('coll', filter('value', 'in', [0, 1]));
    const query2 = query('foo', filter('value', '!=', Number.NaN));
    return (
      expectLocalStore()
        .afterAllocatingQuery(query1)
        .toReturnTargetId(2)
        .afterIndexAutoCreationConfigure({
          isEnabled: true,
          indexAutoCreationMinCollectionSize: 0,
          relativeIndexReadCostPerDocument: 2
        })
        .afterRemoteEvents([
          docAddedRemoteEvent(doc('coll/a', 10, { value: 1 }), [2], []),
          docAddedRemoteEvent(doc('coll/b', 10, { value: 8 }), [2], []),
          docAddedRemoteEvent(doc('coll/c', 10, { value: 'string' }), [2], []),
          docAddedRemoteEvent(doc('coll/d', 10, { value: false }), [2], []),
          docAddedRemoteEvent(doc('coll/e', 10, { value: 0 }), [2], [])
        ])
        // First time query runs without indexes.
        // Based on current heuristic, collection document counts (5) >
        // 2 * resultSize (2).
        // Full matched index should be created.
        .afterExecutingQuery(query1)
        .toHaveRead({ documentsByKey: 0, documentsByCollection: 2 })
        .toReturnChanged('coll/a', 'coll/e')
        .afterIndexAutoCreationConfigure({ isEnabled: false })
        .afterBackfillIndexes()
        .afterExecutingQuery(query1)
        .toHaveRead({ documentsByKey: 2, documentsByCollection: 0 })
        .toReturnChanged('coll/a', 'coll/e')
        .afterAllocatingQuery(query2)
        .toReturnTargetId(4)
        .afterRemoteEvents([
          docAddedRemoteEvent(doc('foo/a', 10, { value: 5 }), [2], []),
          docAddedRemoteEvent(doc('foo/b', 10, { value: Number.NaN }), [2], []),
          docAddedRemoteEvent(doc('foo/c', 10, { value: Number.NaN }), [2], []),
          docAddedRemoteEvent(doc('foo/d', 10, { value: Number.NaN }), [2], []),
          docAddedRemoteEvent(doc('foo/e', 10, { value: 'string' }), [2], [])
        ])
        .afterExecutingQuery(query2)
        .toHaveRead({ documentsByKey: 0, documentsByCollection: 2 })
        .afterBackfillIndexes()
        .afterExecutingQuery(query2)
        .toHaveRead({ documentsByKey: 0, documentsByCollection: 2 })
        .finish()
    );
  });

  it('index auto creation works with mutation', () => {
    const query_ = query(
      'coll',
      filter('value', 'array-contains-any', [8, 1, 'string'])
    );
    return expectLocalStore()
      .afterAllocatingQuery(query_)
      .toReturnTargetId(2)
      .afterIndexAutoCreationConfigure({
        isEnabled: true,
        indexAutoCreationMinCollectionSize: 0,
        relativeIndexReadCostPerDocument: 2
      })
      .afterRemoteEvents([
        docAddedRemoteEvent(
          doc('coll/a', 10, { value: [8, 1, 'string'] }),
          [2],
          []
        ),
        docAddedRemoteEvent(doc('coll/b', 10, { value: [] }), [2], []),
        docAddedRemoteEvent(doc('coll/c', 10, { value: [3] }), [2], []),
        docAddedRemoteEvent(doc('coll/d', 10, { value: [0, 5] }), [2], []),
        docAddedRemoteEvent(doc('coll/e', 10, { value: ['string'] }), [2], [])
      ])
      .afterExecutingQuery(query_)
      .toHaveRead({ documentsByKey: 0, documentsByCollection: 2 })
      .toReturnChanged('coll/a', 'coll/e')
      .afterMutation(deleteMutation('coll/e'))
      .afterBackfillIndexes()
      .afterMutation(setMutation('coll/f', { value: [1] }))
      .afterExecutingQuery(query_)
      .toHaveRead({
        documentsByKey: 1,
        documentsByCollection: 0,
        overlaysByKey: 1,
        overlaysByCollection: 1
      })
      .toReturnChanged('coll/a', 'coll/f')
      .finish();
  });

  it('delete all indexes works with index auto creation', () => {
    const query_ = query('coll', filter('value', '==', 'match'));
    return (
      expectLocalStore()
        .afterAllocatingQuery(query_)
        .toReturnTargetId(2)
        .afterIndexAutoCreationConfigure({
          isEnabled: true,
          indexAutoCreationMinCollectionSize: 0,
          relativeIndexReadCostPerDocument: 2
        })
        .afterRemoteEvents([
          docAddedRemoteEvent(doc('coll/a', 10, { value: 'match' }), [2], []),
          docAddedRemoteEvent(
            doc('coll/b', 10, { value: Number.NaN }),
            [2],
            []
          ),
          docAddedRemoteEvent(doc('coll/c', 10, { value: null }), [2], []),
          docAddedRemoteEvent(
            doc('coll/d', 10, { value: 'mismatch' }),
            [2],
            []
          ),
          docAddedRemoteEvent(doc('coll/e', 10, { value: 'match' }), [2], [])
        ])
        // First time query is running without indexes.
        // Based on current heuristic, collection document counts (5) >
        // 2 * resultSize (2).
        // Full matched index should be created.
        .afterExecutingQuery(query_)
        .toHaveRead({ documentsByKey: 0, documentsByCollection: 2 })
        .toReturnChanged('coll/a', 'coll/e')
        .afterIndexAutoCreationConfigure({ isEnabled: false })
        .afterBackfillIndexes()
        .afterExecutingQuery(query_)
        .toHaveRead({ documentsByKey: 2, documentsByCollection: 0 })
        .toReturnChanged('coll/a', 'coll/e')
        .afterDeleteAllFieldIndexes()
        .afterExecutingQuery(query_)
        .toHaveRead({ documentsByKey: 0, documentsByCollection: 2 })
        .toReturnChanged('coll/a', 'coll/e')
        .finish()
    );
  });

  it('delete all indexes works with manual added indexes', () => {
    const query_ = query('coll', filter('matches', '==', true));
    return expectLocalStore()
      .afterConfigureFieldIndexes([
        fieldIndex(
          'coll',
          0,
          IndexState.empty(),
          'matches',
          IndexKind.ASCENDING
        )
      ])
      .afterAllocatingQuery(query_)
      .toReturnTargetId(2)
      .afterRemoteEvents([
        docAddedRemoteEvent(doc('coll/a', 10, { matches: true }), [2], [])
      ])
      .afterBackfillIndexes()
      .afterExecutingQuery(query_)
      .toHaveRead({ documentsByKey: 1, documentsByCollection: 0 })
      .toReturnChanged('coll/a')
      .afterDeleteAllFieldIndexes()
      .afterExecutingQuery(query_)
      .toHaveRead({ documentsByKey: 0, documentsByCollection: 1 })
      .toReturnChanged('coll/a')
      .finish();
  });

  it('index auto creation does not work with multiple inequality', () => {
    const query_ = query(
      'coll',
      filter('field1', '<', 5),
      filter('field2', '<', 5)
    );
    return (
      expectLocalStore()
        .afterAllocatingQuery(query_)
        .toReturnTargetId(2)
        .afterIndexAutoCreationConfigure({
          isEnabled: true,
          indexAutoCreationMinCollectionSize: 0,
          relativeIndexReadCostPerDocument: 2
        })
        .afterRemoteEvents([
          docAddedRemoteEvent(
            doc('coll/a', 10, { field1: 1, field2: 2 }),
            [2],
            []
          ),
          docAddedRemoteEvent(
            doc('coll/b', 10, { field1: 8, field2: 2 }),
            [2],
            []
          ),
          docAddedRemoteEvent(
            doc('coll/c', 10, { field1: 'string', field2: 2 }),
            [2],
            []
          ),
          docAddedRemoteEvent(doc('coll/d', 10, { field1: 1 }), [2], []),
          docAddedRemoteEvent(
            doc('coll/e', 10, { field1: 4, field2: 4 }),
            [2],
            []
          )
        ])
        // First time query runs without indexes.
        // Based on current heuristic, collection document counts (5) >
        // 2 * resultSize (2).
        // Full matched index will not be created since FieldIndex does not support multiple inequality.
        .afterExecutingQuery(query_)
        .toHaveRead({ documentsByKey: 0, documentsByCollection: 2 })
        .toReturnChanged('coll/a', 'coll/e')
        .afterBackfillIndexes()
        .afterExecutingQuery(query_)
        .toHaveRead({ documentsByKey: 0, documentsByCollection: 2 })
        .toReturnChanged('coll/a', 'coll/e')
        .finish()
    );
  });
=======
>>>>>>> 98cfcbd0
}<|MERGE_RESOLUTION|>--- conflicted
+++ resolved
@@ -2627,432 +2627,4 @@
       );
     }
   );
-<<<<<<< HEAD
-}
-
-function indexedDbLocalStoreTests(
-  getComponents: () => Promise<LocalStoreComponents>,
-  gcIsEager: boolean
-): void {
-  let persistence: Persistence;
-  let localStore: LocalStore;
-  let queryEngine: CountingQueryEngine;
-
-  beforeEach(async () => {
-    const components = await getComponents();
-    persistence = components.persistence;
-    localStore = components.localStore;
-    queryEngine = components.queryEngine;
-  });
-
-  afterEach(async () => {
-    await persistence.shutdown();
-    await persistenceHelpers.clearTestPersistence();
-  });
-
-  function expectLocalStore(): LocalStoreTester {
-    return new LocalStoreTester(
-      localStore,
-      persistence,
-      queryEngine,
-      gcIsEager
-    );
-  }
-
-  it('can auto-create indexes', () => {
-    const query_ = query('coll', filter('matches', '==', true));
-    return (
-      expectLocalStore()
-        .afterAllocatingQuery(query_)
-        .toReturnTargetId(2)
-        .afterIndexAutoCreationConfigure({
-          isEnabled: true,
-          indexAutoCreationMinCollectionSize: 0,
-          relativeIndexReadCostPerDocument: 2
-        })
-        .afterRemoteEvents([
-          docAddedRemoteEvent(doc('coll/a', 10, { matches: true }), [2], []),
-          docAddedRemoteEvent(doc('coll/b', 10, { matches: false }), [2], []),
-          docAddedRemoteEvent(doc('coll/c', 10, { matches: false }), [2], []),
-          docAddedRemoteEvent(doc('coll/d', 10, { matches: false }), [2], []),
-          docAddedRemoteEvent(doc('coll/e', 10, { matches: true }), [2], [])
-        ])
-        // First time query runs without indexes.
-        // Based on current heuristic, collection document counts (5) >
-        // 2 * resultSize (2).
-        // Full matched index should be created.
-        .afterExecutingQuery(query_)
-        .toHaveRead({ documentsByKey: 0, documentsByCollection: 2 })
-        .toReturnChanged('coll/a', 'coll/e')
-        .afterBackfillIndexes()
-        .afterRemoteEvent(
-          docAddedRemoteEvent(doc('coll/f', 20, { matches: true }), [2], [])
-        )
-        .afterExecutingQuery(query_)
-        .toHaveRead({ documentsByKey: 2, documentsByCollection: 1 })
-        .toReturnChanged('coll/a', 'coll/e', 'coll/f')
-        .finish()
-    );
-  });
-
-  it('does not auto-create indexes for small collections', () => {
-    const query_ = query('coll', filter('count', '>=', 3));
-    return (
-      expectLocalStore()
-        .afterAllocatingQuery(query_)
-        .toReturnTargetId(2)
-        .afterIndexAutoCreationConfigure({
-          isEnabled: true,
-          relativeIndexReadCostPerDocument: 2
-        })
-        .afterRemoteEvents([
-          docAddedRemoteEvent(doc('coll/a', 10, { count: 5 }), [2], []),
-          docAddedRemoteEvent(doc('coll/b', 10, { count: 1 }), [2], []),
-          docAddedRemoteEvent(doc('coll/c', 10, { count: 0 }), [2], []),
-          docAddedRemoteEvent(doc('coll/d', 10, { count: 1 }), [2], []),
-          docAddedRemoteEvent(doc('coll/e', 10, { count: 3 }), [2], [])
-        ])
-        // SDK will not create indexes since collection size is too small.
-        .afterExecutingQuery(query_)
-        .toHaveRead({ documentsByKey: 0, documentsByCollection: 2 })
-        .toReturnChanged('coll/a', 'coll/e')
-        .afterBackfillIndexes()
-        .afterRemoteEvent(
-          docAddedRemoteEvent(doc('coll/f', 20, { count: 4 }), [2], [])
-        )
-        .afterExecutingQuery(query_)
-        .toHaveRead({ documentsByKey: 0, documentsByCollection: 3 })
-        .toReturnChanged('coll/a', 'coll/e', 'coll/f')
-        .finish()
-    );
-  });
-
-  it('does not auto create indexes when index lookup is expensive', () => {
-    const query_ = query('coll', filter('array', 'array-contains-any', [0, 7]));
-    return (
-      expectLocalStore()
-        .afterAllocatingQuery(query_)
-        .toReturnTargetId(2)
-        .afterIndexAutoCreationConfigure({
-          isEnabled: true,
-          indexAutoCreationMinCollectionSize: 0,
-          relativeIndexReadCostPerDocument: 5
-        })
-        .afterRemoteEvents([
-          docAddedRemoteEvent(doc('coll/a', 10, { array: [2, 7] }), [2], []),
-          docAddedRemoteEvent(doc('coll/b', 10, { array: [] }), [2], []),
-          docAddedRemoteEvent(doc('coll/c', 10, { array: [3] }), [2], []),
-          docAddedRemoteEvent(
-            doc('coll/d', 10, { array: [2, 10, 20] }),
-            [2],
-            []
-          ),
-          docAddedRemoteEvent(doc('coll/e', 10, { array: [2, 0, 8] }), [2], [])
-        ])
-        // SDK will not create indexes since relative read cost is too large.
-        .afterExecutingQuery(query_)
-        .toHaveRead({ documentsByKey: 0, documentsByCollection: 2 })
-        .toReturnChanged('coll/a', 'coll/e')
-        .afterBackfillIndexes()
-        .afterRemoteEvent(
-          docAddedRemoteEvent(doc('coll/f', 20, { array: [0] }), [2], [])
-        )
-        .afterExecutingQuery(query_)
-        .toHaveRead({ documentsByKey: 0, documentsByCollection: 3 })
-        .toReturnChanged('coll/a', 'coll/e', 'coll/f')
-        .finish()
-    );
-  });
-
-  it('index auto creation works when backfiller runs halfway', () => {
-    const query_ = query('coll', filter('matches', '==', 'foo'));
-    return (
-      expectLocalStore()
-        .afterAllocatingQuery(query_)
-        .toReturnTargetId(2)
-        .afterIndexAutoCreationConfigure({
-          isEnabled: true,
-          indexAutoCreationMinCollectionSize: 0,
-          relativeIndexReadCostPerDocument: 2
-        })
-        .afterRemoteEvents([
-          docAddedRemoteEvent(doc('coll/a', 10, { matches: 'foo' }), [2], []),
-          docAddedRemoteEvent(doc('coll/b', 10, { matches: '' }), [2], []),
-          docAddedRemoteEvent(doc('coll/c', 10, { matches: 'bar' }), [2], []),
-          docAddedRemoteEvent(doc('coll/d', 10, { matches: 7 }), [2], []),
-          docAddedRemoteEvent(doc('coll/e', 10, { matches: 'foo' }), [2], [])
-        ])
-        // First time query runs without indexes.
-        // Based on current heuristic, collection document counts (5) >
-        // 2 * resultSize (2).
-        // Full matched index should be created.
-        .afterExecutingQuery(query_)
-        .toHaveRead({ documentsByKey: 0, documentsByCollection: 2 })
-        .toReturnChanged('coll/a', 'coll/e')
-        .afterBackfillIndexes({ maxDocumentsToProcess: 2 })
-        .afterRemoteEvent(
-          docAddedRemoteEvent(doc('coll/f', 20, { matches: 'foo' }), [2], [])
-        )
-        .afterExecutingQuery(query_)
-        .toHaveRead({ documentsByKey: 1, documentsByCollection: 2 })
-        .toReturnChanged('coll/a', 'coll/e', 'coll/f')
-        .finish()
-    );
-  });
-
-  it('index created by index auto creation exists after turn off auto creation', () => {
-    const query_ = query('coll', filter('value', 'not-in', [3]));
-    return (
-      expectLocalStore()
-        .afterAllocatingQuery(query_)
-        .toReturnTargetId(2)
-        .afterIndexAutoCreationConfigure({
-          isEnabled: true,
-          indexAutoCreationMinCollectionSize: 0,
-          relativeIndexReadCostPerDocument: 2
-        })
-        .afterRemoteEvents([
-          docAddedRemoteEvent(doc('coll/a', 10, { value: 5 }), [2], []),
-          docAddedRemoteEvent(doc('coll/b', 10, { value: 3 }), [2], []),
-          docAddedRemoteEvent(doc('coll/c', 10, { value: 3 }), [2], []),
-          docAddedRemoteEvent(doc('coll/d', 10, { value: 3 }), [2], []),
-          docAddedRemoteEvent(doc('coll/e', 10, { value: 2 }), [2], [])
-        ])
-        // First time query runs without indexes.
-        // Based on current heuristic, collection document counts (5) >
-        // 2 * resultSize (2).
-        // Full matched index should be created.
-        .afterExecutingQuery(query_)
-        .toHaveRead({ documentsByKey: 0, documentsByCollection: 2 })
-        .toReturnChanged('coll/a', 'coll/e')
-        .afterIndexAutoCreationConfigure({ isEnabled: false })
-        .afterBackfillIndexes()
-        .afterRemoteEvent(
-          docAddedRemoteEvent(doc('coll/f', 20, { value: 7 }), [2], [])
-        )
-        .afterExecutingQuery(query_)
-        .toHaveRead({ documentsByKey: 2, documentsByCollection: 1 })
-        .toReturnChanged('coll/a', 'coll/e', 'coll/f')
-        .finish()
-    );
-  });
-
-  it('disable index auto creation works', () => {
-    const query1 = query('coll', filter('value', 'in', [0, 1]));
-    const query2 = query('foo', filter('value', '!=', Number.NaN));
-    return (
-      expectLocalStore()
-        .afterAllocatingQuery(query1)
-        .toReturnTargetId(2)
-        .afterIndexAutoCreationConfigure({
-          isEnabled: true,
-          indexAutoCreationMinCollectionSize: 0,
-          relativeIndexReadCostPerDocument: 2
-        })
-        .afterRemoteEvents([
-          docAddedRemoteEvent(doc('coll/a', 10, { value: 1 }), [2], []),
-          docAddedRemoteEvent(doc('coll/b', 10, { value: 8 }), [2], []),
-          docAddedRemoteEvent(doc('coll/c', 10, { value: 'string' }), [2], []),
-          docAddedRemoteEvent(doc('coll/d', 10, { value: false }), [2], []),
-          docAddedRemoteEvent(doc('coll/e', 10, { value: 0 }), [2], [])
-        ])
-        // First time query runs without indexes.
-        // Based on current heuristic, collection document counts (5) >
-        // 2 * resultSize (2).
-        // Full matched index should be created.
-        .afterExecutingQuery(query1)
-        .toHaveRead({ documentsByKey: 0, documentsByCollection: 2 })
-        .toReturnChanged('coll/a', 'coll/e')
-        .afterIndexAutoCreationConfigure({ isEnabled: false })
-        .afterBackfillIndexes()
-        .afterExecutingQuery(query1)
-        .toHaveRead({ documentsByKey: 2, documentsByCollection: 0 })
-        .toReturnChanged('coll/a', 'coll/e')
-        .afterAllocatingQuery(query2)
-        .toReturnTargetId(4)
-        .afterRemoteEvents([
-          docAddedRemoteEvent(doc('foo/a', 10, { value: 5 }), [2], []),
-          docAddedRemoteEvent(doc('foo/b', 10, { value: Number.NaN }), [2], []),
-          docAddedRemoteEvent(doc('foo/c', 10, { value: Number.NaN }), [2], []),
-          docAddedRemoteEvent(doc('foo/d', 10, { value: Number.NaN }), [2], []),
-          docAddedRemoteEvent(doc('foo/e', 10, { value: 'string' }), [2], [])
-        ])
-        .afterExecutingQuery(query2)
-        .toHaveRead({ documentsByKey: 0, documentsByCollection: 2 })
-        .afterBackfillIndexes()
-        .afterExecutingQuery(query2)
-        .toHaveRead({ documentsByKey: 0, documentsByCollection: 2 })
-        .finish()
-    );
-  });
-
-  it('index auto creation works with mutation', () => {
-    const query_ = query(
-      'coll',
-      filter('value', 'array-contains-any', [8, 1, 'string'])
-    );
-    return expectLocalStore()
-      .afterAllocatingQuery(query_)
-      .toReturnTargetId(2)
-      .afterIndexAutoCreationConfigure({
-        isEnabled: true,
-        indexAutoCreationMinCollectionSize: 0,
-        relativeIndexReadCostPerDocument: 2
-      })
-      .afterRemoteEvents([
-        docAddedRemoteEvent(
-          doc('coll/a', 10, { value: [8, 1, 'string'] }),
-          [2],
-          []
-        ),
-        docAddedRemoteEvent(doc('coll/b', 10, { value: [] }), [2], []),
-        docAddedRemoteEvent(doc('coll/c', 10, { value: [3] }), [2], []),
-        docAddedRemoteEvent(doc('coll/d', 10, { value: [0, 5] }), [2], []),
-        docAddedRemoteEvent(doc('coll/e', 10, { value: ['string'] }), [2], [])
-      ])
-      .afterExecutingQuery(query_)
-      .toHaveRead({ documentsByKey: 0, documentsByCollection: 2 })
-      .toReturnChanged('coll/a', 'coll/e')
-      .afterMutation(deleteMutation('coll/e'))
-      .afterBackfillIndexes()
-      .afterMutation(setMutation('coll/f', { value: [1] }))
-      .afterExecutingQuery(query_)
-      .toHaveRead({
-        documentsByKey: 1,
-        documentsByCollection: 0,
-        overlaysByKey: 1,
-        overlaysByCollection: 1
-      })
-      .toReturnChanged('coll/a', 'coll/f')
-      .finish();
-  });
-
-  it('delete all indexes works with index auto creation', () => {
-    const query_ = query('coll', filter('value', '==', 'match'));
-    return (
-      expectLocalStore()
-        .afterAllocatingQuery(query_)
-        .toReturnTargetId(2)
-        .afterIndexAutoCreationConfigure({
-          isEnabled: true,
-          indexAutoCreationMinCollectionSize: 0,
-          relativeIndexReadCostPerDocument: 2
-        })
-        .afterRemoteEvents([
-          docAddedRemoteEvent(doc('coll/a', 10, { value: 'match' }), [2], []),
-          docAddedRemoteEvent(
-            doc('coll/b', 10, { value: Number.NaN }),
-            [2],
-            []
-          ),
-          docAddedRemoteEvent(doc('coll/c', 10, { value: null }), [2], []),
-          docAddedRemoteEvent(
-            doc('coll/d', 10, { value: 'mismatch' }),
-            [2],
-            []
-          ),
-          docAddedRemoteEvent(doc('coll/e', 10, { value: 'match' }), [2], [])
-        ])
-        // First time query is running without indexes.
-        // Based on current heuristic, collection document counts (5) >
-        // 2 * resultSize (2).
-        // Full matched index should be created.
-        .afterExecutingQuery(query_)
-        .toHaveRead({ documentsByKey: 0, documentsByCollection: 2 })
-        .toReturnChanged('coll/a', 'coll/e')
-        .afterIndexAutoCreationConfigure({ isEnabled: false })
-        .afterBackfillIndexes()
-        .afterExecutingQuery(query_)
-        .toHaveRead({ documentsByKey: 2, documentsByCollection: 0 })
-        .toReturnChanged('coll/a', 'coll/e')
-        .afterDeleteAllFieldIndexes()
-        .afterExecutingQuery(query_)
-        .toHaveRead({ documentsByKey: 0, documentsByCollection: 2 })
-        .toReturnChanged('coll/a', 'coll/e')
-        .finish()
-    );
-  });
-
-  it('delete all indexes works with manual added indexes', () => {
-    const query_ = query('coll', filter('matches', '==', true));
-    return expectLocalStore()
-      .afterConfigureFieldIndexes([
-        fieldIndex(
-          'coll',
-          0,
-          IndexState.empty(),
-          'matches',
-          IndexKind.ASCENDING
-        )
-      ])
-      .afterAllocatingQuery(query_)
-      .toReturnTargetId(2)
-      .afterRemoteEvents([
-        docAddedRemoteEvent(doc('coll/a', 10, { matches: true }), [2], [])
-      ])
-      .afterBackfillIndexes()
-      .afterExecutingQuery(query_)
-      .toHaveRead({ documentsByKey: 1, documentsByCollection: 0 })
-      .toReturnChanged('coll/a')
-      .afterDeleteAllFieldIndexes()
-      .afterExecutingQuery(query_)
-      .toHaveRead({ documentsByKey: 0, documentsByCollection: 1 })
-      .toReturnChanged('coll/a')
-      .finish();
-  });
-
-  it('index auto creation does not work with multiple inequality', () => {
-    const query_ = query(
-      'coll',
-      filter('field1', '<', 5),
-      filter('field2', '<', 5)
-    );
-    return (
-      expectLocalStore()
-        .afterAllocatingQuery(query_)
-        .toReturnTargetId(2)
-        .afterIndexAutoCreationConfigure({
-          isEnabled: true,
-          indexAutoCreationMinCollectionSize: 0,
-          relativeIndexReadCostPerDocument: 2
-        })
-        .afterRemoteEvents([
-          docAddedRemoteEvent(
-            doc('coll/a', 10, { field1: 1, field2: 2 }),
-            [2],
-            []
-          ),
-          docAddedRemoteEvent(
-            doc('coll/b', 10, { field1: 8, field2: 2 }),
-            [2],
-            []
-          ),
-          docAddedRemoteEvent(
-            doc('coll/c', 10, { field1: 'string', field2: 2 }),
-            [2],
-            []
-          ),
-          docAddedRemoteEvent(doc('coll/d', 10, { field1: 1 }), [2], []),
-          docAddedRemoteEvent(
-            doc('coll/e', 10, { field1: 4, field2: 4 }),
-            [2],
-            []
-          )
-        ])
-        // First time query runs without indexes.
-        // Based on current heuristic, collection document counts (5) >
-        // 2 * resultSize (2).
-        // Full matched index will not be created since FieldIndex does not support multiple inequality.
-        .afterExecutingQuery(query_)
-        .toHaveRead({ documentsByKey: 0, documentsByCollection: 2 })
-        .toReturnChanged('coll/a', 'coll/e')
-        .afterBackfillIndexes()
-        .afterExecutingQuery(query_)
-        .toHaveRead({ documentsByKey: 0, documentsByCollection: 2 })
-        .toReturnChanged('coll/a', 'coll/e')
-        .finish()
-    );
-  });
-=======
->>>>>>> 98cfcbd0
 }