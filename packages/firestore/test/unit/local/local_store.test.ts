--- conflicted
+++ resolved
@@ -2005,7 +2005,6 @@
       .finish();
   });
 
-<<<<<<< HEAD
   it('can handle multiple field patches on local docs', () => {
     expect(new Map([['a', 1]])).to.deep.equal(new Map([['a', 0]]));
     return expectLocalStore()
@@ -2019,7 +2018,9 @@
         overlaysByCollection: 1,
         overlayTypes: { [key('foo/baz').toString()]: MutationType.Patch }
       })
-=======
+      .finish();
+  });
+
   it('handles document creation time', () => {
     return (
       expectLocalStore()
@@ -2264,7 +2265,6 @@
         ).setHasCommittedMutations(),
         compareDocsWithCreateTime
       )
->>>>>>> d8af08fe
       .finish();
   });
 
