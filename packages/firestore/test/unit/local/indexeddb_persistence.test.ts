--- conflicted
+++ resolved
@@ -1162,14 +1162,7 @@
       'clientA',
       /* multiClient= */ true,
       async db => {
-<<<<<<< HEAD
-        db.injectFailures = {
-          updateClientMetadataAndTryBecomePrimary: true,
-          getHighestListenSequenceNumber: false
-        };
-=======
         db.injectFailures = ['updateClientMetadataAndTryBecomePrimary'];
->>>>>>> 9d87d702
         await db.start();
         await db.shutdown();
       }
@@ -1181,10 +1174,7 @@
       'clientA',
       /* multiClient= */ false,
       async db1 => {
-        db1.injectFailures = {
-          updateClientMetadataAndTryBecomePrimary: false,
-          getHighestListenSequenceNumber: true
-        };
+        db1.injectFailures = ['getHighestListenSequenceNumber'];
         await expect(db1.start()).to.eventually.be.rejectedWith(
           'IndexedDB transaction failed'
         );
