--- conflicted
+++ resolved
@@ -500,11 +500,7 @@
     });
   });
 
-<<<<<<< HEAD
-  it('retries idempotent transactions', async () => {
-=======
   it('retries transactions marked as idempotent', async () => {
->>>>>>> 8814a3c6
     let attemptCount = 0;
 
     const result = await db.runTransaction(
