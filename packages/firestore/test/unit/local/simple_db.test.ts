/**
 * Copyright 2017 Google Inc.
 *
 * Licensed under the Apache License, Version 2.0 (the "License");
 * you may not use this file except in compliance with the License.
 * You may obtain a copy of the License at
 *
 *   http://www.apache.org/licenses/LICENSE-2.0
 *
 * Unless required by applicable law or agreed to in writing, software
 * distributed under the License is distributed on an "AS IS" BASIS,
 * WITHOUT WARRANTIES OR CONDITIONS OF ANY KIND, either express or implied.
 * See the License for the specific language governing permissions and
 * limitations under the License.
 */

import * as chai from 'chai';
import * as chaiAsPromised from 'chai-as-promised';

import { expect } from 'chai';
import {
  SimpleDb,
  SimpleDbSchemaConverter
} from '../../../src/local/simple_db';

import { PersistencePromise } from '../../../src/local/persistence_promise';
import {
  SimpleDbStore,
  SimpleDbTransaction
} from '../../../src/local/simple_db';
import { DatabaseId } from '../../../src/core/database_info';

chai.use(chaiAsPromised);

interface User {
  id: number;
  name: string;
  age: number;
}

const testData: User[] = [
  { id: 0, name: 'frank', age: 5 },
  { id: 1, name: 'joe', age: 6 },
  { id: 2, name: 'sally', age: 10 },
  { id: 3, name: 'denise', age: 8 },
  { id: 4, name: 'derek', age: 10 },
  { id: 5, name: 'greg', age: 10 },
  { id: 6, name: 'rachel', age: 10 },
  { id: 7, name: 'freddy', age: 11 }
];

const dummyUser = {
  id: 314,
  name: 'nobody',
  age: 7
};

/** Detects whether we are mocking IndexedDB using `IndexedDbShim`. */
function isIndexedDbMock(): boolean {
  return process.env.USE_MOCK_PERSISTENCE === 'YES';
}

class TestSchemaConverter implements SimpleDbSchemaConverter {
  createOrUpgrade(
    db: IDBDatabase,
    txn: SimpleDbTransaction,
    fromVersion: number,
    toVersion: number
  ): PersistencePromise<void> {
    const objectStore = db.createObjectStore('users', { keyPath: 'id' });
    objectStore.createIndex('age-name', ['age', 'name'], {
      unique: false
    });

    // A store that uses arrays as keys.
    db.createObjectStore('docs');
    return PersistencePromise.resolve();
  }
}

describe('SimpleDb', () => {
  if (!SimpleDb.isAvailable()) {
    console.warn('Skipping SimpleDb tests due to lack of indexedDB support.');
    return;
  }

  const dbName = 'simpledb-tests';
  let db: SimpleDb;

  // helper to reduce test boilerplate.
  function runTransaction<T>(
    fn: (
      store: SimpleDbStore<number, User>,
      transaction: SimpleDbTransaction
    ) => PersistencePromise<T>
  ): Promise<T> {
    return db.runTransaction<T>('readwrite', ['users'], txn => {
      return fn(txn.store<number, User>('users'), txn);
    });
  }

  function writeTestData(): Promise<void> {
    return runTransaction(store =>
      PersistencePromise.waitFor(testData.map(user => store.put(user)))
    );
  }

  beforeEach(() => {
    return SimpleDb.delete(dbName)
      .then(() => {
<<<<<<< HEAD
        return SimpleDb.openOrCreate(new DatabaseId(dbName), dbName, 1, db => {
          const objectStore = db.createObjectStore('users', { keyPath: 'id' });
          objectStore.createIndex('age-name', ['age', 'name'], {
            unique: false
          });

          // A store that uses arrays as keys.
          db.createObjectStore('docs');
          return PersistencePromise.resolve();
        });
=======
        return SimpleDb.openOrCreate(dbName, 1, new TestSchemaConverter());
>>>>>>> 7d9f1117
      })
      .then(simpleDb => {
        db = simpleDb;
        return writeTestData();
      });
  });

  afterEach(() => db.close());

  after(() => SimpleDb.delete(dbName));

  it('can get', async () => {
    await runTransaction(store => {
      return store
        .get(42)
        .next(user => {
          expect(user).to.equal(null);
          return store.get(1);
        })
        .next(user => {
          expect(user).to.deep.equal(testData[1]);
        });
    });
  });

  it('can put', async () => {
    await runTransaction(store => {
      return store.put(dummyUser);
    });
    await runTransaction(store => {
      return store.get(dummyUser.id).next(user => {
        expect(user).to.deep.equal(dummyUser);
      });
    });
  });

  it('lets you explicitly abort transactions', async () => {
    await runTransaction((store, txn) => {
      return store.put(dummyUser).next(() => {
        txn.abort();
      });
    });

    await runTransaction(store => {
      return store.get(dummyUser.id).next(user => {
        expect(user).to.deep.equal(null);
      });
    });
  });

  it('aborts transactions when an error happens', async () => {
    await expect(
      runTransaction(store => {
        return store.put(dummyUser).next(() => {
          throw new Error('Generated error');
        });
      })
    ).to.eventually.be.rejectedWith('Generated error');

    await runTransaction(store => {
      return store.get(dummyUser.id).next(user => {
        expect(user).to.deep.equal(null);
      });
    });
  });

  it('aborts transactions when persistence promise is rejected', async () => {
    await expect(
      runTransaction(store => {
        return store.put(dummyUser).next(() => {
          return PersistencePromise.reject(new Error('Generated error'));
        });
      })
    ).to.eventually.be.rejectedWith('Generated error');

    await runTransaction(store => {
      return store.get(dummyUser.id).next(user => {
        expect(user).to.deep.equal(null);
      });
    });
  });

  it('exposes error from inside a transaction', async () => {
    await expect(
      runTransaction(store => {
        return store.put(dummyUser).next(() => {
          throw new Error('Generated error');
        });
      }).then(() => {}, error => Promise.reject(error))
    ).to.eventually.be.rejectedWith('Generated error');

    await runTransaction(store => {
      return store.get(dummyUser.id).next(user => {
        expect(user).to.deep.equal(null);
      });
    });
  });

  it('can delete', async () => {
    await runTransaction(store => {
      return store.delete(3);
    });
    await runTransaction(store => {
      return store.loadAll().next(users => {
        expect(users.length).to.deep.equal(testData.length - 1);
        expect(users).to.deep.equal(testData.filter(user => user.id !== 3));
      });
    });
  });

  it('loadAll', async () => {
    const range = IDBKeyRange.bound(3, 5);
    await runTransaction(store => {
      return store.loadAll(range).next(users => {
        const expected = testData.filter(user => user.id >= 3 && user.id <= 5);
        expect(users.length).to.deep.equal(expected.length);
        expect(users).to.deep.equal(expected);
      });
    });
    await runTransaction(store => {
      return store.loadAll().next(users => {
        const expected = testData;
        expect(users.length).to.deep.equal(expected.length);
        expect(users).to.deep.equal(expected);
      });
    });
    const indexRange = IDBKeyRange.bound([8], [10, 're']);
    await runTransaction(store => {
      return store.loadAll('age-name', indexRange).next(users => {
        const expected = testData.filter(user => user.id >= 3 && user.id <= 6);
        expect(users.length).to.deep.equal(expected.length);
        expect(users).to.deep.equal(expected);
      });
    });
  });

  it('deleteAll', async () => {
    await runTransaction(store => {
      return store
        .deleteAll()
        .next(() => {
          return store.loadAll();
        })
        .next(users => {
          expect(users).to.deep.equal([]);
        });
    });
  });

  it('deleteAll in key range', async () => {
    const range = IDBKeyRange.bound(3, 5);
    await runTransaction(store => {
      return store
        .deleteAll(range)
        .next(() => {
          return store.loadAll();
        })
        .next(users => {
          const expected = testData.filter(user => user.id < 3 || user.id > 5);
          expect(users.length).to.deep.equal(expected.length);
          expect(users).to.deep.equal(expected);
        });
    });
  });

  it('deleteAll in index range', async () => {
    const indexRange = IDBKeyRange.bound([8], [10, 're']);
    await runTransaction(store => {
      return store
        .deleteAll('age-name', indexRange)
        .next(() => {
          return store.loadAll();
        })
        .next(users => {
          const expected = testData.filter(user => user.id < 3 || user.id > 6);
          expect(users.length).to.deep.equal(expected.length);
          expect(users).to.deep.equal(expected);
        });
    });
  });

  it('can iterate', async () => {
    return runTransaction(store => {
      const iterated: User[] = [];
      return store
        .iterate((key, value) => {
          iterated.push(value);
        })
        .next(() => {
          expect(iterated).to.deep.equal(testData);
        });
    });
  });

  it('can iterate and skip keys', async () => {
    return runTransaction(store => {
      const iterated: User[] = [];
      // Just pull out all the even keys
      return store
        .iterate((key, value, control) => {
          iterated.push(value);
          control.skip(value.id + 2);
        })
        .next(() => {
          expect(iterated).to.deep.equal(testData.filter(v => v.id % 2 === 0));
        });
    });
  });

  it('can iterate in reverse', async () => {
    return runTransaction(store => {
      const iterated: User[] = [];
      return store
        .iterate({ reverse: true }, (key, value) => {
          iterated.push(value);
        })
        .next(() => {
          const expected = testData.slice();
          expected.reverse();
          expect(iterated).to.deep.equal(expected);
        });
    });
  });

  // Note: This tests is failing under `IndexedDBShim`.
  (isIndexedDbMock() ? it.skip : it)(
    'can iterate and skip keys in reverse',
    async () => {
      return runTransaction(store => {
        const iterated: User[] = [];
        // Only get the odd keys
        return store
          .iterate({ reverse: true }, (key, value, control) => {
            iterated.push(value);
            control.skip(value.id - 2);
          })
          .next(() => {
            const expected = testData.filter(user => user.id % 2 === 1);
            expected.reverse();
            expect(iterated).to.deep.equal(expected);
          });
      });
    }
  );

  it('can iterate and skip over the index', async () => {
    return runTransaction(store => {
      const range = IDBKeyRange.lowerBound([10, 'greg']);
      const iterated: User[] = [];
      return store
        .iterate({ index: 'age-name', range }, (key, value, control) => {
          iterated.push(value);
          if (value.name === 'sally') {
            control.done();
          } else {
            // Don't skip directly to sally, but skip past rachel.
            control.skip([10, 're']);
          }
        })
        .next(() => {
          // should have gotten greg and sally but not derek or rachel.
          expect(iterated.length).to.equal(2);
          expect(iterated[0].name).to.equal('greg');
          expect(iterated[1].name).to.equal('sally');
        });
    });
  });

  it('can iterate using index and range and stop before end', async () => {
    return runTransaction(store => {
      const range = IDBKeyRange.lowerBound([10, 'greg']);
      const iterated: User[] = [];
      return store
        .iterate({ index: 'age-name', range }, (key, value, control) => {
          iterated.push(value);
          if (value.name === 'rachel') {
            control.done();
          }
        })
        .next(() => {
          // should have gotten greg and rachel but not derek or sally.
          expect(iterated.length).to.equal(2);
          expect(iterated[0].name).to.equal('greg');
          expect(iterated[1].name).to.equal('rachel');
        });
    });
  });

  it('can iterate over index as keys-only', () => {
    return runTransaction(store => {
      const iterated: number[] = [];
      return store
        .iterate(
          { index: 'age-name', keysOnly: true },
          (key, value, control) => {
            expect(value).to.equal(undefined);
            iterated.push(key);
          }
        )
        .next(() => {
          const expected = testData
            .sort(
              (a, b) =>
                a.age !== b.age ? a.age - b.age : a.name.localeCompare(b.name)
            )
            .map(user => user.id);
          expect(iterated).to.deep.equal(expected);
        });
    });
  });

  it('can iterate over index using a partial bound', () => {
    return runTransaction(store => {
      // All the users at least 10 but less than 11.
      const range = IDBKeyRange.bound([10], [11], false, true);
      const iterated: User[] = [];
      return store
        .iterate({ index: 'age-name', range }, (key, value) => {
          iterated.push(value);
        })
        .next(() => {
          // should have gotten greg and rachel but not derek or sally.
          expect(iterated.length).to.equal(4);
          expect(iterated.map(u => u.name)).to.deep.equal([
            'derek',
            'greg',
            'rachel',
            'sally'
          ]);
        });
    });
  });

  it('can use arrays as keys and do partial bounds ranges', async () => {
    const keys = [
      ['fo'],
      ['foo'],
      ['foo', 'bar', 'baz'],
      ['foo', 'd'],
      ['foob']
    ];
    await db.runTransaction('readwrite', ['users', 'docs'], txn => {
      const docsStore = txn.store<string[], string>('docs');
      return PersistencePromise.waitFor(
        keys.map(key => {
          const value = 'doc ' + key.join('/');
          return docsStore.put(key, value);
        })
      );
    });

    await db.runTransaction('readonly', ['docs'], txn => {
      const store = txn.store<string[], string>('docs');
      const range = IDBKeyRange.bound(['foo'], ['foo', 'c']);
      return store.loadAll(range).next(results => {
        expect(results).to.deep.equal(['doc foo', 'doc foo/bar/baz']);
      });
    });
  });

  // tslint:disable-next-line:ban A little perf test for convenient benchmarking
  it.skip('Perf', () => {
    return runTransaction(store => {
      const start = new Date().getTime();
      const promises = [];
      for (let i = 0; i < 1000; ++i) {
        promises.push(store.put({ id: i, name: 'frank', age: i }));
      }
      return PersistencePromise.waitFor(promises).next(() => {
        const end = new Date().getTime();
        // tslint:disable-next-line:no-console
        console.log(`Writing: ${end - start} ms`);
      });
    }).then(() => {
      return runTransaction(store => {
        const start = new Date().getTime();
        const promises = [];
        for (let i = 0; i < 1000; ++i) {
          promises.push(store.get(i));
        }
        return PersistencePromise.map(promises).next(() => {
          const end = new Date().getTime();
          // tslint:disable-next-line:no-console
          console.log(`Reading: ${end - start} ms`);
        });
      });
    });
  });
});<|MERGE_RESOLUTION|>--- conflicted
+++ resolved
@@ -28,7 +28,6 @@
   SimpleDbStore,
   SimpleDbTransaction
 } from '../../../src/local/simple_db';
-import { DatabaseId } from '../../../src/core/database_info';
 
 chai.use(chaiAsPromised);
 
@@ -108,20 +107,7 @@
   beforeEach(() => {
     return SimpleDb.delete(dbName)
       .then(() => {
-<<<<<<< HEAD
-        return SimpleDb.openOrCreate(new DatabaseId(dbName), dbName, 1, db => {
-          const objectStore = db.createObjectStore('users', { keyPath: 'id' });
-          objectStore.createIndex('age-name', ['age', 'name'], {
-            unique: false
-          });
-
-          // A store that uses arrays as keys.
-          db.createObjectStore('docs');
-          return PersistencePromise.resolve();
-        });
-=======
         return SimpleDb.openOrCreate(dbName, 1, new TestSchemaConverter());
->>>>>>> 7d9f1117
       })
       .then(simpleDb => {
         db = simpleDb;
