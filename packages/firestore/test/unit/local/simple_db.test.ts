/**
 * @license
 * Copyright 2017 Google LLC
 *
 * Licensed under the Apache License, Version 2.0 (the "License");
 * you may not use this file except in compliance with the License.
 * You may obtain a copy of the License at
 *
 *   http://www.apache.org/licenses/LICENSE-2.0
 *
 * Unless required by applicable law or agreed to in writing, software
 * distributed under the License is distributed on an "AS IS" BASIS,
 * WITHOUT WARRANTIES OR CONDITIONS OF ANY KIND, either express or implied.
 * See the License for the specific language governing permissions and
 * limitations under the License.
 */

import * as chaiAsPromised from 'chai-as-promised';

import { expect, use } from 'chai';
import {
  SimpleDb,
  SimpleDbSchemaConverter,
  SimpleDbStore,
  SimpleDbTransaction
} from '../../../src/local/simple_db';

import { PersistencePromise } from '../../../src/local/persistence_promise';

import { fail } from '../../../src/util/assert';
import { Code, FirestoreError } from '../../../src/util/error';
import { Context } from 'mocha';

use(chaiAsPromised);

const TEST_ACTION = 'SimpleDbTest';

interface User {
  id: number;
  name: string;
  age: number;
}

const testData: User[] = [
  { id: 0, name: 'frank', age: 5 },
  { id: 1, name: 'joe', age: 6 },
  { id: 2, name: 'sally', age: 10 },
  { id: 3, name: 'denise', age: 8 },
  { id: 4, name: 'derek', age: 10 },
  { id: 5, name: 'greg', age: 10 },
  { id: 6, name: 'rachel', age: 10 },
  { id: 7, name: 'freddy', age: 11 }
];

const dummyUser = {
  id: 314,
  name: 'nobody',
  age: 7
};

/** Detects whether we are mocking IndexedDB using `IndexedDbShim`. */
function isIndexedDbMock(): boolean {
  return process.env.USE_MOCK_PERSISTENCE === 'YES';
}

class TestSchemaConverter implements SimpleDbSchemaConverter {
  createOrUpgrade(
    db: IDBDatabase,
    txn: IDBTransaction,
    fromVersion: number,
    toVersion: number
  ): PersistencePromise<void> {
    const objectStore = db.createObjectStore('users', { keyPath: 'id' });
    objectStore.createIndex('age-name', ['age', 'name'], {
      unique: false
    });

    // A store that uses arrays as keys.
    db.createObjectStore('docs');
    return PersistencePromise.resolve();
  }
}

describe('SimpleDb', () => {
  if (!SimpleDb.isAvailable()) {
    console.warn('Skipping SimpleDb tests due to lack of indexedDB support.');
    return;
  }

  const dbName = 'simpledb-tests';
  let db: SimpleDb;

  // helper to reduce test boilerplate.
  function runTransaction<T>(
    fn: (
      store: SimpleDbStore<number, User>,
      transaction: SimpleDbTransaction
    ) => PersistencePromise<T>
  ): Promise<T> {
<<<<<<< HEAD
    return db.runTransaction<T>(TEST_ACTION, 'readwrite', ['users'], txn => {
      return fn(txn.store<number, User>('users'), txn);
    });
=======
    return db.runTransaction<T>(
      'SimpleDbTests',
      'readwrite',
      ['users'],
      txn => {
        return fn(txn.store<number, User>('users'), txn);
      }
    );
>>>>>>> 34c8693e
  }

  function writeTestData(): Promise<void> {
    return runTransaction(store =>
      PersistencePromise.waitFor(testData.map(user => store.put(user)))
    );
  }

  beforeEach(async () => {
    await SimpleDb.delete(dbName);
    db = new SimpleDb(dbName, 1, new TestSchemaConverter());
    await writeTestData();
  });

  afterEach(() => db.close());

  after(() => SimpleDb.delete(dbName));

  it('regex test', () => {
    const iPhoneSafariAgent =
      'Mozilla/5.0 (iPhone; CPU iPhone OS 10_14_4 like Mac OS X)' +
      ' AppleWebKit/600.1.4 (KHTML, like Gecko) Version/8.0 Mobile/12B411' +
      ' Safari/600.1.4';
    const iPadSafariAgent =
      'Mozilla/5.0 (iPad; CPU iPad OS 9_0 like Mac OS X) AppleWebKit/601.1.46 (KHTML, like Gecko)' +
      ' Version/9.0 Mobile/13A344 Safari/601';
    const androidAgent =
      'Mozilla/5.0 (Linux; U; Android 2.2.1; fr-fr; Desire HD Build/FRG83D)' +
      ' AppleWebKit/533.1 (KHTML, like Gecko) Version/4.0 Mobile Safari/533.1';
    expect(SimpleDb.getIOSVersion(iPhoneSafariAgent)).to.equal(10.14);
    expect(SimpleDb.getIOSVersion(iPadSafariAgent)).to.equal(9.0);
    expect(SimpleDb.getAndroidVersion(androidAgent)).to.equal(2.2);
  });

  it('can get', async () => {
    await runTransaction(store => {
      return store
        .get(42)
        .next(user => {
          expect(user).to.equal(null);
          return store.get(1);
        })
        .next(user => {
          expect(user).to.deep.equal(testData[1]);
        });
    });
  });

  it('can put', async () => {
    await runTransaction(store => {
      return store.put(dummyUser);
    });
    await runTransaction(store => {
      return store.get(dummyUser.id).next(user => {
        expect(user).to.deep.equal(dummyUser);
      });
    });
  });

  it('lets you explicitly abort transactions', async () => {
    await runTransaction((store, txn) => {
      return store.put(dummyUser).next(() => {
        txn.abort();
      });
    });

    await runTransaction(store => {
      return store.get(dummyUser.id).next(user => {
        expect(user).to.deep.equal(null);
      });
    });
  });

  it('aborts transactions when an error happens', async () => {
    await expect(
      runTransaction(store => {
        return store.put(dummyUser).next(() => {
          throw new Error('Generated error');
        });
      })
    ).to.eventually.be.rejectedWith('Generated error');

    await runTransaction(store => {
      return store.get(dummyUser.id).next(user => {
        expect(user).to.deep.equal(null);
      });
    });
  });

  it('aborts transactions when persistence promise is rejected', async () => {
    await expect(
      runTransaction(store => {
        return store.put(dummyUser).next(() => {
          return PersistencePromise.reject(new Error('Generated error'));
        });
      })
    ).to.eventually.be.rejectedWith('Generated error');

    await runTransaction(store => {
      return store.get(dummyUser.id).next(user => {
        expect(user).to.deep.equal(null);
      });
    });
  });

  it('exposes error from inside a transaction', async () => {
    await expect(
      runTransaction(store => {
        return store.put(dummyUser).next(() => {
          throw new Error('Generated error');
        });
      }).then(
        () => {},
        error => Promise.reject(error)
      )
    ).to.eventually.be.rejectedWith('Generated error');

    await runTransaction(store => {
      return store.get(dummyUser.id).next(user => {
        expect(user).to.deep.equal(null);
      });
    });
  });

  it('can delete', async () => {
    await runTransaction(store => {
      return store.delete(3);
    });
    await runTransaction(store => {
      return store.loadAll().next(users => {
        expect(users.length).to.deep.equal(testData.length - 1);
        expect(users).to.deep.equal(testData.filter(user => user.id !== 3));
      });
    });
  });

  it('loadAll', async () => {
    const range = IDBKeyRange.bound(3, 5);
    await runTransaction(store => {
      return store.loadAll(range).next(users => {
        const expected = testData.filter(user => user.id >= 3 && user.id <= 5);
        expect(users.length).to.deep.equal(expected.length);
        expect(users).to.deep.equal(expected);
      });
    });
    await runTransaction(store => {
      return store.loadAll().next(users => {
        const expected = testData;
        expect(users.length).to.deep.equal(expected.length);
        expect(users).to.deep.equal(expected);
      });
    });
    const indexRange = IDBKeyRange.bound([8], [10, 're']);
    await runTransaction(store => {
      return store.loadAll('age-name', indexRange).next(users => {
        const expected = testData.filter(user => user.id >= 3 && user.id <= 6);
        expect(users.length).to.deep.equal(expected.length);
        expect(users).to.deep.equal(expected);
      });
    });
  });

  it('deleteAll', async () => {
    await runTransaction(store => {
      return store
        .deleteAll()
        .next(() => {
          return store.loadAll();
        })
        .next(users => {
          expect(users).to.deep.equal([]);
        });
    });
  });

  it('deleteAll in key range', async () => {
    const range = IDBKeyRange.bound(3, 5);
    await runTransaction(store => {
      return store
        .deleteAll(range)
        .next(() => {
          return store.loadAll();
        })
        .next(users => {
          const expected = testData.filter(user => user.id < 3 || user.id > 5);
          expect(users.length).to.deep.equal(expected.length);
          expect(users).to.deep.equal(expected);
        });
    });
  });

  it('deleteAll in index range', async () => {
    const indexRange = IDBKeyRange.bound([8], [10, 're']);
    await runTransaction(store => {
      return store
        .deleteAll('age-name', indexRange)
        .next(() => {
          return store.loadAll();
        })
        .next(users => {
          const expected = testData.filter(user => user.id < 3 || user.id > 6);
          expect(users.length).to.deep.equal(expected.length);
          expect(users).to.deep.equal(expected);
        });
    });
  });

  it('can iterate', async () => {
    return runTransaction(store => {
      const iterated: User[] = [];
      return store
        .iterate((key, value) => {
          iterated.push(value);
        })
        .next(() => {
          expect(iterated).to.deep.equal(testData);
        });
    });
  });

  it('can iterate and skip keys', async () => {
    return runTransaction(store => {
      const iterated: User[] = [];
      // Just pull out all the even keys
      return store
        .iterate((key, value, control) => {
          iterated.push(value);
          control.skip(value.id + 2);
        })
        .next(() => {
          expect(iterated).to.deep.equal(testData.filter(v => v.id % 2 === 0));
        });
    });
  });

  it('stops iteration after rejected promise', async () => {
    return runTransaction(store => {
      const iterated: User[] = [];
      return store
        .iterate((key, value) => {
          iterated.push(value);
          return PersistencePromise.reject(new Error('Expected error'));
        })
        .next(() => fail('Promise not rejected'))
        .catch(err => {
          expect(err.message).to.eq('Expected error');
          expect(iterated).to.deep.equal([testData[0]]);
        });
    });
  });

  it('can iterate in reverse', async () => {
    return runTransaction(store => {
      const iterated: User[] = [];
      return store
        .iterate({ reverse: true }, (key, value) => {
          iterated.push(value);
        })
        .next(() => {
          const expected = testData.slice();
          expected.reverse();
          expect(iterated).to.deep.equal(expected);
        });
    });
  });

  // Note: This tests is failing under `IndexedDBShim`.
  // eslint-disable-next-line no-restricted-properties
  (isIndexedDbMock() ? it.skip : it)(
    'can iterate and skip keys in reverse',
    async () => {
      return runTransaction(store => {
        const iterated: User[] = [];
        // Only get the odd keys
        return store
          .iterate({ reverse: true }, (key, value, control) => {
            iterated.push(value);
            control.skip(value.id - 2);
          })
          .next(() => {
            const expected = testData.filter(user => user.id % 2 === 1);
            expected.reverse();
            expect(iterated).to.deep.equal(expected);
          });
      });
    }
  );

  it('can iterate and skip over the index', async () => {
    return runTransaction(store => {
      const range = IDBKeyRange.lowerBound([10, 'greg']);
      const iterated: User[] = [];
      return store
        .iterate({ index: 'age-name', range }, (key, value, control) => {
          iterated.push(value);
          if (value.name === 'sally') {
            control.done();
          } else {
            // Don't skip directly to sally, but skip past rachel.
            control.skip([10, 're']);
          }
        })
        .next(() => {
          // should have gotten greg and sally but not derek or rachel.
          expect(iterated.length).to.equal(2);
          expect(iterated[0].name).to.equal('greg');
          expect(iterated[1].name).to.equal('sally');
        });
    });
  });

  it('can iterate using index and range and stop before end', async () => {
    return runTransaction(store => {
      const range = IDBKeyRange.lowerBound([10, 'greg']);
      const iterated: User[] = [];
      return store
        .iterate({ index: 'age-name', range }, (key, value, control) => {
          iterated.push(value);
          if (value.name === 'rachel') {
            control.done();
          }
        })
        .next(() => {
          // should have gotten greg and rachel but not derek or sally.
          expect(iterated.length).to.equal(2);
          expect(iterated[0].name).to.equal('greg');
          expect(iterated[1].name).to.equal('rachel');
        });
    });
  });

  it('can iterate over index as keys-only', () => {
    return runTransaction(store => {
      const iterated: number[] = [];
      return store
        .iterate(
          { index: 'age-name', keysOnly: true },
          (key, value, control) => {
            expect(value).to.equal(undefined);
            iterated.push(key);
          }
        )
        .next(() => {
          const expected = testData
            .sort((a, b) =>
              a.age !== b.age ? a.age - b.age : a.name.localeCompare(b.name)
            )
            .map(user => user.id);
          expect(iterated).to.deep.equal(expected);
        });
    });
  });

  it('can iterate over index using a partial bound', () => {
    return runTransaction(store => {
      // All the users at least 10 but less than 11.
      const range = IDBKeyRange.bound([10], [11], false, true);
      const iterated: User[] = [];
      return store
        .iterate({ index: 'age-name', range }, (key, value) => {
          iterated.push(value);
        })
        .next(() => {
          // should have gotten greg and rachel but not derek or sally.
          expect(iterated.length).to.equal(4);
          expect(iterated.map(u => u.name)).to.deep.equal([
            'derek',
            'greg',
            'rachel',
            'sally'
          ]);
        });
    });
  });

  it('can use arrays as keys and do partial bounds ranges', async function (this: Context) {
    const keys = [
      ['fo'],
      ['foo'],
      ['foo', 'bar', 'baz'],
      ['foo', 'd'],
      ['foob']
    ];
    await db.runTransaction(
<<<<<<< HEAD
      TEST_ACTION,
=======
      this.test!.fullTitle(),
>>>>>>> 34c8693e
      'readwrite',
      ['users', 'docs'],
      txn => {
        const docsStore = txn.store<string[], string>('docs');
        return PersistencePromise.waitFor(
          keys.map(key => {
            const value = 'doc ' + key.join('/');
            return docsStore.put(key, value);
          })
        );
      }
    );

<<<<<<< HEAD
    await db.runTransaction(TEST_ACTION, 'readonly', ['docs'], txn => {
      const store = txn.store<string[], string>('docs');
      const range = IDBKeyRange.bound(['foo'], ['foo', 'c']);
      return store.loadAll(range).next(results => {
        expect(results).to.deep.equal(['doc foo', 'doc foo/bar/baz']);
      });
    });
=======
    await db.runTransaction(
      this.test!.fullTitle(),
      'readonly',
      ['docs'],
      txn => {
        const store = txn.store<string[], string>('docs');
        const range = IDBKeyRange.bound(['foo'], ['foo', 'c']);
        return store.loadAll(range).next(results => {
          expect(results).to.deep.equal(['doc foo', 'doc foo/bar/baz']);
        });
      }
    );
>>>>>>> 34c8693e
  });

  it('retries transactions', async function (this: Context) {
    let attemptCount = 0;

    const result = await db.runTransaction(
<<<<<<< HEAD
      TEST_ACTION,
=======
      this.test!.fullTitle(),
>>>>>>> 34c8693e
      'readwrite',
      ['users'],
      txn => {
        ++attemptCount;
        if (attemptCount === 1) {
          const store = txn.store<string[], typeof dummyUser>('users');
          return store
            .add(dummyUser)
            .next(() => {
              return store.add(dummyUser); // Fails with a unique key violation
            })
            .next(() => 'Aborted');
        } else {
          return PersistencePromise.resolve('success');
        }
      }
    );

    expect(result).to.equal('success');
    expect(attemptCount).to.equal(2);
  });

  it('retries transactions only three times', async function (this: Context) {
    let attemptCount = 0;

    await expect(
<<<<<<< HEAD
      db.runTransaction(TEST_ACTION, 'readwrite', ['users'], txn => {
=======
      db.runTransaction(this.test!.fullTitle(), 'readwrite', ['users'], txn => {
>>>>>>> 34c8693e
        ++attemptCount;
        const store = txn.store<string[], typeof dummyUser>('users');
        return store
          .add(dummyUser)
          .next(() => {
            return store.add(dummyUser); // Fails with a unique key violation
          })
          .next(() => 'Aborted');
      })
    ).to.eventually.be.rejected;

    expect(attemptCount).to.equal(3);
  });

  it('does not retry explicitly aborted transactions', async function (this: Context) {
    let attemptCount = 0;

    await expect(
<<<<<<< HEAD
      db.runTransaction(TEST_ACTION, 'readwrite', ['users'], txn => {
=======
      db.runTransaction(this.test!.fullTitle(), 'readwrite', ['users'], txn => {
>>>>>>> 34c8693e
        ++attemptCount;
        txn.abort(new FirestoreError(Code.ABORTED, 'Aborted'));
        return PersistencePromise.reject(new Error());
      })
    ).to.eventually.be.rejected;

    expect(attemptCount).to.equal(1);
  });

  // A little perf test for convenient benchmarking
  // eslint-disable-next-line no-restricted-properties
  it.skip('Perf', () => {
    return runTransaction(store => {
      const start = new Date().getTime();
      const promises: Array<PersistencePromise<void>> = [];
      for (let i = 0; i < 1000; ++i) {
        promises.push(store.put({ id: i, name: 'frank', age: i }));
      }
      return PersistencePromise.waitFor(promises).next(() => {
        const end = new Date().getTime();
        // eslint-disable-next-line no-console
        console.log(`Writing: ${end - start} ms`);
      });
    }).then(() => {
      return runTransaction(store => {
        const start = new Date().getTime();
        const promises: Array<PersistencePromise<User | null>> = [];
        for (let i = 0; i < 1000; ++i) {
          promises.push(store.get(i));
        }
        return PersistencePromise.waitFor(promises).next(() => {
          const end = new Date().getTime();
          // eslint-disable-next-line no-console
          console.log(`Reading: ${end - start} ms`);
        });
      });
    });
  });
});<|MERGE_RESOLUTION|>--- conflicted
+++ resolved
@@ -33,8 +33,6 @@
 
 use(chaiAsPromised);
 
-const TEST_ACTION = 'SimpleDbTest';
-
 interface User {
   id: number;
   name: string;
@@ -97,11 +95,6 @@
       transaction: SimpleDbTransaction
     ) => PersistencePromise<T>
   ): Promise<T> {
-<<<<<<< HEAD
-    return db.runTransaction<T>(TEST_ACTION, 'readwrite', ['users'], txn => {
-      return fn(txn.store<number, User>('users'), txn);
-    });
-=======
     return db.runTransaction<T>(
       'SimpleDbTests',
       'readwrite',
@@ -110,7 +103,6 @@
         return fn(txn.store<number, User>('users'), txn);
       }
     );
->>>>>>> 34c8693e
   }
 
   function writeTestData(): Promise<void> {
@@ -495,11 +487,7 @@
       ['foob']
     ];
     await db.runTransaction(
-<<<<<<< HEAD
-      TEST_ACTION,
-=======
       this.test!.fullTitle(),
->>>>>>> 34c8693e
       'readwrite',
       ['users', 'docs'],
       txn => {
@@ -513,15 +501,6 @@
       }
     );
 
-<<<<<<< HEAD
-    await db.runTransaction(TEST_ACTION, 'readonly', ['docs'], txn => {
-      const store = txn.store<string[], string>('docs');
-      const range = IDBKeyRange.bound(['foo'], ['foo', 'c']);
-      return store.loadAll(range).next(results => {
-        expect(results).to.deep.equal(['doc foo', 'doc foo/bar/baz']);
-      });
-    });
-=======
     await db.runTransaction(
       this.test!.fullTitle(),
       'readonly',
@@ -534,18 +513,13 @@
         });
       }
     );
->>>>>>> 34c8693e
   });
 
   it('retries transactions', async function (this: Context) {
     let attemptCount = 0;
 
     const result = await db.runTransaction(
-<<<<<<< HEAD
-      TEST_ACTION,
-=======
       this.test!.fullTitle(),
->>>>>>> 34c8693e
       'readwrite',
       ['users'],
       txn => {
@@ -572,11 +546,7 @@
     let attemptCount = 0;
 
     await expect(
-<<<<<<< HEAD
-      db.runTransaction(TEST_ACTION, 'readwrite', ['users'], txn => {
-=======
       db.runTransaction(this.test!.fullTitle(), 'readwrite', ['users'], txn => {
->>>>>>> 34c8693e
         ++attemptCount;
         const store = txn.store<string[], typeof dummyUser>('users');
         return store
@@ -595,11 +565,7 @@
     let attemptCount = 0;
 
     await expect(
-<<<<<<< HEAD
-      db.runTransaction(TEST_ACTION, 'readwrite', ['users'], txn => {
-=======
       db.runTransaction(this.test!.fullTitle(), 'readwrite', ['users'], txn => {
->>>>>>> 34c8693e
         ++attemptCount;
         txn.abort(new FirestoreError(Code.ABORTED, 'Aborted'));
         return PersistencePromise.reject(new Error());
