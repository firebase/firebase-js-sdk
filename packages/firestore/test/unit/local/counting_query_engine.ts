--- conflicted
+++ resolved
@@ -24,10 +24,7 @@
 import { PersistenceTransaction } from '../../../src/local/persistence_transaction';
 import { QueryEngine } from '../../../src/local/query_engine';
 import { RemoteDocumentCache } from '../../../src/local/remote_document_cache';
-<<<<<<< HEAD
-import { DocumentKeySet, DocumentMap } from '../../../src/model/collections';
 import { MutationType } from '../../../src/model/mutation';
-=======
 import {
   DocumentKeySet,
   DocumentMap,
@@ -36,7 +33,6 @@
 import { DocumentKey } from '../../../src/model/document_key';
 import { Overlay } from '../../../src/model/overlay';
 import { ResourcePath } from '../../../src/model/path';
->>>>>>> d8af08fe
 
 /**
  * A test-only query engine that forwards all API calls and exposes the number
@@ -69,18 +65,6 @@
    * and `getEntries()` APIs (since the last call to `resetCounts()`)
    */
   documentsReadByKey = 0;
-
-  /**
-   * The number of documents returned by the OverlayCache's `getOverlays()`
-   * API (since the last call to `resetCounts()`)
-   */
-  overlaysReadByCollection = 0;
-
-  /**
-   * The number of documents returned by the OverlayCache's `getOverlay()`
-   * APIs (since the last call to `resetCounts()`)
-   */
-  overlaysReadByKey = 0;
 
   resetCounts(): void {
     this.overlaysReadByCollection = 0;
@@ -88,8 +72,6 @@
     this.overlayTypes = {};
     this.documentsReadByCollection = 0;
     this.documentsReadByKey = 0;
-    this.overlaysReadByCollection = 0;
-    this.overlaysReadByKey = 0;
   }
 
   getDocumentsMatchingQuery(
@@ -112,13 +94,8 @@
   ): void {
     const view = new LocalDocumentsView(
       this.wrapRemoteDocumentCache(localDocuments.remoteDocumentCache),
-<<<<<<< HEAD
       localDocuments.mutationQueue,
       this.wrapOverlayCache(localDocuments.documentOverlayCache),
-=======
-      this.wrapMutationQueue(localDocuments.mutationQueue),
-      this.wrapDocumentOverlayCache(localDocuments.documentOverlayCache),
->>>>>>> d8af08fe
       localDocuments.indexManager
     );
     return super.initialize(view, indexManager);
@@ -249,57 +226,4 @@
       }
     };
   }
-
-  private wrapDocumentOverlayCache(
-    subject: DocumentOverlayCache
-  ): DocumentOverlayCache {
-    return {
-      getOverlay: (
-        transaction: PersistenceTransaction,
-        key: DocumentKey
-      ): PersistencePromise<Overlay | null> => {
-        this.overlaysReadByKey++;
-        return subject.getOverlay(transaction, key);
-      },
-      getOverlays: (
-        transaction: PersistenceTransaction,
-        keys: DocumentKey[]
-      ): PersistencePromise<OverlayMap> => {
-        this.overlaysReadByKey += keys.length;
-        return subject.getOverlays(transaction, keys);
-      },
-      getOverlaysForCollection: (
-        transaction: PersistenceTransaction,
-        collection: ResourcePath,
-        sinceBatchId: number
-      ): PersistencePromise<OverlayMap> => {
-        return subject
-          .getOverlaysForCollection(transaction, collection, sinceBatchId)
-          .next(result => {
-            this.overlaysReadByCollection += result.size();
-            return result;
-          });
-      },
-      getOverlaysForCollectionGroup: (
-        transaction: PersistenceTransaction,
-        collectionGroup: string,
-        sinceBatchId: number,
-        count: number
-      ): PersistencePromise<OverlayMap> => {
-        return subject
-          .getOverlaysForCollectionGroup(
-            transaction,
-            collectionGroup,
-            sinceBatchId,
-            count
-          )
-          .next(result => {
-            this.overlaysReadByCollection += result.size();
-            return result;
-          });
-      },
-      removeOverlaysForBatchId: subject.removeOverlaysForBatchId,
-      saveOverlays: subject.saveOverlays
-    };
-  }
 }