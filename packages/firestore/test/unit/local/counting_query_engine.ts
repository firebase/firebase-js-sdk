/**
 * @license
 * Copyright 2019 Google LLC
 *
 * Licensed under the Apache License, Version 2.0 (the "License");
 * you may not use this file except in compliance with the License.
 * You may obtain a copy of the License at
 *
 *   http://www.apache.org/licenses/LICENSE-2.0
 *
 * Unless required by applicable law or agreed to in writing, software
 * distributed under the License is distributed on an "AS IS" BASIS,
 * WITHOUT WARRANTIES OR CONDITIONS OF ANY KIND, either express or implied.
 * See the License for the specific language governing permissions and
 * limitations under the License.
 */

import { Query } from '../../../src/core/query';
import { SnapshotVersion } from '../../../src/core/snapshot_version';
import { IndexManager } from '../../../src/local/index_manager';
import { LocalDocumentsView } from '../../../src/local/local_documents_view';
import { MutationQueue } from '../../../src/local/mutation_queue';
import { PersistencePromise } from '../../../src/local/persistence_promise';
import { PersistenceTransaction } from '../../../src/local/persistence_transaction';
import { QueryEngine } from '../../../src/local/query_engine';
import { RemoteDocumentCache } from '../../../src/local/remote_document_cache';
import { DocumentKeySet, DocumentMap } from '../../../src/model/collections';

/**
 * A test-only query engine that forwards all API calls and exposes the number
 * of documents and mutations read.
 */
export class CountingQueryEngine extends QueryEngine {
  /**
   * The number of mutations returned by the MutationQueue's
   * `getAllMutationBatchesAffectingQuery()` API (since the last call to
   * `resetCounts()`)
   */
  mutationsReadByCollection = 0;

  /**
   * The number of mutations returned by the MutationQueue's
   * `getAllMutationBatchesAffectingDocumentKey()` and
   * `getAllMutationBatchesAffectingDocumentKeys()` APIs (since the last call
   * to `resetCounts()`)
   */
  mutationsReadByKey = 0;

  /**
   * The number of documents returned by the RemoteDocumentCache's
   * `getAll()` API (since the last call to `resetCounts()`)
   */
  documentsReadByCollection = 0;

  /**
   * The number of documents returned by the RemoteDocumentCache's `getEntry()`
   * and `getEntries()` APIs (since the last call to `resetCounts()`)
   */
  documentsReadByKey = 0;

  resetCounts(): void {
    this.mutationsReadByCollection = 0;
    this.mutationsReadByKey = 0;
    this.documentsReadByCollection = 0;
    this.documentsReadByKey = 0;
  }

  getDocumentsMatchingQuery(
    transaction: PersistenceTransaction,
    query: Query,
    lastLimboFreeSnapshotVersion: SnapshotVersion,
    remoteKeys: DocumentKeySet
  ): PersistencePromise<DocumentMap> {
    return super.getDocumentsMatchingQuery(
      transaction,
      query,
      lastLimboFreeSnapshotVersion,
      remoteKeys
    );
  }

  setLocalDocumentsView(localDocuments: LocalDocumentsView): void {
    const view = new LocalDocumentsView(
      this.wrapRemoteDocumentCache(localDocuments.remoteDocumentCache),
      this.wrapMutationQueue(localDocuments.mutationQueue),
      localDocuments.indexManager
    );

    return super.setLocalDocumentsView(view);
  }

  private wrapRemoteDocumentCache(
    subject: RemoteDocumentCache
  ): RemoteDocumentCache {
    return {
<<<<<<< HEAD
      getAll: (transaction, collectionGroup, sinceReadTime) => {
=======
      setIndexManager: (indexManager: IndexManager) => {
        subject.setIndexManager(indexManager);
      },
      getDocumentsMatchingQuery: (transaction, query, sinceReadTime) => {
>>>>>>> 434d87ee
        return subject
          .getAll(transaction, collectionGroup, sinceReadTime)
          .next(result => {
            this.documentsReadByCollection += result.size;
            return result;
          });
      },
      getEntries: (transaction, documentKeys) => {
        return subject.getEntries(transaction, documentKeys).next(result => {
          this.documentsReadByKey += result.size;
          return result;
        });
      },
      getEntry: (transaction, documentKey) => {
        return subject.getEntry(transaction, documentKey).next(result => {
          this.documentsReadByKey += result ? 1 : 0;
          return result;
        });
      },
      getSize: subject.getSize,
      newChangeBuffer: subject.newChangeBuffer
    };
  }

  private wrapMutationQueue(subject: MutationQueue): MutationQueue {
    return {
      addMutationBatch: subject.addMutationBatch,
      checkEmpty: subject.checkEmpty,
      getAllMutationBatches: transaction => {
        return subject.getAllMutationBatches(transaction).next(result => {
          this.mutationsReadByKey += result.length;
          return result;
        });
      },
      getAllMutationBatchesAffectingDocumentKey: (transaction, documentKey) => {
        return subject
          .getAllMutationBatchesAffectingDocumentKey(transaction, documentKey)
          .next(result => {
            this.mutationsReadByKey += result.length;
            return result;
          });
      },
      getAllMutationBatchesAffectingDocumentKeys: (
        transaction,
        documentKeys
      ) => {
        return subject
          .getAllMutationBatchesAffectingDocumentKeys(transaction, documentKeys)
          .next(result => {
            this.mutationsReadByKey += result.length;
            return result;
          });
      },
      getAllMutationBatchesAffectingQuery: (transaction, query) => {
        return subject
          .getAllMutationBatchesAffectingQuery(transaction, query)
          .next(result => {
            this.mutationsReadByCollection += result.length;
            return result;
          });
      },
      getHighestUnacknowledgedBatchId: subject.getHighestUnacknowledgedBatchId,
      getNextMutationBatchAfterBatchId:
        subject.getNextMutationBatchAfterBatchId,
      lookupMutationBatch: subject.lookupMutationBatch,
      performConsistencyCheck: subject.performConsistencyCheck,
      removeMutationBatch: subject.removeMutationBatch
    };
  }
}<|MERGE_RESOLUTION|>--- conflicted
+++ resolved
@@ -93,14 +93,10 @@
     subject: RemoteDocumentCache
   ): RemoteDocumentCache {
     return {
-<<<<<<< HEAD
-      getAll: (transaction, collectionGroup, sinceReadTime) => {
-=======
       setIndexManager: (indexManager: IndexManager) => {
         subject.setIndexManager(indexManager);
       },
-      getDocumentsMatchingQuery: (transaction, query, sinceReadTime) => {
->>>>>>> 434d87ee
+      getAll: (transaction, collectionGroup, sinceReadTime) => {
         return subject
           .getAll(transaction, collectionGroup, sinceReadTime)
           .next(result => {
