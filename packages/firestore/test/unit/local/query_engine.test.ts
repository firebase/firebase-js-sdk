/**
 * @license
 * Copyright 2019 Google LLC
 *
 * Licensed under the Apache License, Version 2.0 (the "License");
 * you may not use this file except in compliance with the License.
 * You may obtain a copy of the License at
 *
 *   http://www.apache.org/licenses/LICENSE-2.0
 *
 * Unless required by applicable law or agreed to in writing, software
 * distributed under the License is distributed on an "AS IS" BASIS,
 * WITHOUT WARRANTIES OR CONDITIONS OF ANY KIND, either express or implied.
 * See the License for the specific language governing permissions and
 * limitations under the License.
 */

import { expect } from 'chai';

import { User } from '../../../src/auth/user';
import { LimitType, Query, queryWithLimit } from '../../../src/core/query';
import { SnapshotVersion } from '../../../src/core/snapshot_version';
import { View } from '../../../src/core/view';
import { Timestamp } from '../../../src/lite-api/timestamp';
import { DocumentOverlayCache } from '../../../src/local/document_overlay_cache';
import { LocalDocumentsView } from '../../../src/local/local_documents_view';
import { MemoryIndexManager } from '../../../src/local/memory_index_manager';
import { MutationQueue } from '../../../src/local/mutation_queue';
import { Persistence } from '../../../src/local/persistence';
import { PersistencePromise } from '../../../src/local/persistence_promise';
import { PersistenceTransaction } from '../../../src/local/persistence_transaction';
import { QueryEngine } from '../../../src/local/query_engine';
import { RemoteDocumentCache } from '../../../src/local/remote_document_cache';
import { TargetCache } from '../../../src/local/target_cache';
import {
  documentKeySet,
  DocumentMap,
  newMutationMap
} from '../../../src/model/collections';
import { Document, MutableDocument } from '../../../src/model/document';
import { DocumentKey } from '../../../src/model/document_key';
import { DocumentSet } from '../../../src/model/document_set';
<<<<<<< HEAD
import { IndexOffset } from '../../../src/model/field_index';
import { Mutation } from '../../../src/model/mutation';
=======
import {
  IndexOffset,
  indexOffsetComparator
} from '../../../src/model/field_index';
>>>>>>> 34964891
import { debugAssert } from '../../../src/util/assert';
import {
  deleteMutation,
  doc,
  filter,
  key,
  orderBy,
  query,
  version
} from '../../util/helpers';

import { testMemoryEagerPersistence } from './persistence_test_helpers';

const TEST_TARGET_ID = 1;

const MATCHING_DOC_A = doc('coll/a', 1, { matches: true, order: 1 });
const NON_MATCHING_DOC_A = doc('coll/a', 1, { matches: false, order: 1 });
const PENDING_MATCHING_DOC_A = doc('coll/a', 1, {
  matches: true,
  order: 1
}).setHasLocalMutations();
const PENDING_NON_MATCHING_DOC_A = doc('coll/a', 1, {
  matches: false,
  order: 1
}).setHasLocalMutations();
const UPDATED_DOC_A = doc('coll/a', 11, { matches: true, order: 1 });
const MATCHING_DOC_B = doc('coll/b', 1, { matches: true, order: 2 });
const UPDATED_MATCHING_DOC_B = doc('coll/b', 11, { matches: true, order: 2 });

const LAST_LIMBO_FREE_SNAPSHOT = version(10);
const MISSING_LAST_LIMBO_FREE_SNAPSHOT = SnapshotVersion.min();

/**
 * A LocalDocumentsView wrapper that inspects the arguments to
 * `getDocumentsMatchingQuery()` to detect index-free execution.
 */
class TestLocalDocumentsView extends LocalDocumentsView {
  expectFullCollectionScan: boolean | undefined;

  getDocumentsMatchingQuery(
    transaction: PersistenceTransaction,
    query: Query,
    offset: IndexOffset
  ): PersistencePromise<DocumentMap> {
<<<<<<< HEAD
    const skipsDocumentsBeforeSnapshot = !SnapshotVersion.min().isEqual(
      offset.readTime
    );
=======
    const skipsDocumentsBeforeSnapshot =
      indexOffsetComparator(IndexOffset.min(), offset) !== 0;
>>>>>>> 34964891

    expect(skipsDocumentsBeforeSnapshot).to.eq(
      !this.expectFullCollectionScan,
      'Observed query execution mode did not match expectation'
    );

    return super.getDocumentsMatchingQuery(transaction, query, offset);
  }
}

describe('QueryEngine', () => {
  let persistence!: Persistence;
  let remoteDocumentCache!: RemoteDocumentCache;
  let mutationQueue!: MutationQueue;
  let documentOverlayCache!: DocumentOverlayCache;
  let targetCache!: TargetCache;
  let queryEngine!: QueryEngine;
  let localDocuments!: TestLocalDocumentsView;

  /** Adds the provided documents to the query target mapping.  */
  function persistQueryMapping(...documentKeys: DocumentKey[]): Promise<void> {
    return persistence.runTransaction(
      'persistQueryMapping',
      'readwrite',
      txn => {
        const remoteKeys = documentKeySet(...documentKeys);
        return targetCache.addMatchingKeys(txn, remoteKeys, TEST_TARGET_ID);
      }
    );
  }

  /** Adds the provided documents to the remote document cache.  */
  function addDocument(...docs: MutableDocument[]): Promise<void> {
    return persistence.runTransaction('addDocument', 'readwrite', txn => {
      const changeBuffer = remoteDocumentCache.newChangeBuffer();
      for (const doc of docs) {
        changeBuffer.addEntry(doc);
      }
      return changeBuffer.apply(txn);
    });
  }

  /** Adds a mutation to the mutation queue. */
  function addMutation(mutation: Mutation): Promise<void> {
    return persistence.runTransaction('addMutation', 'readwrite', txn => {
      return mutationQueue
        .addMutationBatch(txn, Timestamp.now(), [], [mutation])
        .next(batch => {
          const overlayMap = newMutationMap();
          overlayMap.set(mutation.key, mutation);
          return documentOverlayCache.saveOverlays(
            txn,
            batch.batchId,
            overlayMap
          );
        });
    });
  }

  async function expectOptimizedCollectionQuery<T>(
    op: () => Promise<T>
  ): Promise<T> {
    try {
      localDocuments.expectFullCollectionScan = false;
      return await op();
    } finally {
      localDocuments.expectFullCollectionScan = undefined;
    }
  }

  async function expectFullCollectionQuery<T>(
    op: () => Promise<T>
  ): Promise<T> {
    try {
      localDocuments.expectFullCollectionScan = true;
      return await op();
    } finally {
      localDocuments.expectFullCollectionScan = undefined;
    }
  }

  function runQuery(
    query: Query,
    lastLimboFreeSnapshot: SnapshotVersion
  ): Promise<DocumentSet> {
    debugAssert(
      localDocuments.expectFullCollectionScan !== undefined,
      'Encountered runQuery() call not wrapped in ' +
        'expectOptimizedCollectionQuery()/expectFullCollectionQuery()'
    );

    return persistence.runTransaction('runQuery', 'readonly', txn => {
      return targetCache
        .getMatchingKeysForTargetId(txn, TEST_TARGET_ID)
        .next(remoteKeys => {
          return queryEngine
            .getDocumentsMatchingQuery(
              txn,
              query,
              lastLimboFreeSnapshot,
              remoteKeys
            )
            .next(docs => {
              const view = new View(query, remoteKeys);
              const viewDocChanges = view.computeDocChanges(docs);
              return view.applyChanges(
                viewDocChanges,
                /*updateLimboDocuments=*/ true
              ).snapshot!.docs;
            });
        });
    });
  }

  beforeEach(async () => {
    persistence = await testMemoryEagerPersistence();
    targetCache = persistence.getTargetCache();
    queryEngine = new QueryEngine();

    const indexManager = persistence.getIndexManager(User.UNAUTHENTICATED);
    remoteDocumentCache = persistence.getRemoteDocumentCache();
    remoteDocumentCache.setIndexManager(indexManager);
    mutationQueue = persistence.getMutationQueue(
      User.UNAUTHENTICATED,
      indexManager
    );
    documentOverlayCache = persistence.getDocumentOverlayCache(
      User.UNAUTHENTICATED
    );
    localDocuments = new TestLocalDocumentsView(
      remoteDocumentCache,
      mutationQueue,
      documentOverlayCache,
      new MemoryIndexManager()
    );
    queryEngine.setLocalDocumentsView(localDocuments);
  });

  it('uses target mapping for initial view', async () => {
    const query1 = query('coll', filter('matches', '==', true));

    await addDocument(MATCHING_DOC_A, MATCHING_DOC_B);
    await persistQueryMapping(MATCHING_DOC_A.key, MATCHING_DOC_B.key);

    const docs = await expectOptimizedCollectionQuery(() =>
      runQuery(query1, LAST_LIMBO_FREE_SNAPSHOT)
    );

    verifyResult(docs, [MATCHING_DOC_A, MATCHING_DOC_B]);
  });

  it('filters non-matching changes since initial results', async () => {
    const query1 = query('coll', filter('matches', '==', true));

    await addDocument(MATCHING_DOC_A, MATCHING_DOC_B);
    await persistQueryMapping(MATCHING_DOC_A.key, MATCHING_DOC_B.key);

    // Add a mutated document that is not yet part of query's set of remote keys.
    await addDocument(PENDING_NON_MATCHING_DOC_A);

    const docs = await expectOptimizedCollectionQuery(() =>
      runQuery(query1, LAST_LIMBO_FREE_SNAPSHOT)
    );

    verifyResult(docs, [MATCHING_DOC_B]);
  });

  it('includes changes since initial results', async () => {
    const query1 = query('coll', filter('matches', '==', true));

    await addDocument(MATCHING_DOC_A, MATCHING_DOC_B);
    await persistQueryMapping(MATCHING_DOC_A.key, MATCHING_DOC_B.key);

    let docs = await expectOptimizedCollectionQuery(() =>
      runQuery(query1, LAST_LIMBO_FREE_SNAPSHOT)
    );
    verifyResult(docs, [MATCHING_DOC_A, MATCHING_DOC_B]);

    // Add a mutated document that is not yet part of query's set of remote keys.
    await addDocument(UPDATED_MATCHING_DOC_B);

    docs = await expectOptimizedCollectionQuery(() =>
      runQuery(query1, LAST_LIMBO_FREE_SNAPSHOT)
    );
    verifyResult(docs, [MATCHING_DOC_A, UPDATED_MATCHING_DOC_B]);
  });

  it('does not use initial results without limbo free snapshot version', async () => {
    const query1 = query('coll', filter('matches', '==', true));

    const docs = await expectFullCollectionQuery(() =>
      runQuery(query1, MISSING_LAST_LIMBO_FREE_SNAPSHOT)
    );
    verifyResult(docs, []);
  });

  it('does not use initial results for unfiltered collection query', async () => {
    const query1 = query('coll');

    const docs = await expectFullCollectionQuery(() =>
      runQuery(query1, LAST_LIMBO_FREE_SNAPSHOT)
    );
    verifyResult(docs, []);
  });

  it('does not use initial results for limit query with document removal', async () => {
    const query1 = queryWithLimit(
      query('coll', filter('matches', '==', true)),
      1,
      LimitType.First
    );

    // While the backend would never add DocA to the set of remote keys, this
    // allows us to easily simulate what would happen when a document no longer
    // matches due to an out-of-band update.
    await addDocument(NON_MATCHING_DOC_A);
    await persistQueryMapping(NON_MATCHING_DOC_A.key);

    await addDocument(MATCHING_DOC_B);

    const docs = await expectFullCollectionQuery(() =>
      runQuery(query1, LAST_LIMBO_FREE_SNAPSHOT)
    );

    verifyResult(docs, [MATCHING_DOC_B]);
  });

  it('does not use initial results for limitToLast query with document removal', async () => {
    const query1 = queryWithLimit(
      query('coll', filter('matches', '==', true), orderBy('order', 'desc')),
      1,
      LimitType.Last
    );

    // While the backend would never add DocA to the set of remote keys, this
    // allows us to easily simulate what would happen when a document no longer
    // matches due to an out-of-band update.
    await addDocument(NON_MATCHING_DOC_A);
    await persistQueryMapping(NON_MATCHING_DOC_A.key);

    await addDocument(MATCHING_DOC_B);

    const docs = await expectFullCollectionQuery(() =>
      runQuery(query1, LAST_LIMBO_FREE_SNAPSHOT)
    );

    verifyResult(docs, [MATCHING_DOC_B]);
  });

  it('does not use initial results for limit query when last document has pending write', async () => {
    const query1 = queryWithLimit(
      query('coll', filter('matches', '==', true), orderBy('order', 'desc')),
      1,
      LimitType.First
    );

    // Add a query mapping for a document that matches, but that sorts below
    // another document due to a pending write.
    await addDocument(PENDING_MATCHING_DOC_A);
    await persistQueryMapping(PENDING_MATCHING_DOC_A.key);

    await addDocument(MATCHING_DOC_B);

    const docs = await expectFullCollectionQuery(() =>
      runQuery(query1, LAST_LIMBO_FREE_SNAPSHOT)
    );
    verifyResult(docs, [MATCHING_DOC_B]);
  });

  it('does not use initial results for limitToLast query when first document has pending write', async () => {
    const query1 = queryWithLimit(
      query('coll', filter('matches', '==', true), orderBy('order')),
      1,
      LimitType.Last
    );
    // Add a query mapping for a document that matches, but that sorts below
    // another document due to a pending write.
    await addDocument(PENDING_MATCHING_DOC_A);
    await persistQueryMapping(PENDING_MATCHING_DOC_A.key);

    await addDocument(MATCHING_DOC_B);

    const docs = await expectFullCollectionQuery(() =>
      runQuery(query1, LAST_LIMBO_FREE_SNAPSHOT)
    );
    verifyResult(docs, [MATCHING_DOC_B]);
  });

  it('does not use initial results for limit query when last document has been updated out of band', async () => {
    const query1 = queryWithLimit(
      query('coll', filter('matches', '==', true), orderBy('order', 'desc')),
      1,
      LimitType.First
    );

    // Add a query mapping for a document that matches, but that sorts below
    // another document based on an update that the SDK received after the
    // query's snapshot was persisted.
    await addDocument(UPDATED_DOC_A);
    await persistQueryMapping(UPDATED_DOC_A.key);

    await addDocument(MATCHING_DOC_B);

    const docs = await expectFullCollectionQuery(() =>
      runQuery(query1, LAST_LIMBO_FREE_SNAPSHOT)
    );
    verifyResult(docs, [MATCHING_DOC_B]);
  });

  it('does not use initial results for limitToLast query when first document in limit has been updated out of band', async () => {
    const query1 = queryWithLimit(
      query('coll', filter('matches', '==', true), orderBy('order')),
      1,
      LimitType.Last
    );
    // Add a query mapping for a document that matches, but that sorts below
    // another document based on an update that the SDK received after the
    // query's snapshot was persisted.
    await addDocument(UPDATED_DOC_A);
    await persistQueryMapping(UPDATED_DOC_A.key);

    await addDocument(MATCHING_DOC_B);

    const docs = await expectFullCollectionQuery(() =>
      runQuery(query1, LAST_LIMBO_FREE_SNAPSHOT)
    );
    verifyResult(docs, [MATCHING_DOC_B]);
  });

  it('uses initial results if last document in limit is unchanged', async () => {
    const query1 = queryWithLimit(
      query('coll', orderBy('order')),
      2,
      LimitType.First
    );

    await addDocument(doc('coll/a', 1, { order: 1 }));
    await addDocument(doc('coll/b', 1, { order: 3 }));
    await persistQueryMapping(key('coll/a'), key('coll/b'));

    // Update "coll/a" but make sure it still sorts before "coll/b"
    await addDocument(doc('coll/a', 1, { order: 2 }).setHasLocalMutations());

    // Since the last document in the limit didn't change (and hence we know
    // that all documents written prior to query execution still sort after
    // "coll/b"), we should use an Index-Free query.
    const docs = await expectOptimizedCollectionQuery(() =>
      runQuery(query1, LAST_LIMBO_FREE_SNAPSHOT)
    );
    verifyResult(docs, [
      doc('coll/a', 1, { order: 2 }).setHasLocalMutations(),
      doc('coll/b', 1, { order: 3 })
    ]);
  });

  it('does not include documents deleted by mutation', async () => {
    const query1 = query('coll');
    await addDocument(MATCHING_DOC_A, MATCHING_DOC_B);
    await persistQueryMapping(MATCHING_DOC_A.key, MATCHING_DOC_B.key);

    // Add an unacknowledged mutation
    await addMutation(deleteMutation('coll/b'));
    const docs = await expectFullCollectionQuery(() =>
      persistence.runTransaction('runQuery', 'readonly', txn => {
        return targetCache
          .getMatchingKeysForTargetId(txn, TEST_TARGET_ID)
          .next(remoteKeys => {
            return queryEngine
              .getDocumentsMatchingQuery(
                txn,
                query1,
                LAST_LIMBO_FREE_SNAPSHOT,
                remoteKeys
              )
              .next(documentMap => {
                let result = new DocumentSet();
                documentMap.forEach((_, v) => {
                  result = result.add(v);
                });
                return result;
              });
          });
      })
    );

    verifyResult(docs, [MATCHING_DOC_A]);
  });
});

function verifyResult(actualDocs: DocumentSet, expectedDocs: Document[]): void {
  for (const doc of expectedDocs) {
    expect(actualDocs.has(doc.key)).to.equal(
      true,
      `Expected result to contain document for ${doc.key.toString()}`
    );
  }

  expect(actualDocs.size).to.equal(
    expectedDocs.length,
    'Result count does not match'
  );
}<|MERGE_RESOLUTION|>--- conflicted
+++ resolved
@@ -17,11 +17,11 @@
 
 import { expect } from 'chai';
 
+import { Timestamp } from '../../../src';
 import { User } from '../../../src/auth/user';
 import { LimitType, Query, queryWithLimit } from '../../../src/core/query';
 import { SnapshotVersion } from '../../../src/core/snapshot_version';
 import { View } from '../../../src/core/view';
-import { Timestamp } from '../../../src/lite-api/timestamp';
 import { DocumentOverlayCache } from '../../../src/local/document_overlay_cache';
 import { LocalDocumentsView } from '../../../src/local/local_documents_view';
 import { MemoryIndexManager } from '../../../src/local/memory_index_manager';
@@ -40,15 +40,11 @@
 import { Document, MutableDocument } from '../../../src/model/document';
 import { DocumentKey } from '../../../src/model/document_key';
 import { DocumentSet } from '../../../src/model/document_set';
-<<<<<<< HEAD
-import { IndexOffset } from '../../../src/model/field_index';
-import { Mutation } from '../../../src/model/mutation';
-=======
 import {
   IndexOffset,
   indexOffsetComparator
 } from '../../../src/model/field_index';
->>>>>>> 34964891
+import { Mutation } from '../../../src/model/mutation';
 import { debugAssert } from '../../../src/util/assert';
 import {
   deleteMutation,
@@ -93,14 +89,8 @@
     query: Query,
     offset: IndexOffset
   ): PersistencePromise<DocumentMap> {
-<<<<<<< HEAD
-    const skipsDocumentsBeforeSnapshot = !SnapshotVersion.min().isEqual(
-      offset.readTime
-    );
-=======
     const skipsDocumentsBeforeSnapshot =
       indexOffsetComparator(IndexOffset.min(), offset) !== 0;
->>>>>>> 34964891
 
     expect(skipsDocumentsBeforeSnapshot).to.eq(
       !this.expectFullCollectionScan,
