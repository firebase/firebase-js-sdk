--- conflicted
+++ resolved
@@ -39,13 +39,9 @@
 import { JsonProtoSerializer } from '../../../src/remote/serializer';
 import { PlatformSupport } from '../../../src/platform/platform';
 import { AsyncQueue } from '../../../src/util/async_queue';
-<<<<<<< HEAD
 import { OnlineState } from '../../../src/core/types';
-import { Persistence } from '../../../src/local/persistence';
 import { Deferred } from '../../util/promise';
-import {SharedFakeWebStorage, TestPlatform} from '../../util/test_platform';
-=======
->>>>>>> 62d94ab4
+import { SharedFakeWebStorage, TestPlatform } from '../../util/test_platform';
 
 const INDEXEDDB_TEST_DATABASE_PREFIX = 'schemaTest/';
 const INDEXEDDB_TEST_DATABASE =
@@ -84,19 +80,15 @@
 
 async function withPersistence(
   clientId: ClientId,
-<<<<<<< HEAD
   onlineState: OnlineState,
   visibilityState: VisibilityState,
-  fn: (persistence: Persistence) => Promise<void>
-=======
   fn: (persistence: IndexedDbPersistence) => Promise<void>
->>>>>>> 62d94ab4
 ): Promise<void> {
   const partition = new DatabaseId('project');
   const serializer = new JsonProtoSerializer(partition, {
     useProto3Json: true
   });
-<<<<<<< HEAD
+
   const platform = new TestPlatform(
     PlatformSupport.getPlatform(),
     new SharedFakeWebStorage()
@@ -105,22 +97,13 @@
     INDEXEDDB_TEST_DATABASE_PREFIX,
     clientId,
     platform,
-=======
-  const persistence = new IndexedDbPersistence(
-    INDEXEDDB_TEST_DATABASE_PREFIX,
-    clientId,
-    PlatformSupport.getPlatform(),
->>>>>>> 62d94ab4
     new AsyncQueue(),
     serializer
   );
 
-<<<<<<< HEAD
   platform.raiseVisibilityEvent(visibilityState);
   persistence.applyOnlineStateChange(onlineState);
 
-=======
->>>>>>> 62d94ab4
   await fn(persistence);
   await persistence.shutdown();
 }
@@ -273,7 +256,6 @@
   });
 });
 
-<<<<<<< HEAD
 describe('IndexedDb: canActAsPrimary', () => {
   if (!IndexedDbPersistence.isAvailable()) {
     console.warn('No IndexedDB. Skipping canActAsPrimary() tests.');
@@ -538,7 +520,9 @@
         expect(await isPrimary.promise).to.be.true;
       }
     );
-=======
+  });
+});
+
 describe('IndexedDb: allowTabSynchronization', () => {
   if (!IndexedDbPersistence.isAvailable()) {
     console.warn('No IndexedDB. Skipping allowTabSynchronization tests.');
@@ -550,25 +534,44 @@
   after(() => SimpleDb.delete(INDEXEDDB_TEST_DATABASE));
 
   it('rejects access when synchronization is disabled', () => {
-    return withPersistence('clientA', async db1 => {
-      await db1.start(/*synchronizeTabs=*/ false);
-      await withPersistence('clientB', async db2 => {
-        await expect(
-          db2.start(/*synchronizeTabs=*/ false)
-        ).to.eventually.be.rejectedWith(
-          'Another tab has exclusive access to the persistence layer.'
+    return withPersistence(
+      'clientA',
+      OnlineState.Online,
+      'visible',
+      async db1 => {
+        await db1.start(/*synchronizeTabs=*/ false);
+        await withPersistence(
+          'clientB',
+          OnlineState.Online,
+          'visible',
+          async db2 => {
+            await expect(
+              db2.start(/*synchronizeTabs=*/ false)
+            ).to.eventually.be.rejectedWith(
+              'Another tab has exclusive access to the persistence layer.'
+            );
+          }
         );
-      });
-    });
+      }
+    );
   });
 
   it('grants access when synchronization is enabled', async () => {
-    return withPersistence('clientA', async db1 => {
-      await db1.start(/*synchronizeTabs=*/ true);
-      await withPersistence('clientB', async db2 => {
-        await db2.start(/*synchronizeTabs=*/ true);
-      });
-    });
->>>>>>> 62d94ab4
+    return withPersistence(
+      'clientA',
+      OnlineState.Online,
+      'visible',
+      async db1 => {
+        await db1.start(/*synchronizeTabs=*/ true);
+        await withPersistence(
+          'clientB',
+          OnlineState.Online,
+          'visible',
+          async db2 => {
+            await db2.start(/*synchronizeTabs=*/ true);
+          }
+        );
+      }
+    );
   });
 });