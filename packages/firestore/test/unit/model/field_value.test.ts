--- conflicted
+++ resolved
@@ -16,32 +16,13 @@
  */
 
 import { expect } from 'chai';
-import { GeoPoint } from '../../../src/api/geo_point';
-import { Timestamp } from '../../../src/api/timestamp';
 import { TypeOrder } from '../../../src/model/field_value';
 import {
   ObjectValue,
   PrimitiveValue
 } from '../../../src/model/proto_field_value';
-<<<<<<< HEAD
-import { ByteString } from '../../../src/util/byte_string';
-import { blob, field, mask } from '../../util/helpers';
+import { field, mask } from '../../util/helpers';
 import { valueOf } from '../../util/values';
-=======
-import { canonicalId, estimateByteSize } from '../../../src/model/proto_values';
-import { primitiveComparator } from '../../../src/util/misc';
-import {
-  blob,
-  dbId,
-  expectCorrectComparisonGroups,
-  expectEqualitySets,
-  field,
-  key,
-  mask,
-  ref
-} from '../../util/helpers';
-import { refValue, valueOf } from '../../util/values';
->>>>>>> db122693
 
 describe('FieldValue', () => {
   const date1 = new Date(2016, 4, 2, 1, 5);
