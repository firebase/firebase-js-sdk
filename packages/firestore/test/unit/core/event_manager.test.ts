--- conflicted
+++ resolved
@@ -78,13 +78,8 @@
     await eventManagerListen(eventManager, fakeListener2);
     expect(onListenSpy.callCount).to.equal(1);
 
-<<<<<<< HEAD
     await eventManagerUnlisten(eventManager, fakeListener2);
-    expect(onListenSpy.callCount).to.equal(0);
-=======
-    await eventManager.unlisten(fakeListener2);
     expect(onUnlistenSpy.callCount).to.equal(0);
->>>>>>> a869f8f7
 
     await eventManagerUnlisten(eventManager, fakeListener1);
     expect(onUnlistenSpy.calledWith(query1)).to.be.true;
