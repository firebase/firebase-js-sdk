--- conflicted
+++ resolved
@@ -40,16 +40,9 @@
   queryCollectionGroup,
   newQueryForCollectionGroup
 } from '../../../src/core/query';
-<<<<<<< HEAD
-import { canonifyTarget } from '../../../src/core/target';
-=======
 import {
-  Bound,
-  boundEquals,
   canonifyTarget,
-  OrderBy
 } from '../../../src/core/target';
->>>>>>> c15333ae
 import { MutableDocument } from '../../../src/model/document';
 import { DOCUMENT_KEY_NAME, ResourcePath } from '../../../src/model/path';
 import { addEqualityMatcher } from '../../util/equality_matcher';
@@ -867,17 +860,10 @@
     nonMatching: MutableDocument[]
   ): void {
     for (const doc of matching) {
-<<<<<<< HEAD
-      expect(queryMatches(query, doc)).true;
-    }
-    for (const doc of nonMatching) {
-      expect(queryMatches(query, doc)).false;
-=======
       expect(queryMatches(query, doc)).to.be.true;
     }
     for (const doc of nonMatching) {
       expect(queryMatches(query, doc)).to.be.false;
->>>>>>> c15333ae
     }
   }
 
