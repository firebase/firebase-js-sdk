--- conflicted
+++ resolved
@@ -262,13 +262,8 @@
         { key: 'a' },
         { hasLocalMutations: true }
       );
-<<<<<<< HEAD
-      const doc2 = doc('collection/b', 1002, { key: 'b' });
-      const doc3 = doc('collection/c', 1001, { key: 'c' });
-=======
       const doc2 = doc('collection/b', 1001, { key: 'b' });
       const doc3 = doc('collection/c', 1002, { key: 'c' });
->>>>>>> 9843fb41
       return client(0)
         .becomeVisible()
         .client(1)
@@ -276,11 +271,7 @@
         .expectEvents(query1, { fromCache: true })
         .client(0)
         .expectListen(query1)
-<<<<<<< HEAD
-        .watchAcksFull(query1, 1001, doc2, doc3)
-=======
         .watchAcksFull(query1, 1002, doc2, doc3)
->>>>>>> 9843fb41
         .client(1)
         .expectEvents(query1, {
           added: [doc2, doc3]
