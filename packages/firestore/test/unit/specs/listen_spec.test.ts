--- conflicted
+++ resolved
@@ -815,7 +815,6 @@
       .expectEvents(query, { added: [docB] });
   });
 
-<<<<<<< HEAD
   specTest('Query recovers after primary takeover', ['multi-client'], () => {
     const query = Query.atPath(path('collection'));
     const docA = doc('collection/a', 1000, { key: 'a' });
@@ -871,7 +870,9 @@
           .watchAcksFull(query, 1000, docA)
           .expectEvents(query, { added: [docA] })
       );
-=======
+    }
+  );
+
   specTest(
     'Listen is established in newly started primary',
     ['multi-client'],
@@ -901,7 +902,6 @@
         .watchAcksFull(query, 2000, docB)
         .client(1)
         .expectEvents(query, { added: [docB] });
->>>>>>> 62d94ab4
     }
   );
 });