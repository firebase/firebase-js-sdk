/**
 * Copyright 2017 Google Inc.
 *
 * Licensed under the Apache License, Version 2.0 (the "License");
 * you may not use this file except in compliance with the License.
 * You may obtain a copy of the License at
 *
 *   http://www.apache.org/licenses/LICENSE-2.0
 *
 * Unless required by applicable law or agreed to in writing, software
 * distributed under the License is distributed on an "AS IS" BASIS,
 * WITHOUT WARRANTIES OR CONDITIONS OF ANY KIND, either express or implied.
 * See the License for the specific language governing permissions and
 * limitations under the License.
 */

import { Query } from '../../../src/core/query';
import { Code } from '../../../src/util/error';
import { deletedDoc, doc, filter, path } from '../../util/helpers';

import { describeSpec, specTest } from './describe_spec';
import { client, spec } from './spec_builder';
import { RpcError } from './spec_rpc_error';

describeSpec('Listens:', [], () => {
  // Obviously this test won't hold with offline persistence enabled.
  specTest('Contents of query are cleared when listen is removed.', [], () => {
    const query = Query.atPath(path('collection'));
    const docA = doc('collection/a', 1000, { key: 'a' });
    return (
      spec()
        .userListens(query)
        .watchAcksFull(query, 1000, docA)
        .expectEvents(query, { added: [docA] })
        .userUnlistens(query)
        // should get no events.
        .userListens(query)
    );
  });

  specTest('Contents of query update when new data is received.', [], () => {
    const query = Query.atPath(path('collection'));
    const docA = doc('collection/a', 1000, { key: 'a' });
    const docB = doc('collection/b', 2000, { key: 'b' });
    return spec()
      .userListens(query)
      .watchAcksFull(query, 1000, docA)
      .expectEvents(query, { added: [docA] })
      .watchSends({ affects: [query] }, docB)
      .watchSnapshots(2000)
      .expectEvents(query, { added: [docB] });
  });

  specTest("Doesn't raise events for empty target", [], () => {
    const query1 = Query.atPath(path('collection1'));
    const query2 = Query.atPath(path('collection2'));
    const query3 = Query.atPath(path('collection3'));
    const docA = doc('collection2/a', 1000, { key: 'a' });
    return (
      spec()
        .userListens(query1)
        .userListens(query2)
        .userListens(query3)
        .watchAcks(query1)
        .watchCurrents(query1, 'resume-token-1000')
        .watchAcks(query2)
        .watchSends({ affects: [query2] }, docA)
        .watchAcks(query3)
        .watchSnapshots(1000)
        // The event for query3 is filtered since we did not receive any
        // document updates or state changes.
        .expectEvents(query1, {})
        .expectEvents(query2, { added: [docA], fromCache: true })
    );
  });

  specTest(
    'Ensure correct query results with latency-compensated deletes',
    [],
    () => {
      const query1 = Query.atPath(path('collection'));
      const query2 = Query.atPath(path('collection')).withLimit(10);
      const docA = doc('collection/a', 1000, { a: true });
      const docB = doc('collection/b', 1000, { b: true });

      return (
        spec()
          .userDeletes('collection/b')
          .userListens(query1)
          .watchAcksFull(query1, 1000, docA, docB)
          // Latency-compensated delete should hide docB.
          .expectEvents(query1, { added: [docA] })
          // Doing a different query should give cache results that still hide
          // docB.
          .userListens(query2)
          .expectEvents(query2, {
            fromCache: true,
            added: [docA]
          })
      );
    }
  );

  specTest('Does not raise event for initial document delete', [], () => {
    const query = Query.atPath(path('collection'));
    const missingDoc = deletedDoc('collection/a', 1000);
    return (
      spec()
        .userListens(query)
        .watchAcks(query)
        // To indicate the document doesn't exist, watch sends a DocumentDelete
        // message as if the document previously existed and now is being
        // deleted/removed from the target.
        .watchSends({ removed: [query] }, missingDoc)
        .watchSnapshots(1000)
        .watchCurrents(query, 'resume-token-2000')
        .watchSnapshots(2000)
        .expectEvents(query, { fromCache: false })
    );
  });

  specTest(
    'Will process removals without waiting for a consistent snapshot',
    [],
    () => {
      const query = Query.atPath(path('collection'));

      return spec()
        .userListens(query)
        .watchAcks(query)
        .watchRemoves(
          query,
          new RpcError(Code.RESOURCE_EXHAUSTED, 'Resource exhausted')
        )
        .expectEvents(query, { errorCode: Code.RESOURCE_EXHAUSTED });
    }
  );

  // It can happen that we need to process watch messages for previously failed
  // targets, because target failures are handled out of band.
  // This test verifies that the code does not crash in this case.
  specTest('Will gracefully process failed targets', [], () => {
    const query1 = Query.atPath(path('collection1'));
    const query2 = Query.atPath(path('collection2'));
    const docA = doc('collection1/a', 1000, { a: true });
    const docB = doc('collection2/a', 1001, { b: true });

    return (
      spec()
        .userListens(query1)
        .userListens(query2)
        .watchAcks(query1)
        .watchAcks(query2)
        .watchSends({ affects: [query1] }, docA)
        .watchSends({ affects: [query2] }, docB)
        .watchRemoves(
          query1,
          new RpcError(Code.RESOURCE_EXHAUSTED, 'Resource exhausted')
        )
        .expectEvents(query1, { errorCode: Code.RESOURCE_EXHAUSTED })
        .watchCurrents(query2, 'resume-token-2000')
        // The watch batch still contains messages for query1, this should
        // be handled gracefully
        .watchSnapshots(2000)
        .expectEvents(query2, { added: [docB] })
    );
  });

  // This would only happen when we use a resume token, but omitted for brevity.
  specTest(
    'Will gracefully handle watch stream reverting snapshots',
    [],
    () => {
      const query = Query.atPath(path('collection'));
      const docAv1 = doc('collection/a', 1000, { v: 'v1000' });
      const docAv2 = doc('collection/a', 2000, { v: 'v2000' });

      return (
        spec()
          // Disable GC so the cache persists across listens.
          .withGCEnabled(false)
          .userListens(query)
          .watchAcksFull(query, 1000, docAv1)
          .expectEvents(query, { added: [docAv1] })
          .watchSends({ affects: [query] }, docAv2)
          .watchSnapshots(2000)
          .expectEvents(query, { modified: [docAv2] })
          // Remove and re-add listener.
          .userUnlistens(query)
          .watchRemoves(query)
          .userListens(query, 'resume-token-1000')
          .expectEvents(query, { added: [docAv2], fromCache: true })
          // watch sends old snapshot.
          .watchAcksFull(query, 1000, docAv1)
          // no error and no events

          // should get events once stream is caught up.
          .watchSends({ affects: [query] }, docAv2)
          .watchSnapshots(2000)
          .expectEvents(query, { fromCache: false })
      );
    }
  );

  // This would only happen when we use a resume token, but omitted for brevity.
  specTest(
    'Will gracefully handle watch stream reverting snapshots (with restart)',
    [],
    () => {
      const query = Query.atPath(path('collection'));
      const docAv1 = doc('collection/a', 1000, { v: 'v1000' });
      const docAv2 = doc('collection/a', 2000, { v: 'v2000' });

      return (
        spec()
          // Disable GC so the cache persists across listens.
          .withGCEnabled(false)
          .userListens(query)
          .watchAcksFull(query, 1000, docAv1)
          .expectEvents(query, { added: [docAv1] })
          .watchSends({ affects: [query] }, docAv2)
          .watchSnapshots(2000)
          .expectEvents(query, { modified: [docAv2] })
          // restart the client and re-listen.
          .restart()
          .userListens(query, 'resume-token-1000')
          .expectEvents(query, { added: [docAv2], fromCache: true })
          // watch sends old snapshot.
          .watchAcksFull(query, 1000, docAv1)
          // no error and no events

          // should get events once stream is caught up.
          .watchSends({ affects: [query] }, docAv2)
          .watchSnapshots(2000)
          .expectEvents(query, { fromCache: false })
      );
    }
  );

  specTest('Individual documents cannot revert', [], () => {
    const allQuery = Query.atPath(path('collection'));
    const visibleQuery = Query.atPath(path('collection')).addFilter(
      filter('visible', '==', true)
    );
    const docAv1 = doc('collection/a', 1000, { visible: true, v: 'v1000' });
    const docAv2 = doc('collection/a', 2000, { visible: false, v: 'v2000' });
    const docAv3 = doc('collection/a', 3000, { visible: false, v: 'v3000' });

    return (
      spec()
        // Disable GC so the cache persists across listens.
        .withGCEnabled(false)
        .userListens(visibleQuery)
        .watchAcksFull(visibleQuery, 1000, docAv1)
        .expectEvents(visibleQuery, { added: [docAv1] })
        .userUnlistens(visibleQuery)
        .watchRemoves(visibleQuery)
        .userListens(allQuery)
        .expectEvents(allQuery, { added: [docAv1], fromCache: true })
        .watchAcksFull(allQuery, 4000, docAv3)
        .expectEvents(allQuery, { modified: [docAv3], fromCache: false })
        .userUnlistens(allQuery)
        .watchRemoves(allQuery)
        // Supposing we sent a resume token for visibleQuery, watch could catch
        // us up to docAV2 since that's the last relevant change to the query
        // (the document falls out) and send us a snapshot that's ahead of
        // docAv3 (which is already in our cache).
        .userListens(visibleQuery, 'resume-token-1000')
        .watchAcksFull(visibleQuery, 5000, docAv2)
        .expectEvents(visibleQuery, { fromCache: false })
        .userUnlistens(visibleQuery)
        .watchRemoves(visibleQuery)
        // Listen to allQuery again and make sure we still get docAv3.
        .userListens(allQuery, 'resume-token-4000')
        .expectEvents(allQuery, { added: [docAv3], fromCache: true })
        .watchAcksFull(allQuery, 6000)
        .expectEvents(allQuery, { fromCache: false })
    );
  });

  specTest('Listens are reestablished after network disconnect', [], () => {
    const expectRequestCount = requestCounts =>
      requestCounts.addTarget + requestCounts.removeTarget;

    const query = Query.atPath(path('collection'));
    const docA = doc('collection/a', 1000, { key: 'a' });
    const docB = doc('collection/b', 2000, { key: 'b' });
    return spec()
      .userListens(query)
      .expectWatchStreamRequestCount(
        expectRequestCount({ addTarget: 1, removeTarget: 0 })
      )
      .watchAcksFull(query, 1000, docA)
      .expectEvents(query, { added: [docA] })
      .disableNetwork()
      .expectEvents(query, { fromCache: true })
      .enableNetwork()
      .restoreListen(query, 'resume-token-1000')
      .expectWatchStreamRequestCount(
        expectRequestCount({ addTarget: 2, removeTarget: 0 })
      )
      .watchAcksFull(query, 2000, docB)
      .expectEvents(query, { added: [docB] });
  });

  specTest('Synthesizes deletes for missing document', [], () => {
    const collQuery = Query.atPath(path('collection'));
    const docQuery = Query.atPath(path('collection/a'));
    const docA = doc('collection/a', 1000, { key: 'a' });
    const docB = doc('collection/b', 1000, { key: 'a' });
    return (
      spec()
        .withGCEnabled(false)
        // Add a collection query with two documents, one of which gets deleted
        // (the second document guarantees that we later raise an event from
        // cache).
        .userListens(collQuery)
        .watchAcksFull(collQuery, 1000, docA, docB)
        .expectEvents(collQuery, { added: [docA, docB] })
        .userUnlistens(collQuery)
        .watchRemoves(collQuery)
        // Verify that DocA and DocB exists
        .userListens(collQuery, 'resume-token-1000')
        .expectEvents(collQuery, { added: [docA, docB], fromCache: true })
        .userUnlistens(collQuery)
        // Now send a document query that produces no results from the server
        .userListens(docQuery)
        .expectEvents(docQuery, { added: [docA], fromCache: true })
        .watchAcks(docQuery)
        .watchCurrents(docQuery, 'resume-token-2000')
        .watchSnapshots(2000)
        // We get an empty event with a synthesized delete
        .expectEvents(docQuery, { removed: [docA] })
        .userUnlistens(docQuery)
        .watchRemoves(docQuery)
        // Re-add the initial collection query. Only Doc B exists now
        .userListens(collQuery, 'resume-token-1000')
        .expectEvents(collQuery, { added: [docB], fromCache: true })
    );
  });

  specTest('Re-opens target without existence filter', [], () => {
    const query = Query.atPath(path('collection'));
    const docA = doc('collection/a', 1000, { key: 'a' });
    const deletedDocA = deletedDoc('collection/a', 2000);
    return spec()
      .withGCEnabled(false)
      .userListens(query)
      .watchAcksFull(query, 1000, docA)
      .expectEvents(query, { added: [docA] })
      .userUnlistens(query)
      .watchRemoves(query)
      .userListens(query, 'resume-token-1000')
      .expectEvents(query, { added: [docA], fromCache: true })
      .watchAcks(query)
      .watchSends({ removed: [query] }, deletedDocA)
      .watchCurrents(query, 'resume-token-2000')
      .watchSnapshots(2000)
      .expectEvents(query, { removed: [docA] });
  });

  specTest('Ignores update from inactive target', [], () => {
    const query = Query.atPath(path('collection'));
    const docA = doc('collection/a', 1000, { key: 'a' });
    const docB = doc('collection/b', 2000, { key: 'b' });
    return spec()
      .withGCEnabled(false)
      .userListens(query)
      .watchAcksFull(query, 1000, docA)
      .expectEvents(query, { added: [docA] })
      .userUnlistens(query)
      .watchSends({ affects: [query] }, docB)
      .watchSnapshots(2000)
      .watchRemoves(query)
      .userListens(query, 'resume-token-1000')
      .expectEvents(query, { added: [docA], fromCache: true });
  });

  specTest(
    'Does not synthesize deletes for previously acked documents',
    [],
    () => {
      const query = Query.atPath(path('collection/a'));
      const docA = doc('collection/a', 1000, { key: 'a' });
      return (
        spec()
          .withGCEnabled(false)
          .userListens(query)
          .watchAcks(query)
          .watchSends({ affects: [query] }, docA)
          .watchSnapshots(1000)
          .expectEvents(query, { added: [docA], fromCache: true })
          .watchCurrents(query, 'resume-token-2000')
          .watchSnapshots(2000)
          // The snapshot is empty, but we have received 'docA' in a previous
          // snapshot and don't synthesize a document delete.
          .expectEvents(query, { fromCache: false })
          .userUnlistens(query)
          .userListens(query, 'resume-token-2000')
          .expectEvents(query, { added: [docA], fromCache: true })
      );
    }
  );

  specTest('Query is rejected and re-listened to', [], () => {
    const query = Query.atPath(path('collection'));

    return spec()
      .withGCEnabled(false)
      .userListens(query)
      .watchRemoves(
        query,
        new RpcError(Code.RESOURCE_EXHAUSTED, 'Resource exhausted')
      )
      .expectEvents(query, { errorCode: Code.RESOURCE_EXHAUSTED })
      .userListens(query)
<<<<<<< HEAD
      .watchAcks(query)
      .watchCurrents(query, 'resume-token-1000')
      .watchSnapshots(1000)
=======
      .watchAcksFull(query, 1000)
>>>>>>> 9843fb41
      .expectEvents(query, {});
  });

  specTest('Query is executed by primary client', ['multi-client'], () => {
    const query = Query.atPath(path('collection'));
    const docA = doc('collection/a', 1000, { key: 'a' });

    return client(0)
      .becomeVisible()
      .client(1)
      .userListens(query)
      .expectEvents(query, { fromCache: true })
      .client(0)
      .expectListen(query)
      .watchAcks(query)
      .watchSends({ affects: [query] }, docA)
      .watchSnapshots(1000)
      .client(1)
      .expectEvents(query, { added: [docA], fromCache: true })
      .client(0)
      .watchCurrents(query, 'resume-token-2000')
      .watchSnapshots(2000)
      .client(1)
      .expectEvents(query, { fromCache: false });
  });

  specTest(
    'Query is shared between primary and secondary client',
    ['multi-client'],
    () => {
      const query = Query.atPath(path('collection'));
      const docA = doc('collection/a', 1000, { key: 'a' });
      const docB = doc('collection/b', 2000, { key: 'a' });

      return client(0)
        .becomeVisible()
        .userListens(query)
        .watchAcksFull(query, 1000, docA)
        .expectEvents(query, { added: [docA] })
        .client(1)
        .userListens(query)
        .expectEvents(query, { added: [docA] })
        .client(2)
        .userListens(query)
        .expectEvents(query, { added: [docA] })
        .client(0)
        .watchSends({ affects: [query] }, docB)
        .watchSnapshots(2000)
        .expectEvents(query, { added: [docB] })
        .client(1)
        .expectEvents(query, { added: [docB] })
        .client(2)
        .expectEvents(query, { added: [docB] });
    }
  );

  specTest(
    'Query only raises events in participating clients',
    ['multi-client'],
    () => {
      const query = Query.atPath(path('collection'));
      const docA = doc('collection/a', 1000, { key: 'a' });

      return client(0)
        .becomeVisible()
        .client(1)
        .client(2)
        .userListens(query)
        .expectEvents(query, { fromCache: true })
        .client(3)
        .userListens(query)
        .expectEvents(query, { fromCache: true })
        .client(0) // No events
        .expectListen(query)
        .watchAcksFull(query, 1000, docA)
        .client(1) // No events
        .client(2)
        .expectEvents(query, { added: [docA] })
        .client(3)
        .expectEvents(query, { added: [docA] });
    }
  );

  specTest('Query is unlisted to by primary client', ['multi-client'], () => {
    const query = Query.atPath(path('collection'));
    const docA = doc('collection/a', 1000, { key: 'a' });
    const docB = doc('collection/b', 2000, { key: 'a' });

    return client(0)
      .becomeVisible()
      .userListens(query)
      .watchAcksFull(query, 1000, docA)
      .expectEvents(query, { added: [docA] })
      .client(1)
      .userListens(query)
      .expectEvents(query, { added: [docA] })
      .client(0)
      .userUnlistens(query)
      .expectListen(query)
      .watchSends({ affects: [query] }, docB)
      .watchSnapshots(2000)
      .client(1)
      .expectEvents(query, { added: [docB] })
      .userUnlistens(query)
      .client(0)
      .expectUnlisten(query);
  });

  specTest('Query is resumed by secondary client', ['multi-client'], () => {
    const query = Query.atPath(path('collection'));
    const docA = doc('collection/a', 1000, { key: 'a' });
    const docB = doc('collection/b', 2000, { key: 'a' });

    return client(0, /* withGcEnabled= */ false)
      .becomeVisible()
      .client(1)
      .userListens(query)
      .expectEvents(query, { fromCache: true })
      .client(0)
      .expectListen(query)
      .watchAcksFull(query, 1000, docA)
      .client(1)
      .expectEvents(query, { added: [docA] })
      .userUnlistens(query)
      .client(0)
      .expectUnlisten(query)
      .watchRemoves(query)
      .client(1)
      .userListens(query)
      .expectEvents(query, { added: [docA], fromCache: true })
      .client(0)
      .expectListen(query, 'resume-token-1000')
      .watchAcksFull(query, 2000, docB)
      .client(1)
      .expectEvents(query, { added: [docB] });
  });

  specTest('Query is rejected by primary client', ['multi-client'], () => {
    const query = Query.atPath(path('collection'));

<<<<<<< HEAD
    return client(0, false)
=======
    return client(0, /* withGcEnabled= */ false)
>>>>>>> 9843fb41
      .becomeVisible()
      .client(1)
      .userListens(query)
      .expectEvents(query, { fromCache: true })
      .client(0)
      .expectListen(query)
      .watchRemoves(
        query,
        new RpcError(Code.RESOURCE_EXHAUSTED, 'Resource exhausted')
      )
      .client(1)
      .expectEvents(query, { errorCode: Code.RESOURCE_EXHAUSTED });
  });

  specTest(
<<<<<<< HEAD
    'Query is rejected and re-listened to by another client',
=======
    'Query is rejected and re-listened to by secondary client',
>>>>>>> 9843fb41
    ['multi-client'],
    () => {
      const query = Query.atPath(path('collection'));

<<<<<<< HEAD
      return client(0, false)
=======
      return client(0, /* withGcEnabled= */ false)
>>>>>>> 9843fb41
        .becomeVisible()
        .client(1)
        .userListens(query)
        .expectEvents(query, { fromCache: true })
        .client(0)
        .expectListen(query)
        .watchRemoves(
          query,
          new RpcError(Code.RESOURCE_EXHAUSTED, 'Resource exhausted')
        )
        .client(1)
        .expectEvents(query, { errorCode: Code.RESOURCE_EXHAUSTED })
        .userListens(query)
        .expectEvents(query, { fromCache: true })
        .client(0)
        .expectListen(query)
<<<<<<< HEAD
        .watchAcks(query)
        .watchCurrents(query, 'resume-token-1000')
        .watchSnapshots(1000)
        .client(1)
        .expectEvents(query, {});
    }
  );

  specTest(
    "Secondary client uses primary client's online state",
    ['multi-client'],
    () => {
      const query = Query.atPath(path('collection'));

      return client(0, false)
        .becomeVisible()
        .client(1)
        .userListens(query)
        .expectEvents(query, { fromCache: true })
        .client(0)
        .expectListen(query)
        .watchAcksFull(query, 1000)
        .client(1)
        .expectEvents(query, {})
        .client(0)
        .disableNetwork()
        .client(1)
        .expectEvents(query, { fromCache: true })
        .client(0)
        .enableNetwork()
        .expectListen(query, 'resume-token-1000')
        .watchAcksFull(query, 2000)
        .client(1)
        .expectEvents(query, {});
    }
  );

  specTest(
    "Secondary client's online state is ignored",
    ['multi-client'],
    () => {
      const query = Query.atPath(path('collection'));
      const docA = doc('collection/a', 2000, { key: 'a' });

      return client(0, false)
        .becomeVisible()
        .client(1)
        .userListens(query)
        .expectEvents(query, { fromCache: true })
        .client(0)
        .expectListen(query)
        .watchAcksFull(query, 1000)
        .client(1)
        .expectEvents(query, {})
        .disableNetwork() // Ignored since this is the secondary client.
        .client(0)
        .watchSends({ affects: [query] }, docA)
        .watchSnapshots(2000)
        .client(1)
        .expectEvents(query, { added: [docA] })
        .client(0)
        .disableNetwork()
        .client(1)
        .expectEvents(query, { fromCache: true })
        .enableNetwork();
    }
  );
=======
        .watchAcksFull(query, 1000)
        .client(1)
        .expectEvents(query, {});
    }
  );
>>>>>>> 9843fb41
});<|MERGE_RESOLUTION|>--- conflicted
+++ resolved
@@ -414,13 +414,7 @@
       )
       .expectEvents(query, { errorCode: Code.RESOURCE_EXHAUSTED })
       .userListens(query)
-<<<<<<< HEAD
-      .watchAcks(query)
-      .watchCurrents(query, 'resume-token-1000')
-      .watchSnapshots(1000)
-=======
       .watchAcksFull(query, 1000)
->>>>>>> 9843fb41
       .expectEvents(query, {});
   });
 
@@ -561,11 +555,7 @@
   specTest('Query is rejected by primary client', ['multi-client'], () => {
     const query = Query.atPath(path('collection'));
 
-<<<<<<< HEAD
-    return client(0, false)
-=======
     return client(0, /* withGcEnabled= */ false)
->>>>>>> 9843fb41
       .becomeVisible()
       .client(1)
       .userListens(query)
@@ -581,20 +571,12 @@
   });
 
   specTest(
-<<<<<<< HEAD
-    'Query is rejected and re-listened to by another client',
-=======
     'Query is rejected and re-listened to by secondary client',
->>>>>>> 9843fb41
     ['multi-client'],
     () => {
       const query = Query.atPath(path('collection'));
 
-<<<<<<< HEAD
-      return client(0, false)
-=======
       return client(0, /* withGcEnabled= */ false)
->>>>>>> 9843fb41
         .becomeVisible()
         .client(1)
         .userListens(query)
@@ -611,10 +593,7 @@
         .expectEvents(query, { fromCache: true })
         .client(0)
         .expectListen(query)
-<<<<<<< HEAD
-        .watchAcks(query)
-        .watchCurrents(query, 'resume-token-1000')
-        .watchSnapshots(1000)
+        .watchAcksFull(query, 1000)
         .client(1)
         .expectEvents(query, {});
     }
@@ -679,11 +658,4 @@
         .enableNetwork();
     }
   );
-=======
-        .watchAcksFull(query, 1000)
-        .client(1)
-        .expectEvents(query, {});
-    }
-  );
->>>>>>> 9843fb41
 });