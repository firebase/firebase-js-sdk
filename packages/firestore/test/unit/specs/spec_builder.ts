--- conflicted
+++ resolved
@@ -79,7 +79,6 @@
   resumeToken?: string;
   readTime?: TestSnapshotVersion;
   expectedCount?: number;
-  targetPurpose?: TargetPurpose;
 }
 
 export interface ActiveTargetMap {
@@ -310,12 +309,8 @@
     }
 
     this.addQueryToActiveTargets(targetId!, query, {
-<<<<<<< HEAD
       resumeToken,
       expectedCount
-=======
-      resumeToken
->>>>>>> a2505bd7
     });
 
     const currentStep = this.currentStep!;
@@ -546,13 +541,11 @@
       resumeToken?: string;
       readTime?: TestSnapshotVersion;
       expectedCount?: number;
-      targetPurpose?: TargetPurpose;
     }>
   ): this {
     this.assertStep('Active target expectation requires previous step');
     const currentStep = this.currentStep!;
     this.clientState.activeTargets = {};
-<<<<<<< HEAD
     targets.forEach(
       ({ query, resumeToken, readTime, expectedCount, targetPurpose }) => {
         this.addQueryToActiveTargets(
@@ -567,19 +560,6 @@
         );
       }
     );
-=======
-    targets.forEach(({ query, targetPurpose, resumeToken, readTime }) => {
-      this.addQueryToActiveTargets(
-        this.getTargetId(query),
-        query,
-        {
-          resumeToken,
-          readTime
-        },
-        targetPurpose
-      );
-    });
->>>>>>> a2505bd7
     currentStep.expectedState = currentStep.expectedState || {};
     currentStep.expectedState.activeTargets = { ...this.activeTargets };
     return this;
@@ -1124,11 +1104,7 @@
   private addQueryToActiveTargets(
     targetId: number,
     query: Query,
-<<<<<<< HEAD
-    resume?: ResumeSpec,
-=======
     resume: ResumeSpec = {},
->>>>>>> a2505bd7
     targetPurpose?: TargetPurpose
   ): void {
     if (!(resume?.resumeToken || resume?.readTime) && resume?.expectedCount) {
@@ -1145,45 +1121,24 @@
         // `query` is not added yet.
         this.activeTargets[targetId] = {
           queries: [SpecBuilder.queryToSpec(query), ...activeQueries],
-<<<<<<< HEAD
-          resumeToken: resume?.resumeToken || '',
-          readTime: resume?.readTime,
-          expectedCount: resume?.expectedCount,
-          targetPurpose
-=======
           targetPurpose,
           resumeToken: resume.resumeToken || '',
           readTime: resume.readTime
->>>>>>> a2505bd7
         };
       } else {
         this.activeTargets[targetId] = {
           queries: activeQueries,
-<<<<<<< HEAD
-          resumeToken: resume?.resumeToken || '',
-          readTime: resume?.readTime,
-          expectedCount: resume?.expectedCount,
-          targetPurpose
-=======
           targetPurpose,
           resumeToken: resume.resumeToken || '',
           readTime: resume.readTime
->>>>>>> a2505bd7
         };
       }
     } else {
       this.activeTargets[targetId] = {
         queries: [SpecBuilder.queryToSpec(query)],
-<<<<<<< HEAD
-        resumeToken: resume?.resumeToken || '',
-        readTime: resume?.readTime,
-        expectedCount: resume?.expectedCount,
-        targetPurpose
-=======
         targetPurpose,
         resumeToken: resume.resumeToken || '',
         readTime: resume.readTime
->>>>>>> a2505bd7
       };
     }
   }
@@ -1195,13 +1150,9 @@
     if (queriesAfterRemoval.length > 0) {
       this.activeTargets[targetId] = {
         queries: queriesAfterRemoval,
-<<<<<<< HEAD
         resumeToken: this.activeTargets[targetId].resumeToken,
-        expectedCount: this.activeTargets[targetId].expectedCount
-=======
+        expectedCount: this.activeTargets[targetId].expectedCount,
         targetPurpose: this.activeTargets[targetId].targetPurpose,
-        resumeToken: this.activeTargets[targetId].resumeToken
->>>>>>> a2505bd7
       };
     } else {
       delete this.activeTargets[targetId];
