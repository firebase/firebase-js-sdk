/**
 * @license
 * Copyright 2017 Google LLC
 *
 * Licensed under the Apache License, Version 2.0 (the "License");
 * you may not use this file except in compliance with the License.
 * You may obtain a copy of the License at
 *
 *   http://www.apache.org/licenses/LICENSE-2.0
 *
 * Unless required by applicable law or agreed to in writing, software
 * distributed under the License is distributed on an "AS IS" BASIS,
 * WITHOUT WARRANTIES OR CONDITIONS OF ANY KIND, either express or implied.
 * See the License for the specific language governing permissions and
 * limitations under the License.
 */

import { FieldFilter, Filter, Query } from '../../../src/core/query';
import {
  generateNextTargetId,
  Target,
  TARGET_ID_OFFSET_LOCAL_STORE,
  TARGET_ID_OFFSET_SYNC_ENGINE
} from '../../../src/core/target';
import { TargetId } from '../../../src/core/types';
import {
  Document,
  MaybeDocument,
  NoDocument
} from '../../../src/model/document';
import { DocumentKey } from '../../../src/model/document_key';
import { JsonObject } from '../../../src/model/field_value';
import {
  isPermanentWriteError,
  mapCodeFromRpcCode,
  mapRpcCodeFromCode
} from '../../../src/remote/rpc_error';
import { assert, fail } from '../../../src/util/assert';

import { Code } from '../../../src/util/error';
import { forEach } from '../../../src/util/obj';
import { isNullOrUndefined } from '../../../src/util/types';
import { TestSnapshotVersion, testUserDataWriter } from '../../util/helpers';

import { TimerId } from '../../../src/util/async_queue';
import { RpcError } from './spec_rpc_error';
import { ObjectMap } from '../../../src/util/obj_map';
import {
  parseQuery,
  runSpec,
  SpecConfig,
  SpecDocument,
  SpecQuery,
  SpecQueryFilter,
  SpecQueryOrderBy,
  SpecStep,
  SpecWatchFilter,
  SpecWriteAck,
  SpecWriteFailure
} from './spec_test_runner';

const userDataWriter = testUserDataWriter();

// These types are used in a protected API by SpecBuilder and need to be
// exported.
export interface LimboMap {
  [key: string]: TargetId;
}

export interface ActiveTargetSpec {
  queries: SpecQuery[];
  resumeToken: string;
}

export interface ActiveTargetMap {
  [targetId: string]: ActiveTargetSpec;
}

/**
 * Tracks the expected memory state of a client (e.g. the expected active watch
 * targets based on userListens(), userUnlistens(), and watchRemoves()
 * as well as the expectActiveTargets() and expectLimboDocs() expectations).
 *
 * Automatically keeping track of the active targets makes writing tests
 * much simpler and the tests much easier to follow.
 *
 * Whenever the map changes, the expected state is automatically encoded in
 * the tests.
 */
export class ClientMemoryState {
  activeTargets: ActiveTargetMap = {};
  queryMapping = new ObjectMap<Target, TargetId>(t => t.canonicalId());
  limboMapping: LimboMap = {};
  nextLimboTargetId = TARGET_ID_OFFSET_SYNC_ENGINE;

  constructor() {
    this.reset();
  }

  /** Reset all internal memory state (as done during a client restart). */
  reset(): void {
    this.queryMapping = new ObjectMap<Target, TargetId>(t => t.canonicalId());
    this.limboMapping = {};
    this.activeTargets = {};
    this.nextLimboTargetId = TARGET_ID_OFFSET_SYNC_ENGINE;
  }

  generateLimboTargetId(): TargetId {
    const nextLimboTargetId = this.nextLimboTargetId;
    this.nextLimboTargetId = generateNextTargetId(this.nextLimboTargetId);
    return nextLimboTargetId;
  }

  /**
   * Reset the internal limbo mapping (as done during a primary lease failover).
   */
  resetLimboMapping(): void {
    this.limboMapping = {};
  }
}

/**
 * Generates and provides consistent cross-tab target IDs for queries that are
 * active in multiple tabs.
 */
class CachedTargetIdGenerator {
  // TODO(wuandy): rename this to targetMapping.
  private queryMapping = new ObjectMap<Target, TargetId>(t => t.canonicalId());
  private nextTargetId = TARGET_ID_OFFSET_LOCAL_STORE;

  /**
   * Returns a cached target ID for the provided Target, or a new ID if no
   * target ID has ever been assigned.
   */
  next(target: Target): TargetId {
    if (this.queryMapping.has(target)) {
      return this.queryMapping.get(target)!;
    }
    const targetId = this.nextTargetId;
    this.nextTargetId = generateNextTargetId(this.nextTargetId);
    this.queryMapping.set(target, targetId);
    return targetId;
  }

  /** Returns the target ID for a target that is known to exist. */
  cachedId(target: Target): TargetId {
    if (!this.queryMapping.has(target)) {
      throw new Error("Target ID doesn't exists for target: " + target);
    }

    return this.queryMapping.get(target)!;
  }

  /** Remove the cached target ID for the provided target. */
  purge(target: Target): void {
    if (!this.queryMapping.has(target)) {
      throw new Error("Target ID doesn't exists for target: " + target);
    }

    this.queryMapping.delete(target);
  }
}
/**
 * Provides a high-level language to construct spec tests that can be exported
 * to the spec JSON format or be run as a spec test directly.
 *
 * Exported JSON tests can be used in other clients without the need to
 * duplicate tests in every client.
 */
export class SpecBuilder {
  protected config: SpecConfig = { useGarbageCollection: true, numClients: 1 };
  // currentStep is built up (in particular, expectations can be added to it)
  // until nextStep() is called to append it to steps.
  protected currentStep: SpecStep | null = null;

  private steps: SpecStep[] = [];

  private queryIdGenerator = new CachedTargetIdGenerator();

  private readonly currentClientState: ClientMemoryState = new ClientMemoryState();

  // Accessor function that can be overridden to return a different
  // `ClientMemoryState`.
  protected get clientState(): ClientMemoryState {
    return this.currentClientState;
  }

  private generateLimboTargetId(): TargetId {
    return this.clientState.generateLimboTargetId();
  }

  private get queryMapping(): ObjectMap<Target, TargetId> {
    return this.clientState.queryMapping;
  }

  private get limboMapping(): LimboMap {
    return this.clientState.limboMapping;
  }

  private get activeTargets(): ActiveTargetMap {
    return this.clientState.activeTargets;
  }

  /**
   * Exports the spec steps as a JSON object that be used in the spec runner.
   */
  toJSON(): { config: SpecConfig; steps: SpecStep[] } {
    this.nextStep();
    return { config: this.config, steps: this.steps };
  }

  /**
   * Run the spec as a test. If persistence is available it will run it with and
   * without persistence enabled.
   */
  runAsTest(
    name: string,
    tags: string[],
    usePersistence: boolean
  ): Promise<void> {
    this.nextStep();
    return runSpec(name, tags, usePersistence, this.config, this.steps);
  }

  // Configures Garbage Collection behavior (on or off). Default is on.
  withGCEnabled(gcEnabled: boolean): this {
    assert(
      !this.currentStep,
      'withGCEnabled() must be called before all spec steps.'
    );
    this.config.useGarbageCollection = gcEnabled;
    return this;
  }

  withMaxConcurrentLimboResolutions(value?: number): this {
    this.config.maxConcurrentLimboResolutions = value;
    return this;
  }

  userListens(query: Query, resumeToken?: string): this {
    this.nextStep();

    const target = query.toTarget();
    let targetId: TargetId = 0;
    if (this.queryMapping.has(target)) {
      targetId = this.queryMapping.get(target)!;
    } else {
      targetId = this.queryIdGenerator.next(target);
    }

    this.queryMapping.set(target, targetId);
    this.addQueryToActiveTargets(targetId, query, resumeToken);
    this.currentStep = {
      userListen: [targetId, SpecBuilder.queryToSpec(query)],
      expectedState: { activeTargets: { ...this.activeTargets } }
    };
    return this;
  }

  /**
   * Registers a previously active target with the test expectations after a
   * stream disconnect.
   */
  restoreListen(query: Query, resumeToken: string): this {
    const targetId = this.queryMapping.get(query.toTarget());

    if (isNullOrUndefined(targetId)) {
      throw new Error("Can't restore an unknown query: " + query);
    }

    this.addQueryToActiveTargets(targetId!, query, resumeToken);

    const currentStep = this.currentStep!;
    currentStep.expectedState = currentStep.expectedState || {};
    currentStep.expectedState.activeTargets = { ...this.activeTargets };
    return this;
  }

  userUnlistens(query: Query): this {
    this.nextStep();
    const target = query.toTarget();
    if (!this.queryMapping.has(target)) {
      throw new Error('Unlistening to query not listened to: ' + query);
    }
    const targetId = this.queryMapping.get(target)!;
    this.removeQueryFromActiveTargets(query, targetId);

    if (this.config.useGarbageCollection && !this.activeTargets[targetId]) {
      this.queryMapping.delete(target);
      this.queryIdGenerator.purge(target);
    }

    this.currentStep = {
      userUnlisten: [targetId, SpecBuilder.queryToSpec(query)],
      expectedState: { activeTargets: { ...this.activeTargets } }
    };
    return this;
  }

  userSets(key: string, value: JsonObject<unknown>): this {
    this.nextStep();
    this.currentStep = {
      userSet: [key, value]
    };
    return this;
  }

  userPatches(key: string, value: JsonObject<unknown>): this {
    this.nextStep();
    this.currentStep = {
      userPatch: [key, value]
    };
    return this;
  }

  userDeletes(key: string): this {
    this.nextStep();
    this.currentStep = {
      userDelete: key
    };
    return this;
  }

  userAddsSnapshotsInSyncListener(): this {
    this.nextStep();
    this.currentStep = {
      addSnapshotsInSyncListener: true
    };
    return this;
  }

  userRemovesSnapshotsInSyncListener(): this {
    this.nextStep();
    this.currentStep = {
      removeSnapshotsInSyncListener: true
    };
    return this;
  }

  // PORTING NOTE: Only used by web multi-tab tests.
  becomeHidden(): this {
    this.nextStep();
    this.currentStep = {
      applyClientState: { visibility: 'hidden' }
    };
    return this;
  }

  // PORTING NOTE: Only used by web multi-tab tests.
  becomeVisible(): this {
    this.nextStep();
    this.currentStep = {
      applyClientState: { visibility: 'visible' }
    };
    return this;
  }

  runTimer(timerId: TimerId): this {
    this.nextStep();
    this.currentStep = { runTimer: timerId };
    return this;
  }

  changeUser(uid: string | null): this {
    this.nextStep();
    this.currentStep = { changeUser: uid };
    return this;
  }

  disableNetwork(): this {
    this.nextStep();
    this.currentStep = {
      enableNetwork: false,
      expectedState: {
        activeTargets: {},
        activeLimboDocs: [],
        enqueuedLimboDocs: []
      }
    };
    return this;
  }

  enableNetwork(): this {
    this.nextStep();
    this.currentStep = {
      enableNetwork: true
    };
    return this;
  }

  clearPersistence(): this {
    this.nextStep();
    this.currentStep = {
      clearPersistence: true
    };
    return this;
  }

  restart(): this {
    this.nextStep();
    this.currentStep = {
      restart: true,
      expectedState: {
        activeTargets: {},
        activeLimboDocs: [],
        enqueuedLimboDocs: []
      }
    };
    // Reset our mappings / target ids since all existing listens will be
    // forgotten.
    this.clientState.reset();
    return this;
  }

  shutdown(): this {
    this.nextStep();
    this.currentStep = {
      shutdown: true,
      expectedState: {
        activeTargets: {},
        activeLimboDocs: [],
        enqueuedLimboDocs: []
      }
    };
    // Reset our mappings / target ids since all existing listens will be
    // forgotten.
    this.clientState.reset();
    return this;
  }

  expectIsShutdown(): this {
    this.assertStep('Active target expectation requires previous step');
    const currentStep = this.currentStep!;
    currentStep.expectedState = currentStep.expectedState || {};
    currentStep.expectedState.isShutdown = true;
    return this;
  }

  /** Overrides the currently expected set of active targets. */
  expectActiveTargets(
    ...targets: Array<{ query: Query; resumeToken: string }>
  ): this {
    this.assertStep('Active target expectation requires previous step');
    const currentStep = this.currentStep!;
    this.clientState.activeTargets = {};
    targets.forEach(({ query, resumeToken }) => {
      this.addQueryToActiveTargets(this.getTargetId(query), query, resumeToken);
    });
    currentStep.expectedState = currentStep.expectedState || {};
    currentStep.expectedState.activeTargets = { ...this.activeTargets };
    return this;
  }

  /**
   * Expects a document to be in limbo. A targetId is assigned if it's not in
   * limbo yet.
   */
  expectLimboDocs(...keys: DocumentKey[]): this {
    this.assertStep('Limbo expectation requires previous step');
    const currentStep = this.currentStep!;

    // Clear any preexisting limbo watch targets, which we'll re-create as
    // necessary from the provided keys below.
    forEach(this.limboMapping, (key, targetId) => {
      delete this.activeTargets[targetId];
    });

    keys.forEach(key => {
      const path = key.path.canonicalString();
      // Create limbo target ID mapping if it was not in limbo yet
<<<<<<< HEAD
      if (!objUtils.contains(this.limboMapping, path)) {
        this.limboMapping[path] = this.generateLimboTargetId();
=======
      if (!this.limboMapping[path]) {
        this.limboMapping[path] = this.limboIdGenerator.next();
>>>>>>> 60116ca5
      }
      // Limbo doc queries are always without resume token
      this.addQueryToActiveTargets(
        this.limboMapping[path],
        Query.atPath(key.path),
        ''
      );
    });

    currentStep.expectedState = currentStep.expectedState || {};
    currentStep.expectedState.activeLimboDocs = keys.map(k =>
      SpecBuilder.keyToSpec(k)
    );
    currentStep.expectedState.activeTargets = { ...this.activeTargets };
    return this;
  }

  /**
   * Expects a document to be in limbo, enqueued for limbo resolution, and
   * therefore *without* an active targetId.
   */
  expectEnqueuedLimboDocs(...keys: DocumentKey[]): this {
    this.assertStep('Limbo expectation requires previous step');
    const currentStep = this.currentStep!;

    currentStep.expectedState = currentStep.expectedState || {};
    currentStep.expectedState.enqueuedLimboDocs = keys.map(k =>
      SpecBuilder.keyToSpec(k)
    );

    return this;
  }

  /**
   * Special helper for limbo documents that acks with either a document or
   * with no document for NoDocument. This is translated into normal watch
   * messages.
   */
  ackLimbo(version: TestSnapshotVersion, doc: Document | NoDocument): this {
    const query = Query.atPath(doc.key.path);
    this.watchAcks(query);
    if (doc instanceof Document) {
      this.watchSends({ affects: [query] }, doc);
    } else if (doc instanceof NoDocument) {
      // Don't send any updates
    } else {
      fail('Unknown parameter: ' + doc);
    }
    this.watchCurrents(query, 'resume-token-' + version);
    this.watchSnapshots(version);
    return this;
  }

  /**
   * Special helper for limbo documents that acks an unlisten for a limbo doc
   * with either a document or with no document for NoDocument. This is
   * translated into normal watch messages.
   */
  watchRemovesLimboTarget(doc: Document | NoDocument): this {
    const query = Query.atPath(doc.key.path);
    this.watchRemoves(query);
    return this;
  }

  /**
   * Acks a write with a version and optional additional options.
   *
   * expectUserCallback defaults to true if omitted.
   */
  writeAcks(
    doc: string,
    version: TestSnapshotVersion,
    options?: { expectUserCallback?: boolean; keepInQueue?: boolean }
  ): this {
    this.nextStep();
    options = options || {};

    const writeAck: SpecWriteAck = { version };
    if (options.keepInQueue) {
      writeAck.keepInQueue = true;
    }
    this.currentStep = { writeAck };

    if (options.expectUserCallback !== false) {
      return this.expectUserCallbacks({ acknowledged: [doc] });
    } else {
      return this;
    }
  }

  /**
   * Fails a write with an error and optional additional options.
   *
   * expectUserCallback defaults to true if omitted.
   */
  failWrite(
    doc: string,
    error: RpcError,
    options?: { expectUserCallback?: boolean; keepInQueue?: boolean }
  ): this {
    this.nextStep();
    options = options || {};

    // If this is a permanent error, the write is not expected to be sent
    // again.
    const code = mapCodeFromRpcCode(error.code);
    const isPermanentFailure = isPermanentWriteError(code);
    const keepInQueue =
      options.keepInQueue !== undefined
        ? options.keepInQueue
        : !isPermanentFailure;

    const failWrite: SpecWriteFailure = { error };
    if (keepInQueue) {
      failWrite.keepInQueue = true;
    }
    this.currentStep = { failWrite };

    if (options.expectUserCallback !== false) {
      return this.expectUserCallbacks({ rejected: [doc] });
    } else {
      return this;
    }
  }

  // TODO(wuandy): watch* methods should really be dealing with Target, not
  // Query, make this happen.
  watchAcks(query: Query): this {
    this.nextStep();
    this.currentStep = {
      watchAck: [this.getTargetId(query)]
    };
    return this;
  }

  // Technically any target change can contain a resume token, but a CURRENT
  // target change is where it makes the most sense in our tests currently.
  // Eventually we want to make the model more generic so we can add resume
  // tokens in other places.
  // TODO(b/37254270): Handle global resume tokens
  watchCurrents(query: Query, resumeToken: string): this {
    this.nextStep();
    this.currentStep = {
      watchCurrent: [[this.getTargetId(query)], resumeToken]
    };
    return this;
  }

  watchRemoves(query: Query, cause?: RpcError): this {
    this.nextStep();
    this.currentStep = {
      watchRemove: { targetIds: [this.getTargetId(query)], cause }
    };
    if (cause) {
      delete this.activeTargets[this.getTargetId(query)];
      this.currentStep.expectedState = {
        activeTargets: { ...this.activeTargets }
      };
    }
    return this;
  }

  watchSends(
    targets: { affects?: Query[]; removed?: Query[] },
    ...docs: MaybeDocument[]
  ): this {
    this.nextStep();
    const affects =
      targets.affects &&
      targets.affects.map(query => {
        return this.getTargetId(query);
      });
    const removed =
      targets.removed &&
      targets.removed.map(query => {
        return this.getTargetId(query);
      });
    const specDocs: SpecDocument[] = [];
    for (const doc of docs) {
      specDocs.push(SpecBuilder.docToSpec(doc));
    }
    this.currentStep = {
      watchEntity: {
        docs: specDocs,
        targets: affects,
        removedTargets: removed
      }
    };
    return this;
  }

  watchRemovesDoc(key: DocumentKey, ...targets: Query[]): this {
    this.nextStep();
    this.currentStep = {
      watchEntity: {
        key: SpecBuilder.keyToSpec(key),
        removedTargets: targets.map(query => this.getTargetId(query))
      }
    };
    return this;
  }

  watchFilters(queries: Query[], ...docs: DocumentKey[]): this {
    this.nextStep();
    const targetIds = queries.map(query => {
      return this.getTargetId(query);
    });
    const keys = docs.map(key => {
      return key.path.canonicalString();
    });
    const filter: SpecWatchFilter = [targetIds] as SpecWatchFilter;
    for (const key of keys) {
      filter.push(key);
    }
    this.currentStep = {
      watchFilter: filter
    };
    return this;
  }

  watchResets(...queries: Query[]): this {
    this.nextStep();
    const targetIds = queries.map(query => this.getTargetId(query));
    this.currentStep = {
      watchReset: targetIds
    };
    return this;
  }

  watchSnapshots(
    version: TestSnapshotVersion,
    targets?: Query[],
    resumeToken?: string
  ): this {
    this.nextStep();
    const targetIds = targets
      ? targets.map(query => this.getTargetId(query))
      : [];
    this.currentStep = {
      watchSnapshot: { version, targetIds, resumeToken }
    };
    return this;
  }

  watchAcksFull(
    query: Query,
    version: TestSnapshotVersion,
    ...docs: Document[]
  ): this {
    this.watchAcks(query);
    this.watchSends({ affects: [query] }, ...docs);
    this.watchCurrents(query, 'resume-token-' + version);
    this.watchSnapshots(version);
    return this;
  }

  watchStreamCloses(error: Code, opts?: { runBackoffTimer: boolean }): this {
    if (!opts) {
      opts = { runBackoffTimer: true };
    }

    this.nextStep();
    this.currentStep = {
      watchStreamClose: {
        error: {
          code: mapRpcCodeFromCode(error),
          message: 'Simulated Backend Error'
        },
        runBackoffTimer: opts.runBackoffTimer
      }
    };
    return this;
  }

  expectUserCallbacks(docs: {
    acknowledged?: string[];
    rejected?: string[];
  }): this {
    this.assertStep('Expectations require previous step');
    const currentStep = this.currentStep!;
    currentStep.expectedState = currentStep.expectedState || {};
    currentStep.expectedState.userCallbacks = currentStep.expectedState
      .userCallbacks || { acknowledgedDocs: [], rejectedDocs: [] };

    if (docs.acknowledged) {
      currentStep.expectedState.userCallbacks.acknowledgedDocs.push(
        ...docs.acknowledged
      );
    }

    if (docs.rejected) {
      currentStep.expectedState.userCallbacks.rejectedDocs.push(
        ...docs.rejected
      );
    }

    return this;
  }

  expectEvents(
    query: Query,
    events: {
      fromCache?: boolean;
      hasPendingWrites?: boolean;
      added?: Document[];
      modified?: Document[];
      removed?: Document[];
      metadata?: Document[];
      errorCode?: Code;
    }
  ): this {
    this.assertStep('Expectations require previous step');
    const currentStep = this.currentStep!;
    if (!currentStep.expectedSnapshotEvents) {
      currentStep.expectedSnapshotEvents = [];
    }
    assert(
      !events.errorCode ||
        !(events.added || events.modified || events.removed || events.metadata),
      "Can't provide both error and events"
    );
    currentStep.expectedSnapshotEvents.push({
      query: SpecBuilder.queryToSpec(query),
      added: events.added && events.added.map(SpecBuilder.docToSpec),
      modified: events.modified && events.modified.map(SpecBuilder.docToSpec),
      removed: events.removed && events.removed.map(SpecBuilder.docToSpec),
      metadata: events.metadata && events.metadata.map(SpecBuilder.docToSpec),
      errorCode: mapRpcCodeFromCode(events.errorCode),
      fromCache: events.fromCache || false,
      hasPendingWrites: events.hasPendingWrites || false
    });
    return this;
  }

  /** Registers a query that is active in another tab. */
  expectListen(query: Query, resumeToken?: string): this {
    this.assertStep('Expectations require previous step');

    const target = query.toTarget();
    const targetId = this.queryIdGenerator.cachedId(target);
    this.queryMapping.set(target, targetId);

    this.addQueryToActiveTargets(targetId, query, resumeToken);

    const currentStep = this.currentStep!;
    currentStep.expectedState = currentStep.expectedState || {};
    currentStep.expectedState.activeTargets = { ...this.activeTargets };
    return this;
  }

  /** Removes a query that is no longer active in any tab. */
  expectUnlisten(query: Query): this {
    this.assertStep('Expectations require previous step');

    const target = query.toTarget();
    const targetId = this.queryMapping.get(target)!;

    this.removeQueryFromActiveTargets(query, targetId);

    if (this.config.useGarbageCollection && !this.activeTargets[targetId]) {
      this.queryMapping.delete(target);
      this.queryIdGenerator.purge(target);
    }

    const currentStep = this.currentStep!;
    currentStep.expectedState = currentStep.expectedState || {};
    currentStep.expectedState.activeTargets = { ...this.activeTargets };
    return this;
  }

  /**
   * Verifies the total number of requests sent to the write backend since test
   * initialization.
   */
  expectWriteStreamRequestCount(num: number): this {
    this.assertStep('Expectations require previous step');
    const currentStep = this.currentStep!;
    currentStep.expectedState = currentStep.expectedState || {};
    currentStep.expectedState.writeStreamRequestCount = num;
    return this;
  }

  /**
   * Verifies the total number of requests sent to the watch backend since test
   * initialization.
   */
  expectWatchStreamRequestCount(num: number): this {
    this.assertStep('Expectations require previous step');
    const currentStep = this.currentStep!;
    currentStep.expectedState = currentStep.expectedState || {};
    currentStep.expectedState.watchStreamRequestCount = num;
    return this;
  }

  expectNumOutstandingWrites(num: number): this {
    this.assertStep('Expectations require previous step');
    const currentStep = this.currentStep!;
    currentStep.expectedState = currentStep.expectedState || {};
    currentStep.expectedState.numOutstandingWrites = num;
    return this;
  }

  expectNumActiveClients(num: number): this {
    this.assertStep('Expectations require previous step');
    const currentStep = this.currentStep!;
    currentStep.expectedState = currentStep.expectedState || {};
    currentStep.expectedState.numActiveClients = num;
    return this;
  }

  expectPrimaryState(isPrimary: boolean): this {
    this.assertStep('Expectations require previous step');
    const currentStep = this.currentStep!;
    currentStep.expectedState = currentStep.expectedState || {};
    currentStep.expectedState.isPrimary = isPrimary;
    return this;
  }

  expectSnapshotsInSyncEvent(count = 1): this {
    this.assertStep('Expectations require previous step');
    const currentStep = this.currentStep!;
    currentStep.expectedSnapshotsInSyncEvents = count;
    return this;
  }

  private static queryToSpec(query: Query): SpecQuery {
    // TODO(dimond): full query support
    const spec: SpecQuery = { path: query.path.canonicalString() };
    if (query.collectionGroup !== null) {
      spec.collectionGroup = query.collectionGroup;
    }
    if (query.hasLimitToFirst()) {
      spec.limit = query.limit!;
      spec.limitType = 'LimitToFirst';
    }
    if (query.hasLimitToLast()) {
      spec.limit = query.limit!;
      spec.limitType = 'LimitToLast';
    }
    if (query.filters) {
      spec.filters = query.filters.map((filter: Filter) => {
        if (filter instanceof FieldFilter) {
          // TODO(dimond): Support non-JSON primitive values?
          return [
            filter.field.canonicalString(),
            filter.op.name,
            userDataWriter.convertValue(filter.value)
          ] as SpecQueryFilter;
        } else {
          return fail('Unknown filter: ' + filter);
        }
      });
    }
    if (query.explicitOrderBy) {
      spec.orderBys = query.explicitOrderBy.map(orderBy => {
        return [
          orderBy.field.canonicalString(),
          orderBy.dir.name
        ] as SpecQueryOrderBy;
      });
    }
    return spec;
  }

  private static docToSpec(doc: MaybeDocument): SpecDocument {
    if (doc instanceof Document) {
      return {
        key: SpecBuilder.keyToSpec(doc.key),
        version: doc.version.toMicroseconds(),
        value: userDataWriter.convertValue(doc.toProto()) as JsonObject<
          unknown
        >,
        options: {
          hasLocalMutations: doc.hasLocalMutations,
          hasCommittedMutations: doc.hasCommittedMutations
        }
      };
    } else {
      return {
        key: SpecBuilder.keyToSpec(doc.key),
        version: doc.version.toMicroseconds(),
        value: null
      };
    }
  }

  private static keyToSpec(key: DocumentKey): string {
    return key.path.canonicalString();
  }

  protected nextStep(): void {
    if (this.currentStep !== null) {
      this.steps.push(this.currentStep);
      this.currentStep = null;
    }
  }

  /**
   * Add the specified `Query` under give active targe id. If it is already
   * added, this is a no-op.
   */
  private addQueryToActiveTargets(
    targetId: number,
    query: Query,
    resumeToken?: string
  ): void {
    if (this.activeTargets[targetId]) {
      const activeQueries = this.activeTargets[targetId].queries;
      if (
        !activeQueries.some(specQuery => parseQuery(specQuery).isEqual(query))
      ) {
        // `query` is not added yet.
        this.activeTargets[targetId] = {
          queries: [SpecBuilder.queryToSpec(query), ...activeQueries],
          resumeToken: resumeToken || ''
        };
      } else {
        this.activeTargets[targetId] = {
          queries: activeQueries,
          resumeToken: resumeToken || ''
        };
      }
    } else {
      this.activeTargets[targetId] = {
        queries: [SpecBuilder.queryToSpec(query)],
        resumeToken: resumeToken || ''
      };
    }
  }

  private removeQueryFromActiveTargets(query: Query, targetId: number): void {
    const queriesAfterRemoval = this.activeTargets[targetId].queries.filter(
      specQuery => !parseQuery(specQuery).isEqual(query)
    );
    if (queriesAfterRemoval.length > 0) {
      this.activeTargets[targetId] = {
        queries: queriesAfterRemoval,
        resumeToken: this.activeTargets[targetId].resumeToken
      };
    } else {
      delete this.activeTargets[targetId];
    }
  }

  private assertStep(msg: string): void {
    if (this.currentStep === null) {
      throw new Error('Expected a previous step: ' + msg);
    }
  }

  private getTargetId(query: Query): TargetId {
    const queryTargetId = this.queryMapping.get(query.toTarget());
    const limboTargetId = this.limboMapping[query.path.canonicalString()];
    if (queryTargetId && limboTargetId) {
      // TODO(dimond): add support for query for doc and limbo doc at the same
      // time?
      fail('Found both query and limbo doc with target ID, not supported yet');
    }
    const targetId = queryTargetId || limboTargetId;
    assert(
      !isNullOrUndefined(targetId),
      'No target ID found for query/limbo doc in spec'
    );
    return targetId;
  }
}

/**
 * SpecBuilder that supports serialized interactions between different clients.
 *
 * Use `client(clientIndex)` to switch between clients.
 */
// PORTING NOTE: Only used by web multi-tab tests.
export class MultiClientSpecBuilder extends SpecBuilder {
  private activeClientIndex = -1;
  private clientStates: ClientMemoryState[] = [];

  protected get clientState(): ClientMemoryState {
    if (!this.clientStates[this.activeClientIndex]) {
      this.clientStates[this.activeClientIndex] = new ClientMemoryState();
    }
    return this.clientStates[this.activeClientIndex];
  }

  client(clientIndex: number): MultiClientSpecBuilder {
    // Since `currentStep` is fully self-contained and does not rely on previous
    // state, we don't need to use a different SpecBuilder instance for each
    // client.
    this.nextStep();
    this.currentStep = {
      drainQueue: true
    };

    this.activeClientIndex = clientIndex;
    this.config.numClients = Math.max(
      this.config.numClients,
      this.activeClientIndex + 1
    );

    return this;
  }

  /**
   * Take the primary lease, even if another client has already obtained the
   * lease.
   */
  stealPrimaryLease(): this {
    this.nextStep();
    this.currentStep = {
      applyClientState: {
        primary: true
      },
      expectedState: {
        isPrimary: true
      }
    };

    // HACK: SyncEngine resets its limbo mapping when it gains the primary
    // lease. The SpecTests need to also clear their mapping, but when we parse
    // the spec tests, we don't know when the primary lease transition happens.
    // It is likely going to happen right after `stealPrimaryLease`, so we are
    // clearing the limbo mapping here.
    this.clientState.resetLimboMapping();

    return this;
  }

  protected nextStep(): void {
    if (this.currentStep !== null) {
      this.currentStep.clientIndex = this.activeClientIndex;
    }
    super.nextStep();
  }
}

/** Starts a new single-client SpecTest. */
export function spec(): SpecBuilder {
  return new SpecBuilder();
}

/** Starts a new multi-client SpecTest. */
// PORTING NOTE: Only used by web multi-tab tests.
export function client(
  num: number,
  withGcEnabled?: boolean
): MultiClientSpecBuilder {
  const specBuilder = new MultiClientSpecBuilder();
  specBuilder.withGCEnabled(withGcEnabled === true);
  return specBuilder.client(num);
}<|MERGE_RESOLUTION|>--- conflicted
+++ resolved
@@ -16,12 +16,8 @@
  */
 
 import { FieldFilter, Filter, Query } from '../../../src/core/query';
-import {
-  generateNextTargetId,
-  Target,
-  TARGET_ID_OFFSET_LOCAL_STORE,
-  TARGET_ID_OFFSET_SYNC_ENGINE
-} from '../../../src/core/target';
+import { Target } from '../../../src/core/target';
+import { TargetIdGenerator } from '../../../src/core/target_id_generator';
 import { TargetId } from '../../../src/core/types';
 import {
   Document,
@@ -91,7 +87,8 @@
   activeTargets: ActiveTargetMap = {};
   queryMapping = new ObjectMap<Target, TargetId>(t => t.canonicalId());
   limboMapping: LimboMap = {};
-  nextLimboTargetId = TARGET_ID_OFFSET_SYNC_ENGINE;
+
+  limboIdGenerator: TargetIdGenerator = TargetIdGenerator.forSyncEngine();
 
   constructor() {
     this.reset();
@@ -102,13 +99,7 @@
     this.queryMapping = new ObjectMap<Target, TargetId>(t => t.canonicalId());
     this.limboMapping = {};
     this.activeTargets = {};
-    this.nextLimboTargetId = TARGET_ID_OFFSET_SYNC_ENGINE;
-  }
-
-  generateLimboTargetId(): TargetId {
-    const nextLimboTargetId = this.nextLimboTargetId;
-    this.nextLimboTargetId = generateNextTargetId(this.nextLimboTargetId);
-    return nextLimboTargetId;
+    this.limboIdGenerator = TargetIdGenerator.forSyncEngine();
   }
 
   /**
@@ -126,7 +117,7 @@
 class CachedTargetIdGenerator {
   // TODO(wuandy): rename this to targetMapping.
   private queryMapping = new ObjectMap<Target, TargetId>(t => t.canonicalId());
-  private nextTargetId = TARGET_ID_OFFSET_LOCAL_STORE;
+  private targetIdGenerator = TargetIdGenerator.forTargetCache();
 
   /**
    * Returns a cached target ID for the provided Target, or a new ID if no
@@ -136,8 +127,7 @@
     if (this.queryMapping.has(target)) {
       return this.queryMapping.get(target)!;
     }
-    const targetId = this.nextTargetId;
-    this.nextTargetId = generateNextTargetId(this.nextTargetId);
+    const targetId = this.targetIdGenerator.next();
     this.queryMapping.set(target, targetId);
     return targetId;
   }
@@ -185,8 +175,8 @@
     return this.currentClientState;
   }
 
-  private generateLimboTargetId(): TargetId {
-    return this.clientState.generateLimboTargetId();
+  private get limboIdGenerator(): TargetIdGenerator {
+    return this.clientState.limboIdGenerator;
   }
 
   private get queryMapping(): ObjectMap<Target, TargetId> {
@@ -468,13 +458,8 @@
     keys.forEach(key => {
       const path = key.path.canonicalString();
       // Create limbo target ID mapping if it was not in limbo yet
-<<<<<<< HEAD
-      if (!objUtils.contains(this.limboMapping, path)) {
-        this.limboMapping[path] = this.generateLimboTargetId();
-=======
       if (!this.limboMapping[path]) {
         this.limboMapping[path] = this.limboIdGenerator.next();
->>>>>>> 60116ca5
       }
       // Limbo doc queries are always without resume token
       this.addQueryToActiveTargets(
