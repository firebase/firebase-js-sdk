/**
 * Copyright 2017 Google Inc.
 *
 * Licensed under the Apache License, Version 2.0 (the "License");
 * you may not use this file except in compliance with the License.
 * You may obtain a copy of the License at
 *
 *   http://www.apache.org/licenses/LICENSE-2.0
 *
 * Unless required by applicable law or agreed to in writing, software
 * distributed under the License is distributed on an "AS IS" BASIS,
 * WITHOUT WARRANTIES OR CONDITIONS OF ANY KIND, either express or implied.
 * See the License for the specific language governing permissions and
 * limitations under the License.
 */

import { Filter, Query, RelationFilter } from '../../../src/core/query';
import { TargetIdGenerator } from '../../../src/core/target_id_generator';
import { TargetId } from '../../../src/core/types';
import {
  Document,
  MaybeDocument,
  NoDocument
} from '../../../src/model/document';
import { DocumentKey } from '../../../src/model/document_key';
import { JsonObject } from '../../../src/model/field_value';
import { mapRpcCodeFromCode } from '../../../src/remote/rpc_error';
import { assert } from '../../../src/util/assert';
import { fail } from '../../../src/util/assert';
import { Code } from '../../../src/util/error';
import { AnyJs } from '../../../src/util/misc';
import * as objUtils from '../../../src/util/obj';
import { isNullOrUndefined } from '../../../src/util/types';
import { TestSnapshotVersion } from '../../util/helpers';

import { RpcError } from './spec_rpc_error';
import {
  runSpec,
  SpecConfig,
  SpecDocument,
  SpecQuery,
  SpecQueryFilter,
  SpecQueryOrderBy,
  SpecStep,
  SpecWatchFilter
} from './spec_test_runner';
import { TimerId } from '../../../src/util/async_queue';

// These types are used in a protected API by SpecBuilder and need to be
// exported.
export type QueryMap = { [query: string]: TargetId };
export type LimboMap = { [key: string]: TargetId };
export type ActiveTargetMap = {
  [targetId: number]: { query: SpecQuery; resumeToken: string };
};

/**
 * Tracks the expected memory state of a client (e.g. the expected active watch
 * targets based on userListens(), userUnlistens(), and watchRemoves()
 * as well as the expectActiveTargets() and expectLimboDocs() expectations).
 *
 * Automatically keeping track of the active targets makes writing tests
 * much simpler and the tests much easier to follow.
 *
 * Whenever the map changes, the expected state is automatically encoded in
 * the tests.
 */
export class ClientMemoryState {
  activeTargets: ActiveTargetMap;
  queryMapping: QueryMap;
  limboMapping: LimboMap;

  queryIdGenerator: TargetIdGenerator;
  limboIdGenerator: TargetIdGenerator;

  constructor() {
    this.reset();
  }

  reset(): void {
    this.queryMapping = {};
    this.limboMapping = {};
    this.activeTargets = {};
    this.queryIdGenerator = TargetIdGenerator.forLocalStore();
    this.limboIdGenerator = TargetIdGenerator.forSyncEngine();
  }
}

/**
 * Provides a high-level language to construct spec tests that can be exported
 * to the spec JSON format or be run as a spec test directly.
 *
 * Exported JSON tests can be used in other clients without the need to
 * duplicate tests in every client.
 */
export class SpecBuilder {
  protected config: SpecConfig = { useGarbageCollection: true, numClients: 1 };
  // currentStep is built up (in particular, expectations can be added to it)
  // until nextStep() is called to append it to steps.
  protected currentStep: SpecStep | null = null;

  private steps: SpecStep[] = [];

  private readonly currentClientState: ClientMemoryState = new ClientMemoryState();

  // Accessor function that can be overridden to return a different
  // `ClientMemoryState`.
  protected get clientState(): ClientMemoryState {
    return this.currentClientState;
  }

  private get queryIdGenerator(): TargetIdGenerator {
    return this.clientState.queryIdGenerator;
  }

  private get limboIdGenerator(): TargetIdGenerator {
    return this.clientState.limboIdGenerator;
  }

  private get queryMapping(): QueryMap {
    return this.clientState.queryMapping;
  }

  private get limboMapping(): LimboMap {
    return this.clientState.limboMapping;
  }

  private get activeTargets(): ActiveTargetMap {
    return this.clientState.activeTargets;
  }

  /**
   * Exports the spec steps as a JSON object that be used in the spec runner.
   */
  toJSON(): { config: SpecConfig; steps: SpecStep[] } {
    this.nextStep();
    return { config: this.config, steps: this.steps };
  }

  /**
   * Run the spec as a test. If persistence is available it will run it with and
   * without persistence enabled.
   */
  runAsTest(name: string, usePersistence: boolean): Promise<void> {
    this.nextStep();
    return runSpec(name, usePersistence, this.config, this.steps);
  }

  // Configures Garbage Collection behavior (on or off). Default is on.
  withGCEnabled(gcEnabled: boolean): this {
    assert(
      !this.currentStep,
      'withGCEnabled() must be called before all spec steps.'
    );
    this.config.useGarbageCollection = gcEnabled;
    return this;
  }

  userListens(query: Query, resumeToken?: string): this {
    this.nextStep();

    let targetId: TargetId = 0;
    if (objUtils.contains(this.queryMapping, query.canonicalId())) {
      if (this.config.useGarbageCollection) {
        throw new Error('Listening to same query twice: ' + query);
      } else {
        targetId = this.queryMapping[query.canonicalId()];
      }
    } else {
      targetId = this.queryIdGenerator.next();
    }

    this.queryMapping[query.canonicalId()] = targetId;
    this.activeTargets[targetId] = {
      query: SpecBuilder.queryToSpec(query),
      resumeToken: resumeToken || ''
    };
    this.currentStep = {
      userListen: [targetId, SpecBuilder.queryToSpec(query)],
      stateExpect: { activeTargets: objUtils.shallowCopy(this.activeTargets) }
    };
    return this;
  }

  /**
   * Registers a previously active target with the test expectations after a
   * stream disconnect.
   */
  restoreListen(query: Query, resumeToken: string): this {
    const targetId = this.queryMapping[query.canonicalId()];

    if (isNullOrUndefined(targetId)) {
      throw new Error("Can't restore an unknown query: " + query);
    }

    this.activeTargets[targetId] = {
      query: SpecBuilder.queryToSpec(query),
      resumeToken
    };

    const currentStep = this.currentStep!;
    currentStep.stateExpect = currentStep.stateExpect || {};
    currentStep.stateExpect.activeTargets = objUtils.shallowCopy(
      this.activeTargets
    );
    return this;
  }

  userUnlistens(query: Query): this {
    this.nextStep();
    if (!objUtils.contains(this.queryMapping, query.canonicalId())) {
      throw new Error('Unlistening to query not listened to: ' + query);
    }
    const targetId = this.queryMapping[query.canonicalId()];
    if (this.config.useGarbageCollection) {
      delete this.queryMapping[query.canonicalId()];
    }
    delete this.activeTargets[targetId];
    this.currentStep = {
      userUnlisten: [targetId, SpecBuilder.queryToSpec(query)],
      stateExpect: { activeTargets: objUtils.shallowCopy(this.activeTargets) }
    };
    return this;
  }

  userSets(key: string, value: JsonObject<AnyJs>): this {
    this.nextStep();
    this.currentStep = {
      userSet: [key, value]
    };
    return this;
  }

  userPatches(key: string, value: JsonObject<AnyJs>): this {
    this.nextStep();
    this.currentStep = {
      userPatch: [key, value]
    };
    return this;
  }

  userDeletes(key: string): this {
    this.nextStep();
    this.currentStep = {
      userDelete: key
    };
    return this;
  }

  // PORTING NOTE: Only used by web multi-tab tests.
  becomeHidden(): this {
    this.nextStep();
    this.currentStep = {
      applyClientState: { visibility: 'hidden' }
    };
    return this;
  }

  // PORTING NOTE: Only used by web multi-tab tests.
  becomeVisible(): this {
    this.nextStep();
    this.currentStep = {
      applyClientState: { visibility: 'visible' }
    };
    return this;
  }

  runTimer(timerId: TimerId): this {
    this.nextStep();
    this.currentStep = { runTimer: timerId };
    return this;
  }

  drainQueue(): this {
    this.nextStep();
    this.currentStep = {
      drainQueue: true
    };
    return this;
  }

  changeUser(uid: string | null): this {
    this.nextStep();
    this.currentStep = { changeUser: uid };
    return this;
  }

  disableNetwork(): this {
    this.nextStep();
    this.currentStep = {
      enableNetwork: false,
      stateExpect: {
        activeTargets: {},
        limboDocs: []
      }
    };
    return this;
  }

  enableNetwork(): this {
    this.nextStep();
    this.currentStep = {
      enableNetwork: true
    };
    return this;
  }

  restart(): this {
    this.nextStep();
    this.currentStep = {
      restart: true,
      stateExpect: {
        activeTargets: {},
        limboDocs: []
      }
    };
    // Reset our mappings / target ids since all existing listens will be
    // forgotten.
    this.clientState.reset();
    return this;
  }

  shutdown(): this {
    this.nextStep();
    this.currentStep = {
      shutdown: true,
      stateExpect: {
        activeTargets: {},
        limboDocs: []
      }
    };
    // Reset our mappings / target ids since all existing listens will be
    // forgotten.
    this.clientState.reset();
    return this;
  }

  /** Overrides the currently expected set of active targets. */
  expectActiveTargets(
    ...targets: Array<{ query: Query; resumeToken: string }>
  ): this {
    this.assertStep('Active target expectation requires previous step');
    const currentStep = this.currentStep!;
    this.clientState.activeTargets = {};
    targets.forEach(({ query, resumeToken }) => {
      this.activeTargets[this.getTargetId(query)] = {
        query: SpecBuilder.queryToSpec(query),
        resumeToken
      };
    });
    currentStep.stateExpect = currentStep.stateExpect || {};
    currentStep.stateExpect.activeTargets = objUtils.shallowCopy(
      this.activeTargets
    );
    return this;
  }

  /**
   * Expects a document to be in limbo. A targetId is assigned if it's not in
   * limbo yet.
   */
  expectLimboDocs(...keys: DocumentKey[]): this {
    this.assertStep('Limbo expectation requires previous step');
    const currentStep = this.currentStep!;

    // Clear any preexisting limbo watch targets, which we'll re-create as
    // necessary from the provided keys below.
    objUtils.forEach(this.limboMapping, (key, targetId) => {
      delete this.activeTargets[targetId];
    });

    keys.forEach(key => {
      const path = key.path.canonicalString();
      // Create limbo target ID mapping if it was not in limbo yet
      if (!objUtils.contains(this.limboMapping, path)) {
        this.limboMapping[path] = this.limboIdGenerator.next();
      }
      this.activeTargets[this.limboMapping[path]] = {
        query: SpecBuilder.queryToSpec(Query.atPath(key.path)),
        // Limbo doc queries are currently always without resume token
        resumeToken: ''
      };
    });

    currentStep.stateExpect = currentStep.stateExpect || {};
    currentStep.stateExpect.limboDocs = keys.map(k => SpecBuilder.keyToSpec(k));
    currentStep.stateExpect.activeTargets = objUtils.shallowCopy(
      this.activeTargets
    );
    return this;
  }

  /**
   * Special helper for limbo documents that acks with either a document or
   * with no document for NoDocument. This is translated into normal watch
   * messages.
   */
  ackLimbo(version: TestSnapshotVersion, doc: Document | NoDocument): this {
    const query = Query.atPath(doc.key.path);
    this.watchAcks(query);
    if (doc instanceof Document) {
      this.watchSends({ affects: [query] }, doc);
    } else if (doc instanceof NoDocument) {
      // Don't send any updates
    } else {
      fail('Unknown parameter: ' + doc);
    }
    this.watchCurrents(query, 'resume-token-' + version);
    this.watchSnapshots(version);
    return this;
  }

  /**
   * Special helper for limbo documents that acks an unlisten for a limbo doc
   * with either a document or with no document for NoDocument. This is
   * translated into normal watch messages.
   */
  watchRemovesLimboTarget(doc: Document | NoDocument): this {
    const query = Query.atPath(doc.key.path);
    this.watchRemoves(query);
    return this;
  }

  /**
   * Acks a write with a version and optional additional options.
   *
   * expectUserCallback defaults to true if options are omitted.
   */
  writeAcks(
    doc: string,
    version: TestSnapshotVersion,
    options?: { expectUserCallback: boolean }
  ): this {
    this.nextStep();
    this.currentStep = { writeAck: { version } };

    if (!options || options.expectUserCallback) {
      return this.expectUserCallbacks({ acknowledged: [doc] });
    } else {
      return this;
    }
  }

  /**
   * Fails a write with an error and optional additional options.
   *
   * expectUserCallback defaults to true if options are omitted.
   */
  failWrite(
    doc: string,
    err: RpcError,
    options?: { expectUserCallback: boolean }
  ): this {
    this.nextStep();
    this.currentStep = { failWrite: { error: err } };

    if (!options || options.expectUserCallback) {
      return this.expectUserCallbacks({ rejected: [doc] });
    } else {
      return this;
    }
  }

  watchAcks(query: Query): this {
    this.nextStep();
    this.currentStep = {
      watchAck: [this.getTargetId(query)]
    };
    return this;
  }

  // Technically any target change can contain a resume token, but a CURRENT
  // target change is where it makes the most sense in our tests currently.
  // Eventually we want to make the model more generic so we can add resume
  // tokens in other places.
  // TODO(b/37254270): Handle global resume tokens
  watchCurrents(query: Query, resumeToken: string): this {
    this.nextStep();
    this.currentStep = {
      watchCurrent: [[this.getTargetId(query)], resumeToken]
    };
    return this;
  }

  watchRemoves(query: Query, cause?: RpcError): this {
    this.nextStep();
    this.currentStep = {
      watchRemove: { targetIds: [this.getTargetId(query)], cause }
    };
    if (cause) {
      delete this.activeTargets[this.getTargetId(query)];
      this.currentStep.stateExpect = {
        activeTargets: objUtils.shallowCopy(this.activeTargets)
      };
    }
    return this;
  }

  watchSends(
    targets: { affects?: Query[]; removed?: Query[] },
<<<<<<< HEAD
    ...docs: Document[]
  ): this {
=======
    ...docs: MaybeDocument[]
  ): SpecBuilder {
>>>>>>> 4ff990a9
    this.nextStep();
    const affects =
      targets.affects &&
      targets.affects.map(query => {
        return this.getTargetId(query);
      });
    const removed =
      targets.removed &&
      targets.removed.map(query => {
        return this.getTargetId(query);
      });
    const specDocs: SpecDocument[] = [];
    for (const doc of docs) {
      specDocs.push(SpecBuilder.docToSpec(doc));
    }
    this.currentStep = {
      watchEntity: {
        docs: specDocs,
        targets: affects,
        removedTargets: removed
      }
    };
    return this;
  }

  watchRemovesDoc(key: DocumentKey, ...targets: Query[]): this {
    this.nextStep();
    this.currentStep = {
      watchEntity: {
        key: SpecBuilder.keyToSpec(key),
        removedTargets: targets.map(query => this.getTargetId(query))
      }
    };
    return this;
  }

  watchFilters(queries: Query[], ...docs: DocumentKey[]): this {
    this.nextStep();
    const targetIds = queries.map(query => {
      return this.getTargetId(query);
    });
    const keys = docs.map(key => {
      return key.path.canonicalString();
    });
    const filter: SpecWatchFilter = [targetIds] as SpecWatchFilter;
    for (const key of keys) {
      filter.push(key);
    }
    this.currentStep = {
      watchFilter: filter
    };
    return this;
  }

  watchResets(...queries: Query[]): this {
    this.nextStep();
    const targetIds = queries.map(query => this.getTargetId(query));
    this.currentStep = {
      watchReset: targetIds
    };
    return this;
  }

  watchSnapshots(version: TestSnapshotVersion): this {
    this.assertStep('Watch snapshot requires previous watch step');
    this.currentStep!.watchSnapshot = version;
    return this;
  }

  watchAcksFull(
    query: Query,
    version: TestSnapshotVersion,
    ...docs: Document[]
  ): this {
    this.watchAcks(query);
    this.watchSends({ affects: [query] }, ...docs);
    this.watchCurrents(query, 'resume-token-' + version);
    this.watchSnapshots(version);
    return this;
  }

  watchStreamCloses(error: Code, opts?: { runBackoffTimer: boolean }): this {
    if (!opts) {
      opts = { runBackoffTimer: true };
    }

    this.nextStep();
    this.currentStep = {
      watchStreamClose: {
        error: {
          code: mapRpcCodeFromCode(error),
          message: 'Simulated Backend Error'
        },
        runBackoffTimer: opts.runBackoffTimer
      }
    };
    return this;
  }

  expectUserCallbacks(docs: {
    acknowledged?: string[];
    rejected?: string[];
  }): this {
    this.assertStep('Expectations require previous step');
    const currentStep = this.currentStep!;
    currentStep.stateExpect = currentStep.stateExpect || {};
    currentStep.stateExpect.userCallbacks = currentStep.stateExpect
      .userCallbacks || { acknowledgedDocs: [], rejectedDocs: [] };

    if (docs.acknowledged) {
      currentStep.stateExpect.userCallbacks.acknowledgedDocs.push(
        ...docs.acknowledged
      );
    }

    if (docs.rejected) {
      currentStep.stateExpect.userCallbacks.rejectedDocs.push(...docs.rejected);
    }

    return this;
  }

  expectEvents(
    query: Query,
    events: {
      fromCache?: boolean;
      hasPendingWrites?: boolean;
      added?: Document[];
      modified?: Document[];
      removed?: Document[];
      metadata?: Document[];
      errorCode?: Code;
    }
  ): this {
    this.assertStep('Expectations require previous step');
    const currentStep = this.currentStep!;
    if (!currentStep.expect) {
      currentStep.expect = [];
    }
    assert(
      !events.errorCode ||
        !(events.added || events.modified || events.removed || events.metadata),
      "Can't provide both error and events"
    );
    currentStep.expect.push({
      query: SpecBuilder.queryToSpec(query),
      added: events.added && events.added.map(SpecBuilder.docToSpec),
      modified: events.modified && events.modified.map(SpecBuilder.docToSpec),
      removed: events.removed && events.removed.map(SpecBuilder.docToSpec),
      metadata: events.metadata && events.metadata.map(SpecBuilder.docToSpec),
      errorCode: mapRpcCodeFromCode(events.errorCode),
      fromCache: events.fromCache || false,
      hasPendingWrites: events.hasPendingWrites || false
    });
    return this;
  }

  /**
   * Verifies the total number of requests sent to the write backend since test
   * initialization.
   */
  expectWriteStreamRequestCount(num: number): this {
    this.assertStep('Expectations require previous step');
    const currentStep = this.currentStep!;
    currentStep.stateExpect = currentStep.stateExpect || {};
    currentStep.stateExpect.writeStreamRequestCount = num;
    return this;
  }

  /**
   * Verifies the total number of requests sent to the watch backend since test
   * initialization.
   */
  expectWatchStreamRequestCount(num: number): this {
    this.assertStep('Expectations require previous step');
    const currentStep = this.currentStep!;
    currentStep.stateExpect = currentStep.stateExpect || {};
    currentStep.stateExpect.watchStreamRequestCount = num;
    return this;
  }

  expectNumOutstandingWrites(num: number): this {
    this.assertStep('Expectations require previous step');
    const currentStep = this.currentStep!;
    currentStep.stateExpect = currentStep.stateExpect || {};
    currentStep.stateExpect.numOutstandingWrites = num;
    return this;
  }

  expectNumActiveClients(num: number): this {
    this.assertStep('Expectations require previous step');
    const currentStep = this.currentStep!;
    currentStep.stateExpect = currentStep.stateExpect || {};
    currentStep.stateExpect.numActiveClients = num;
    return this;
  }

  expectPrimaryState(isPrimary: boolean): this {
    this.assertStep('Expectations requires previous step');
    const currentStep = this.currentStep!;
    currentStep.stateExpect = currentStep.stateExpect || {};
    currentStep.stateExpect.isPrimary = isPrimary;
    return this;
  }

  private static queryToSpec(query: Query): SpecQuery {
    // TODO(dimond): full query support
    const spec: SpecQuery = { path: query.path.canonicalString() };
    if (query.hasLimit()) {
      spec.limit = query.limit!;
    }
    if (query.filters) {
      spec.filters = query.filters.map((filter: Filter) => {
        if (filter instanceof RelationFilter) {
          // TODO(dimond): Support non-JSON primitive values?
          return [
            filter.field.canonicalString(),
            filter.op.name,
            filter.value.value()
          ] as SpecQueryFilter;
        } else {
          return fail('Unknown filter: ' + filter);
        }
      });
    }
    if (query.explicitOrderBy) {
      spec.orderBys = query.explicitOrderBy.map(orderBy => {
        return [
          orderBy.field.canonicalString(),
          orderBy.dir.name
        ] as SpecQueryOrderBy;
      });
    }
    return spec;
  }

  private static docToSpec(doc: MaybeDocument): SpecDocument {
    const data = doc instanceof Document ? doc.data.value() : null;
    const localMutations =
      doc instanceof Document ? doc.hasLocalMutations : false;

    const spec: SpecDocument = [
      SpecBuilder.keyToSpec(doc.key),
      doc.version.toMicroseconds(),
      data
    ];

    if (localMutations) {
      spec.push('local');
    }

    return spec;
  }

  private static keyToSpec(key: DocumentKey): string {
    return key.path.canonicalString();
  }

  protected nextStep(): void {
    if (this.currentStep !== null) {
      this.steps.push(this.currentStep);
      this.currentStep = null;
    }
  }

  private assertStep(msg: string): void {
    if (this.currentStep === null) {
      throw new Error('Expected a previous step: ' + msg);
    }
  }

  private getTargetId(query: Query): TargetId {
    const queryTargetId = this.queryMapping[query.canonicalId()];
    const limboTargetId = this.limboMapping[query.path.canonicalString()];
    if (queryTargetId && limboTargetId) {
      // TODO(dimond): add support for query for doc and limbo doc at the same
      // time?
      fail('Found both query and limbo doc with target ID, not supported yet');
    }
    const targetId = queryTargetId || limboTargetId;
    assert(
      !isNullOrUndefined(targetId),
      'No target ID found for query/limbo doc in spec'
    );
    return targetId;
  }
}

/**
 * SpecBuilder that supports serialized interactions between different clients.
 *
 * Use `client(clientIndex)` to switch between clients.
 */
// PORTING NOTE: Only used by web multi-tab tests.
export class MultiClientSpecBuilder extends SpecBuilder {
  // TODO(multitab): Consider merging this with SpecBuilder.
  private activeClientIndex = -1;

  private clientStates: ClientMemoryState[] = [];

  protected get clientState(): ClientMemoryState {
    if (!this.clientStates[this.activeClientIndex]) {
      this.clientStates[this.activeClientIndex] = new ClientMemoryState();
    }
    return this.clientStates[this.activeClientIndex];
  }

  client(clientIndex: number): MultiClientSpecBuilder {
    // Since `currentStep` is fully self-contained and does not rely on previous
    // state, we don't need to use a different SpecBuilder instance for each
    // client.
    this.nextStep();
    this.activeClientIndex = clientIndex;
    this.config.numClients = Math.max(
      this.config.numClients,
      this.activeClientIndex + 1
    );
    return this;
  }

  protected nextStep(): void {
    if (this.currentStep !== null) {
      this.currentStep.clientIndex = this.activeClientIndex;
    }
    super.nextStep();
  }
}

/** Starts a new single-client SpecTest. */
export function spec(): SpecBuilder {
  return new SpecBuilder();
}

/** Starts a new multi-client SpecTest. */
// PORTING NOTE: Only used by web multi-tab tests.
export function client(num: number): MultiClientSpecBuilder {
  return new MultiClientSpecBuilder().client(num);
}<|MERGE_RESOLUTION|>--- conflicted
+++ resolved
@@ -498,13 +498,8 @@
 
   watchSends(
     targets: { affects?: Query[]; removed?: Query[] },
-<<<<<<< HEAD
-    ...docs: Document[]
+    ...docs: MaybeDocument[]
   ): this {
-=======
-    ...docs: MaybeDocument[]
-  ): SpecBuilder {
->>>>>>> 4ff990a9
     this.nextStep();
     const affects =
       targets.affects &&
