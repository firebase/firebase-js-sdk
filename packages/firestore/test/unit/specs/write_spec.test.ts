/**
 * Copyright 2017 Google Inc.
 *
 * Licensed under the Apache License, Version 2.0 (the "License");
 * you may not use this file except in compliance with the License.
 * You may obtain a copy of the License at
 *
 *   http://www.apache.org/licenses/LICENSE-2.0
 *
 * Unless required by applicable law or agreed to in writing, software
 * distributed under the License is distributed on an "AS IS" BASIS,
 * WITHOUT WARRANTIES OR CONDITIONS OF ANY KIND, either express or implied.
 * See the License for the specific language governing permissions and
 * limitations under the License.
 */

import { Query } from '../../../src/core/query';
import { Document } from '../../../src/model/document';
import { Code } from '../../../src/util/error';
import { doc, path } from '../../util/helpers';

import { describeSpec, specTest } from './describe_spec';
import { client, spec } from './spec_builder';
import { RpcError } from './spec_rpc_error';
import { TimerId } from '../../../src/util/async_queue';

describeSpec('Writes:', [], () => {
  specTest(
    'Two sequential writes to different documents smoke test.',
    [],
    () => {
      const query = Query.atPath(path('collection'));
      const docAv1 = doc('collection/a', 1000, { v: 1 });
      const docBv1 = doc('collection/b', 500, { v: 1 });
      const docAv2Local = doc(
        'collection/a',
        1000,
        { v: 2 },
        { hasLocalMutations: true }
      );
      const docBv2Local = doc(
        'collection/b',
        500,
        { v: 2 },
        { hasLocalMutations: true }
      );
      const docAv2 = doc('collection/a', 2000, { v: 2 });
      const docBv2 = doc('collection/b', 2500, { v: 2 });

      return spec()
        .userListens(query)
        .watchAcksFull(query, 1000, docAv1, docBv1)
        .expectEvents(query, { added: [docAv1, docBv1] })
        .userSets('collection/a', { v: 2 })
        .expectEvents(query, {
          hasPendingWrites: true,
          modified: [docAv2Local]
        })
        .watchSends({ affects: [query] }, docAv2)
        .watchSnapshots(2000)
        .writeAcks('collection/a', 2000)
        .expectEvents(query, {
          metadata: [docAv2]
        })
        .userSets('collection/b', { v: 2 })
        .expectEvents(query, {
          hasPendingWrites: true,
          modified: [docBv2Local]
        })
        .watchSends({ affects: [query] }, docBv2)
        .watchSnapshots(3000)
        .writeAcks('collection/b', 3000)
        .expectEvents(query, {
          metadata: [docBv2]
        });
    }
  );

  specTest(
    'Event is raised for a local set before and after the write ack',
    [],
    () => {
      const query1 = Query.atPath(path('collection/key'));
      const doc1a = doc('collection/key', 1000, { v: 1 });
      const doc1b = doc(
        'collection/key',
        1000,
        { v: 2 },
        { hasLocalMutations: true }
      );
      const doc1c = doc('collection/key', 2000, { v: 2 });
      return spec()
        .userListens(query1)
        .watchAcksFull(query1, 1000, doc1a)
        .expectEvents(query1, {
          added: [doc1a]
        })
        .userSets('collection/key', { v: 2 })
        .expectEvents(query1, {
          hasPendingWrites: true,
          modified: [doc1b]
        })
        .watchSends({ affects: [query1] }, doc1c)
        .watchSnapshots(2000)
        .writeAcks('collection/key', 2000)
        .expectEvents(query1, {
          metadata: [doc1c]
        });
    }
  );

  specTest('Cache will not keep data for an outdated write ack', [], () => {
    // NOTE: Versions chosen to reproduce a bug that previously existed where
    // web incorrectly compared versions via toString().
    const initialVersion = 1000;
    const ackedVersion = 2000;
    const watchVersion = 10000;

    const query1 = Query.atPath(path('collection/key'));
    const doc1a = doc('collection/key', initialVersion, { v: 1 });
    const doc1b = doc(
      'collection/key',
      1000,
      { v: 2 },
      { hasLocalMutations: true }
    );
    const doc1c = doc('collection/key', watchVersion, { v: 3 });

    return spec()
      .userListens(query1)
      .watchAcksFull(query1, initialVersion, doc1a)
      .expectEvents(query1, { added: [doc1a] })
      .userSets('collection/key', { v: 2 })
      .expectEvents(query1, {
        hasPendingWrites: true,
        modified: [doc1b]
      })
      .watchSends({ affects: [query1] }, doc1c)
      .watchSnapshots(watchVersion)
      .writeAcks('collection/key', ackedVersion) // The ack is already outdated by the newer doc1c
      .expectEvents(query1, {
        modified: [doc1c]
      });
  });

  specTest(
    'Cache raises correct event if write is acked before watch delivers it',
    [],
    () => {
      const query = Query.atPath(path('collection/key'));
      const docV1 = doc('collection/key', 1000, { v: 1 });
      const docV2Local = doc(
        'collection/key',
        1000,
        { v: 2 },
        { hasLocalMutations: true }
      );
      const docV2 = doc('collection/key', 2000, { v: 2 });

      return (
        spec()
          .userListens(query)
          .watchAcksFull(query, 1000, docV1)
          .expectEvents(query, { added: [docV1] })
          .userSets('collection/key', { v: 2 })
          .expectEvents(query, {
            hasPendingWrites: true,
            modified: [docV2Local]
          })
          // The ack arrives before the watch snapshot; no events yet
          .writeAcks('collection/key', 2000)
          .watchSends({ affects: [query] }, docV2)
          .watchSnapshots(2000)
          .expectEvents(query, {
            metadata: [docV2]
          })
      );
    }
  );

  specTest('Cache will hold local write until watch catches up', [], () => {
    const query = Query.atPath(path('collection'));
    const docV1 = doc('collection/key', 1000, { v: 1 });
    const docV2 = doc('collection/key', 2000, { v: 2 });
    const docV3Local = doc(
      'collection/key',
      1000,
      { v: 3 },
      { hasLocalMutations: true }
    );
    const docV3 = doc('collection/key', 3000, { v: 3 });
    const docB = doc('collection/b', 3000, { doc: 'b' });
    return (
      spec()
        .userListens(query)
        .watchAcksFull(query, 1000, docV1)
        .expectEvents(query, { added: [docV1] })
        .userSets('collection/key', { v: 3 })
        .expectEvents(query, {
          hasPendingWrites: true,
          modified: [docV3Local]
        })
        // The ack arrives before the watch snapshot; no events yet
        .writeAcks('collection/key', 3000)
        // watch sends some stale data; no events
        .watchSends({ affects: [query] }, docV2)
        .watchSnapshots(2000)
        // watch catches up; should get both the new doc ('b') and the released
        // write ('key')
        .watchSends({ affects: [query] }, docB, docV3)
        .watchSnapshots(3000)
        .expectEvents(query, {
          added: [docB],
          metadata: [docV3]
        })
    );
  });

  specTest('Writes are pipelined', [], () => {
    const query = Query.atPath(path('collection'));
    const docs: Document[] = [];
    const localDocs: Document[] = [];
    const numWrites = 15;
    for (let i = 0; i < numWrites; i++) {
      const d = doc('collection/a' + i, (i + 1) * 1000, { v: 1 });
      const dLocal = doc(
        'collection/a' + i,
        0,
        { v: 1 },
        { hasLocalMutations: true }
      );
      docs.push(d);
      localDocs.push(dLocal);
    }

    const specification = spec()
      .userListens(query)
      .watchAcks(query)
      .watchCurrents(query, 'resume-token');
    for (let i = 0; i < numWrites; i++) {
      specification.userSets('collection/a' + i, { v: 1 }).expectEvents(query, {
        fromCache: true,
        hasPendingWrites: true,
        added: [localDocs[i]]
      });
    }

    // We don't expect all the writes to be sent out immediately.  Some
    // should be queued up locally.  For now it's a constant in datastore.ts,
    // but in the future it should be negotiated with backend through the
    // the stream.
    specification.expectNumOutstandingWrites(10);
    for (let i = 0; i < numWrites; i++) {
      specification
        .writeAcks('collection/a' + i, (i + 1) * 1000)
        .watchSends({ affects: [query] }, docs[i])
        .watchSnapshots((i + 1) * 1000)
        .expectEvents(query, {
          hasPendingWrites: i < numWrites - 1,
          metadata: [docs[i]]
        });
    }
    return specification;
  });

  specTest('Pipelined writes can fail', [], () => {
    const query = Query.atPath(path('collection'));
    const docs: Document[] = [];
    // Chose a number that is higher than the number of pipelined writes
    const numWrites = 15;
    for (let i = 0; i < numWrites; i++) {
      docs.push(
        doc('collection/a' + i, 0, { v: 1 }, { hasLocalMutations: true })
      );
    }

    // Only listen, no watch events because all writes are local
    const specification = spec().userListens(query);
    for (let i = 0; i < numWrites; i++) {
      specification.userSets('collection/a' + i, { v: 1 }).expectEvents(query, {
        fromCache: true,
        hasPendingWrites: true,
        added: [docs[i]]
      });
    }

    // We don't expect all the writes to be sent out immediately.  Some
    // should be queued up locally.  For now it's a constant in datastore.ts,
    // but in the future it should be negotiated with backend through the
    // the stream.
    specification.expectNumOutstandingWrites(10);
    for (let i = 0; i < numWrites; i++) {
      specification
        .failWrite(
          'collection/a' + i,
          new RpcError(Code.PERMISSION_DENIED, 'permission denied')
        )
        .expectEvents(query, {
          fromCache: true,
          hasPendingWrites: i < numWrites - 1,
          removed: [docs[i]]
        });
    }

    // Write queue is now empty
    specification.expectNumOutstandingWrites(0);

    return specification;
  });

  specTest('Failed writes are released immediately.', [], () => {
    const query = Query.atPath(path('collection'));
    const docAv1 = doc('collection/a', 1000, { v: 1 });
    const docAv2Local = doc(
      'collection/a',
      1000,
      { v: 2 },
      { hasLocalMutations: true }
    );

    const docBLocal = doc(
      'collection/b',
      0,
      { v: 1 },
      { hasLocalMutations: true }
    );
    const docB = doc('collection/b', 2000, { v: 1 });

    return (
      spec()
        .userListens(query)
        .watchAcksFull(query, 1000, docAv1)
        .expectEvents(query, { added: [docAv1] })
        .userSets('collection/b', { v: 1 })
        .expectEvents(query, { hasPendingWrites: true, added: [docBLocal] })
        // ack write but no watch snapshot so it'll be held.
        .writeAcks('collection/b', 2000)
        .userSets('collection/a', { v: 2 })
        .expectEvents(query, {
          hasPendingWrites: true,
          modified: [docAv2Local]
        })
        // reject write, should be released immediately.
        .failWrite(
          'collection/a',
          new RpcError(Code.PERMISSION_DENIED, 'failure')
        )
        .expectEvents(query, { hasPendingWrites: true, modified: [docAv1] })
        // watch updates, B should be visible
        .watchSends({ affects: [query] }, docB)
        .watchSnapshots(2000)
        .expectEvents(query, { metadata: [docB] })
    );
  });

  specTest('Held writes are not re-sent.', [], () => {
    const query = Query.atPath(path('collection'));
    const docALocal = doc(
      'collection/a',
      0,
      { v: 1 },
      { hasLocalMutations: true }
    );
    const docA = doc('collection/a', 1000, { v: 1 });

    const docBLocal = doc(
      'collection/b',
      0,
      { v: 1 },
      { hasLocalMutations: true }
    );
    const docB = doc('collection/b', 2000, { v: 1 });

    return (
      spec()
        .userListens(query)
        .watchAcksFull(query, 500)
        .expectEvents(query, {})
        .userSets('collection/a', { v: 1 })
        .expectEvents(query, {
          hasPendingWrites: true,
          added: [docALocal]
        })
        // ack write but without a watch event.
        .writeAcks('collection/a', 1000)
        // Do another write.
        .userSets('collection/b', { v: 1 })
        .expectEvents(query, {
          hasPendingWrites: true,
          added: [docBLocal]
        })
        // ack second write
        .writeAcks('collection/b', 2000)
        // Finally watcher catches up.
        .watchSends({ affects: [query] }, docA, docB)
        .watchSnapshots(2000)
        .expectEvents(query, {
          metadata: [docA, docB]
        })
    );
  });

  specTest(
    'Held writes are not re-sent after disable/enable network.',
    [],
    () => {
      const query = Query.atPath(path('collection'));
      const docALocal = doc(
        'collection/a',
        0,
        { v: 1 },
        { hasLocalMutations: true }
      );
      const docA = doc('collection/a', 1000, { v: 1 });

      return (
        spec()
          .userListens(query)
          .watchAcksFull(query, 500)
          .expectEvents(query, {})
          .userSets('collection/a', { v: 1 })
          .expectEvents(query, {
            hasPendingWrites: true,
            added: [docALocal]
          })
          // ack write but without a watch event.
          .writeAcks('collection/a', 1000)

          // handshake + write = 2 requests
          .expectWriteStreamRequestCount(2)

          .disableNetwork()
          .expectEvents(query, {
            hasPendingWrites: true,
            fromCache: true
          })

          // handshake + write + close = 3 requests
          .expectWriteStreamRequestCount(3)

          .enableNetwork()
          .expectActiveTargets({ query, resumeToken: 'resume-token-500' })

          // acked write should /not/ have been resent, so count should still be 3
          .expectWriteStreamRequestCount(3)

          // Finally watch catches up.
          .watchAcksFull(query, 2000, docA)
          .expectEvents(query, {
            metadata: [docA]
          })
      );
    }
  );

  specTest(
    'Held writes are released when there are no queries left.',
    ['no-lru'],
    'This test expects a new target id for a new listen, but without eager gc, the same target id is reused',
    () => {
      const query = Query.atPath(path('collection'));
      const docALocal = doc(
        'collection/a',
        0,
        { v: 1 },
        { hasLocalMutations: true }
      );

      return (
        spec()
          .userListens(query)
          .watchAcksFull(query, 500)
          .expectEvents(query, {})
          .userSets('collection/a', { v: 1 })
          .expectEvents(query, {
            hasPendingWrites: true,
            added: [docALocal]
          })
          // ack write but without a watch event.
          .writeAcks('collection/a', 1000)
          // Unlisten before the write is released.
          .userUnlistens(query)
          // Re-add listen and make sure we don't get any events.
          .userListens(query)
      );
    }
  );

  for (const code of [
    Code.INVALID_ARGUMENT,
    Code.NOT_FOUND,
    Code.ALREADY_EXISTS,
    Code.PERMISSION_DENIED,
    Code.FAILED_PRECONDITION,
    Code.ABORTED,
    Code.OUT_OF_RANGE,
    Code.UNIMPLEMENTED,
    Code.DATA_LOSS
  ]) {
    specTest('Writes that fail with code ' + code + ' are rejected', [], () => {
      const query1 = Query.atPath(path('collection/key'));

      const doc1a = doc(
        'collection/key',
        0,
        { foo: 'bar' },
        { hasLocalMutations: true }
      );
      return spec()
        .userListens(query1)
        .userSets('collection/key', { foo: 'bar' })
        .expectEvents(query1, {
          fromCache: true,
          hasPendingWrites: true,
          added: [doc1a]
        })
        .failWrite('collection/key', new RpcError(code, 'failure'))
        .expectEvents(query1, {
          fromCache: true,
          removed: [doc1a]
        });
    });
  }

  // NOTE: RESOURCE_EXHAUSTED should not be rejected, but we also can't
  // rely on it being retried immediately because we will delay the retry
  // significantly.
  specTest(
    'Writes that fail with code resource_exhausted are not rejected',
    [],
    () => {
      const query1 = Query.atPath(path('collection/key'));
      const doc1a = doc(
        'collection/key',
        0,
        { foo: 'bar' },
        { hasLocalMutations: true }
      );

      return spec()
        .userListens(query1)
        .userSets('collection/key', { foo: 'bar' })
        .expectEvents(query1, {
          fromCache: true,
          hasPendingWrites: true,
          added: [doc1a]
        })
        .failWrite(
          'collection/key',
          new RpcError(Code.RESOURCE_EXHAUSTED, 'transient error'),
          {
            expectUserCallback: false
          }
        );
    }
  );

  for (const code of [
    Code.CANCELLED,
    Code.UNKNOWN,
    Code.DEADLINE_EXCEEDED,
    Code.INTERNAL,
    Code.UNAVAILABLE,
    Code.UNAUTHENTICATED
  ]) {
    specTest('Writes that fail with code ' + code + ' are retried', [], () => {
      const query1 = Query.atPath(path('collection/key'));
      const doc1a = doc(
        'collection/key',
        0,
        { foo: 'bar' },
        { hasLocalMutations: true }
      );
      const doc1b = doc('collection/key', 0, { foo: 'bar' });

      return spec()
        .userListens(query1)
        .userSets('collection/key', { foo: 'bar' })
        .expectEvents(query1, {
          fromCache: true,
          hasPendingWrites: true,
          added: [doc1a]
        })
        .failWrite('collection/key', new RpcError(code, 'transient error'), {
          expectUserCallback: false
        })
        .writeAcks('collection/key', 1000)
        .watchAcks(query1)
        .watchSends({ affects: [query1] }, doc1b)
        .watchCurrents(query1, 'resume-token-1000')
        .watchSnapshots(1000)
        .expectEvents(query1, {
          metadata: [doc1b]
        });
    });
  }

  specTest(
    'Ensure correct events after patching a doc (including a delete) and' +
      ' getting watcher events.',
    [],
    () => {
      const query = Query.atPath(path('collection/doc'));
      const docV1 = doc('collection/doc', 1000, { v: 1, a: { b: 2 } });
      const docV2Local = doc(
        'collection/doc',
        1000,
        { v: 2, a: { b: 2 } },
        { hasLocalMutations: true }
      );
      const docV2 = doc('collection/doc', 2000, { v: 2, a: { b: 2 } });

      return (
        spec()
          .userListens(query)
          .watchAcksFull(query, 500, docV1)
          .expectEvents(query, { added: [docV1] })
          // <DELETE> is the sentinel for FieldValue.delete().
          .userPatches('collection/doc', { v: 2, 'a.c': '<DELETE>' })
          .expectEvents(query, {
            hasPendingWrites: true,
            modified: [docV2Local]
          })
          .watchSends({ affects: [query] }, docV2)
          .watchSnapshots(2000)
          .writeAcks('collection/doc', 2000)
          .expectEvents(query, { metadata: [docV2] })
      );
    }
  );

  specTest('Writes are resent after network disconnect', [], () => {
    const expectRequestCount = requestCounts =>
      requestCounts.handshakes + requestCounts.writes + requestCounts.closes;

    return spec()
      .userSets('collection/key', { foo: 'bar' })
      .expectNumOutstandingWrites(1)
      .disableNetwork()
      .expectWriteStreamRequestCount(
        expectRequestCount({ handshakes: 1, writes: 1, closes: 1 })
      )
      .enableNetwork()
      .expectWriteStreamRequestCount(
        expectRequestCount({ handshakes: 2, writes: 2, closes: 1 })
      )
      .expectNumOutstandingWrites(1)
      .writeAcks('collection/key', 1, { expectUserCallback: false })
      .expectNumOutstandingWrites(0);
  });

  specTest('New writes are sent after write failure', [], () => {
    return spec()
      .userSets('collection/a', { v: 1 })
      .failWrite(
        'collection/a',
        new RpcError(Code.FAILED_PRECONDITION, 'failure')
      )
      .userSets('collection/b', { v: 1 })
      .writeAcks('collection/b', 2000);
  });

  specTest('Primary client acknowledges write', ['multi-client'], () => {
    return client(0)
      .becomeVisible()
      .client(1)
      .userSets('collection/a', { v: 1 })
      .client(0)
      .writeAcks('collection/a', 1000, { expectUserCallback: false })
      .client(1)
      .expectUserCallbacks({
        acknowledged: ['collection/a']
      });
  });

  specTest('Primary client rejects write', ['multi-client'], () => {
    return client(0)
      .becomeVisible()
      .client(1)
      .userSets('collection/a', { v: 1 })
      .client(0)
      .failWrite(
        'collection/a',
        new RpcError(Code.FAILED_PRECONDITION, 'failure'),
        {
          expectUserCallback: false
        }
      )
      .client(1)
      .expectUserCallbacks({
        rejected: ['collection/a']
      });
  });

  specTest(
    'Pending writes are shared between clients',
    ['multi-client'],
    () => {
      const query = Query.atPath(path('collection'));
      const docV1 = doc(
        'collection/a',
        0,
        { v: 1 },
        { hasLocalMutations: true }
      );
      const docV2 = doc(
        'collection/a',
        0,
        { v: 2 },
        { hasLocalMutations: true }
      );
      const docV3 = doc(
        'collection/a',
        0,
        { v: 3 },
        { hasLocalMutations: true }
      );

      return client(0)
        .userListens(query)
        .watchAcksFull(query, 500)
        .expectEvents(query, {})
        .userSets('collection/a', { v: 1 })
        .expectEvents(query, {
          hasPendingWrites: true,
          added: [docV1]
        })
        .client(1)
        .userListens(query)
        .expectEvents(query, {
          hasPendingWrites: true,
          added: [docV1]
        })
        .client(0)
        .userSets('collection/a', { v: 2 })
        .expectEvents(query, {
          hasPendingWrites: true,
          modified: [docV2]
        })
        .client(1)
        .expectEvents(query, {
          hasPendingWrites: true,
          modified: [docV2]
        })
        .userSets('collection/a', { v: 3 })
        .expectEvents(query, {
          hasPendingWrites: true,
          modified: [docV3]
        })
        .client(0)
        .expectEvents(query, {
          hasPendingWrites: true,
          modified: [docV3]
        });
    }
  );

  specTest(
    'Pending write is acknowledged by primary client',
    ['multi-client'],
    () => {
      const query = Query.atPath(path('collection'));
      const localDoc = doc(
        'collection/a',
        0,
        { v: 1 },
        { hasLocalMutations: true }
      );
      const remoteDoc = doc('collection/a', 1000, { v: 1 });
      return client(0)
        .becomeVisible()
        .userListens(query)
        .watchAcksFull(query, 500)
        .expectEvents(query, {})
        .client(1)
        .userListens(query)
        .expectEvents(query, {})
        .userSets('collection/a', { v: 1 })
        .expectEvents(query, {
          hasPendingWrites: true,
          added: [localDoc]
        })
        .client(0)
        .expectEvents(query, {
          hasPendingWrites: true,
          added: [localDoc]
        })
        .writeAcks('collection/a', 1000, { expectUserCallback: false })
        .watchSends({ affects: [query] }, remoteDoc)
        .watchSnapshots(1000)
        .expectEvents(query, {
          metadata: [remoteDoc]
        })
        .client(1)
        .expectUserCallbacks({
          acknowledged: ['collection/a']
        })
        .expectEvents(query, {
          metadata: [remoteDoc]
        });
    }
  );

  specTest(
    'Pending write is rejected by primary client',
    ['multi-client'],
    () => {
      const query = Query.atPath(path('collection'));
      const localDoc = doc(
        'collection/a',
        0,
        { v: 1 },
        { hasLocalMutations: true }
      );

      return client(0)
        .userListens(query)
        .watchAcksFull(query, 500)
        .expectEvents(query, {})
        .client(1)
        .userListens(query)
        .expectEvents(query, {})
        .userSets('collection/a', { v: 1 })
        .expectEvents(query, {
          hasPendingWrites: true,
          added: [localDoc]
        })
        .client(0)
        .expectEvents(query, {
          hasPendingWrites: true,
          added: [localDoc]
        })
        .failWrite(
          'collection/a',
          new RpcError(Code.FAILED_PRECONDITION, 'failure'),
          {
            expectUserCallback: false
          }
        )
        .expectEvents(query, {
          removed: [localDoc]
        })
        .client(1)
        .expectUserCallbacks({
          rejected: ['collection/a']
        })
        .expectEvents(query, {
          removed: [localDoc]
        });
    }
  );

  specTest('Held write is released by primary client', ['multi-client'], () => {
    const query = Query.atPath(path('collection'));
    const docALocal = doc(
      'collection/a',
      0,
      { v: 1 },
      { hasLocalMutations: true }
    );
    const docA = doc('collection/a', 1000, { v: 1 });

    return (
      client(0)
        .userListens(query)
        .watchAcksFull(query, 500)
        .expectEvents(query, {})
        .client(1)
        .userSets('collection/a', { v: 1 })
        .client(0)
        .expectEvents(query, {
          hasPendingWrites: true,
          added: [docALocal]
        })
        // Ack write but without a watch event.
        .writeAcks('collection/a', 1000, { expectUserCallback: false })
        .client(1) // No events
        .client(0)
        // Watcher catches up.
        .watchSends({ affects: [query] }, docA)
        .watchSnapshots(2000)
        .expectEvents(query, {
          metadata: [docA]
        })
        .client(1)
        .expectUserCallbacks({
          acknowledged: ['collection/a']
        })
    );
  });

<<<<<<< HEAD
  specTest(
    'Write is executed after primary tab failover',
    ['multi-client'],
    () => {
      return client(0)
        .becomeVisible()
        .expectPrimaryState(true)
        .client(1)
        .expectPrimaryState(false)
        .userSets('collection/a', { v: 1 })
        .userSets('collection/b', { v: 1 })
        .client(0)
        .writeAcks('collection/a', 1000, { expectUserCallback: false })
        .shutdown()
        .client(1)
        .expectUserCallbacks({
          acknowledged: ['collection/a']
        })
        .runTimer(TimerId.ClientMetadataRefresh)
        .expectPrimaryState(true)
        .writeAcks('collection/b', 2000);
    }
  );
=======
  specTest('Write are sequenced by multiple clients', ['multi-client'], () => {
    return client(0)
      .userSets('collection/a', { v: 1 })
      .client(1)
      .userSets('collection/b', { v: 1 })
      .client(2)
      .userSets('collection/c', { v: 1 })
      .client(3)
      .userSets('collection/d', { v: 1 })
      .client(0)
      .writeAcks('collection/a', 1000)
      .writeAcks('collection/b', 2000, { expectUserCallback: false })
      .writeAcks('collection/c', 3000, { expectUserCallback: false })
      .failWrite(
        'collection/d',
        new RpcError(Code.FAILED_PRECONDITION, 'failure'),
        {
          expectUserCallback: false
        }
      )
      .client(1)
      .expectUserCallbacks({
        acknowledged: ['collection/b']
      })
      .client(2)
      .expectUserCallbacks({
        acknowledged: ['collection/c']
      })
      .client(3)
      .expectUserCallbacks({
        rejected: ['collection/d']
      })
      .client(0)
      .userSets('collection/f', { v: 1 })
      .client(1)
      .userSets('collection/g', { v: 1 })
      .client(2)
      .userSets('collection/h', { v: 1 })
      .client(3)
      .userSets('collection/i', { v: 1 })
      .client(0)
      .writeAcks('collection/f', 4000)
      .writeAcks('collection/g', 5000, { expectUserCallback: false })
      .writeAcks('collection/h', 6000, { expectUserCallback: false })
      .failWrite(
        'collection/i',
        new RpcError(Code.FAILED_PRECONDITION, 'failure'),
        {
          expectUserCallback: false
        }
      )
      .client(1)
      .expectUserCallbacks({
        acknowledged: ['collection/g']
      })
      .client(2)
      .expectUserCallbacks({
        acknowledged: ['collection/h']
      })
      .client(3)
      .expectUserCallbacks({
        rejected: ['collection/i']
      })
      .client(3)
      .userSets('collection/j', { v: 1 })
      .userSets('collection/k', { v: 1 })
      .userSets('collection/l', { v: 1 })
      .client(0)
      .writeAcks('collection/j', 7000, { expectUserCallback: false })
      .failWrite(
        'collection/k',
        new RpcError(Code.FAILED_PRECONDITION, 'failure'),
        {
          expectUserCallback: false
        }
      )
      .writeAcks('collection/k', 8000, { expectUserCallback: false })
      .client(3)
      .expectUserCallbacks({
        acknowledged: ['collection/j', 'collection/l'],
        rejected: ['collection/k']
      });
  });
>>>>>>> 57b79474
});<|MERGE_RESOLUTION|>--- conflicted
+++ resolved
@@ -889,31 +889,6 @@
     );
   });
 
-<<<<<<< HEAD
-  specTest(
-    'Write is executed after primary tab failover',
-    ['multi-client'],
-    () => {
-      return client(0)
-        .becomeVisible()
-        .expectPrimaryState(true)
-        .client(1)
-        .expectPrimaryState(false)
-        .userSets('collection/a', { v: 1 })
-        .userSets('collection/b', { v: 1 })
-        .client(0)
-        .writeAcks('collection/a', 1000, { expectUserCallback: false })
-        .shutdown()
-        .client(1)
-        .expectUserCallbacks({
-          acknowledged: ['collection/a']
-        })
-        .runTimer(TimerId.ClientMetadataRefresh)
-        .expectPrimaryState(true)
-        .writeAcks('collection/b', 2000);
-    }
-  );
-=======
   specTest('Write are sequenced by multiple clients', ['multi-client'], () => {
     return client(0)
       .userSets('collection/a', { v: 1 })
@@ -997,5 +972,28 @@
         rejected: ['collection/k']
       });
   });
->>>>>>> 57b79474
+
+  specTest(
+      'Write is executed after primary tab failover',
+      ['multi-client'],
+      () => {
+        return client(0)
+            .becomeVisible()
+            .expectPrimaryState(true)
+            .client(1)
+            .expectPrimaryState(false)
+            .userSets('collection/a', { v: 1 })
+            .userSets('collection/b', { v: 1 })
+            .client(0)
+            .writeAcks('collection/a', 1000, { expectUserCallback: false })
+            .shutdown()
+            .client(1)
+            .expectUserCallbacks({
+              acknowledged: ['collection/a']
+            })
+            .runTimer(TimerId.ClientMetadataRefresh)
+            .expectPrimaryState(true)
+            .writeAcks('collection/b', 2000);
+      }
+  );
 });