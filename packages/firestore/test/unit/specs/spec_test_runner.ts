--- conflicted
+++ resolved
@@ -109,15 +109,9 @@
 } from '../../../src/local/indexeddb_schema';
 import { TestPlatform, SharedFakeWebStorage } from '../../util/test_platform';
 import {
-<<<<<<< HEAD
-  INDEXEDDB_TEST_DATABASE_ID,
-  INDEXEDDB_TEST_DATABASE_INFO,
-  INDEXEDDB_TEST_DATABASE_NAME
-=======
   INDEXEDDB_TEST_DATABASE_NAME,
   INDEXEDDB_TEST_SERIALIZER,
   TEST_PERSISTENCE_PREFIX
->>>>>>> 7d9f1117
 } from '../local/persistence_test_helpers';
 
 class MockConnection implements Connection {
@@ -1187,11 +1181,7 @@
     return new WebStorageSharedClientState(
       this.queue,
       this.platform,
-<<<<<<< HEAD
-      INDEXEDDB_TEST_DATABASE_NAME,
-=======
       TEST_PERSISTENCE_PREFIX,
->>>>>>> 7d9f1117
       this.clientId,
       this.user
     );
@@ -1201,11 +1191,7 @@
     serializer: JsonProtoSerializer
   ): Promise<Persistence> {
     const persistence = new IndexedDbPersistence(
-<<<<<<< HEAD
-      INDEXEDDB_TEST_DATABASE_INFO,
-=======
       TEST_PERSISTENCE_PREFIX,
->>>>>>> 7d9f1117
       this.clientId,
       this.platform,
       this.queue,
@@ -1566,10 +1552,6 @@
   clientId: ClientId
 ): Promise<void> {
   const db = await SimpleDb.openOrCreate(
-<<<<<<< HEAD
-    INDEXEDDB_TEST_DATABASE_ID,
-=======
->>>>>>> 7d9f1117
     INDEXEDDB_TEST_DATABASE_NAME,
     SCHEMA_VERSION,
     new SchemaConverter(INDEXEDDB_TEST_SERIALIZER)
