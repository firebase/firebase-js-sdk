/**
 * Copyright 2017 Google Inc.
 *
 * Licensed under the Apache License, Version 2.0 (the "License");
 * you may not use this file except in compliance with the License.
 * You may obtain a copy of the License at
 *
 *   http://www.apache.org/licenses/LICENSE-2.0
 *
 * Unless required by applicable law or agreed to in writing, software
 * distributed under the License is distributed on an "AS IS" BASIS,
 * WITHOUT WARRANTIES OR CONDITIONS OF ANY KIND, either express or implied.
 * See the License for the specific language governing permissions and
 * limitations under the License.
 */

import { expect } from 'chai';
import * as api from '../../../src/protos/firestore_proto_api';
import { EmptyCredentialsProvider, Token } from '../../../src/api/credentials';
import { User } from '../../../src/auth/user';
import { DatabaseId, DatabaseInfo } from '../../../src/core/database_info';
import {
  EventManager,
  Observer,
  QueryListener
} from '../../../src/core/event_manager';
import { Query } from '../../../src/core/query';
import { SnapshotVersion } from '../../../src/core/snapshot_version';
import { SyncEngine } from '../../../src/core/sync_engine';
import {
  OnlineState,
  OnlineStateSource,
  ProtoByteString,
  TargetId
} from '../../../src/core/types';
import {
  ChangeType,
  DocumentViewChange,
  ViewSnapshot
} from '../../../src/core/view_snapshot';
import { EagerGarbageCollector } from '../../../src/local/eager_garbage_collector';
import { GarbageCollector } from '../../../src/local/garbage_collector';
import { IndexedDbPersistence } from '../../../src/local/indexeddb_persistence';
import { LocalStore } from '../../../src/local/local_store';
import { MemoryPersistence } from '../../../src/local/memory_persistence';
import { NoOpGarbageCollector } from '../../../src/local/no_op_garbage_collector';
import { Persistence } from '../../../src/local/persistence';
import { QueryData, QueryPurpose } from '../../../src/local/query_data';
import { SimpleDb } from '../../../src/local/simple_db';
import { DocumentOptions } from '../../../src/model/document';
import { DocumentKey } from '../../../src/model/document_key';
import { JsonObject } from '../../../src/model/field_value';
import { Mutation } from '../../../src/model/mutation';
import {
  emptyByteString,
  PlatformSupport
} from '../../../src/platform/platform';
import { Connection, Stream } from '../../../src/remote/connection';
import { Datastore } from '../../../src/remote/datastore';
import { ExistenceFilter } from '../../../src/remote/existence_filter';
import { WriteRequest } from '../../../src/remote/persistent_stream';
import { RemoteStore } from '../../../src/remote/remote_store';
import {
  isPermanentError,
  mapCodeFromRpcCode
} from '../../../src/remote/rpc_error';
import { JsonProtoSerializer } from '../../../src/remote/serializer';
import { StreamBridge } from '../../../src/remote/stream_bridge';
import {
  DocumentWatchChange,
  ExistenceFilterChange,
  WatchChange,
  WatchTargetChange,
  WatchTargetChangeState
} from '../../../src/remote/watch_change';
import { assert, fail } from '../../../src/util/assert';
import { AsyncQueue, TimerId } from '../../../src/util/async_queue';
import { FirestoreError } from '../../../src/util/error';
import { AnyDuringMigration, AnyJs } from '../../../src/util/misc';
import * as obj from '../../../src/util/obj';
import { ObjectMap } from '../../../src/util/obj_map';
import { Deferred, sequence } from '../../../src/util/promise';
import {
  deletedDoc,
  deleteMutation,
  doc,
  filter,
  key,
  orderBy,
  patchMutation,
  path,
  setMutation,
  TestSnapshotVersion,
  version
} from '../../util/helpers';
import {
  ClientId,
  MemorySharedClientState,
  SharedClientState,
  WebStorageSharedClientState
} from '../../../src/local/shared_client_state';
import { TestPlatform, SharedFakeWebStorage } from '../../util/test_platform';

class MockConnection implements Connection {
  watchStream: StreamBridge<
    api.ListenRequest,
    api.ListenResponse
  > | null = null;
  writeStream: StreamBridge<api.WriteRequest, api.WriteResponse> | null = null;
  /**
   * Used to make sure a write was actually sent out on the network before the
   * test runner continues.
   */
  writeSendBarriers: Array<Deferred<api.WriteRequest>> = [];

  /**
   * The set of mutations sent out before there was a corresponding
   * writeSendBarrier.
   */
  earlyWrites: api.WriteRequest[] = [];

  /** The total number of requests sent to the watch stream. */
  watchStreamRequestCount = 0;

  /** The total number of requests sent to the write stream. */
  writeStreamRequestCount = 0;

  nextWriteStreamToken = 0;

  constructor(private queue: AsyncQueue) {}

  /**
   * Tracks the currently active watch targets as detected by the mock watch
   * stream, as a mapping from target ID to query Target.
   */
  activeTargets: { [targetId: number]: api.Target } = {};

  /** A Deferred that is resolved once watch opens. */
  watchOpen = new Deferred<void>();

  reset(): void {
    this.watchStreamRequestCount = 0;
    this.writeStreamRequestCount = 0;
    this.earlyWrites = [];
    this.activeTargets = [];
  }

  invokeRPC<Req>(rpcName: string, request: Req): never {
    throw new Error('Not implemented!');
  }

  invokeStreamingRPC<Req>(rpcName: string, request: Req): never {
    throw new Error('Not implemented!');
  }

  waitForWriteRequest(): Promise<api.WriteRequest> {
    if (this.earlyWrites.length > 0) {
      return Promise.resolve(this.earlyWrites.shift()) as AnyDuringMigration;
    }
    const barrier = new Deferred<WriteRequest>();
    this.writeSendBarriers.push(barrier);
    return barrier.promise;
  }

  waitForWatchOpen(): Promise<void> {
    return this.watchOpen.promise;
  }

  ackWrite(commitTime?: string, mutationResults?: api.WriteResult[]): void {
    this.writeStream!.callOnMessage({
      streamToken: 'write-stream-token-' + this.nextWriteStreamToken,
      commitTime,
      writeResults: mutationResults
    });
    this.nextWriteStreamToken++;
  }

  failWrite(err: FirestoreError): void {
    this.resetAndCloseWriteStream(err);
  }

  private resetAndCloseWriteStream(err?: FirestoreError): void {
    this.writeSendBarriers = [];
    this.earlyWrites = [];
    this.writeStream!.callOnClose(err);
    this.writeStream = null;
  }

  failWatchStream(err?: FirestoreError): void {
    this.resetAndCloseWatchStream(err);
  }

  private resetAndCloseWatchStream(err?: FirestoreError): void {
    this.activeTargets = {};
    this.watchOpen = new Deferred<void>();
    this.watchStream!.callOnClose(err);
    this.watchStream = null;
  }

  openStream<Req, Resp>(
    rpcName: string,
    token: Token | null
  ): Stream<Req, Resp> {
    if (rpcName === 'Write') {
      if (this.writeStream !== null) {
        throw new Error('write stream opened twice');
      }
      let firstCall = true;
      const writeStream = new StreamBridge<WriteRequest, api.WriteResponse>({
        sendFn: (request: WriteRequest) => {
          ++this.writeStreamRequestCount;
          if (firstCall) {
            assert(
              !!request.database,
              'projectId must be set in the first message'
            );
            assert(
              !request.writes,
              'mutations must not be set in first request'
            );
            this.ackWrite(); // just send the token
            firstCall = false;
            return;
          }

          assert(
            !!request.streamToken,
            'streamToken must be set on all writes'
          );
          assert(!!request.writes, 'writes must be set on all writes');

          const barrier = this.writeSendBarriers.shift();
          if (!barrier) {
            // The test runner hasn't set up the barrier yet, so we queue
            // up this mutation to provide to the barrier promise when it
            // arrives.
            this.earlyWrites.push(request);
          } else {
            // The test runner is waiting on a write invocation, now that we
            // have it we can resolve the write send barrier. If we add
            // (automatic) batching support we need to make sure the number of
            // batches matches the number of calls to waitForWriteRequest.
            barrier.resolve(request);
          }
        },
        closeFn: () => {
          this.resetAndCloseWriteStream();
        }
      });
      this.queue.enqueue(async () => {
        if (this.writeStream === writeStream) {
          writeStream.callOnOpen();
        }
      });
      this.writeStream = writeStream;
      // tslint:disable-next-line:no-any Replace 'any' with conditional types.
      return writeStream as any;
    } else {
      assert(rpcName === 'Listen', 'Unexpected rpc name: ' + rpcName);
      if (this.watchStream !== null) {
        throw new Error('Stream opened twice!');
      }
      const watchStream = new StreamBridge<
        api.ListenRequest,
        api.ListenResponse
      >({
        sendFn: (request: api.ListenRequest) => {
          ++this.watchStreamRequestCount;
          if (request.addTarget) {
            const targetId = request.addTarget.targetId!;
            this.activeTargets[targetId] = request.addTarget;
          } else if (request.removeTarget) {
            delete this.activeTargets[request.removeTarget];
          } else {
            fail('Invalid listen request');
          }
        },
        closeFn: () => {
          this.resetAndCloseWatchStream();
        }
      });
      // Call on open immediately after returning
      this.queue.enqueue(async () => {
        if (this.watchStream === watchStream) {
          watchStream.callOnOpen();
          this.watchOpen.resolve();
        }
      });
      this.watchStream = watchStream;
      // tslint:disable-next-line:no-any Replace 'any' with conditional types.
      return this.watchStream as any;
    }
  }
}

/**
 * Interface used for object that contain exactly one of either a view snapshot
 * or an error for the given query.
 */
interface QueryEvent {
  query: Query;
  view?: ViewSnapshot;
  error?: FirestoreError;
}

/**
 * An Observer<ViewSnapshot> that forwards events to the provided callback.
 */
class EventAggregator implements Observer<ViewSnapshot> {
  constructor(
    private query: Query,
    private pushEvent: (e: QueryEvent) => void
  ) {}

  next(view: ViewSnapshot): void {
    this.pushEvent({
      query: view.query,
      view
    });
  }

  error(error: FirestoreError): void {
    expect(error.code).to.exist;
    this.pushEvent({ query: this.query, error });
  }
}

/**
 * FIFO queue that tracks all outstanding mutations for a single test run.
 * As these mutations are shared among the set of active clients, any client can
 * add or retrieve mutations.
 */
// PORTING NOTE: Multi-tab only.
class SharedWriteTracker {
  private writes: Mutation[][] = [];

  push(write: Mutation[]): void {
    this.writes.push(write);
  }

  peek(): Mutation[] {
    assert(this.writes.length > 0, 'No pending mutations');
    return this.writes[0];
  }

  shift(): Mutation[] {
    assert(this.writes.length > 0, 'No pending mutations');
    return this.writes.shift()!;
  }
}

abstract class TestRunner {
  protected queue: AsyncQueue;

  private connection: MockConnection;
  private eventManager: EventManager;
  private syncEngine: SyncEngine;

  private eventList: QueryEvent[] = [];
  private acknowledgedDocs: string[];
  private rejectedDocs: string[];

  private queryListeners = new ObjectMap<Query, QueryListener>(q =>
    q.canonicalId()
  );

  private expectedLimboDocs: DocumentKey[];
  private expectedActiveTargets: {
    [targetId: number]: { query: SpecQuery; resumeToken: string };
  };

  private datastore: Datastore;
  private localStore: LocalStore;
  private remoteStore: RemoteStore;
  private persistence: Persistence;
  private sharedClientState: SharedClientState;
  private useGarbageCollection: boolean;
  private databaseInfo: DatabaseInfo;

  protected user = User.UNAUTHENTICATED;
  protected clientId: ClientId;

  private started = false;
  private serializer: JsonProtoSerializer;

  constructor(
    protected readonly platform: TestPlatform,
    private sharedWrites: SharedWriteTracker,
    clientIndex: number,
    config: SpecConfig
  ) {
    this.clientId = `client${clientIndex}`;
    this.databaseInfo = new DatabaseInfo(
      new DatabaseId('project'),
      'persistenceKey',
      'host',
      false
    );
    this.queue = new AsyncQueue();
    this.serializer = new JsonProtoSerializer(this.databaseInfo.databaseId, {
      useProto3Json: true
    });
    this.persistence = this.getPersistence(this.serializer);

    this.useGarbageCollection = config.useGarbageCollection;

    this.init();

    this.expectedLimboDocs = [];
    this.expectedActiveTargets = {};
    this.acknowledgedDocs = [];
    this.rejectedDocs = [];
  }

  private init(): void {
    const garbageCollector = this.getGarbageCollector();

    this.sharedClientState = this.getSharedClientState();
    this.localStore = new LocalStore(
      this.persistence,
      this.user,
      garbageCollector,
      this.sharedClientState
    );

    this.connection = new MockConnection(this.queue);
    this.datastore = new Datastore(
      this.queue,
      this.connection,
      new EmptyCredentialsProvider(),
      this.serializer
    );
    const remoteStoreOnlineStateChangedHandler = (onlineState: OnlineState) => {
      this.syncEngine.applyOnlineStateChange(
        onlineState,
        OnlineStateSource.RemoteStore
      );
      this.persistence.applyOnlineStateChange(onlineState);
    };
    this.remoteStore = new RemoteStore(
      this.localStore,
      this.datastore,
      this.queue,
      remoteStoreOnlineStateChangedHandler
    );
    this.syncEngine = new SyncEngine(
      this.localStore,
      this.remoteStore,
      this.sharedClientState,
      this.user
    );

    // Set up wiring between sync engine and other components
    this.remoteStore.syncEngine = this.syncEngine;
    this.sharedClientState.syncEngine = this.syncEngine;
    this.sharedClientState.onlineStateHandler = onlineState =>
      this.syncEngine.applyOnlineStateChange(
        onlineState,
        OnlineStateSource.SharedClientState
      );

    this.eventManager = new EventManager(this.syncEngine);
  }

  private getGarbageCollector(): GarbageCollector {
    return this.useGarbageCollection
      ? new EagerGarbageCollector()
      : new NoOpGarbageCollector();
  }

  protected abstract getPersistence(
    serializer: JsonProtoSerializer
  ): Persistence;

  protected abstract startPersistence(persistence: Persistence): Promise<void>;

  protected abstract getSharedClientState(): SharedClientState;

  get isPrimaryClient(): boolean {
    return this.syncEngine.isPrimaryClient;
  }

  async start(): Promise<void> {
    this.connection.reset();
    await this.startPersistence(this.persistence);
    await this.localStore.start();
    await this.sharedClientState.start();
    await this.remoteStore.start();

<<<<<<< HEAD
    const deferred = new Deferred<void>();
    // We need to wait for the processing in `applyPrimaryState` to complete,
    // but `setPrimaryStateListener` doesn't return a promise.
    this.persistence.setPrimaryStateListener(isPrimary => {
      return this.syncEngine
        .applyPrimaryState(isPrimary)
        .then(() => deferred.resolve());
    });
    await deferred.promise;
=======
    await this.persistence.setPrimaryStateListener(isPrimary =>
      this.syncEngine.applyPrimaryState(isPrimary)
    );
>>>>>>> 62d94ab4

    this.started = true;
  }

  async shutdown(): Promise<void> {
    if (this.started) {
      await this.doShutdown();
    }
  }

  /** Runs a single SpecStep on this runner. */
  async run(step: SpecStep): Promise<void> {
    await this.doStep(step);
    await this.queue.drain();
    this.validateStepExpectations(step.expect!);
    await this.validateStateExpectations(step.stateExpect!);
    this.eventList = [];
    this.rejectedDocs = [];
    this.acknowledgedDocs = [];
  }

  private doStep(step: SpecStep): Promise<void> {
    if ('userListen' in step) {
      return this.doListen(step.userListen!);
    } else if ('userUnlisten' in step) {
      return this.doUnlisten(step.userUnlisten!);
    } else if ('userSet' in step) {
      return this.doSet(step.userSet!);
    } else if ('userPatch' in step) {
      return this.doPatch(step.userPatch!);
    } else if ('userDelete' in step) {
      return this.doDelete(step.userDelete!);
    } else if ('watchAck' in step) {
      return this.doWatchAck(step.watchAck!);
    } else if ('watchCurrent' in step) {
      return this.doWatchCurrent(step.watchCurrent!);
    } else if ('watchRemove' in step) {
      return this.doWatchRemove(step.watchRemove!);
    } else if ('watchEntity' in step) {
      return this.doWatchEntity(step.watchEntity!);
    } else if ('watchFilter' in step) {
      return this.doWatchFilter(step.watchFilter!);
    } else if ('watchSnapshot' in step) {
      return this.doWatchSnapshot(step.watchSnapshot!);
    } else if ('watchReset' in step) {
      return this.doWatchReset(step.watchReset!);
    } else if ('watchStreamClose' in step) {
      return this.doWatchStreamClose(step.watchStreamClose!);
    } else if ('writeAck' in step) {
      return this.doWriteAck(step.writeAck!);
    } else if ('failWrite' in step) {
      return this.doFailWrite(step.failWrite!);
    } else if ('runTimer' in step) {
      return this.doRunTimer(step.runTimer!);
    } else if ('drainQueue' in step) {
      return this.doDrainQueue();
    } else if ('enableNetwork' in step) {
      return step.enableNetwork!
        ? this.doEnableNetwork()
        : this.doDisableNetwork();
    } else if ('restart' in step) {
      return this.doRestart();
    } else if ('shutdown' in step) {
      return this.doShutdown();
    } else if ('applyClientState' in step) {
      // PORTING NOTE: Only used by web multi-tab tests.
      return this.doApplyClientState(step.applyClientState!);
    } else if ('changeUser' in step) {
      return this.doChangeUser(step.changeUser!);
    } else {
      return fail('Unknown step: ' + JSON.stringify(step));
    }
  }

  private async doListen(listenSpec: SpecUserListen): Promise<void> {
    const expectedTargetId = listenSpec[0];
    const querySpec = listenSpec[1];
    const query = this.parseQuery(querySpec);
    const aggregator = new EventAggregator(query, this.pushEvent.bind(this));
    // TODO(dimond): Allow customizing listen options in spec tests
    const options = {
      includeMetadataChanges: true,
      waitForSyncWhenOnline: false
    };
    const queryListener = new QueryListener(query, aggregator, options);
    this.queryListeners.set(query, queryListener);

    await this.queue.enqueue(async () => {
      const targetId = await this.eventManager.listen(queryListener);
      expect(targetId).to.equal(
        expectedTargetId,
        'targetId assigned to listen'
      );
    });

    // Skip the backoff that may have been triggered by a previous call to
    // `watchStreamCloses()`.
    if (
      this.queue.containsDelayedOperation(TimerId.ListenStreamConnectionBackoff)
    ) {
      await this.queue.runDelayedOperationsEarly(
        TimerId.ListenStreamConnectionBackoff
      );
    }

    if (this.isPrimaryClient) {
      // Open should always have happened after a listen
      await this.connection.waitForWatchOpen();
    }
  }

  private async doUnlisten(listenSpec: SpecUserUnlisten): Promise<void> {
    // TODO(dimond): make sure correct target IDs are assigned
    // let targetId = listenSpec[0];
    const querySpec = listenSpec[1];
    const query = this.parseQuery(querySpec);
    const eventEmitter = this.queryListeners.get(query);
    assert(!!eventEmitter, 'There must be a query to unlisten too!');
    this.queryListeners.delete(query);
    await this.queue.enqueue(() => this.eventManager.unlisten(eventEmitter!));
  }

  private doSet(setSpec: SpecUserSet): Promise<void> {
    return this.doMutations([setMutation(setSpec[0], setSpec[1])]);
  }

  private doPatch(patchSpec: SpecUserPatch): Promise<void> {
    return this.doMutations([patchMutation(patchSpec[0], patchSpec[1])]);
  }

  private doDelete(deleteSpec: SpecUserDelete): Promise<void> {
    const key: string = deleteSpec;
    return this.doMutations([deleteMutation(key)]);
  }

  private doMutations(mutations: Mutation[]): Promise<void> {
    const documentKeys = mutations.map(val => val.key.path.toString());
    const syncEngineCallback = new Deferred<void>();

    syncEngineCallback.promise.then(
      () => this.acknowledgedDocs.push(...documentKeys),
      () => this.rejectedDocs.push(...documentKeys)
    );

    this.sharedWrites.push(mutations);

    return this.queue.enqueue(() => {
      return this.syncEngine.write(mutations, syncEngineCallback);
    });
  }

  private doWatchAck(ackedTargets: SpecWatchAck): Promise<void> {
    const change = new WatchTargetChange(
      WatchTargetChangeState.Added,
      ackedTargets
    );
    return this.doWatchEvent(change);
  }

  private doWatchCurrent(currentTargets: SpecWatchCurrent): Promise<void> {
    const targets = currentTargets[0];
    const resumeToken = currentTargets[1] as ProtoByteString;
    const change = new WatchTargetChange(
      WatchTargetChangeState.Current,
      targets,
      resumeToken
    );
    return this.doWatchEvent(change);
  }

  private doWatchReset(targetIds: SpecWatchReset): Promise<void> {
    const change = new WatchTargetChange(
      WatchTargetChangeState.Reset,
      targetIds
    );
    return this.doWatchEvent(change);
  }

  private doWatchRemove(removed: SpecWatchRemove): Promise<void> {
    const cause =
      removed.cause &&
      new FirestoreError(
        mapCodeFromRpcCode(removed.cause.code),
        removed.cause.message
      );
    const change = new WatchTargetChange(
      WatchTargetChangeState.Removed,
      removed.targetIds,
      emptyByteString(),
      cause || null
    );
    if (cause) {
      // Make sure that the target is active and can be removed.
      // Technically removing an unknown target is valid (e.g. it could race
      // with a server-side removal), but we want to pay extra careful
      // attention in tests that we only remove targets we listened too.
      removed.targetIds.forEach(targetId => {
        expect(
          this.connection.activeTargets[targetId],
          'Removing a non-active target'
        ).to.exist;
        delete this.connection.activeTargets[targetId];
      });
    }
    return this.doWatchEvent(change);
  }

  private doWatchEntity(watchEntity: SpecWatchEntity): Promise<void> {
    if (watchEntity.docs) {
      assert(
        !watchEntity.doc,
        'Exactly one of `doc` or `docs` needs to be set'
      );
      return sequence(watchEntity.docs, (specDocument: SpecDocument) => {
        return this.doWatchEntity({
          doc: specDocument,
          targets: watchEntity.targets,
          removedTargets: watchEntity.removedTargets
        });
      });
    } else if (watchEntity.doc) {
      const [key, version, data] = watchEntity.doc;
      const document = data
        ? doc(key, version, data)
        : deletedDoc(key, version);
      const change = new DocumentWatchChange(
        watchEntity.targets || [],
        watchEntity.removedTargets || [],
        document.key,
        document
      );
      return this.doWatchEvent(change);
    } else if (watchEntity.key) {
      const documentKey = key(watchEntity.key);
      const change = new DocumentWatchChange(
        watchEntity.targets || [],
        watchEntity.removedTargets || [],
        documentKey,
        null
      );
      return this.doWatchEvent(change);
    } else {
      return fail('Either doc or docs must be set');
    }
  }

  private doWatchFilter(watchFilter: SpecWatchFilter): Promise<void> {
    const targetIds: TargetId[] = watchFilter[0];
    assert(
      targetIds.length === 1,
      'ExistenceFilters currently support exactly one target only.'
    );
    const keys = watchFilter.slice(1);
    const filter = new ExistenceFilter(keys.length);
    const change = new ExistenceFilterChange(targetIds[0], filter);
    return this.doWatchEvent(change);
  }

  private doWatchSnapshot(watchSnapshot: SpecWatchSnapshot): Promise<void> {
    // The client will only respond to watchSnapshots if they are on a target
    // change with an empty set of target IDs. So we should be sure to send a
    // separate event.
    const protoJSON: api.ListenResponse = {
      targetChange: {
        readTime: this.serializer.toVersion(version(watchSnapshot.version)),
        resumeToken: watchSnapshot.resumeToken,
        targetIds: watchSnapshot.targetIds
      }
    };
    this.connection.watchStream!.callOnMessage(protoJSON);

    // Put a no-op in the queue so that we know when any outstanding RemoteStore
    // writes on the network are complete.
    return this.queue.enqueue(async () => {});
  }

  private async doWatchEvent(watchChange: WatchChange): Promise<void> {
    const protoJSON = this.serializer.toTestWatchChange(watchChange);
    this.connection.watchStream!.callOnMessage(protoJSON);

    // Put a no-op in the queue so that we know when any outstanding RemoteStore
    // writes on the network are complete.
    return this.queue.enqueue(async () => {});
  }

  private async doWatchStreamClose(spec: SpecWatchStreamClose): Promise<void> {
    this.connection.failWatchStream(
      new FirestoreError(
        mapCodeFromRpcCode(spec.error.code),
        spec.error.message
      )
    );
    // The watch stream should re-open if we have active listeners.
    if (spec.runBackoffTimer && !this.queryListeners.isEmpty()) {
      await this.queue.runDelayedOperationsEarly(
        TimerId.ListenStreamConnectionBackoff
      );
      await this.connection.waitForWatchOpen();
    }
  }

  /** Validates that a write was sent and matches the expected write. */
  private validateNextWriteRequest(mutations: Mutation[]): Promise<void> {
    // Make sure this write was sent on the wire and it matches the expected
    // write.
    return this.connection.waitForWriteRequest().then(request => {
      const writes = request.writes!;
      expect(writes.length).to.equal(mutations.length);
      for (let i = 0; i < writes.length; ++i) {
        expect(writes[i]).to.deep.equal(
          this.serializer.toMutation(mutations[i])
        );
      }
    });
  }

  private doWriteAck(writeAck: SpecWriteAck): Promise<void> {
    const updateTime = this.serializer.toVersion(version(writeAck.version));
    const nextMutation = this.sharedWrites.shift();
    return this.validateNextWriteRequest(nextMutation).then(() => {
      this.connection.ackWrite(updateTime, [{ updateTime }]);
    });
  }

  private async doFailWrite(writeFailure: SpecWriteFailure): Promise<void> {
    const specError: SpecError = writeFailure.error;
    const error = new FirestoreError(
      mapCodeFromRpcCode(specError.code),
      specError.message
    );
    const nextMutation = this.sharedWrites.peek();
    return this.validateNextWriteRequest(nextMutation).then(() => {
      // If this is a permanent error, the write is not expected to be sent
      // again.
      if (isPermanentError(error.code)) {
        this.sharedWrites.shift();
      }

      this.connection.failWrite(error);
    });
  }

  private async doRunTimer(timer: string): Promise<void> {
    // We assume the timer string is a valid TimerID enum value, but if it's
    // not, then there won't be a matching item on the queue and
    // runDelayedOperationsEarly() will throw.
    const timerId = timer as TimerId;
    await this.queue.runDelayedOperationsEarly(timerId);
  }

  private async doDisableNetwork(): Promise<void> {
    // Make sure to execute all writes that are currently queued. This allows us
    // to assert on the total number of requests sent before shutdown.
    await this.remoteStore.fillWritePipeline();
    await this.syncEngine.disableNetwork();
  }

  private async doDrainQueue(): Promise<void> {
    await this.queue.drain();
  }

  private async doEnableNetwork(): Promise<void> {
    await this.syncEngine.enableNetwork();
  }

  private async doShutdown(): Promise<void> {
    await this.remoteStore.shutdown();
    await this.sharedClientState.shutdown();
    // We don't delete the persisted data here since multi-clients may still
    // be accessing it. Instead, we manually remove it at the end of the
    // test run.
    await this.persistence.shutdown(/* deleteData= */ false);
    this.started = false;
  }

  private async doRestart(): Promise<void> {
    // Reinitialize everything, except the persistence.
    // No local store to shutdown.
    await this.remoteStore.shutdown();

    this.init();

    // We have to schedule the starts, otherwise we could end up with
    // interleaved events.
    await this.queue.enqueue(async () => {
      await this.localStore.start();
      await this.remoteStore.start();
      await this.sharedClientState.start();

      await this.persistence.setPrimaryStateListener(isPrimary =>
        this.syncEngine.applyPrimaryState(isPrimary)
      );
    });
  }

  private doApplyClientState(state: SpecClientState): Promise<void> {
    if (state.visibility) {
      this.platform.raiseVisibilityEvent(state.visibility!);
    }
    return Promise.resolve();
  }

  private doChangeUser(user: string | null): Promise<void> {
    this.user = new User(user);
    return this.queue.enqueue(() =>
      this.syncEngine.handleUserChange(this.user)
    );
  }

  private validateStepExpectations(stepExpectations: SpecExpectation[]): void {
    if (stepExpectations) {
      expect(this.eventList.length).to.equal(
        stepExpectations.length,
        'Number of expected and actual events mismatch'
      );
      for (let i = 0; i < stepExpectations.length; i++) {
        const actual = this.eventList[i];
        const expected = stepExpectations[i];
        this.validateWatchExpectation(expected, actual);
      }
    } else {
      expect(this.eventList.length).to.equal(
        0,
        'Unexpected events: ' + JSON.stringify(this.eventList)
      );
    }
  }

  private async validateStateExpectations(
    expectation: StateExpectation
  ): Promise<void> {
    if (expectation) {
      if ('numOutstandingWrites' in expectation) {
        expect(this.remoteStore.outstandingWrites()).to.equal(
          expectation.numOutstandingWrites
        );
      }
      if ('numActiveClients' in expectation) {
        const activeClients = await this.persistence.getActiveClients();
        expect(activeClients.length).to.equal(expectation.numActiveClients);
      }
      if ('writeStreamRequestCount' in expectation) {
        expect(this.connection.writeStreamRequestCount).to.equal(
          expectation.writeStreamRequestCount
        );
      }
      if ('watchStreamRequestCount' in expectation) {
        expect(this.connection.watchStreamRequestCount).to.equal(
          expectation.watchStreamRequestCount
        );
      }
      if ('limboDocs' in expectation) {
        this.expectedLimboDocs = expectation.limboDocs!.map(key);
      }
      if ('activeTargets' in expectation) {
        this.expectedActiveTargets = expectation.activeTargets!;
      }
      if ('isPrimary' in expectation) {
        expect(this.syncEngine.isPrimaryClient).to.eq(expectation.isPrimary!);
      }
      if ('userCallbacks' in expectation) {
        expect(this.acknowledgedDocs).to.have.members(
          expectation.userCallbacks.acknowledgedDocs
        );
        expect(this.rejectedDocs).to.have.members(
          expectation.userCallbacks.rejectedDocs
        );
      }
    }

    // Clients don't reset their limbo docs on shutdown, so any validation will
    // likely fail.
    if (this.started) {
      // Always validate that the expected limbo docs match the actual limbo
      // docs
      this.validateLimboDocs();
      // Always validate that the expected active targets match the actual
      // active targets
      await this.validateActiveTargets();
    }
  }

  private validateLimboDocs(): void {
    let actualLimboDocs = this.syncEngine.currentLimboDocs();
    // Validate that each limbo doc has an expected active target
    actualLimboDocs.forEach((key, targetId) => {
      expect(obj.contains(this.expectedActiveTargets, targetId)).to.equal(
        true,
        'Found limbo doc without an expected active target'
      );
    });
    for (const expectedLimboDoc of this.expectedLimboDocs) {
      expect(
        actualLimboDocs.get(expectedLimboDoc),
        'Expected doc to be in limbo, but was not: ' +
          expectedLimboDoc.toString()
      ).to.be.ok;
      actualLimboDocs = actualLimboDocs.remove(expectedLimboDoc);
    }
    expect(actualLimboDocs.size).to.equal(
      0,
      'Unexpected docs in limbo: ' + actualLimboDocs.toString()
    );
  }

  private async validateActiveTargets(): Promise<void> {
    if (!this.isPrimaryClient) {
      expect(this.connection.activeTargets).to.be.empty;
      return;
    }

    // In multi-tab mode, we cannot rely on the `waitForWatchOpen` call in
    // `doUserListen` since primary tabs may execute queries from other tabs
    // without any direct user interaction.
    // TODO(multitab): Refactor so this is only executed after primary tab
    // change
    if (!obj.isEmpty(this.expectedActiveTargets)) {
      await this.connection.waitForWatchOpen();
      await this.queue.drain();
    }

    const actualTargets = obj.shallowCopy(this.connection.activeTargets);
    obj.forEachNumber(this.expectedActiveTargets, (targetId, expected) => {
      expect(obj.contains(actualTargets, targetId)).to.equal(
        true,
        'Expected active target not found: ' + JSON.stringify(expected)
      );
      const actualTarget = actualTargets[targetId];

      // TODO(mcg): populate the purpose of the target once it's possible to
      // encode that in the spec tests. For now, hard-code that it's a listen
      // despite the fact that it's not always the right value.
      const expectedTarget = this.serializer.toTarget(
        new QueryData(
          this.parseQuery(expected.query),
          targetId,
          QueryPurpose.Listen,
          SnapshotVersion.MIN,
          expected.resumeToken
        )
      );
      expect(actualTarget.query).to.deep.equal(expectedTarget.query);
      expect(actualTarget.targetId).to.equal(expectedTarget.targetId);
      expect(actualTarget.readTime).to.equal(expectedTarget.readTime);
      expect(actualTarget.resumeToken).to.equal(expectedTarget.resumeToken);
      delete actualTargets[targetId];
    });
    expect(obj.size(actualTargets)).to.equal(
      0,
      'Unexpected active targets: ' + JSON.stringify(actualTargets)
    );
  }

  private validateWatchExpectation(
    expected: SpecExpectation,
    actual: QueryEvent
  ): void {
    const expectedQuery = this.parseQuery(expected.query);
    expect(actual.query).to.deep.equal(expectedQuery);
    if (expected.errorCode) {
      // TODO(dimond): better matcher
      expect(actual.error instanceof Error).to.equal(true);
    } else {
      const expectedChanges: DocumentViewChange[] = [];
      if (expected.removed) {
        expected.removed.forEach(change => {
          expectedChanges.push(this.parseChange(ChangeType.Removed, change));
        });
      }
      if (expected.added) {
        expected.added.forEach(change => {
          expectedChanges.push(this.parseChange(ChangeType.Added, change));
        });
      }
      if (expected.modified) {
        expected.modified.forEach(change => {
          expectedChanges.push(this.parseChange(ChangeType.Modified, change));
        });
      }

      if (expected.metadata) {
        expected.metadata.forEach(change => {
          expectedChanges.push(this.parseChange(ChangeType.Metadata, change));
        });
      }

      expect(actual.view!.docChanges).to.deep.equal(expectedChanges);

      expect(actual.view!.hasPendingWrites).to.equal(
        expected.hasPendingWrites,
        'hasPendingWrites'
      );
      expect(actual.view!.fromCache).to.equal(expected.fromCache, 'fromCache');

      if (actual && !expected) {
        expect(expected, 'Got an actual event without expecting one').to.be.ok;
      }
    }
  }

  private pushEvent(e: QueryEvent): void {
    this.eventList.push(e);
  }

  private parseQuery(querySpec: string | SpecQuery): Query {
    if (typeof querySpec === 'string') {
      return Query.atPath(path(querySpec));
    } else {
      let query = Query.atPath(path(querySpec.path));
      if (querySpec.limit) {
        query = query.withLimit(querySpec.limit);
      }
      if (querySpec.filters) {
        querySpec.filters.forEach(([field, op, value]) => {
          query = query.addFilter(filter(field, op, value));
        });
      }
      if (querySpec.orderBys) {
        querySpec.orderBys.forEach(([filter, direction]) => {
          query = query.addOrderBy(orderBy(filter, direction));
        });
      }
      return query;
    }
  }

  private parseChange(
    type: ChangeType,
    change: SpecDocument
  ): DocumentViewChange {
    const options = change.splice(3);
    const docOptions: DocumentOptions = {
      hasLocalMutations: options.indexOf('local') !== -1
    };
    return { type, doc: doc(change[0], change[1], change[2], docOptions) };
  }
}

class MemoryTestRunner extends TestRunner {
  protected getPersistence(serializer: JsonProtoSerializer): Persistence {
    return new MemoryPersistence(this.clientId);
  }

  protected getSharedClientState(): SharedClientState {
    return new MemorySharedClientState();
  }

  protected startPersistence(persistence: Persistence): Promise<void> {
    return persistence.start();
  }
}

/**
 * Runs the specs using IndexedDbPersistence, the creator must ensure that it is
 * enabled for the platform.
 */
class IndexedDbTestRunner extends TestRunner {
  static TEST_DB_NAME = 'firestore/[DEFAULT]/specs';

  protected getPersistence(serializer: JsonProtoSerializer): Persistence {
    return new IndexedDbPersistence(
      IndexedDbTestRunner.TEST_DB_NAME,
      this.clientId,
      this.platform,
      this.queue,
      serializer
    );
  }

  protected getSharedClientState(): SharedClientState {
    return new WebStorageSharedClientState(
      this.queue,
      this.platform,
      IndexedDbTestRunner.TEST_DB_NAME,
      this.clientId,
      this.user
    );
  }

  protected startPersistence(persistence: Persistence): Promise<void> {
    return (persistence as IndexedDbPersistence).start(
      /*synchronizeTabs=*/ true
    );
  }

  static destroyPersistence(): Promise<void> {
    return SimpleDb.delete(
      IndexedDbTestRunner.TEST_DB_NAME + IndexedDbPersistence.MAIN_DATABASE
    );
  }
}

/**
 * Runs a spec test case.
 *
 * The spec consists of an array of individual steps to run in sequence.
 */
export async function runSpec(
  name: string,
  usePersistence: boolean,
  config: SpecConfig,
  steps: SpecStep[]
): Promise<void> {
  // tslint:disable-next-line:no-console
  console.log('Running spec: ' + name);

  const sharedMockStorage = new SharedFakeWebStorage();

  // PORTING NOTE: Non multi-client SDKs only support a single test runner.
  const runners: TestRunner[] = [];
  const outstandingMutations = new SharedWriteTracker();

  const ensureRunner = async clientIndex => {
    if (!runners[clientIndex]) {
      const platform = new TestPlatform(
        PlatformSupport.getPlatform(),
        sharedMockStorage
      );
      if (usePersistence) {
        runners[clientIndex] = new IndexedDbTestRunner(
          platform,
          outstandingMutations,
          clientIndex,
          config
        );
      } else {
        runners[clientIndex] = new MemoryTestRunner(
          platform,
          outstandingMutations,
          clientIndex,
          config
        );
      }
      await runners[clientIndex].start();
    }
    return runners[clientIndex];
  };

  let lastStep = null;
  let count = 0;
  try {
    await sequence(steps, async step => {
      ++count;
      lastStep = step;
      return ensureRunner(step.clientIndex || 0).then(runner =>
        runner.run(step)
      );
    });
  } catch (err) {
    console.warn(
      `Spec test failed at step ${count}: ${JSON.stringify(lastStep)}`
    );
    throw err;
  } finally {
    for (const runner of runners) {
      await runner.shutdown();
    }
    if (usePersistence) {
      await IndexedDbTestRunner.destroyPersistence();
    }
  }
}

/** Specifies initial configuration information for the test. */
export interface SpecConfig {
  /** A boolean to enable / disable GC. */
  useGarbageCollection: boolean;

  /** The number of active clients for this test run. */
  numClients: number;
}

/**
 * Union type for each step. The step consists of exactly one `field`
 * set and optionally expected events in the `expect` field.
 */
export interface SpecStep {
  /** The index of the local client for multi-client spec tests. */
  clientIndex?: number; // PORTING NOTE: Only used by web multi-tab tests
  /** Listen to a new query (must be unique) */
  userListen?: SpecUserListen;
  /** Unlisten from a query (must be listened to) */
  userUnlisten?: SpecUserUnlisten;
  /** Perform a user initiated set */
  userSet?: SpecUserSet;
  /** Perform a user initiated patch */
  userPatch?: SpecUserPatch;
  /** Perform a user initiated delete */
  userDelete?: SpecUserDelete;

  /** Ack for a query in the watch stream */
  watchAck?: SpecWatchAck;
  /** Marks the query results as current */
  watchCurrent?: SpecWatchCurrent;
  /** Reset the results of a query */
  watchReset?: SpecWatchReset;
  /** Ack for remove or rejection of a query in the watch stream */
  watchRemove?: SpecWatchRemove;
  /** Document update in the watch stream */
  watchEntity?: SpecWatchEntity;
  /** Existence filter in the watch stream */
  watchFilter?: SpecWatchFilter;
  /** Snapshot ("NO_CHANGE") event in the watch stream. */
  watchSnapshot?: SpecWatchSnapshot;
  /** A step that the watch stream restarts. */
  watchStreamClose?: SpecWatchStreamClose;

  /** Ack the last write */
  writeAck?: SpecWriteAck;
  /** Fail a write */
  failWrite?: SpecWriteFailure;

  /**
   * Run a queued timer task (without waiting for the delay to expire). See
   * TimerId enum definition for possible values).
   */
  runTimer?: string;

  /**
   * Process all events currently enqueued in the AsyncQueue.
   */
  drainQueue?: true;

  /** Enable or disable RemoteStore's network connection. */
  enableNetwork?: boolean;

  /** Changes the metadata state of a client instance. */
  applyClientState?: SpecClientState; // PORTING NOTE: Only used by web multi-tab tests

  /** Change to a new active user (specified by uid or null for anonymous). */
  changeUser?: string | null;

  /**
   * Restarts the SyncEngine from scratch, except re-uses persistence and auth
   * components. This allows you to queue writes, get documents into cache,
   * etc. and then simulate an app restart.
   */
  restart?: true;

  /** Shut down the client and close it network connection. */
  shutdown?: true;
  /**
   * Optional list of expected events.
   * If not provided, the test will fail if the step causes events to be raised.
   */
  expect?: SpecExpectation[];

  /**
   * Optional dictionary of expected states.
   */
  stateExpect?: StateExpectation;
}

/** [<target-id>, <query-path>] */
export type SpecUserListen = [TargetId, string | SpecQuery];

/** [<target-id>, <query-path>] */
export type SpecUserUnlisten = [TargetId, string | SpecQuery];

/** [<key>, <value>] */
export type SpecUserSet = [string, JsonObject<AnyJs>];

/** [<key>, <patches>] */
export type SpecUserPatch = [string, JsonObject<AnyJs>];

/** key */
export type SpecUserDelete = string;

/** [<target-id>, ...] */
export type SpecWatchAck = TargetId[];

/** [[<target-id>, ...], <resume-token>] */
export type SpecWatchCurrent = [TargetId[], string];

/** [<target-id>, ...] */
export type SpecWatchReset = TargetId[];

export type SpecError = {
  code: number;
  message: string;
};

export type SpecWatchRemove = {
  targetIds: TargetId[];
  cause?: SpecError;
};

export type SpecWatchSnapshot = {
  version: TestSnapshotVersion;
  targetIds: TargetId[];
  resumeToken?: string;
};

export type SpecWatchStreamClose = {
  error: SpecError;
  runBackoffTimer: boolean;
};

export type SpecWriteAck = {
  /** The version the backend uses to ack the write. */
  version: TestSnapshotVersion;
};

export type SpecWriteFailure = {
  /** The error the backend uses to fail the write. */
  error: SpecError;
};

export interface SpecWatchEntity {
  // exactly one of key, doc or docs is set
  key?: string;
  /** [<key>, <version>, <value>] */
  doc?: SpecDocument;
  /** [<key>, <version>, <value>][] */
  docs?: SpecDocument[];
  /** [<target-id>, ...] */
  targets?: TargetId[];
  /** [<target-id>, ...] */
  removedTargets?: TargetId[];
}

// PORTING NOTE: Only used by web multi-tab tests.
export type SpecClientState = {
  /** The visibility state of the browser tab running the client. */
  visibility?: VisibilityState;
};

/**
 * [[<target-id>, ...], <key>, ...]
 * Note that the last parameter is really of type ...string (spread operator)
 * The filter is based of a list of keys to match in the existence filter
 */
export interface SpecWatchFilter extends Array<TargetId[] | string> {
  '0': TargetId[];
  '1'?: string;
}

/**
 * [field, op, value]
 * This currently only supports relation filters (<, <=, ==, >=, >)
 */
export type SpecQueryFilter = [string, string, AnyJs];

/**
 * [field, direction]
 * Direction can be 'asc' or 'desc'.
 */
export type SpecQueryOrderBy = [string, string];

/**
 * A representation of a query.
 */
export interface SpecQuery {
  path: string;
  limit?: number;
  filters?: SpecQueryFilter[];
  orderBys?: SpecQueryOrderBy[];
}

/**
 * [<key>, <version>, <value>, <doc-options> (optional), ...]
 * Represents a document. <value> is null for deleted documents.
 * Doc options are:
 *   'local': document has local modifications
 */
export type SpecDocument = [
  string,
  TestSnapshotVersion,
  JsonObject<AnyJs> | null
];

export interface SpecExpectation {
  query: SpecQuery;
  errorCode?: number;
  fromCache?: boolean;
  hasPendingWrites?: boolean;
  added?: SpecDocument[];
  removed?: SpecDocument[];
  modified?: SpecDocument[];
  metadata?: SpecDocument[];
}

export interface StateExpectation {
  /** Number of outstanding writes in the datastore queue. */
  numOutstandingWrites?: number;
  /** Number of clients currently marked active. Used in multi-client tests. */
  numActiveClients?: number;
  /** Number of requests sent to the write stream. */
  writeStreamRequestCount?: number;
  /** Number of requests sent to the watch stream. */
  watchStreamRequestCount?: number;
  /** Current documents in limbo. Verified in each step until overwritten. */
  limboDocs?: string[];
  /**
   * Whether the instance holds the primary lease. Used in multi-client tests.
   */
  isPrimary?: boolean;
  /**
   * Current expected active targets. Verified in each step until overwritten.
   */
  activeTargets?: {
    [targetId: number]: { query: SpecQuery; resumeToken: string };
  };
  /**
   * Expected set of callbacks for previously written docs.
   */
  userCallbacks?: {
    acknowledgedDocs: string[];
    rejectedDocs: string[];
  };
}<|MERGE_RESOLUTION|>--- conflicted
+++ resolved
@@ -487,21 +487,9 @@
     await this.sharedClientState.start();
     await this.remoteStore.start();
 
-<<<<<<< HEAD
-    const deferred = new Deferred<void>();
-    // We need to wait for the processing in `applyPrimaryState` to complete,
-    // but `setPrimaryStateListener` doesn't return a promise.
-    this.persistence.setPrimaryStateListener(isPrimary => {
-      return this.syncEngine
-        .applyPrimaryState(isPrimary)
-        .then(() => deferred.resolve());
-    });
-    await deferred.promise;
-=======
     await this.persistence.setPrimaryStateListener(isPrimary =>
       this.syncEngine.applyPrimaryState(isPrimary)
     );
->>>>>>> 62d94ab4
 
     this.started = true;
   }
