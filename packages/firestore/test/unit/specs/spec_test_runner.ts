--- conflicted
+++ resolved
@@ -430,7 +430,6 @@
       garbageCollector,
       this.sharedClientState
     );
-    await this.localStore.start();
 
     this.connection = new MockConnection(this.queue);
     this.datastore = new Datastore(
@@ -459,11 +458,6 @@
       this.queue,
       remoteStoreOnlineStateChangedHandler
     );
-<<<<<<< HEAD
-=======
-    await this.remoteStore.start();
-
->>>>>>> fc2e9678
     this.syncEngine = new SyncEngine(
       this.localStore,
       this.remoteStore,
@@ -476,7 +470,17 @@
     this.sharedClientState.syncEngine = this.syncEngine;
     this.sharedClientState.onlineStateHandler = sharedClientStateOnlineStateChangedHandler;
 
+    await this.persistence.setPrimaryStateListener(isPrimary =>
+        this.syncEngine.applyPrimaryState(isPrimary)
+    );
+
+    await this.localStore.start();
+    await this.sharedClientState.start();
+    await this.remoteStore.start();
+
     this.eventManager = new EventManager(this.syncEngine);
+
+    this.started = true;
   }
 
   private getGarbageCollector(): GarbageCollector {
@@ -497,23 +501,6 @@
     return this.syncEngine.isPrimaryClient;
   }
 
-<<<<<<< HEAD
-  async start(): Promise<void> {
-    this.connection.reset();
-    await this.startPersistence(this.persistence);
-    await this.localStore.start();
-    await this.sharedClientState.start();
-    await this.remoteStore.start();
-
-    await this.persistence.setPrimaryStateListener(isPrimary =>
-      this.syncEngine.applyPrimaryState(isPrimary)
-    );
-
-    this.started = true;
-  }
-
-=======
->>>>>>> fc2e9678
   async shutdown(): Promise<void> {
     if (this.started) {
       await this.doShutdown();
@@ -890,19 +877,7 @@
 
     // We have to schedule the starts, otherwise we could end up with
     // interleaved events.
-    await this.queue.enqueue(async () => {
-<<<<<<< HEAD
-      await this.localStore.start();
-      await this.remoteStore.start();
-      await this.sharedClientState.start();
-
-      await this.persistence.setPrimaryStateListener(isPrimary =>
-        this.syncEngine.applyPrimaryState(isPrimary)
-      );
-=======
-      await this.init();
->>>>>>> fc2e9678
-    });
+    await this.queue.enqueue(() => this.init());
   }
 
   private async doApplyClientState(state: SpecClientState): Promise<void> {
