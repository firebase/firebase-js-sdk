--- conflicted
+++ resolved
@@ -232,11 +232,7 @@
           this.resetAndCloseWriteStream();
         }
       });
-<<<<<<< HEAD
-      this.queue.schedule(async () => {
-=======
-      this.queue.enqueue(() => {
->>>>>>> db389db9
+      this.queue.enqueue(async () => {
         if (this.writeStream === writeStream) {
           writeStream.callOnOpen();
         }
@@ -268,11 +264,7 @@
         }
       });
       // Call on open immediately after returning
-<<<<<<< HEAD
-      this.queue.schedule(async () => {
-=======
-      this.queue.enqueue(() => {
->>>>>>> db389db9
+      this.queue.enqueue(async () => {
         if (this.watchStream === watchStream) {
           watchStream.callOnOpen();
           this.watchOpen.resolve();
@@ -694,13 +686,7 @@
     }
     // Put a no-op in the queue so that we know when any outstanding RemoteStore
     // writes on the network are complete.
-<<<<<<< HEAD
-    return this.queue.schedule(async () => {});
-=======
-    return this.queue.enqueue(() => {
-      return Promise.resolve();
-    });
->>>>>>> db389db9
+    return this.queue.enqueue(async () => {});
   }
 
   private async doWatchStreamClose(spec: SpecWatchStreamClose): Promise<void> {
