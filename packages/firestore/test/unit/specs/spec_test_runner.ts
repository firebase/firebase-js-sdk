--- conflicted
+++ resolved
@@ -51,16 +51,6 @@
   toCorePipeline,
   toPipeline
 } from '../../../src/core/pipeline-util';
-import {
-  canonifyPipeline,
-  canonifyQueryOrPipeline,
-  QueryOrPipeline,
-  queryOrPipelineEqual,
-  TargetOrPipeline,
-  toCorePipeline,
-  toPipelineStages
-} from '../../../src/core/pipeline-util';
-import { CorePipeline } from '../../../src/core/pipeline_run';
 import {
   canonifyQuery,
   LimitType,
@@ -514,15 +504,11 @@
       querySpec instanceof CorePipeline
         ? querySpec
         : this.convertToPipeline
-<<<<<<< HEAD
         ? toCorePipeline(
             pipelineFromStages(
               toPipelineStages(parseQuery(querySpec), newTestFirestore())
             )
           )
-=======
-        ? toCorePipeline(toPipeline(parseQuery(querySpec), newTestFirestore()))
->>>>>>> 2de74d6b
         : parseQuery(querySpec);
 
     const aggregator = new EventAggregator(query, e => {
@@ -580,15 +566,11 @@
       querySpec instanceof CorePipeline
         ? querySpec
         : this.convertToPipeline
-<<<<<<< HEAD
         ? toCorePipeline(
             pipelineFromStages(
               toPipelineStages(parseQuery(querySpec), newTestFirestore())
             )
           )
-=======
-        ? toCorePipeline(toPipeline(parseQuery(querySpec), newTestFirestore()))
->>>>>>> 2de74d6b
         : parseQuery(querySpec);
     const eventEmitter = this.queryListeners.get(query);
     debugAssert(!!eventEmitter, 'There must be a query to unlisten too!');
