/**
 * Copyright 2017 Google Inc.
 *
 * Licensed under the Apache License, Version 2.0 (the "License");
 * you may not use this file except in compliance with the License.
 * You may obtain a copy of the License at
 *
 *   http://www.apache.org/licenses/LICENSE-2.0
 *
 * Unless required by applicable law or agreed to in writing, software
 * distributed under the License is distributed on an "AS IS" BASIS,
 * WITHOUT WARRANTIES OR CONDITIONS OF ANY KIND, either express or implied.
 * See the License for the specific language governing permissions and
 * limitations under the License.
 */

import { expect } from 'chai';
import * as api from '../../../src/protos/firestore_proto_api';
import { EmptyCredentialsProvider, Token } from '../../../src/api/credentials';
import { User } from '../../../src/auth/user';
import { DatabaseId, DatabaseInfo } from '../../../src/core/database_info';
import {
  EventManager,
  Observer,
  QueryListener
} from '../../../src/core/event_manager';
import { Query } from '../../../src/core/query';
import { SnapshotVersion } from '../../../src/core/snapshot_version';
import { SyncEngine } from '../../../src/core/sync_engine';
import {
  OnlineState,
  OnlineStateSource,
  ProtoByteString,
  TargetId
} from '../../../src/core/types';
import {
  ChangeType,
  DocumentViewChange,
  ViewSnapshot
} from '../../../src/core/view_snapshot';
import { EagerGarbageCollector } from '../../../src/local/eager_garbage_collector';
import { GarbageCollector } from '../../../src/local/garbage_collector';
import { IndexedDbPersistence } from '../../../src/local/indexeddb_persistence';
import { LocalStore } from '../../../src/local/local_store';
import { MemoryPersistence } from '../../../src/local/memory_persistence';
import { NoOpGarbageCollector } from '../../../src/local/no_op_garbage_collector';
import { Persistence } from '../../../src/local/persistence';
import { QueryData, QueryPurpose } from '../../../src/local/query_data';
import { SimpleDb } from '../../../src/local/simple_db';
import { DocumentOptions } from '../../../src/model/document';
import { DocumentKey } from '../../../src/model/document_key';
import { JsonObject } from '../../../src/model/field_value';
import { Mutation } from '../../../src/model/mutation';
import {
  emptyByteString,
  PlatformSupport
} from '../../../src/platform/platform';
import { Connection, Stream } from '../../../src/remote/connection';
import { Datastore } from '../../../src/remote/datastore';
import { ExistenceFilter } from '../../../src/remote/existence_filter';
import { WriteRequest } from '../../../src/remote/persistent_stream';
import { RemoteStore } from '../../../src/remote/remote_store';
import { mapCodeFromRpcCode } from '../../../src/remote/rpc_error';
import { JsonProtoSerializer } from '../../../src/remote/serializer';
import { StreamBridge } from '../../../src/remote/stream_bridge';
import {
  DocumentWatchChange,
  ExistenceFilterChange,
  WatchChange,
  WatchTargetChange,
  WatchTargetChangeState
} from '../../../src/remote/watch_change';
import { assert, fail } from '../../../src/util/assert';
import { AsyncQueue, TimerId } from '../../../src/util/async_queue';
import { FirestoreError } from '../../../src/util/error';
import {
  AnyDuringMigration,
  AnyJs,
  primitiveComparator
} from '../../../src/util/misc';
import * as obj from '../../../src/util/obj';
import { ObjectMap } from '../../../src/util/obj_map';
import { Deferred, sequence } from '../../../src/util/promise';
import {
  deletedDoc,
  deleteMutation,
  filter,
  key,
  orderBy,
  patchMutation,
  path,
  setMutation,
  TestSnapshotVersion,
  version,
  expectFirestoreError,
  mutatedDoc
} from '../../util/helpers';
import {
  ClientId,
  MemorySharedClientState,
  SharedClientState,
  WebStorageSharedClientState
} from '../../../src/local/shared_client_state';
import {
  DbPrimaryClient,
  DbPrimaryClientKey,
  SCHEMA_VERSION,
  SchemaConverter
} from '../../../src/local/indexeddb_schema';
import { TestPlatform, SharedFakeWebStorage } from '../../util/test_platform';
import {
  INDEXEDDB_TEST_DATABASE_NAME,
  INDEXEDDB_TEST_SERIALIZER,
  TEST_PERSISTENCE_PREFIX
} from '../local/persistence_test_helpers';

class MockConnection implements Connection {
  watchStream: StreamBridge<
    api.ListenRequest,
    api.ListenResponse
  > | null = null;
  writeStream: StreamBridge<api.WriteRequest, api.WriteResponse> | null = null;
  /**
   * Used to make sure a write was actually sent out on the network before the
   * test runner continues.
   */
  writeSendBarriers: Array<Deferred<api.WriteRequest>> = [];

  /**
   * The set of mutations sent out before there was a corresponding
   * writeSendBarrier.
   */
  earlyWrites: api.WriteRequest[] = [];

  /** The total number of requests sent to the watch stream. */
  watchStreamRequestCount = 0;

  /** The total number of requests sent to the write stream. */
  writeStreamRequestCount = 0;

  nextWriteStreamToken = 0;

  constructor(private queue: AsyncQueue) {}

  /**
   * Tracks the currently active watch targets as detected by the mock watch
   * stream, as a mapping from target ID to query Target.
   */
  activeTargets: { [targetId: number]: api.Target } = {};

  /** A Deferred that is resolved once watch opens. */
  watchOpen = new Deferred<void>();

  invokeRPC<Req>(rpcName: string, request: Req): never {
    throw new Error('Not implemented!');
  }

  invokeStreamingRPC<Req>(rpcName: string, request: Req): never {
    throw new Error('Not implemented!');
  }

  waitForWriteRequest(): Promise<api.WriteRequest> {
    if (this.earlyWrites.length > 0) {
      return Promise.resolve(this.earlyWrites.shift()) as AnyDuringMigration;
    }
    const barrier = new Deferred<WriteRequest>();
    this.writeSendBarriers.push(barrier);
    return barrier.promise;
  }

  waitForWatchOpen(): Promise<void> {
    return this.watchOpen.promise;
  }

  ackWrite(commitTime?: string, mutationResults?: api.WriteResult[]): void {
    this.writeStream!.callOnMessage({
      streamToken: 'write-stream-token-' + this.nextWriteStreamToken,
      commitTime,
      writeResults: mutationResults
    });
    this.nextWriteStreamToken++;
  }

  failWrite(err: FirestoreError): void {
    this.resetAndCloseWriteStream(err);
  }

  private resetAndCloseWriteStream(err?: FirestoreError): void {
    this.writeSendBarriers = [];
    this.earlyWrites = [];
    this.writeStream!.callOnClose(err);
    this.writeStream = null;
  }

  failWatchStream(err?: FirestoreError): void {
    this.resetAndCloseWatchStream(err);
  }

  private resetAndCloseWatchStream(err?: FirestoreError): void {
    this.activeTargets = {};
    this.watchOpen = new Deferred<void>();
    this.watchStream!.callOnClose(err);
    this.watchStream = null;
  }

  openStream<Req, Resp>(
    rpcName: string,
    token: Token | null
  ): Stream<Req, Resp> {
    if (rpcName === 'Write') {
      if (this.writeStream !== null) {
        throw new Error('write stream opened twice');
      }
      let firstCall = true;
      const writeStream = new StreamBridge<WriteRequest, api.WriteResponse>({
        sendFn: (request: WriteRequest) => {
          ++this.writeStreamRequestCount;
          if (firstCall) {
            assert(
              !!request.database,
              'projectId must be set in the first message'
            );
            assert(
              !request.writes,
              'mutations must not be set in first request'
            );
            this.ackWrite(); // just send the token
            firstCall = false;
            return;
          }

          assert(
            !!request.streamToken,
            'streamToken must be set on all writes'
          );
          assert(!!request.writes, 'writes must be set on all writes');

          const barrier = this.writeSendBarriers.shift();
          if (!barrier) {
            // The test runner hasn't set up the barrier yet, so we queue
            // up this mutation to provide to the barrier promise when it
            // arrives.
            this.earlyWrites.push(request);
          } else {
            // The test runner is waiting on a write invocation, now that we
            // have it we can resolve the write send barrier. If we add
            // (automatic) batching support we need to make sure the number of
            // batches matches the number of calls to waitForWriteRequest.
            barrier.resolve(request);
          }
        },
        closeFn: () => {
          this.resetAndCloseWriteStream();
        }
      });
      this.queue.enqueueAndForget(async () => {
        if (this.writeStream === writeStream) {
          writeStream.callOnOpen();
        }
      });
      this.writeStream = writeStream;
      // tslint:disable-next-line:no-any Replace 'any' with conditional types.
      return writeStream as any;
    } else {
      assert(rpcName === 'Listen', 'Unexpected rpc name: ' + rpcName);
      if (this.watchStream !== null) {
        throw new Error('Stream opened twice!');
      }
      const watchStream = new StreamBridge<
        api.ListenRequest,
        api.ListenResponse
      >({
        sendFn: (request: api.ListenRequest) => {
          ++this.watchStreamRequestCount;
          if (request.addTarget) {
            const targetId = request.addTarget.targetId!;
            this.activeTargets[targetId] = request.addTarget;
          } else if (request.removeTarget) {
            delete this.activeTargets[request.removeTarget];
          } else {
            fail('Invalid listen request');
          }
        },
        closeFn: () => {
          this.resetAndCloseWatchStream();
        }
      });
      // Call on open immediately after returning
      this.queue.enqueueAndForget(async () => {
        if (this.watchStream === watchStream) {
          watchStream.callOnOpen();
          this.watchOpen.resolve();
        }
      });
      this.watchStream = watchStream;
      // tslint:disable-next-line:no-any Replace 'any' with conditional types.
      return this.watchStream as any;
    }
  }
}

/**
 * Interface used for object that contain exactly one of either a view snapshot
 * or an error for the given query.
 */
interface QueryEvent {
  query: Query;
  view?: ViewSnapshot;
  error?: FirestoreError;
}

/**
 * An Observer<ViewSnapshot> that forwards events to the provided callback.
 */
class EventAggregator implements Observer<ViewSnapshot> {
  constructor(
    private query: Query,
    private pushEvent: (e: QueryEvent) => void
  ) {}

  next(view: ViewSnapshot): void {
    this.pushEvent({
      query: view.query,
      view
    });
  }

  error(error: Error): void {
    expectFirestoreError(error);
    this.pushEvent({ query: this.query, error: error as FirestoreError });
  }
}

/**
 * FIFO queue that tracks all outstanding mutations for a single test run.
 * As these mutations are shared among the set of active clients, any client can
 * add or retrieve mutations.
 */
// PORTING NOTE: Multi-tab only.
class SharedWriteTracker {
  private writes: Mutation[][] = [];

  push(write: Mutation[]): void {
    this.writes.push(write);
  }

  peek(): Mutation[] {
    assert(this.writes.length > 0, 'No pending mutations');
    return this.writes[0];
  }

  shift(): Mutation[] {
    assert(this.writes.length > 0, 'No pending mutations');
    return this.writes.shift()!;
  }
}

abstract class TestRunner {
  protected queue: AsyncQueue;

  private connection: MockConnection;
  private eventManager: EventManager;
  private syncEngine: SyncEngine;

  private eventList: QueryEvent[] = [];
  private acknowledgedDocs: string[];
  private rejectedDocs: string[];

  private queryListeners = new ObjectMap<Query, QueryListener>(q =>
    q.canonicalId()
  );

  private expectedLimboDocs: DocumentKey[];
  private expectedActiveTargets: {
    [targetId: number]: { query: SpecQuery; resumeToken: string };
  };

  private datastore: Datastore;
  private localStore: LocalStore;
  private remoteStore: RemoteStore;
  private persistence: Persistence;
  private sharedClientState: SharedClientState;
  private useGarbageCollection: boolean;
  private numClients: number;
  private databaseInfo: DatabaseInfo;

  protected user = User.UNAUTHENTICATED;
  protected clientId: ClientId;

  private started = false;
  private serializer: JsonProtoSerializer;

  constructor(
    protected readonly platform: TestPlatform,
    private sharedWrites: SharedWriteTracker,
    clientIndex: number,
    config: SpecConfig
  ) {
    this.clientId = `client${clientIndex}`;
    this.databaseInfo = new DatabaseInfo(
      new DatabaseId('project'),
      'persistenceKey',
      'host',
      false
    );

    // TODO(mrschmidt): During client startup in `firestore_client`, we block
    // the AsyncQueue from executing any operation. We should mimic this in the
    // setup of the spec tests.
    this.queue = new AsyncQueue();
    this.serializer = new JsonProtoSerializer(this.databaseInfo.databaseId, {
      useProto3Json: true
    });

    this.useGarbageCollection = config.useGarbageCollection;
    this.numClients = config.numClients;

    this.expectedLimboDocs = [];
    this.expectedActiveTargets = {};
    this.acknowledgedDocs = [];
    this.rejectedDocs = [];
  }

  async start(): Promise<void> {
    this.persistence = await this.initPersistence(this.serializer);
    const garbageCollector = this.getGarbageCollector();

    this.sharedClientState = this.getSharedClientState();
    this.localStore = new LocalStore(
      this.persistence,
      this.user,
      garbageCollector
    );

    this.connection = new MockConnection(this.queue);
    this.datastore = new Datastore(
      this.queue,
      this.connection,
      new EmptyCredentialsProvider(),
      this.serializer
    );
    const remoteStoreOnlineStateChangedHandler = (onlineState: OnlineState) => {
      this.syncEngine.applyOnlineStateChange(
        onlineState,
        OnlineStateSource.RemoteStore
      );
    };
    const sharedClientStateOnlineStateChangedHandler = (
      onlineState: OnlineState
    ) => {
      this.syncEngine.applyOnlineStateChange(
        onlineState,
        OnlineStateSource.SharedClientState
      );
    };
    this.remoteStore = new RemoteStore(
      this.localStore,
      this.datastore,
      this.queue,
      remoteStoreOnlineStateChangedHandler
    );
    this.syncEngine = new SyncEngine(
      this.localStore,
      this.remoteStore,
      this.sharedClientState,
      this.user
    );

    // Set up wiring between sync engine and other components
    this.remoteStore.syncEngine = this.syncEngine;
    this.sharedClientState.syncEngine = this.syncEngine;
    this.sharedClientState.onlineStateHandler = sharedClientStateOnlineStateChangedHandler;

    this.eventManager = new EventManager(this.syncEngine);

    await this.localStore.start();
    await this.sharedClientState.start();
    await this.remoteStore.start();

    await this.persistence.setPrimaryStateListener(isPrimary =>
      this.syncEngine.applyPrimaryState(isPrimary)
    );

    this.started = true;
  }

  private getGarbageCollector(): GarbageCollector {
    return this.useGarbageCollection
      ? new EagerGarbageCollector()
      : new NoOpGarbageCollector();
  }

  protected abstract initPersistence(
    serializer: JsonProtoSerializer
  ): Promise<Persistence>;

  protected abstract getSharedClientState(): SharedClientState;

  get isPrimaryClient(): boolean {
    return this.syncEngine.isPrimaryClient;
  }

  async shutdown(): Promise<void> {
    await this.queue.enqueue(async () => {
      if (this.started) {
        await this.doShutdown();
      }
    });
  }

  /** Runs a single SpecStep on this runner. */
  async run(step: SpecStep): Promise<void> {
    await this.doStep(step);
    await this.queue.drain();
    this.validateStepExpectations(step.expect!);
    await this.validateStateExpectations(step.stateExpect!);
    this.eventList = [];
    this.rejectedDocs = [];
    this.acknowledgedDocs = [];
  }

  private doStep(step: SpecStep): Promise<void> {
    if ('userListen' in step) {
      return this.doListen(step.userListen!);
    } else if ('userUnlisten' in step) {
      return this.doUnlisten(step.userUnlisten!);
    } else if ('userSet' in step) {
      return this.doSet(step.userSet!);
    } else if ('userPatch' in step) {
      return this.doPatch(step.userPatch!);
    } else if ('userDelete' in step) {
      return this.doDelete(step.userDelete!);
    } else if ('watchAck' in step) {
      return this.doWatchAck(step.watchAck!);
    } else if ('watchCurrent' in step) {
      return this.doWatchCurrent(step.watchCurrent!);
    } else if ('watchRemove' in step) {
      return this.doWatchRemove(step.watchRemove!);
    } else if ('watchEntity' in step) {
      return this.doWatchEntity(step.watchEntity!);
    } else if ('watchFilter' in step) {
      return this.doWatchFilter(step.watchFilter!);
    } else if ('watchSnapshot' in step) {
      return this.doWatchSnapshot(step.watchSnapshot!);
    } else if ('watchReset' in step) {
      return this.doWatchReset(step.watchReset!);
    } else if ('watchStreamClose' in step) {
      return this.doWatchStreamClose(step.watchStreamClose!);
    } else if ('writeAck' in step) {
      return this.doWriteAck(step.writeAck!);
    } else if ('failWrite' in step) {
      return this.doFailWrite(step.failWrite!);
    } else if ('runTimer' in step) {
      return this.doRunTimer(step.runTimer!);
    } else if ('drainQueue' in step) {
      return this.doDrainQueue();
    } else if ('enableNetwork' in step) {
      return step.enableNetwork!
        ? this.doEnableNetwork()
        : this.doDisableNetwork();
    } else if ('restart' in step) {
      return this.doRestart();
    } else if ('shutdown' in step) {
      return this.doShutdown();
    } else if ('applyClientState' in step) {
      // PORTING NOTE: Only used by web multi-tab tests.
      return this.doApplyClientState(step.applyClientState!);
    } else if ('changeUser' in step) {
      return this.doChangeUser(step.changeUser!);
    } else {
      return fail('Unknown step: ' + JSON.stringify(step));
    }
  }

  private async doListen(listenSpec: SpecUserListen): Promise<void> {
    const expectedTargetId = listenSpec[0];
    const querySpec = listenSpec[1];
    const query = this.parseQuery(querySpec);
    const aggregator = new EventAggregator(query, this.pushEvent.bind(this));
    // TODO(dimond): Allow customizing listen options in spec tests
    const options = {
      includeMetadataChanges: true,
      waitForSyncWhenOnline: false
    };
    const queryListener = new QueryListener(query, aggregator, options);
    this.queryListeners.set(query, queryListener);

    await this.queue.enqueue(async () => {
      const targetId = await this.eventManager.listen(queryListener);
      expect(targetId).to.equal(
        expectedTargetId,
        'targetId assigned to listen'
      );
    });

    // Skip the backoff that may have been triggered by a previous call to
    // `watchStreamCloses()`.
    if (
      this.queue.containsDelayedOperation(TimerId.ListenStreamConnectionBackoff)
    ) {
      await this.queue.runDelayedOperationsEarly(
        TimerId.ListenStreamConnectionBackoff
      );
    }

    if (this.isPrimaryClient) {
      // Open should always have happened after a listen
      await this.connection.waitForWatchOpen();
    }
  }

  private async doUnlisten(listenSpec: SpecUserUnlisten): Promise<void> {
    // TODO(dimond): make sure correct target IDs are assigned
    // let targetId = listenSpec[0];
    const querySpec = listenSpec[1];
    const query = this.parseQuery(querySpec);
    const eventEmitter = this.queryListeners.get(query);
    assert(!!eventEmitter, 'There must be a query to unlisten too!');
    this.queryListeners.delete(query);
    await this.queue.enqueue(() => this.eventManager.unlisten(eventEmitter!));
  }

  private doSet(setSpec: SpecUserSet): Promise<void> {
    return this.doMutations([setMutation(setSpec[0], setSpec[1])]);
  }

  private doPatch(patchSpec: SpecUserPatch): Promise<void> {
    return this.doMutations([patchMutation(patchSpec[0], patchSpec[1])]);
  }

  private doDelete(deleteSpec: SpecUserDelete): Promise<void> {
    const key: string = deleteSpec;
    return this.doMutations([deleteMutation(key)]);
  }

  private doMutations(mutations: Mutation[]): Promise<void> {
    const documentKeys = mutations.map(val => val.key.path.toString());
    const syncEngineCallback = new Deferred<void>();

    syncEngineCallback.promise.then(
      () => this.acknowledgedDocs.push(...documentKeys),
      () => this.rejectedDocs.push(...documentKeys)
    );

    this.sharedWrites.push(mutations);

    return this.queue.enqueue(() => {
      return this.syncEngine.write(mutations, syncEngineCallback);
    });
  }

  private doWatchAck(ackedTargets: SpecWatchAck): Promise<void> {
    const change = new WatchTargetChange(
      WatchTargetChangeState.Added,
      ackedTargets
    );
    return this.doWatchEvent(change);
  }

  private doWatchCurrent(currentTargets: SpecWatchCurrent): Promise<void> {
    const targets = currentTargets[0];
    const resumeToken = currentTargets[1] as ProtoByteString;
    const change = new WatchTargetChange(
      WatchTargetChangeState.Current,
      targets,
      resumeToken
    );
    return this.doWatchEvent(change);
  }

  private doWatchReset(targetIds: SpecWatchReset): Promise<void> {
    const change = new WatchTargetChange(
      WatchTargetChangeState.Reset,
      targetIds
    );
    return this.doWatchEvent(change);
  }

  private doWatchRemove(removed: SpecWatchRemove): Promise<void> {
    const cause =
      removed.cause &&
      new FirestoreError(
        mapCodeFromRpcCode(removed.cause.code),
        removed.cause.message
      );
    const change = new WatchTargetChange(
      WatchTargetChangeState.Removed,
      removed.targetIds,
      emptyByteString(),
      cause || null
    );
    if (cause) {
      // Make sure that the target is active and can be removed.
      // Technically removing an unknown target is valid (e.g. it could race
      // with a server-side removal), but we want to pay extra careful
      // attention in tests that we only remove targets we listened too.
      removed.targetIds.forEach(targetId => {
        expect(
          this.connection.activeTargets[targetId],
          'Removing a non-active target'
        ).to.exist;
        delete this.connection.activeTargets[targetId];
      });
    }
    return this.doWatchEvent(change);
  }

  private doWatchEntity(watchEntity: SpecWatchEntity): Promise<void> {
    if (watchEntity.docs) {
      assert(
        !watchEntity.doc,
        'Exactly one of `doc` or `docs` needs to be set'
      );
      return sequence(watchEntity.docs, (specDocument: SpecDocument) => {
        return this.doWatchEntity({
          doc: specDocument,
          targets: watchEntity.targets,
          removedTargets: watchEntity.removedTargets
        });
      });
    } else if (watchEntity.doc) {
      const document = watchEntity.doc.value
        ? mutatedDoc(
            watchEntity.doc.key,
            watchEntity.doc.remoteVersion,
            watchEntity.doc.commitVersion,
            watchEntity.doc.value,
            watchEntity.doc.options
          )
        : deletedDoc(watchEntity.doc.key, watchEntity.doc.remoteVersion);
      const change = new DocumentWatchChange(
        watchEntity.targets || [],
        watchEntity.removedTargets || [],
        document.key,
        document
      );
      return this.doWatchEvent(change);
    } else if (watchEntity.key) {
      const documentKey = key(watchEntity.key);
      const change = new DocumentWatchChange(
        watchEntity.targets || [],
        watchEntity.removedTargets || [],
        documentKey,
        null
      );
      return this.doWatchEvent(change);
    } else {
      return fail('Either doc or docs must be set');
    }
  }

  private doWatchFilter(watchFilter: SpecWatchFilter): Promise<void> {
    const targetIds: TargetId[] = watchFilter[0];
    assert(
      targetIds.length === 1,
      'ExistenceFilters currently support exactly one target only.'
    );
    const keys = watchFilter.slice(1);
    const filter = new ExistenceFilter(keys.length);
    const change = new ExistenceFilterChange(targetIds[0], filter);
    return this.doWatchEvent(change);
  }

  private doWatchSnapshot(watchSnapshot: SpecWatchSnapshot): Promise<void> {
    // The client will only respond to watchSnapshots if they are on a target
    // change with an empty set of target IDs. So we should be sure to send a
    // separate event.
    const protoJSON: api.ListenResponse = {
      targetChange: {
        readTime: this.serializer.toVersion(version(watchSnapshot.version)),
        resumeToken: watchSnapshot.resumeToken,
        targetIds: watchSnapshot.targetIds
      }
    };
    this.connection.watchStream!.callOnMessage(protoJSON);

    // Put a no-op in the queue so that we know when any outstanding RemoteStore
    // writes on the network are complete.
    return this.queue.enqueue(async () => {});
  }

  private async doWatchEvent(watchChange: WatchChange): Promise<void> {
    const protoJSON = this.serializer.toTestWatchChange(watchChange);
    this.connection.watchStream!.callOnMessage(protoJSON);

    // Put a no-op in the queue so that we know when any outstanding RemoteStore
    // writes on the network are complete.
    return this.queue.enqueue(async () => {});
  }

  private async doWatchStreamClose(spec: SpecWatchStreamClose): Promise<void> {
    this.connection.failWatchStream(
      new FirestoreError(
        mapCodeFromRpcCode(spec.error.code),
        spec.error.message
      )
    );
    // The watch stream should re-open if we have active listeners.
    if (spec.runBackoffTimer && !this.queryListeners.isEmpty()) {
      await this.queue.runDelayedOperationsEarly(
        TimerId.ListenStreamConnectionBackoff
      );
      await this.connection.waitForWatchOpen();
    }
  }

  /** Validates that a write was sent and matches the expected write. */
  private validateNextWriteRequest(mutations: Mutation[]): Promise<void> {
    // Make sure this write was sent on the wire and it matches the expected
    // write.
    return this.connection.waitForWriteRequest().then(request => {
      const writes = request.writes!;
      expect(writes.length).to.equal(mutations.length);
      for (let i = 0; i < writes.length; ++i) {
        expect(writes[i]).to.deep.equal(
          this.serializer.toMutation(mutations[i])
        );
      }
    });
  }

  private doWriteAck(writeAck: SpecWriteAck): Promise<void> {
    const updateTime = this.serializer.toVersion(version(writeAck.version));
    const nextMutation = writeAck.keepInQueue
      ? this.sharedWrites.peek()
      : this.sharedWrites.shift();
    return this.validateNextWriteRequest(nextMutation).then(() => {
      this.connection.ackWrite(updateTime, [{ updateTime }]);
    });
  }

  private async doFailWrite(writeFailure: SpecWriteFailure): Promise<void> {
    const specError: SpecError = writeFailure.error;
    const error = new FirestoreError(
      mapCodeFromRpcCode(specError.code),
      specError.message
    );
    const nextMutation = writeFailure.keepInQueue
      ? this.sharedWrites.peek()
      : this.sharedWrites.shift();
    return this.validateNextWriteRequest(nextMutation).then(() => {
      this.connection.failWrite(error);
    });
  }

  private async doRunTimer(timer: string): Promise<void> {
    // We assume the timer string is a valid TimerID enum value, but if it's
    // not, then there won't be a matching item on the queue and
    // runDelayedOperationsEarly() will throw.
    const timerId = timer as TimerId;
    await this.queue.runDelayedOperationsEarly(timerId);
  }

  private async doDisableNetwork(): Promise<void> {
    // Make sure to execute all writes that are currently queued. This allows us
    // to assert on the total number of requests sent before shutdown.
    await this.remoteStore.fillWritePipeline();
    await this.syncEngine.disableNetwork();
  }

  private async doDrainQueue(): Promise<void> {
    await this.queue.drain();
  }

  private async doEnableNetwork(): Promise<void> {
    await this.syncEngine.enableNetwork();
  }

  private async doShutdown(): Promise<void> {
    await this.remoteStore.shutdown();
    await this.sharedClientState.shutdown();
    // We don't delete the persisted data here since multi-clients may still
    // be accessing it. Instead, we manually remove it at the end of the
    // test run.
    await this.persistence.shutdown(/* deleteData= */ false);
    this.started = false;
  }

  private async doRestart(): Promise<void> {
    // Reinitialize everything.
    // No local store to shutdown.
    await this.remoteStore.shutdown();
    await this.persistence.shutdown(/* deleteData= */ false);

    // We have to schedule the starts, otherwise we could end up with
    // interleaved events.
    await this.queue.enqueue(() => this.start());
  }

  private async doApplyClientState(state: SpecClientState): Promise<void> {
    if (state.visibility) {
      this.platform.raiseVisibilityEvent(state.visibility!);
    }

    if (state.primary) {
      await writePrimaryClientToIndexedDb(this.clientId);
      await this.queue.runDelayedOperationsEarly(TimerId.ClientMetadataRefresh);
    }

    return Promise.resolve();
  }

  private doChangeUser(user: string | null): Promise<void> {
    this.user = new User(user);
    return this.queue.enqueue(() =>
      this.syncEngine.handleCredentialChange(this.user)
    );
  }

  private validateStepExpectations(stepExpectations: SpecExpectation[]): void {
    if (stepExpectations) {
      expect(this.eventList.length).to.equal(
        stepExpectations.length,
        'Number of expected and actual events mismatch'
      );
      const actualEventsSorted = this.eventList.sort((a, b) =>
        primitiveComparator(a.query.canonicalId(), b.query.canonicalId())
      );
      const expectedEventsSorted = stepExpectations.sort((a, b) =>
        primitiveComparator(
          this.parseQuery(a.query).canonicalId(),
          this.parseQuery(b.query).canonicalId()
        )
      );
      for (let i = 0; i < expectedEventsSorted.length; i++) {
        const actual = actualEventsSorted[i];
        const expected = expectedEventsSorted[i];
        this.validateWatchExpectation(expected, actual);
      }
    } else {
      expect(this.eventList.length).to.equal(
        0,
        'Unexpected events: ' + JSON.stringify(this.eventList)
      );
    }
  }

  private async validateStateExpectations(
    expectation: StateExpectation
  ): Promise<void> {
    if (expectation) {
      if ('numOutstandingWrites' in expectation) {
        expect(this.remoteStore.outstandingWrites()).to.equal(
          expectation.numOutstandingWrites
        );
      }
      if ('numActiveClients' in expectation) {
        const activeClients = await this.persistence.getActiveClients();
        expect(activeClients.length).to.equal(expectation.numActiveClients);
      }
      if ('writeStreamRequestCount' in expectation) {
        expect(this.connection.writeStreamRequestCount).to.equal(
          expectation.writeStreamRequestCount
        );
      }
      if ('watchStreamRequestCount' in expectation) {
        expect(this.connection.watchStreamRequestCount).to.equal(
          expectation.watchStreamRequestCount
        );
      }
      if ('limboDocs' in expectation) {
        this.expectedLimboDocs = expectation.limboDocs!.map(key);
      }
      if ('activeTargets' in expectation) {
        this.expectedActiveTargets = expectation.activeTargets!;
      }
      if ('isPrimary' in expectation) {
        expect(this.isPrimaryClient).to.eq(expectation.isPrimary!, 'isPrimary');
      }
    }

    if (expectation && expectation.userCallbacks) {
      expect(this.acknowledgedDocs).to.have.members(
        expectation.userCallbacks.acknowledgedDocs
      );
      expect(this.rejectedDocs).to.have.members(
        expectation.userCallbacks.rejectedDocs
      );
    } else {
      expect(this.acknowledgedDocs).to.be.empty;
      expect(this.rejectedDocs).to.be.empty;
    }

    if (this.numClients === 1) {
      expect(this.isPrimaryClient).to.eq(true, 'isPrimary');
    }

    // Clients don't reset their limbo docs on shutdown, so any validation will
    // likely fail.
    if (this.started) {
      // Always validate that the expected limbo docs match the actual limbo
      // docs
      this.validateLimboDocs();
      // Always validate that the expected active targets match the actual
      // active targets
      await this.validateActiveTargets();
    }
  }

  private validateLimboDocs(): void {
    let actualLimboDocs = this.syncEngine.currentLimboDocs();
    // Validate that each limbo doc has an expected active target
    actualLimboDocs.forEach((key, targetId) => {
      expect(obj.contains(this.expectedActiveTargets, targetId)).to.equal(
        true,
        'Found limbo doc without an expected active target'
      );
    });
    for (const expectedLimboDoc of this.expectedLimboDocs) {
      expect(
        actualLimboDocs.get(expectedLimboDoc),
        'Expected doc to be in limbo, but was not: ' +
          expectedLimboDoc.toString()
      ).to.be.ok;
      actualLimboDocs = actualLimboDocs.remove(expectedLimboDoc);
    }
    expect(actualLimboDocs.size).to.equal(
      0,
      'Unexpected docs in limbo: ' + actualLimboDocs.toString()
    );
  }

  private async validateActiveTargets(): Promise<void> {
    if (!this.isPrimaryClient) {
      expect(this.connection.activeTargets).to.be.empty;
      return;
    }

    // In multi-tab mode, we cannot rely on the `waitForWatchOpen` call in
    // `doUserListen` since primary tabs may execute queries from other tabs
    // without any direct user interaction.
    // TODO(multitab): Refactor so this is only executed after primary tab
    // change
    if (!obj.isEmpty(this.expectedActiveTargets)) {
      await this.connection.waitForWatchOpen();
      await this.queue.drain();
    }

    const actualTargets = obj.shallowCopy(this.connection.activeTargets);
    obj.forEachNumber(this.expectedActiveTargets, (targetId, expected) => {
      expect(obj.contains(actualTargets, targetId)).to.equal(
        true,
        'Expected active target not found: ' + JSON.stringify(expected)
      );
      const actualTarget = actualTargets[targetId];

      // TODO(mcg): populate the purpose of the target once it's possible to
      // encode that in the spec tests. For now, hard-code that it's a listen
      // despite the fact that it's not always the right value.
      const expectedTarget = this.serializer.toTarget(
        new QueryData(
          this.parseQuery(expected.query),
          targetId,
          QueryPurpose.Listen,
          SnapshotVersion.MIN,
          expected.resumeToken
        )
      );
      expect(actualTarget.query).to.deep.equal(expectedTarget.query);
      expect(actualTarget.targetId).to.equal(expectedTarget.targetId);
      expect(actualTarget.readTime).to.equal(expectedTarget.readTime);
      expect(actualTarget.resumeToken).to.equal(expectedTarget.resumeToken);
      delete actualTargets[targetId];
    });
    expect(obj.size(actualTargets)).to.equal(
      0,
      'Unexpected active targets: ' + JSON.stringify(actualTargets)
    );
  }

  private validateWatchExpectation(
    expected: SpecExpectation,
    actual: QueryEvent
  ): void {
    const expectedQuery = this.parseQuery(expected.query);
    expect(actual.query).to.deep.equal(expectedQuery);
    if (expected.errorCode) {
      expectFirestoreError(actual.error!);
    } else {
      const expectedChanges: DocumentViewChange[] = [];
      if (expected.removed) {
        expected.removed.forEach(change => {
          expectedChanges.push(this.parseChange(ChangeType.Removed, change));
        });
      }
      if (expected.added) {
        expected.added.forEach(change => {
          expectedChanges.push(this.parseChange(ChangeType.Added, change));
        });
      }
      if (expected.modified) {
        expected.modified.forEach(change => {
          expectedChanges.push(this.parseChange(ChangeType.Modified, change));
        });
      }

      if (expected.metadata) {
        expected.metadata.forEach(change => {
          expectedChanges.push(this.parseChange(ChangeType.Metadata, change));
        });
      }

      expect(actual.view!.docChanges).to.deep.equal(expectedChanges);

      expect(actual.view!.hasPendingWrites).to.equal(
        expected.hasPendingWrites,
        'hasPendingWrites'
      );
      expect(actual.view!.fromCache).to.equal(expected.fromCache, 'fromCache');

      if (actual && !expected) {
        expect(expected, 'Got an actual event without expecting one').to.be.ok;
      }
    }
  }

  private pushEvent(e: QueryEvent): void {
    this.eventList.push(e);
  }

  private parseQuery(querySpec: string | SpecQuery): Query {
    if (typeof querySpec === 'string') {
      return Query.atPath(path(querySpec));
    } else {
      let query = Query.atPath(path(querySpec.path));
      if (querySpec.limit) {
        query = query.withLimit(querySpec.limit);
      }
      if (querySpec.filters) {
        querySpec.filters.forEach(([field, op, value]) => {
          query = query.addFilter(filter(field, op, value));
        });
      }
      if (querySpec.orderBys) {
        querySpec.orderBys.forEach(([filter, direction]) => {
          query = query.addOrderBy(orderBy(filter, direction));
        });
      }
      return query;
    }
  }

  private parseChange(
    type: ChangeType,
    change: SpecDocument
  ): DocumentViewChange {
    const options = change.options || { hasLocalMutations: false };
    return {
      type,
      doc: mutatedDoc(
        change.key,
        change.remoteVersion,
        change.commitVersion || 0,
        change.value,
        options
      )
    };
<<<<<<< HEAD
=======
    return { type, doc: doc(change[0], change[1], change[2]!, docOptions) };
>>>>>>> c08851c1
  }
}

class MemoryTestRunner extends TestRunner {
  protected getSharedClientState(): SharedClientState {
    return new MemorySharedClientState();
  }

  protected async initPersistence(
    serializer: JsonProtoSerializer
  ): Promise<Persistence> {
    const persistence = new MemoryPersistence(this.clientId);
    await persistence.start();
    return persistence;
  }
}

/**
 * Runs the specs using IndexedDbPersistence, the creator must ensure that it is
 * enabled for the platform.
 */
class IndexedDbTestRunner extends TestRunner {
  protected getSharedClientState(): SharedClientState {
    return new WebStorageSharedClientState(
      this.queue,
      this.platform,
      TEST_PERSISTENCE_PREFIX,
      this.clientId,
      this.user
    );
  }

  protected async initPersistence(
    serializer: JsonProtoSerializer
  ): Promise<Persistence> {
    const persistence = new IndexedDbPersistence(
      TEST_PERSISTENCE_PREFIX,
      this.clientId,
      this.platform,
      this.queue,
      serializer,
      /*synchronizeTabs=*/ true
    );
    await persistence.start();
    return persistence;
  }

  static destroyPersistence(): Promise<void> {
    return SimpleDb.delete(INDEXEDDB_TEST_DATABASE_NAME);
  }
}

/**
 * Runs a spec test case.
 *
 * The spec consists of an array of individual steps to run in sequence.
 */
export async function runSpec(
  name: string,
  usePersistence: boolean,
  config: SpecConfig,
  steps: SpecStep[]
): Promise<void> {
  // tslint:disable-next-line:no-console
  console.log('Running spec: ' + name);

  const sharedMockStorage = new SharedFakeWebStorage();

  // PORTING NOTE: Non multi-client SDKs only support a single test runner.
  const runners: TestRunner[] = [];
  const outstandingMutations = new SharedWriteTracker();

  const ensureRunner = async clientIndex => {
    if (!runners[clientIndex]) {
      const platform = new TestPlatform(
        PlatformSupport.getPlatform(),
        sharedMockStorage
      );
      if (usePersistence) {
        runners[clientIndex] = new IndexedDbTestRunner(
          platform,
          outstandingMutations,
          clientIndex,
          config
        );
      } else {
        runners[clientIndex] = new MemoryTestRunner(
          platform,
          outstandingMutations,
          clientIndex,
          config
        );
      }
      await runners[clientIndex].start();
    }
    return runners[clientIndex];
  };

  let lastStep: SpecStep | null = null;
  let count = 0;
  try {
    await sequence(steps, async step => {
      ++count;
      lastStep = step;
      return ensureRunner(step.clientIndex || 0).then(runner =>
        runner.run(step)
      );
    });
  } catch (err) {
    console.warn(
      `Spec test failed at step ${count}: ${JSON.stringify(lastStep)}`
    );
    throw err;
  } finally {
    for (const runner of runners) {
      await runner.shutdown();
    }
    if (usePersistence) {
      await IndexedDbTestRunner.destroyPersistence();
    }
  }
}

/** Specifies initial configuration information for the test. */
export interface SpecConfig {
  /** A boolean to enable / disable GC. */
  useGarbageCollection: boolean;

  /** The number of active clients for this test run. */
  numClients: number;
}

/**
 * Union type for each step. The step consists of exactly one `field`
 * set and optionally expected events in the `expect` field.
 */
export interface SpecStep {
  /** The index of the local client for multi-client spec tests. */
  clientIndex?: number; // PORTING NOTE: Only used by web multi-tab tests
  /** Listen to a new query (must be unique) */
  userListen?: SpecUserListen;
  /** Unlisten from a query (must be listened to) */
  userUnlisten?: SpecUserUnlisten;
  /** Perform a user initiated set */
  userSet?: SpecUserSet;
  /** Perform a user initiated patch */
  userPatch?: SpecUserPatch;
  /** Perform a user initiated delete */
  userDelete?: SpecUserDelete;

  /** Ack for a query in the watch stream */
  watchAck?: SpecWatchAck;
  /** Marks the query results as current */
  watchCurrent?: SpecWatchCurrent;
  /** Reset the results of a query */
  watchReset?: SpecWatchReset;
  /** Ack for remove or rejection of a query in the watch stream */
  watchRemove?: SpecWatchRemove;
  /** Document update in the watch stream */
  watchEntity?: SpecWatchEntity;
  /** Existence filter in the watch stream */
  watchFilter?: SpecWatchFilter;
  /** Snapshot ("NO_CHANGE") event in the watch stream. */
  watchSnapshot?: SpecWatchSnapshot;
  /** A step that the watch stream restarts. */
  watchStreamClose?: SpecWatchStreamClose;

  /** Ack the last write */
  writeAck?: SpecWriteAck;
  /** Fail a write */
  failWrite?: SpecWriteFailure;

  /**
   * Run a queued timer task (without waiting for the delay to expire). See
   * TimerId enum definition for possible values).
   */
  runTimer?: string;

  /**
   * Process all events currently enqueued in the AsyncQueue.
   */
  drainQueue?: true;

  /** Enable or disable RemoteStore's network connection. */
  enableNetwork?: boolean;

  /** Changes the metadata state of a client instance. */
  applyClientState?: SpecClientState; // PORTING NOTE: Only used by web multi-tab tests

  /** Change to a new active user (specified by uid or null for anonymous). */
  changeUser?: string | null;

  /**
   * Restarts the SyncEngine from scratch, except re-uses persistence and auth
   * components. This allows you to queue writes, get documents into cache,
   * etc. and then simulate an app restart.
   */
  restart?: true;

  /** Shut down the client and close it network connection. */
  shutdown?: true;
  /**
   * Optional list of expected events.
   * If not provided, the test will fail if the step causes events to be raised.
   */
  expect?: SpecExpectation[];

  /**
   * Optional dictionary of expected states.
   */
  stateExpect?: StateExpectation;
}

/** [<target-id>, <query-path>] */
export type SpecUserListen = [TargetId, string | SpecQuery];

/** [<target-id>, <query-path>] */
export type SpecUserUnlisten = [TargetId, string | SpecQuery];

/** [<key>, <value>] */
export type SpecUserSet = [string, JsonObject<AnyJs>];

/** [<key>, <patches>] */
export type SpecUserPatch = [string, JsonObject<AnyJs>];

/** key */
export type SpecUserDelete = string;

/** [<target-id>, ...] */
export type SpecWatchAck = TargetId[];

/** [[<target-id>, ...], <resume-token>] */
export type SpecWatchCurrent = [TargetId[], string];

/** [<target-id>, ...] */
export type SpecWatchReset = TargetId[];

export type SpecError = {
  code: number;
  message: string;
};

export type SpecWatchRemove = {
  targetIds: TargetId[];
  cause?: SpecError;
};

export type SpecWatchSnapshot = {
  version: TestSnapshotVersion;
  targetIds: TargetId[];
  resumeToken?: string;
};

export type SpecWatchStreamClose = {
  error: SpecError;
  runBackoffTimer: boolean;
};

export type SpecWriteAck = {
  /** The version the backend uses to ack the write. */
  version: TestSnapshotVersion;
  /**
   * Whether we should keep the write in our internal queue. This should only
   * be set to 'true' if the client ignores the write (e.g. a secondary client
   * which ignores write acknowledgments).
   *
   * Defaults to false.
   */
  // PORTING NOTE: Multi-Tab only.
  keepInQueue?: boolean;
};

export type SpecWriteFailure = {
  /** The error the backend uses to fail the write. */
  error: SpecError;
  /**
   * Whether we should keep the write in our internal queue. This should be set
   * to 'true' for transient errors or if the client ignores the failure
   * (e.g. a secondary client which ignores write rejections).
   *
   * Defaults to false.
   */
  keepInQueue?: boolean;
};

export interface SpecWatchEntity {
  // exactly one of key, doc or docs is set
  key?: string;
  /** [<key>, <version>, <value>] */
  doc?: SpecDocument;
  /** [<key>, <version>, <value>][] */
  docs?: SpecDocument[];
  /** [<target-id>, ...] */
  targets?: TargetId[];
  /** [<target-id>, ...] */
  removedTargets?: TargetId[];
}

// PORTING NOTE: Only used by web multi-tab tests.
export type SpecClientState = {
  /** The visibility state of the browser tab running the client. */
  visibility?: VisibilityState;
  /** Whether this tab should try to forcefully become primary. */
  primary?: true;
};

/**
 * [[<target-id>, ...], <key>, ...]
 * Note that the last parameter is really of type ...string (spread operator)
 * The filter is based of a list of keys to match in the existence filter
 */
export interface SpecWatchFilter
  extends Array<TargetId[] | string | undefined> {
  '0': TargetId[];
  '1': string | undefined;
}

/**
 * [field, op, value]
 * This currently only supports relation filters (<, <=, ==, >=, >)
 */
export type SpecQueryFilter = [string, string, AnyJs];

/**
 * [field, direction]
 * Direction can be 'asc' or 'desc'.
 */
export type SpecQueryOrderBy = [string, string];

/**
 * A representation of a query.
 */
export interface SpecQuery {
  path: string;
  limit?: number;
  filters?: SpecQueryFilter[];
  orderBys?: SpecQueryOrderBy[];
}

/**
 * [<key>, <version>, <value>, <doc-options> (optional), ...]
 * Represents a document. <value> is null for deleted documents.
 * Doc options are:
 *   'local': document has local modifications
 */
export interface SpecDocument {
  key: string;
  remoteVersion: TestSnapshotVersion;
  commitVersion?: TestSnapshotVersion;
  value: JsonObject<AnyJs> | null;
  options?: DocumentOptions;
}

export interface SpecExpectation {
  query: SpecQuery;
  errorCode?: number;
  fromCache?: boolean;
  hasPendingWrites?: boolean;
  added?: SpecDocument[];
  removed?: SpecDocument[];
  modified?: SpecDocument[];
  metadata?: SpecDocument[];
}

export interface StateExpectation {
  /** Number of outstanding writes in the datastore queue. */
  numOutstandingWrites?: number;
  /** Number of clients currently marked active. Used in multi-client tests. */
  numActiveClients?: number;
  /** Number of requests sent to the write stream. */
  writeStreamRequestCount?: number;
  /** Number of requests sent to the watch stream. */
  watchStreamRequestCount?: number;
  /** Current documents in limbo. Verified in each step until overwritten. */
  limboDocs?: string[];
  /**
   * Whether the instance holds the primary lease. Used in multi-client tests.
   */
  isPrimary?: boolean;
  /**
   * Current expected active targets. Verified in each step until overwritten.
   */
  activeTargets?: {
    [targetId: number]: { query: SpecQuery; resumeToken: string };
  };
  /**
   * Expected set of callbacks for previously written docs.
   */
  userCallbacks?: {
    acknowledgedDocs: string[];
    rejectedDocs: string[];
  };
}

async function writePrimaryClientToIndexedDb(
  clientId: ClientId
): Promise<void> {
  const db = await SimpleDb.openOrCreate(
    INDEXEDDB_TEST_DATABASE_NAME,
    SCHEMA_VERSION,
    new SchemaConverter(INDEXEDDB_TEST_SERIALIZER)
  );
  await db.runTransaction('readwrite', [DbPrimaryClient.store], txn => {
    const primaryClientStore = txn.store<DbPrimaryClientKey, DbPrimaryClient>(
      DbPrimaryClient.store
    );
    return primaryClientStore.put(
      DbPrimaryClient.key,
      new DbPrimaryClient(
        clientId,
        /* allowTabSynchronization=*/ true,
        Date.now()
      )
    );
  });
  db.close();
}<|MERGE_RESOLUTION|>--- conflicted
+++ resolved
@@ -723,7 +723,7 @@
         ? mutatedDoc(
             watchEntity.doc.key,
             watchEntity.doc.remoteVersion,
-            watchEntity.doc.commitVersion,
+            watchEntity.doc.commitVersion || 0,
             watchEntity.doc.value,
             watchEntity.doc.options
           )
@@ -1151,14 +1151,10 @@
         change.key,
         change.remoteVersion,
         change.commitVersion || 0,
-        change.value,
+        change.value || {},
         options
       )
     };
-<<<<<<< HEAD
-=======
-    return { type, doc: doc(change[0], change[1], change[2]!, docOptions) };
->>>>>>> c08851c1
   }
 }
 
