--- conflicted
+++ resolved
@@ -2055,18 +2055,10 @@
     });
   });
 
-<<<<<<< HEAD
   it('run count query on empty test collection', () => {
     return withTestCollection(async collection => {
       const snapshot = await getCountFromServer(query(collection));
       expect(snapshot.data().count).to.equal(0);
-=======
-  it('empty test collection count', () => {
-    return withTestCollection(async coll => {
-      const countQuery_ = countQuery(coll);
-      const snapshot = await getAggregate(countQuery_);
-      expect(snapshot.getCount()).to.equal(0);
->>>>>>> 98189d5b
     });
   });
 
@@ -2076,16 +2068,9 @@
       { author: 'authorA', title: 'titleB' },
       { author: 'authorB', title: 'titleC' }
     ];
-<<<<<<< HEAD
     return withTestCollectionAndInitialData(testDocs, async collection => {
       const snapshot = await getCountFromServer(query(collection));
       expect(snapshot.data().count).to.equal(3);
-=======
-    return withTestCollectionAndInitialData(testDocs, async coll => {
-      const countQuery_ = countQuery(coll);
-      const snapshot = await getAggregate(countQuery_);
-      expect(snapshot.getCount()).to.equal(3);
->>>>>>> 98189d5b
     });
   });
 
@@ -2095,18 +2080,10 @@
       { author: 'authorA', title: 'titleB' },
       { author: 'authorB', title: 'titleC' }
     ];
-<<<<<<< HEAD
     return withTestCollectionAndInitialData(testDocs, async collection => {
       const query_ = query(collection, where('author', '==', 'authorA'));
       const snapshot = await getCountFromServer(query_);
       expect(snapshot.data().count).to.equal(2);
-=======
-    return withTestCollectionAndInitialData(testDocs, async coll => {
-      const query_ = query(coll, where('author', '==', 'authorA'));
-      const countQuery_ = countQuery(query_);
-      const snapshot = await getAggregate(countQuery_);
-      expect(snapshot.getCount()).to.equal(2);
->>>>>>> 98189d5b
     });
   });
 
@@ -2116,7 +2093,6 @@
       { author: 'authorA', title: 'titleB' },
       { author: 'authorB', title: 'titleC' }
     ];
-<<<<<<< HEAD
     return withTestCollectionAndInitialData(testDocs, async collection => {
       const query_ = query(
         collection,
@@ -2125,13 +2101,6 @@
       );
       const snapshot = await getCountFromServer(query_);
       expect(snapshot.data().count).to.equal(1);
-=======
-    return withTestCollectionAndInitialData(testDocs, async coll => {
-      const query_ = query(coll, where('author', '==', 'authorA'), limit(1));
-      const countQuery_ = countQuery(query_);
-      const snapshot = await getAggregate(countQuery_);
-      expect(snapshot.getCount()).to.equal(1);
->>>>>>> 98189d5b
     });
   });
 
@@ -2141,7 +2110,6 @@
       { author: 'authorA', title: 'titleB' },
       { author: 'authorB', title: 'titleC' }
     ];
-<<<<<<< HEAD
     return withTestCollectionAndInitialData(testDocs, async collection => {
       const query_ = query(
         collection,
@@ -2150,13 +2118,6 @@
       );
       const snapshot = await getCountFromServer(query_);
       expect(snapshot.data().count).to.equal(2);
-=======
-    return withTestCollectionAndInitialData(testDocs, async coll => {
-      const query_ = query(coll, where('author', '==', 'authorA'), limit(3));
-      const countQuery_ = countQuery(query_);
-      const snapshot = await getAggregate(countQuery_);
-      expect(snapshot.getCount()).to.equal(2);
->>>>>>> 98189d5b
     });
   });
 
@@ -2167,18 +2128,10 @@
       { author: 'authorB', title: null },
       { author: 'authorB' }
     ];
-<<<<<<< HEAD
     return withTestCollectionAndInitialData(testDocs, async collection => {
       const query_ = query(collection, orderBy('title'));
       const snapshot = await getCountFromServer(query_);
       expect(snapshot.data().count).to.equal(3);
-=======
-    return withTestCollectionAndInitialData(testDocs, async coll => {
-      const query_ = query(coll, orderBy('title'));
-      const countQuery_ = countQuery(query_);
-      const snapshot = await getAggregate(countQuery_);
-      expect(snapshot.getCount()).to.equal(3);
->>>>>>> 98189d5b
     });
   });
 
@@ -2189,18 +2142,10 @@
       { id: 2, author: 'authorB', title: 'titleC' },
       { id: null, author: 'authorB', title: 'titleD' }
     ];
-<<<<<<< HEAD
     return withTestCollectionAndInitialData(testDocs, async collection => {
       const query_ = query(collection, orderBy('id'), startAt(2));
       const snapshot = await getCountFromServer(query_);
       expect(snapshot.data().count).to.equal(2);
-=======
-    return withTestCollectionAndInitialData(testDocs, async coll => {
-      const query_ = query(coll, orderBy('id'), startAt(2));
-      const countQuery_ = countQuery(query_);
-      const snapshot = await getAggregate(countQuery_);
-      expect(snapshot.getCount()).to.equal(2);
->>>>>>> 98189d5b
     });
   });
 
@@ -2211,18 +2156,10 @@
       { id: 2, author: 'authorB', title: 'titleC' },
       { id: null, author: 'authorB', title: 'titleD' }
     ];
-<<<<<<< HEAD
     return withTestCollectionAndInitialData(testDocs, async collection => {
       const query_ = query(collection, orderBy('id'), startAfter(2));
       const snapshot = await getCountFromServer(query_);
       expect(snapshot.data().count).to.equal(1);
-=======
-    return withTestCollectionAndInitialData(testDocs, async coll => {
-      const query_ = query(coll, orderBy('id'), startAfter(2));
-      const countQuery_ = countQuery(query_);
-      const snapshot = await getAggregate(countQuery_);
-      expect(snapshot.getCount()).to.equal(1);
->>>>>>> 98189d5b
     });
   });
 
@@ -2233,18 +2170,10 @@
       { id: 2, author: 'authorB', title: 'titleC' },
       { id: null, author: 'authorB', title: 'titleD' }
     ];
-<<<<<<< HEAD
     return withTestCollectionAndInitialData(testDocs, async collection => {
       const query_ = query(collection, orderBy('id'), startAt(1), endAt(2));
       const snapshot = await getCountFromServer(query_);
       expect(snapshot.data().count).to.equal(2);
-=======
-    return withTestCollectionAndInitialData(testDocs, async coll => {
-      const query_ = query(coll, orderBy('id'), startAt(1), endAt(2));
-      const countQuery_ = countQuery(query_);
-      const snapshot = await getAggregate(countQuery_);
-      expect(snapshot.getCount()).to.equal(2);
->>>>>>> 98189d5b
     });
   });
 
@@ -2255,18 +2184,10 @@
       { id: 2, author: 'authorB', title: 'titleC' },
       { id: null, author: 'authorB', title: 'titleD' }
     ];
-<<<<<<< HEAD
     return withTestCollectionAndInitialData(testDocs, async collection => {
       const query_ = query(collection, orderBy('id'), startAt(1), endBefore(2));
       const snapshot = await getCountFromServer(query_);
       expect(snapshot.data().count).to.equal(1);
-=======
-    return withTestCollectionAndInitialData(testDocs, async coll => {
-      const query_ = query(coll, orderBy('id'), startAt(1), endBefore(2));
-      const countQuery_ = countQuery(query_);
-      const snapshot = await getAggregate(countQuery_);
-      expect(snapshot.getCount()).to.equal(1);
->>>>>>> 98189d5b
     });
   });
 
@@ -2276,9 +2197,9 @@
       { author: 'authorA', title: 'titleB' },
       { author: 'authorB', title: 'titleC' }
     ];
-    return withTestCollectionAndInitialData(testDocs, async coll => {
+    return withTestCollectionAndInitialData(testDocs, async collection => {
       const query_ = query(
-        coll,
+        collection,
         where('author', '==', 'authorA')
       ).withConverter(postConverter);
       const snapshot = await getCountFromServer(query_);
@@ -2308,7 +2229,6 @@
     });
   });
 
-<<<<<<< HEAD
   it('aggregateFieldEqual on same aggregate fields', () => {
     const AggregateField1 = count();
     const AggregateField2 = count();
@@ -2319,36 +2239,6 @@
     const AggregateField1 = count();
     const AggregateField2 = new AggregateField("test")
     expect(aggregateFieldEqual(AggregateField1, AggregateField2)).to.be.false;
-=======
-  it('aggregateQueryEqual on same queries', () => {
-    const testDocs = [
-      { author: 'authorA', title: 'titleA' },
-      { author: 'authorA', title: 'titleB' },
-      { author: 'authorB', title: 'titleC' }
-    ];
-    return withTestCollectionAndInitialData(testDocs, async coll => {
-      const query1 = query(coll, where('author', '==', 'authorA'));
-      const query2 = query(coll, where('author', '==', 'authorA'));
-      const countQuery1 = countQuery(query1);
-      const countQuery2 = countQuery(query2);
-      expect(aggregateQueryEqual(countQuery1, countQuery2)).to.be.true;
-    });
-  });
-
-  it('aggregateQueryEqual on different queries', () => {
-    const testDocs = [
-      { author: 'authorA', title: 'titleA' },
-      { author: 'authorA', title: 'titleB' },
-      { author: 'authorB', title: 'titleC' }
-    ];
-    return withTestCollectionAndInitialData(testDocs, async coll => {
-      const query1 = query(coll, where('author', '==', 'authorA'));
-      const query2 = query(coll, where('author', '==', 'authorB'));
-      const countQuery1 = countQuery(query1);
-      const countQuery2 = countQuery(query2);
-      expect(aggregateQueryEqual(countQuery1, countQuery2)).to.be.false;
-    });
->>>>>>> 98189d5b
   });
 
   it('aggregateSnapshotEqual on same queries', () => {
@@ -2357,7 +2247,6 @@
       { author: 'authorA', title: 'titleB' },
       { author: 'authorB', title: 'titleC' }
     ];
-<<<<<<< HEAD
     return withTestCollectionAndInitialData(testDocs, async collection => {
       const query1 = query(collection, where('author', '==', 'authorA'));
       const query2 = query(collection, where('author', '==', 'authorA'));
@@ -2366,19 +2255,6 @@
       const snapshot2 = await getCountFromServer(query2);
       expect(aggregateSnapshotEqual(snapshot1A, snapshot1B)).to.be.true;
       expect(aggregateSnapshotEqual(snapshot1A, snapshot2)).to.be.true;
-=======
-    return withTestCollectionAndInitialData(testDocs, async coll => {
-      const query1 = query(coll, where('author', '==', 'authorA'));
-      const query2 = query(coll, where('author', '==', 'authorA'));
-      const countQuery1A = countQuery(query1);
-      const countQuery1B = countQuery(query1);
-      const countQuery2 = countQuery(query2);
-      const snapshot1A = await getAggregate(countQuery1A);
-      const snapshot1B = await getAggregate(countQuery1B);
-      const snapshot2 = await getAggregate(countQuery2);
-      expect(aggregateQuerySnapshotEqual(snapshot1A, snapshot1B)).to.be.true;
-      expect(aggregateQuerySnapshotEqual(snapshot1A, snapshot2)).to.be.true;
->>>>>>> 98189d5b
     });
   });
 
@@ -2388,7 +2264,6 @@
       { author: 'authorA', title: 'titleB' },
       { author: 'authorB', title: 'titleC' }
     ];
-<<<<<<< HEAD
     return withTestCollectionAndInitialData(testDocs, async collection => {
       const query1 = query(collection, where('author', '==', 'authorA'));
       const query2 = query(collection, where('author', '==', 'authorB'));
@@ -2402,24 +2277,6 @@
     return withTestCollection(async collection => {
       await terminate(collection.firestore);
       expect(() => getCountFromServer(query(collection))).to.throw(
-=======
-    return withTestCollectionAndInitialData(testDocs, async coll => {
-      const query1 = query(coll, where('author', '==', 'authorA'));
-      const query2 = query(coll, where('author', '==', 'authorB'));
-      const countQuery1 = countQuery(query1);
-      const countQuery2 = countQuery(query2);
-      const snapshot1 = await getAggregate(countQuery1);
-      const snapshot2 = await getAggregate(countQuery2);
-      expect(aggregateQuerySnapshotEqual(snapshot1, snapshot2)).to.be.false;
-    });
-  });
-
-  it('count query on a terminated Firestore', () => {
-    return withTestCollection(async coll => {
-      await terminate(coll.firestore);
-      const countQuery_ = countQuery(coll);
-      expect(() => getAggregate(countQuery_)).to.throw(
->>>>>>> 98189d5b
         'The client has already been terminated.'
       );
     });
@@ -2431,16 +2288,9 @@
       { author: 'authorA', title: 'titleB' },
       { author: 'authorB', title: 'titleC' }
     ];
-<<<<<<< HEAD
     return withTestCollectionAndInitialData(testDocs, async collection => {
       const promise = getCountFromServer(query(collection));
       await terminate(collection.firestore);
-=======
-    return withTestCollectionAndInitialData(testDocs, async coll => {
-      const countQuery_ = countQuery(coll);
-      const promise = getAggregate(countQuery_);
-      await terminate(coll.firestore);
->>>>>>> 98189d5b
       const snapshot = await promise;
       expect(snapshot.data().count).to.equal(3);
     });
