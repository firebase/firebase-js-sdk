/**
 * @license
 * Copyright 2017 Google LLC
 *
 * Licensed under the Apache License, Version 2.0 (the "License");
 * you may not use this file except in compliance with the License.
 * You may obtain a copy of the License at
 *
 *   http://www.apache.org/licenses/LICENSE-2.0
 *
 * Unless required by applicable law or agreed to in writing, software
 * distributed under the License is distributed on an "AS IS" BASIS,
 * WITHOUT WARRANTIES OR CONDITIONS OF ANY KIND, either express or implied.
 * See the License for the specific language governing permissions and
 * limitations under the License.
 */

import * as firestore from '@firebase/firestore-types';

import * as api from '../../src/protos/firestore_proto_api';

import { expect } from 'chai';

import { Blob } from '../../src/api/blob';
import { fromDotSeparatedString } from '../../src/api/field_path';
import { FieldValueImpl } from '../../src/api/field_value';
import { UserDataWriter } from '../../src/api/user_data_writer';
import {
  DocumentKeyReference,
  UserDataReader
} from '../../src/api/user_data_reader';
import { DatabaseId } from '../../src/core/database_info';
import {
  Bound,
  Direction,
  FieldFilter,
  Operator,
  OrderBy
} from '../../src/core/query';
import { SnapshotVersion } from '../../src/core/snapshot_version';
import { TargetId } from '../../src/core/types';
import {
  AddedLimboDocument,
  LimboDocumentChange,
  RemovedLimboDocument,
  View,
  ViewChange
} from '../../src/core/view';
import { LocalViewChanges } from '../../src/local/local_view_changes';
import { TargetData, TargetPurpose } from '../../src/local/target_data';
import {
  DocumentKeySet,
  documentKeySet,
  MaybeDocumentMap,
  maybeDocumentMap
} from '../../src/model/collections';
import {
  Document,
  DocumentOptions,
  MaybeDocument,
  NoDocument,
  UnknownDocument
} from '../../src/model/document';
import { DocumentComparator } from '../../src/model/document_comparator';
import { DocumentKey } from '../../src/model/document_key';
import { DocumentSet } from '../../src/model/document_set';
import { JsonObject, ObjectValue } from '../../src/model/field_value';
import {
  DeleteMutation,
  FieldMask,
  MutationResult,
  PatchMutation,
  Precondition,
  SetMutation,
  TransformMutation
} from '../../src/model/mutation';
import { FieldPath, ResourcePath } from '../../src/model/path';
import { RemoteEvent, TargetChange } from '../../src/remote/remote_event';
import {
  DocumentWatchChange,
  WatchChangeAggregator,
  WatchTargetChange,
  WatchTargetChangeState
} from '../../src/remote/watch_change';
import { debugAssert, fail } from '../../src/util/assert';
import { primitiveComparator } from '../../src/util/misc';
import { Dict } from '../../src/util/obj';
import { SortedMap } from '../../src/util/sorted_map';
import { SortedSet } from '../../src/util/sorted_set';
import { query } from './api_helpers';
import { ByteString } from '../../src/util/byte_string';
import { PlatformSupport } from '../../src/platform/platform';
import { JsonProtoSerializer } from '../../src/remote/serializer';
import { Timestamp } from '../../src/api/timestamp';

export type TestSnapshotVersion = number;

/**
 * A string sentinel that can be used with patchMutation() to mark a field for
 * deletion.
 */
export const DELETE_SENTINEL = '<DELETE>';

const preConverter = (input: unknown): unknown => {
  return input === DELETE_SENTINEL ? FieldValueImpl.delete() : input;
};

export function testUserDataWriter(): UserDataWriter {
  // We should pass in a proper Firestore instance, but for now, only
  // `ensureClientConfigured()` and `_databaseId` is used in our test usage of
  // UserDataWriter.

  // eslint-disable-next-line @typescript-eslint/no-explicit-any
  const firestore: any = {
    ensureClientConfigured: () => {},
    _databaseId: new DatabaseId('test-project')
  };
  return new UserDataWriter(firestore, /* timestampsInSnapshots= */ false);
}

export function testUserDataReader(useProto3Json?: boolean): UserDataReader {
  useProto3Json = useProto3Json ?? PlatformSupport.getPlatform().useProto3Json;
  return new UserDataReader(
    new JsonProtoSerializer(new DatabaseId('test-project'), { useProto3Json }),
    preConverter
  );
}

export function version(v: TestSnapshotVersion): SnapshotVersion {
  const seconds = Math.floor(v / 1e6);
  const nanos = (v % 1e6) * 1e3;
  return SnapshotVersion.fromTimestamp(new Timestamp(seconds, nanos));
}

export function ref(
  dbIdStr: string,
  keyStr: string,
  offset?: number
): DocumentKeyReference {
  const [project, database] = dbIdStr.split('/', 2);
  const dbId = new DatabaseId(project, database);
  return new DocumentKeyReference(dbId, new DocumentKey(path(keyStr, offset)));
}

export function doc(
  keyStr: string,
  ver: TestSnapshotVersion,
  json: JsonObject<unknown>,
  options: DocumentOptions = {}
): Document {
  return new Document(key(keyStr), version(ver), wrapObject(json), options);
}

export function deletedDoc(
  keyStr: string,
  ver: TestSnapshotVersion,
  options: DocumentOptions = {}
): NoDocument {
  return new NoDocument(key(keyStr), version(ver), options);
}

export function unknownDoc(
  keyStr: string,
  ver: TestSnapshotVersion
): UnknownDocument {
  return new UnknownDocument(key(keyStr), version(ver));
}

export function removedDoc(keyStr: string): NoDocument {
  return new NoDocument(key(keyStr), SnapshotVersion.forDeletedDoc());
}

export function wrap(value: unknown): api.Value {
  // HACK: We use parseQueryValue() since it accepts scalars as well as
  // arrays / objects, and our tests currently use wrap() pretty generically so
  // we don't know the intent.
  return testUserDataReader().parseQueryValue('wrap', value);
}

export function wrapObject(obj: JsonObject<unknown>): ObjectValue {
  return new ObjectValue(wrap(obj) as { mapValue: api.MapValue });
}

export function dbId(project: string, database?: string): DatabaseId {
  return new DatabaseId(project, database);
}

export function key(path: string): DocumentKey {
  return new DocumentKey(new ResourcePath(splitPath(path, '/')));
}

export function keys(
  ...documents: Array<MaybeDocument | string>
): DocumentKeySet {
  let keys = documentKeySet();
  for (const doc of documents) {
    keys = keys.add(typeof doc === 'string' ? key(doc) : doc.key);
  }
  return keys;
}

export function path(path: string, offset?: number): ResourcePath {
  return new ResourcePath(splitPath(path, '/'), offset);
}

export function field(path: string): FieldPath {
  return fromDotSeparatedString(path)._internalPath;
}

export function mask(...paths: string[]): FieldMask {
  let fieldPaths = new SortedSet<FieldPath>(FieldPath.comparator);
  for (const path of paths) {
    fieldPaths = fieldPaths.add(field(path));
  }
  return FieldMask.fromSet(fieldPaths);
}

export function blob(...bytes: number[]): Blob {
  // bytes can be undefined for the empty blob
  return Blob.fromUint8Array(new Uint8Array(bytes || []));
}

export function filter(path: string, op: string, value: unknown): FieldFilter {
  const dataValue = wrap(value);
  const operator = Operator.fromString(op);
  const filter = FieldFilter.create(field(path), operator, dataValue);

  if (filter instanceof FieldFilter) {
    return filter;
  } else {
    return fail('Unrecognized filter: ' + JSON.stringify(filter));
  }
}

export function setMutation(
  keyStr: string,
  json: JsonObject<unknown>
): SetMutation {
  return new SetMutation(key(keyStr), wrapObject(json), Precondition.NONE);
}

export function patchMutation(
  keyStr: string,
  json: JsonObject<unknown>,
  precondition?: Precondition
): PatchMutation {
  if (precondition === undefined) {
    precondition = Precondition.exists(true);
  }

  const parsed = testUserDataReader().parseUpdateData('patchMutation', json);
  return new PatchMutation(
    key(keyStr),
    parsed.data,
    parsed.fieldMask,
    precondition
  );
}

export function deleteMutation(keyStr: string): DeleteMutation {
  return new DeleteMutation(key(keyStr), Precondition.NONE);
}

/**
 * Creates a TransformMutation by parsing any FieldValue sentinels in the
 * provided data. The data is expected to use dotted-notation for nested fields
 * (i.e. { "foo.bar": FieldValue.foo() } and must not contain any non-sentinel
 * data.
 */
export function transformMutation(
  keyStr: string,
  data: Dict<unknown>
): TransformMutation {
  const result = testUserDataReader().parseUpdateData(
    'transformMutation()',
    data
  );
  return new TransformMutation(key(keyStr), result.fieldTransforms);
}

export function mutationResult(
  testVersion: TestSnapshotVersion
): MutationResult {
  return new MutationResult(version(testVersion), /* transformResults= */ null);
}

export function bound(
  values: Array<[string, {}, firestore.OrderByDirection]>,
  before: boolean
): Bound {
  const components: api.Value[] = [];
  for (const value of values) {
    const [_, dataValue] = value;
    components.push(wrap(dataValue));
  }
  return new Bound(components, before);
}

export function targetData(
  targetId: TargetId,
  queryPurpose: TargetPurpose,
  path: string
): TargetData {
  // Arbitrary value.
  const sequenceNumber = 0;
  return new TargetData(
    query(path)._query.toTarget(),
    targetId,
    queryPurpose,
    sequenceNumber
  );
}

export function noChangeEvent(
  targetId: number,
  snapshotVersion: number,
  resumeToken: ByteString = ByteString.EMPTY_BYTE_STRING
): RemoteEvent {
  const aggregator = new WatchChangeAggregator({
    getRemoteKeysForTarget: () => documentKeySet(),
    getTargetDataForTarget: targetId =>
      targetData(targetId, TargetPurpose.Listen, 'foo')
  });
  aggregator.handleTargetChange(
    new WatchTargetChange(
      WatchTargetChangeState.NoChange,
      [targetId],
      resumeToken
    )
  );
  return aggregator.createRemoteEvent(version(snapshotVersion));
}

export function docAddedRemoteEvent(
  docOrDocs: MaybeDocument | MaybeDocument[],
  updatedInTargets?: TargetId[],
  removedFromTargets?: TargetId[],
  activeTargets?: TargetId[]
): RemoteEvent {
  const docs = Array.isArray(docOrDocs) ? docOrDocs : [docOrDocs];
  debugAssert(docs.length !== 0, 'Cannot pass empty docs array');

  const allTargets = activeTargets
    ? activeTargets
    : (updatedInTargets || []).concat(removedFromTargets || []);

  const aggregator = new WatchChangeAggregator({
    getRemoteKeysForTarget: () => documentKeySet(),
    getTargetDataForTarget: targetId => {
      if (allTargets.indexOf(targetId) !== -1) {
        const collectionPath = docs[0].key.path.popLast();
        return targetData(
          targetId,
          TargetPurpose.Listen,
          collectionPath.toString()
        );
      } else {
        return null;
      }
    }
  });

  let version = SnapshotVersion.MIN;

  for (const doc of docs) {
    debugAssert(
      !(doc instanceof Document) || !doc.hasLocalMutations,
      "Docs from remote updates shouldn't have local changes."
    );
    const docChange = new DocumentWatchChange(
      updatedInTargets || [],
      removedFromTargets || [],
      doc.key,
      doc
    );
    aggregator.handleDocumentChange(docChange);
    version = doc.version.compareTo(version) > 0 ? doc.version : version;
  }

  return aggregator.createRemoteEvent(version);
}

export function docUpdateRemoteEvent(
  doc: MaybeDocument,
  updatedInTargets?: TargetId[],
  removedFromTargets?: TargetId[],
  limboTargets?: TargetId[]
): RemoteEvent {
  debugAssert(
    !(doc instanceof Document) || !doc.hasLocalMutations,
    "Docs from remote updates shouldn't have local changes."
  );
  const docChange = new DocumentWatchChange(
    updatedInTargets || [],
    removedFromTargets || [],
    doc.key,
    doc
  );
  const aggregator = new WatchChangeAggregator({
    getRemoteKeysForTarget: () => keys(doc),
    getTargetDataForTarget: targetId => {
      const purpose =
        limboTargets && limboTargets.indexOf(targetId) !== -1
          ? TargetPurpose.LimboResolution
          : TargetPurpose.Listen;
      return targetData(targetId, purpose, doc.key.toString());
    }
  });
  aggregator.handleDocumentChange(docChange);
  return aggregator.createRemoteEvent(doc.version);
}

export function updateMapping(
  snapshotVersion: SnapshotVersion,
  added: Array<Document | string>,
  modified: Array<Document | string>,
  removed: Array<MaybeDocument | string>,
  current?: boolean
): TargetChange {
  let addedDocuments = documentKeySet();
  let modifiedDocuments = documentKeySet();
  let removedDocuments = documentKeySet();

  added.forEach(docOrKey => {
    const k = docOrKey instanceof Document ? docOrKey.key : key(docOrKey);
    addedDocuments = addedDocuments.add(k);
  });
  modified.forEach(docOrKey => {
    const k = docOrKey instanceof Document ? docOrKey.key : key(docOrKey);
    modifiedDocuments = modifiedDocuments.add(k);
  });
  removed.forEach(docOrKey => {
    const k = docOrKey instanceof MaybeDocument ? docOrKey.key : key(docOrKey);
    removedDocuments = removedDocuments.add(k);
  });

  return new TargetChange(
    resumeTokenForSnapshot(snapshotVersion),
    !!current,
    addedDocuments,
    modifiedDocuments,
    removedDocuments
  );
}

export function addTargetMapping(
  ...docsOrKeys: Array<Document | string>
): TargetChange {
  return updateMapping(
    SnapshotVersion.MIN,
    docsOrKeys,
    [],
    [],
    /* current= */ false
  );
}

export function ackTarget(
  ...docsOrKeys: Array<Document | string>
): TargetChange {
  return updateMapping(
    SnapshotVersion.MIN,
    docsOrKeys,
    [],
    [],
    /* current= */ true
  );
}

export function limboChanges(changes: {
  added?: Document[];
  removed?: Document[];
}): LimboDocumentChange[] {
  changes.added = changes.added || [];
  changes.removed = changes.removed || [];
  const result: LimboDocumentChange[] = [];
  for (const removed of changes.removed) {
    result.push(new RemovedLimboDocument(removed.key));
  }
  for (const added of changes.added) {
    result.push(new AddedLimboDocument(added.key));
  }
  return result;
}

export function localViewChanges(
  targetId: TargetId,
  fromCache: boolean,
  changes: { added?: string[]; removed?: string[] }
): LocalViewChanges {
  if (!changes.added) {
    changes.added = [];
  }
  if (!changes.removed) {
    changes.removed = [];
  }

  let addedKeys = documentKeySet();
  let removedKeys = documentKeySet();

  changes.added.forEach(keyStr => (addedKeys = addedKeys.add(key(keyStr))));

  changes.removed.forEach(
    keyStr => (removedKeys = removedKeys.add(key(keyStr)))
  );

  return new LocalViewChanges(targetId, fromCache, addedKeys, removedKeys);
}

/**
 * Returns a ByteString representation for the platform from the given string.
 */
export function byteStringFromString(value: string): ByteString {
  const base64 = PlatformSupport.getPlatform().btoa(value);
  return ByteString.fromBase64String(base64);
}

/**
 * Decodes a base 64 decoded string.
 *
 * Note that this is typed to accept Uint8Arrays to match the types used
 * by the spec tests. Since the spec tests only use JSON strings, this method
 * throws if an Uint8Array is passed.
 */
export function stringFromBase64String(
  value?: string | Uint8Array
<<<<<<< HEAD
): ByteString {
  debugAssert(
=======
): string {
  assert(
>>>>>>> 6a4c00f8
    value === undefined || typeof value === 'string',
    'Can only decode base64 encoded strings'
  );
  return PlatformSupport.getPlatform().atob(value ?? '');
}

/** Creates a resume token to match the given snapshot version. */
export function resumeTokenForSnapshot(
  snapshotVersion: SnapshotVersion
): ByteString {
  if (snapshotVersion.isEqual(SnapshotVersion.MIN)) {
    return ByteString.EMPTY_BYTE_STRING;
  } else {
    return byteStringFromString(snapshotVersion.toString());
  }
}

export function orderBy(path: string, op?: string): OrderBy {
  op = op || 'asc';
  debugAssert(op === 'asc' || op === 'desc', 'Unknown direction: ' + op);
  const dir: Direction =
    op === 'asc' ? Direction.ASCENDING : Direction.DESCENDING;
  return new OrderBy(field(path), dir);
}

function splitPath(path: string, splitChar: string): string[] {
  if (path === '') {
    return [];
  } else {
    return path.split(splitChar);
  }
}

/**
 * Converts a sorted map to an array with inorder traversal
 */
export function mapAsArray<K, V>(
  sortedMap: SortedMap<K, V>
): Array<{ key: K; value: V }> {
  const result: Array<{ key: K; value: V }> = [];
  sortedMap.inorderTraversal((key: K, value: V) => {
    result.push({ key, value });
  });
  return result;
}

/**
 * Converts a list of documents or document keys to a sorted map. A document
 * key is used to represent a deletion and maps to null.
 */
export function documentUpdates(
  ...docsOrKeys: Array<Document | DocumentKey>
): MaybeDocumentMap {
  let changes = maybeDocumentMap();
  for (const docOrKey of docsOrKeys) {
    if (docOrKey instanceof Document) {
      changes = changes.insert(docOrKey.key, docOrKey);
    } else if (docOrKey instanceof DocumentKey) {
      changes = changes.insert(
        docOrKey,
        new NoDocument(docOrKey, SnapshotVersion.forDeletedDoc())
      );
    }
  }
  return changes;
}

/**
 * Short for view.applyChanges(view.computeDocChanges(documentUpdates(docs))).
 */
export function applyDocChanges(
  view: View,
  ...docsOrKeys: Array<Document | DocumentKey>
): ViewChange {
  const changes = view.computeDocChanges(documentUpdates(...docsOrKeys));
  return view.applyChanges(changes, true);
}

/**
 * Constructs a document set.
 */
export function documentSet(
  comp: DocumentComparator,
  ...docs: Document[]
): DocumentSet;
export function documentSet(...docs: Document[]): DocumentSet;
export function documentSet(...args: unknown[]): DocumentSet {
  let docSet: DocumentSet | null = null;
  if (args[0] instanceof Function) {
    docSet = new DocumentSet(args[0] as DocumentComparator);
    args = args.slice(1);
  } else {
    docSet = new DocumentSet();
  }
  for (const doc of args) {
    debugAssert(
      doc instanceof Document,
      'Bad argument, expected Document: ' + doc
    );
    docSet = docSet.add(doc);
  }
  return docSet;
}

/**
 * Constructs a document key set.
 */
export function keySet(...keys: DocumentKey[]): DocumentKeySet {
  let keySet = documentKeySet();
  for (const key of keys) {
    keySet = keySet.add(key);
  }
  return keySet;
}

/** Converts a DocumentSet to an array. */
export function documentSetAsArray(docs: DocumentSet): Document[] {
  const result: Document[] = [];
  docs.forEach((doc: Document) => {
    result.push(doc);
  });
  return result;
}

export class DocComparator {
  static byField(...fields: string[]): DocumentComparator {
    const path = new FieldPath(fields);
    return Document.compareByField.bind(this, path);
  }
}

/**
 * Two helper functions to simplify testing isEqual() method.
 */
// Use any, so we can dynamically call .isEqual().
// eslint-disable-next-line @typescript-eslint/no-explicit-any
export function expectEqual(left: any, right: any, message?: string): void {
  message = message || '';
  if (typeof left.isEqual !== 'function') {
    return fail(
      JSON.stringify(left) + ' does not support isEqual (left) ' + message
    );
  }
  if (typeof right.isEqual !== 'function') {
    return fail(
      JSON.stringify(right) + ' does not support isEqual (right) ' + message
    );
  }
  expect(left.isEqual(right)).to.equal(true, message);
  expect(right.isEqual(left)).to.equal(true, message);
}

// Use any, so we can dynamically call .isEqual().
// eslint-disable-next-line @typescript-eslint/no-explicit-any
export function expectNotEqual(left: any, right: any, message?: string): void {
  expect(left.isEqual(right)).to.equal(false, message || '');
  expect(right.isEqual(left)).to.equal(false, message || '');
}

export function expectEqualArrays(
  left: unknown[],
  right: unknown[],
  message?: string
): void {
  message = message ? ' ' + message : '';
  expect(left.length).to.deep.equal(
    right.length,
    'different array lengths' + message
  );
  for (let i = 0; i < left.length; i++) {
    expectEqual(left[i], right[i], 'for index ' + i + message);
  }
}

/**
 * Checks that an ordered array of elements yields the correct pair-wise
 * comparison result for the supplied comparator
 */
export function expectCorrectComparisons<T extends unknown>(
  array: T[],
  comp: (left: T, right: T) => number
): void {
  for (let i = 0; i < array.length; i++) {
    for (let j = 0; j < array.length; j++) {
      const desc =
        'comparing ' +
        JSON.stringify(array[i]) +
        ' to ' +
        JSON.stringify(array[j]) +
        ' at (' +
        i +
        ', ' +
        j +
        ')';
      expect(comp(array[i], array[j])).to.equal(
        primitiveComparator(i, j),
        desc
      );
    }
  }
}

/**
 * Takes an array of "equality group" arrays and asserts that the comparator
 * returns the same as comparing the indexes of the "equality groups"
 * (0 for items in the same group).
 */
export function expectCorrectComparisonGroups<T extends unknown>(
  groups: T[][],
  comp: (left: T, right: T) => number
): void {
  for (let i = 0; i < groups.length; i++) {
    for (const left of groups[i]) {
      for (let j = 0; j < groups.length; j++) {
        for (const right of groups[j]) {
          expect(comp(left, right)).to.equal(
            primitiveComparator(i, j),
            'comparing ' +
              JSON.stringify(left) +
              ' to ' +
              JSON.stringify(right) +
              ' at (' +
              i +
              ', ' +
              j +
              ')'
          );

          expect(comp(right, left)).to.equal(
            primitiveComparator(j, i),
            'comparing ' +
              JSON.stringify(right) +
              ' to ' +
              JSON.stringify(left) +
              ' at (' +
              j +
              ', ' +
              i +
              ')'
          );
        }
      }
    }
  }
}

/** Compares SortedSet to an array */
export function expectSetToEqual<T>(set: SortedSet<T>, arr: T[]): void {
  expect(set.size).to.equal(arr.length);
  const results: T[] = [];
  set.forEach(elem => results.push(elem));
  expect(results).to.deep.equal(arr);
}

/**
 * Takes an array of array of elements and compares each of the elements
 * to every other element.
 *
 * Elements in the same inner array are expect to be equal with regard to
 * the provided equality function to all other elements from the same array
 * (including itself) and unequal to all other elements from the other array
 */
export function expectEqualitySets<T>(
  elems: T[][],
  equalityFn: (v1: T, v2: T) => boolean
): void {
  for (let i = 0; i < elems.length; i++) {
    const currentElems = elems[i];
    // compare all elems within the nested array
    for (const elem of currentElems) {
      // compare to all other values
      for (let j = 0; j < elems.length; j++) {
        // same outer index <=> equality should be true
        const expectedComparison = i === j;
        for (const otherElem of elems[j]) {
          expect(equalityFn(elem, otherElem)).to.equal(
            expectedComparison,
            'Expected (' +
              elem +
              ').isEqual(' +
              otherElem +
              ').to.equal(' +
              expectedComparison +
              ')'
          );
        }
      }
    }
  }
}

export function expectFirestoreError(err: Error): void {
  expect(err.name).to.equal('FirebaseError');
}

export function forEachNumber<V>(
  obj: Dict<V>,
  fn: (key: number, val: V) => void
): void {
  for (const key in obj) {
    if (Object.prototype.hasOwnProperty.call(obj, key)) {
      const num = Number(key);
      if (!isNaN(num)) {
        fn(num, obj[key]);
      }
    }
  }
}<|MERGE_RESOLUTION|>--- conflicted
+++ resolved
@@ -524,13 +524,8 @@
  */
 export function stringFromBase64String(
   value?: string | Uint8Array
-<<<<<<< HEAD
-): ByteString {
-  debugAssert(
-=======
 ): string {
-  assert(
->>>>>>> 6a4c00f8
+    debugAssert(
     value === undefined || typeof value === 'string',
     'Can only decode base64 encoded strings'
   );
