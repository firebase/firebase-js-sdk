--- conflicted
+++ resolved
@@ -36,17 +36,13 @@
 import { Document } from '../../src/model/document';
 import { DocumentSet } from '../../src/model/document_set';
 import { JsonObject } from '../../src/model/field_value';
-<<<<<<< HEAD
 import {
   defaultDocumentDataConverter,
   doc,
   key,
   path as pathFrom
 } from './helpers';
-=======
-import { doc, key, path as pathFrom } from './helpers';
 import { Provider, ComponentContainer } from '@firebase/component';
->>>>>>> ae319059
 
 /**
  * A mock Firestore. Will not work for integration test.
