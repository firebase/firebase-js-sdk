--- conflicted
+++ resolved
@@ -88,11 +88,7 @@
       const assertEql = (_super: (r: unknown, l: unknown) => boolean) => {
         originalFunction = originalFunction || _super;
         return function(
-<<<<<<< HEAD
-          this: unknown,
-=======
           this: Chai.Assertion,
->>>>>>> 0eeb71f4
           expected?: unknown,
           msg?: unknown
         ): void {
