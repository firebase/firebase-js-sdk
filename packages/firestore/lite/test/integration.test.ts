/**
 * @license
 * Copyright 2020 Google LLC
 *
 * Licensed under the Apache License, Version 2.0 (the "License");
 * you may not use this file except in compliance with the License.
 * You may obtain a copy of the License at
 *
 *   http://www.apache.org/licenses/LICENSE-2.0
 *
 * Unless required by applicable law or agreed to in writing, software
 * distributed under the License is distributed on an "AS IS" BASIS,
 * WITHOUT WARRANTIES OR CONDITIONS OF ANY KIND, either express or implied.
 * See the License for the specific language governing permissions and
 * limitations under the License.
 */

import * as firestore from '../index';

<<<<<<< HEAD
import { expect, use } from 'chai';
import * as chaiAsPromised from 'chai-as-promised';

=======
>>>>>>> 8d14d845
import { initializeApp } from '@firebase/app-exp';
import { expect, use } from 'chai';
import * as chaiAsPromised from 'chai-as-promised';

import {
  Firestore,
  getFirestore,
  initializeFirestore,
  terminate
} from '../src/api/database';
import {
  withTestCollection,
  withTestDb,
  withTestDbSettings,
  withTestDoc,
  withTestDocAndInitialData
} from './helpers';
import {
  parent,
  collection,
  CollectionReference,
  doc,
  DocumentReference,
  getDoc,
  deleteDoc,
  setDoc,
  addDoc,
  updateDoc
} from '../src/api/reference';
import { FieldPath } from '../src/api/field_path';
import {
  DEFAULT_PROJECT_ID,
  DEFAULT_SETTINGS
} from '../../test/integration/util/settings';
import { writeBatch } from '../src/api/write_batch';
<<<<<<< HEAD
import { runTransaction } from '../src/api/transaction';
=======
import { expectEqual, expectNotEqual } from '../../test/util/helpers';
import { FieldValue } from '../../src/api/field_value';
>>>>>>> 8d14d845

use(chaiAsPromised);

describe('Firestore', () => {
  it('can provide setting', () => {
    const app = initializeApp(
      { apiKey: 'fake-api-key', projectId: 'test-project' },
      'test-app-initializeFirestore'
    );
    const fs1 = initializeFirestore(app, { host: 'localhost', ssl: false });
    expect(fs1).to.be.an.instanceOf(Firestore);
  });

  it('returns same instance', () => {
    const app = initializeApp(
      { apiKey: 'fake-api-key', projectId: 'test-project' },
      'test-app-getFirestore'
    );
    const fs1 = getFirestore(app);
    const fs2 = getFirestore(app);
    expect(fs1 === fs2).to.be.true;
  });

  it('cannot call initializeFirestore() twice', () => {
    const app = initializeApp(
      { apiKey: 'fake-api-key', projectId: 'test-project' },
      'test-app-initializeFirestore-twice'
    );
    initializeFirestore(app, { host: 'localhost', ssl: false });
    expect(() => {
      initializeFirestore(app, { host: 'localhost', ssl: false });
    }).to.throw(
      'Firestore has already been started and its settings can no longer be changed.'
    );
  });

  it('cannot use once terminated', () => {
    const app = initializeApp(
      { apiKey: 'fake-api-key', projectId: 'test-project' },
      'test-app-terminated'
    );
    const firestore = initializeFirestore(app, {
      host: 'localhost',
      ssl: false
    });

    // We don't await the Promise. Any operation enqueued after should be
    // rejected.
    // eslint-disable-next-line @typescript-eslint/no-floating-promises
    terminate(firestore);

    return expect(
      getDoc(doc(firestore, 'coll/doc'))
    ).to.be.eventually.rejectedWith('The client has already been terminated.');
  });

  it('can call terminate() multiple times', () => {
    const app = initializeApp(
      { apiKey: 'fake-api-key', projectId: 'test-project' },
      'test-app-multi-terminate'
    );
    const firestore = initializeFirestore(app, {
      host: 'localhost',
      ssl: false
    });

    return terminate(firestore).then(() => terminate(firestore));
  });
});

describe('doc', () => {
  it('can provide name', () => {
    return withTestDb(db => {
      const result = doc(db, 'coll/doc');
      expect(result).to.be.an.instanceOf(DocumentReference);
      expect(result.id).to.equal('doc');
      expect(result.path).to.equal('coll/doc');
    });
  });

  it('validates path', () => {
    return withTestDb(db => {
      expect(() => doc(db, 'coll')).to.throw(
        'Invalid document path (coll). Path points to a collection.'
      );
      expect(() => doc(db, '')).to.throw(
        'Function doc() requires its second argument to be of type non-empty string, but it was: ""'
      );
      expect(() => doc(collection(db, 'coll'), 'doc/coll')).to.throw(
        'Invalid document path (coll/doc/coll). Path points to a collection.'
      );
      expect(() => doc(db, 'coll//doc')).to.throw(
        'Invalid path (coll//doc). Paths must not contain // in them.'
      );
    });
  });

  it('supports AutoId', () => {
    return withTestDb(db => {
      const coll = collection(db, 'coll');
      const ref = doc(coll);
      expect(ref.id.length).to.equal(20);
    });
  });
});

describe('collection', () => {
  it('can provide name', () => {
    return withTestDb(db => {
      const result = collection(db, 'coll/doc/subcoll');
      expect(result).to.be.an.instanceOf(CollectionReference);
      expect(result.id).to.equal('subcoll');
      expect(result.path).to.equal('coll/doc/subcoll');
    });
  });

  it('validates path', () => {
    return withTestDb(db => {
      expect(() => collection(db, 'coll/doc')).to.throw(
        'Invalid collection path (coll/doc). Path points to a document.'
      );
      // TODO(firestorelite): Explore returning a more helpful message
      // (e.g. "Empty document paths are not supported.")
      expect(() => collection(doc(db, 'coll/doc'), '')).to.throw(
        'Function doc() requires its second argument to be of type non-empty string, but it was: ""'
      );
      expect(() => collection(doc(db, 'coll/doc'), 'coll/doc')).to.throw(
        'Invalid collection path (coll/doc/coll/doc). Path points to a document.'
      );
    });
  });
});

describe('parent', () => {
  it('returns CollectionReferences for DocumentReferences', () => {
    return withTestDb(db => {
      const coll = collection(db, 'coll/doc/coll');
      const result = parent(coll);
      expect(result).to.be.an.instanceOf(DocumentReference);
      expect(result!.path).to.equal('coll/doc');
    });
  });

  it('returns DocumentReferences for CollectionReferences', () => {
    return withTestDb(db => {
      const coll = doc(db, 'coll/doc');
      const result = parent(coll);
      expect(result).to.be.an.instanceOf(CollectionReference);
      expect(result.path).to.equal('coll');
    });
  });

  it('returns null for root collection', () => {
    return withTestDb(db => {
      const coll = collection(db, 'coll');
      const result = parent(coll);
      expect(result).to.be.null;
    });
  });
});

describe('getDoc()', () => {
  it('can get a non-existing document', () => {
    return withTestDoc(async docRef => {
      const docSnap = await getDoc(docRef);
      expect(docSnap.exists()).to.be.false;
    });
  });

  it('can get an existing document', () => {
    return withTestDocAndInitialData({ val: 1 }, async docRef => {
      const docSnap = await getDoc(docRef);
      expect(docSnap.exists()).to.be.true;
    });
  });
});

/**
 * Shared test class that is used to verify the WriteBatch, Transaction and
 * DocumentReference-based mutation API.
 */
interface MutationTester {
  set<T>(documentRef: firestore.DocumentReference<T>, data: T): Promise<void>;
  set<T>(
    documentRef: firestore.DocumentReference<T>,
    data: Partial<T>,
    options: firestore.SetOptions
  ): Promise<void>;
  update(
    documentRef: firestore.DocumentReference<unknown>,
    data: firestore.UpdateData
  ): Promise<void>;
  update(
    documentRef: firestore.DocumentReference<unknown>,
    field: string | firestore.FieldPath,
    value: unknown,
    ...moreFieldsAndValues: unknown[]
  ): Promise<void>;
  delete(documentRef: firestore.DocumentReference<unknown>): Promise<void>;
}

genericMutationTests({
  set: setDoc,
  update: updateDoc,
  delete: deleteDoc
});

describe('WriteBatch', () => {
  class WriteBatchTester implements MutationTester {
    delete(ref: firestore.DocumentReference<unknown>): Promise<void> {
      const batch = writeBatch(ref.firestore);
      batch.delete(ref);
      return batch.commit();
    }

    set<T>(
      ref: firestore.DocumentReference<T>,
      data: T | Partial<T>,
      options?: firestore.SetOptions
    ): Promise<void> {
      const batch = writeBatch(ref.firestore);
      // TODO(mrschmidt): Find a way to remove the `any` cast here
      // eslint-disable-next-line @typescript-eslint/no-explicit-any
      (batch.set as any).apply(batch, Array.from(arguments));
      return batch.commit();
    }

    update(
      ref: firestore.DocumentReference<unknown>,
      dataOrField: firestore.UpdateData | string | firestore.FieldPath,
      value?: unknown,
      ...moreFieldsAndValues: unknown[]
    ): Promise<void> {
      const batch = writeBatch(ref.firestore);
      // TODO(mrschmidt): Find a way to remove the `any` cast here
      // eslint-disable-next-line @typescript-eslint/no-explicit-any
      (batch.update as any).apply(batch, Array.from(arguments));
      return batch.commit();
    }
  }

  genericMutationTests(new WriteBatchTester());

  it('can add multiple operations', () => {
    return withTestCollection(async coll => {
      const batch = writeBatch(coll.firestore);
      batch.set(doc(coll), { doc: 1 });
      batch.set(doc(coll), { doc: 2 });
      await batch.commit();

      // TODO(firestorelite): Verify collection contents once getQuery is added
    });
  });

  it('cannot add write after commit', () => {
    return withTestDoc(async doc => {
      const batch = writeBatch(doc.firestore);
      batch.set(doc, { doc: 1 });
      const op = batch.commit();
      expect(() => batch.delete(doc)).to.throw(
        'A write batch can no longer be used after commit() has been called.'
      );
      await op;
      expect(() => batch.delete(doc)).to.throw(
        'A write batch can no longer be used after commit() has been called.'
      );
    });
  });
});

describe('Transaction', () => {
  class TransactionTester implements MutationTester {
    delete(ref: firestore.DocumentReference<unknown>): Promise<void> {
      return runTransaction(ref.firestore, async transaction => {
        transaction.delete(ref);
      });
    }

    set<T>(
      ref: firestore.DocumentReference<T>,
      data: T | Partial<T>,
      options?: firestore.SetOptions
    ): Promise<void> {
      const args = Array.from(arguments);
      return runTransaction(ref.firestore, async transaction => {
        // TODO(mrschmidt): Find a way to remove the `any` cast here
        // eslint-disable-next-line @typescript-eslint/no-explicit-any
        (transaction.set as any).apply(transaction, args);
      });
    }

    update(
      ref: firestore.DocumentReference<unknown>,
      dataOrField: firestore.UpdateData | string | firestore.FieldPath,
      value?: unknown,
      ...moreFieldsAndValues: unknown[]
    ): Promise<void> {
      const args = Array.from(arguments);
      return runTransaction(ref.firestore, async transaction => {
        // TODO(mrschmidt): Find a way to remove the `any` cast here
        // eslint-disable-next-line @typescript-eslint/no-explicit-any
        (transaction.update as any).apply(transaction, args);
      });
    }
  }

  genericMutationTests(
    new TransactionTester(),
    /* validationUsesPromises= */ true
  );

  it('can read and then write', () => {
    return withTestDocAndInitialData({ counter: 1 }, async doc => {
      await runTransaction(doc.firestore, async transaction => {
        const snap = await transaction.get(doc);
        transaction.update(doc, 'counter', snap.get('counter') + 1);
      });
      const result = await getDoc(doc);
      expect(result.get('counter')).to.equal(2);
    });
  });

  it('can read non-existing doc then write', () => {
    return withTestDoc(async doc => {
      await runTransaction(doc.firestore, async transaction => {
        const snap = await transaction.get(doc);
        expect(snap.exists()).to.be.false;
        transaction.set(doc, { counter: 1 });
      });
      const result = await getDoc(doc);
      expect(result.get('counter')).to.equal(1);
    });
  });

  it('retries when document is modified', () => {
    return withTestDoc(async doc => {
      let retryCounter = 0;
      await runTransaction(doc.firestore, async transaction => {
        ++retryCounter;
        await transaction.get(doc);

        if (retryCounter === 1) {
          // Out of band modification that doesn't use the transaction
          await setDoc(doc, { counter: 'invalid' });
        }

        transaction.set(doc, { counter: 1 });
      });
      expect(retryCounter).to.equal(2);
      const result = await getDoc(doc);
      expect(result.get('counter')).to.equal(1);
    });
  });
});

function genericMutationTests(
  op: MutationTester,
  validationUsesPromises: boolean = false
): void {
  const setDoc = op.set;
  const updateDoc = op.update;
  const deleteDoc = op.delete;

  describe('delete', () => {
    it('can delete a non-existing document', () => {
      return withTestDoc(docRef => deleteDoc(docRef));
    });

    it('can delete an existing document', () => {
      return withTestDoc(async docRef => {
        await setDoc(docRef, {});
        await deleteDoc(docRef);
        const docSnap = await getDoc(docRef);
        expect(docSnap.exists()).to.be.false;
      });
    });
  });

  describe('set', () => {
    it('can set a new document', () => {
      return withTestDoc(async docRef => {
        await setDoc(docRef, { val: 1 });
        const docSnap = await getDoc(docRef);
        expect(docSnap.data()).to.deep.equal({ val: 1 });
      });
    });

    it('can merge a document', () => {
      return withTestDocAndInitialData({ foo: 1 }, async docRef => {
        await setDoc(docRef, { bar: 2 }, { merge: true });
        const docSnap = await getDoc(docRef);
        expect(docSnap.data()).to.deep.equal({ foo: 1, bar: 2 });
      });
    });

    it('can merge a document with mergeFields', () => {
      return withTestDocAndInitialData({ foo: 1 }, async docRef => {
        await setDoc(
          docRef,
          { foo: 'ignored', bar: 2, baz: { foobar: 3 } },
          { mergeFields: ['bar', new FieldPath('baz', 'foobar')] }
        );
        const docSnap = await getDoc(docRef);
        expect(docSnap.data()).to.deep.equal({
          foo: 1,
          bar: 2,
          baz: { foobar: 3 }
        });
      });
    });

    it('throws when user input fails validation', () => {
      return withTestDoc(async docRef => {
        if (validationUsesPromises) {
          return expect(
            setDoc(docRef, { val: undefined })
          ).to.eventually.be.rejectedWith(
            /Function .* called with invalid data. Unsupported field value: undefined \(found in field val\)/
          );
        } else {
          expect(() => setDoc(docRef, { val: undefined })).to.throw(
            /Function .* called with invalid data. Unsupported field value: undefined \(found in field val\)/
          );
        }
      });
    });

    it("can ignore 'undefined'", () => {
      return withTestDbSettings(
        DEFAULT_PROJECT_ID,
        { ...DEFAULT_SETTINGS, ignoreUndefinedProperties: true },
        async db => {
          const docRef = doc(collection(db, 'test-collection'));
          await setDoc(docRef, { val: undefined });
          const docSnap = await getDoc(docRef);
          expect(docSnap.data()).to.deep.equal({});
        }
      );
    });
  });

  describe('update', () => {
    it('can update a document', () => {
      return withTestDocAndInitialData({ foo: 1, bar: 1 }, async docRef => {
        await updateDoc(docRef, { foo: 2, baz: 2 });
        const docSnap = await getDoc(docRef);
        expect(docSnap.data()).to.deep.equal({ foo: 2, bar: 1, baz: 2 });
      });
    });

    it('can update a document (using varargs)', () => {
      return withTestDocAndInitialData({ foo: 1, bar: 1 }, async docRef => {
        await updateDoc(docRef, 'foo', 2, new FieldPath('baz'), 2);
        const docSnap = await getDoc(docRef);
        expect(docSnap.data()).to.deep.equal({ foo: 2, bar: 1, baz: 2 });
      });
    });

    it('throws when user input fails validation', () => {
      return withTestDoc(async docRef => {
        if (validationUsesPromises) {
          return expect(
            updateDoc(docRef, { val: undefined })
          ).to.eventually.be.rejectedWith(
            /Function .* called with invalid data. Unsupported field value: undefined \(found in field val\)/
          );
        } else {
          expect(() => updateDoc(docRef, { val: undefined })).to.throw(
            /Function .* called with invalid data. Unsupported field value: undefined \(found in field val\)/
          );
        }
      });
    });
  });
}

describe('addDoc()', () => {
  it('can add a document', () => {
    return withTestCollection(async collRef => {
      const docRef = await addDoc(collRef, { val: 1 });
      const docSnap = await getDoc(docRef);
      expect(docSnap.data()).to.deep.equal({ val: 1 });
    });
  });

  it('throws when user input fails validation', () => {
    return withTestCollection(async collRef => {
      expect(() => addDoc(collRef, { val: undefined })).to.throw(
        'Function addDoc() called with invalid data. Unsupported field value: undefined (found in field val)'
      );
    });
  });
});

describe('DocumentSnapshot', () => {
  it('can represent missing data', () => {
    return withTestDoc(async docRef => {
      const docSnap = await getDoc(docRef);
      expect(docSnap.exists()).to.be.false;
      expect(docSnap.data()).to.be.undefined;
    });
  });

  it('can return data', () => {
    return withTestDocAndInitialData({ foo: 1 }, async docRef => {
      const docSnap = await getDoc(docRef);
      expect(docSnap.exists()).to.be.true;
      expect(docSnap.data()).to.deep.equal({ foo: 1 });
    });
  });

  it('can return single field', () => {
    return withTestDocAndInitialData({ foo: 1, bar: 2 }, async docRef => {
      const docSnap = await getDoc(docRef);
      expect(docSnap.get('foo')).to.equal(1);
      expect(docSnap.get(new FieldPath('bar'))).to.equal(2);
    });
  });

  it('can return nested field', () => {
    return withTestDocAndInitialData({ foo: { bar: 1 } }, async docRef => {
      const docSnap = await getDoc(docRef);
      expect(docSnap.get('foo.bar')).to.equal(1);
      expect(docSnap.get(new FieldPath('foo', 'bar'))).to.equal(1);
    });
  });

  it('is properly typed', () => {
    return withTestDocAndInitialData({ foo: 1 }, async docRef => {
      const docSnap = await getDoc(docRef);
      let documentData = docSnap.data()!; // "data" is typed as nullable
      if (docSnap.exists()) {
        documentData = docSnap.data(); // "data" is typed as non-null
      }
      expect(documentData).to.deep.equal({ foo: 1 });
    });
  });
});

// TODO(firestorelite): Add converter tests
describe('deleteDoc()', () => {
  it('can delete a non-existing document', () => {
    return withTestDoc(docRef => deleteDoc(docRef));
  });
});

// TODO(firestorelite): Expand test coverage once we can write docs
describe('FieldValue', () => {
  it('support equality checking with isEqual()', () => {
    expectEqual(FieldValue.delete(), FieldValue.delete());
    expectEqual(FieldValue.serverTimestamp(), FieldValue.serverTimestamp());
    expectNotEqual(FieldValue.delete(), FieldValue.serverTimestamp());
    // TODO(firestorelite): Add test when field value is available
    //expectNotEqual(FieldValue.delete(), documentId());
  });

  it('support instanceof checks', () => {
    expect(FieldValue.delete()).to.be.an.instanceOf(FieldValue);
    expect(FieldValue.serverTimestamp()).to.be.an.instanceOf(FieldValue);
    expect(FieldValue.increment(1)).to.be.an.instanceOf(FieldValue);
    expect(FieldValue.arrayUnion('a')).to.be.an.instanceOf(FieldValue);
    expect(FieldValue.arrayRemove('a')).to.be.an.instanceOf(FieldValue);
  });
});<|MERGE_RESOLUTION|>--- conflicted
+++ resolved
@@ -17,12 +17,6 @@
 
 import * as firestore from '../index';
 
-<<<<<<< HEAD
-import { expect, use } from 'chai';
-import * as chaiAsPromised from 'chai-as-promised';
-
-=======
->>>>>>> 8d14d845
 import { initializeApp } from '@firebase/app-exp';
 import { expect, use } from 'chai';
 import * as chaiAsPromised from 'chai-as-promised';
@@ -58,13 +52,9 @@
   DEFAULT_SETTINGS
 } from '../../test/integration/util/settings';
 import { writeBatch } from '../src/api/write_batch';
-<<<<<<< HEAD
 import { runTransaction } from '../src/api/transaction';
-=======
 import { expectEqual, expectNotEqual } from '../../test/util/helpers';
 import { FieldValue } from '../../src/api/field_value';
->>>>>>> 8d14d845
-
 use(chaiAsPromised);
 
 describe('Firestore', () => {
