/**
 * @license
 * Copyright 2020 Google LLC
 *
 * Licensed under the Apache License, Version 2.0 (the "License");
 * you may not use this file except in compliance with the License.
 * You may obtain a copy of the License at
 *
 *   http://www.apache.org/licenses/LICENSE-2.0
 *
 * Unless required by applicable law or agreed to in writing, software
 * distributed under the License is distributed on an "AS IS" BASIS,
 * WITHOUT WARRANTIES OR CONDITIONS OF ANY KIND, either express or implied.
 * See the License for the specific language governing permissions and
 * limitations under the License.
 */

import { expect } from 'chai';

import { initializeApp } from '@firebase/app-exp';
import {
  Firestore,
  getFirestore,
  initializeFirestore
} from '../src/api/database';
import {
<<<<<<< HEAD
  withTestCollection,
  withTestDb,
=======
  withTestDb,
  withTestDbSettings,
>>>>>>> 7649b678
  withTestDoc,
  withTestDocAndInitialData
} from './helpers';
import {
  parent,
  collection,
  CollectionReference,
  doc,
  DocumentReference,
  getDoc,
  deleteDoc,
  setDoc,
  addDoc
} from '../src/api/reference';
import { FieldPath } from '../src/api/field_path';
import {
  DEFAULT_PROJECT_ID,
  DEFAULT_SETTINGS
} from '../../test/integration/util/settings';

describe('Firestore', () => {
  it('can provide setting', () => {
    const app = initializeApp(
      { apiKey: 'fake-api-key', projectId: 'test-project' },
      'test-app-initializeFirestore'
    );
    const fs1 = initializeFirestore(app, { host: 'localhost', ssl: false });
    expect(fs1).to.be.an.instanceOf(Firestore);
  });

  it('returns same instance', () => {
    const app = initializeApp(
      { apiKey: 'fake-api-key', projectId: 'test-project' },
      'test-app-getFirestore'
    );
    const fs1 = getFirestore(app);
    const fs2 = getFirestore(app);
    expect(fs1 === fs2).to.be.true;
  });

  it('cannot call initializeFirestore() twice', () => {
    const app = initializeApp(
      { apiKey: 'fake-api-key', projectId: 'test-project' },
      'test-app-initializeFirestore-twice'
    );
    initializeFirestore(app, { host: 'localhost', ssl: false });
    expect(() => {
      initializeFirestore(app, { host: 'localhost', ssl: false });
    }).to.throw(
      'Firestore has already been started and its settings can no longer be changed.'
    );
  });
});

describe('doc', () => {
  it('can provide name', () => {
    return withTestDb(db => {
      const result = doc(db, 'coll/doc');
      expect(result).to.be.an.instanceOf(DocumentReference);
      expect(result.id).to.equal('doc');
      expect(result.path).to.equal('coll/doc');
    });
  });

  it('validates path', () => {
    return withTestDb(db => {
      expect(() => doc(db, 'coll')).to.throw(
        'Invalid path (coll). Path points to a collection.'
      );
      expect(() => doc(db, '')).to.throw(
        'Invalid path (). Empty paths are not supported.'
      );
      expect(() => doc(collection(db, 'coll'), 'doc/coll')).to.throw(
        'Invalid path (coll/doc/coll). Path points to a collection.'
      );
      expect(() => doc(db, 'coll//doc')).to.throw(
        'Invalid path (coll//doc). Paths must not contain // in them.'
      );
    });
  });

  it('supports AutoId', () => {
    return withTestDb(db => {
      const coll = collection(db, 'coll');
      const ref = doc(coll);
      expect(ref.id.length).to.equal(20);
    });
  });
});

describe('collection', () => {
  it('can provide name', () => {
    return withTestDb(db => {
      const result = collection(db, 'coll/doc/subcoll');
      expect(result).to.be.an.instanceOf(CollectionReference);
      expect(result.id).to.equal('subcoll');
      expect(result.path).to.equal('coll/doc/subcoll');
    });
  });

  it('validates path', () => {
    return withTestDb(db => {
      expect(() => collection(db, 'coll/doc')).to.throw(
        'Invalid path (coll/doc). Path points to a document.'
      );
      expect(() => collection(doc(db, 'coll/doc'), '')).to.throw(
        'Invalid path (). Empty paths are not supported.'
      );
      expect(() => collection(doc(db, 'coll/doc'), 'coll/doc')).to.throw(
        'Invalid path (coll/doc/coll/doc). Path points to a document.'
      );
    });
  });
});

describe('parent', () => {
  it('returns CollectionReferences for DocumentReferences', () => {
    return withTestDb(db => {
      const coll = collection(db, 'coll/doc/coll');
      const result = parent(coll);
      expect(result).to.be.an.instanceOf(DocumentReference);
      expect(result!.path).to.equal('coll/doc');
    });
  });

  it('returns DocumentReferences for CollectionReferences', () => {
    return withTestDb(db => {
      const coll = doc(db, 'coll/doc');
      const result = parent(coll);
      expect(result).to.be.an.instanceOf(CollectionReference);
      expect(result.path).to.equal('coll');
    });
  });

  it('returns null for root collection', () => {
    return withTestDb(db => {
      const coll = collection(db, 'coll');
      const result = parent(coll);
      expect(result).to.be.null;
    });
  });
});

describe('getDoc()', () => {
  it('can get a non-existing document', () => {
    return withTestDoc(async docRef => {
      const docSnap = await getDoc(docRef);
      expect(docSnap.exists()).to.be.false;
    });
  });

  it('can get an existing document', () => {
    return withTestDocAndInitialData({ val: 1 }, async docRef => {
      const docSnap = await getDoc(docRef);
      expect(docSnap.exists()).to.be.true;
    });
  });
});

describe('deleteDoc()', () => {
  it('can delete a non-existing document', () => {
    return withTestDoc(docRef => deleteDoc(docRef));
  });

  it('can delete an existing document', () => {
    return withTestDoc(async docRef => {
      await setDoc(docRef, {});
      await deleteDoc(docRef);
      const docSnap = await getDoc(docRef);
      expect(docSnap.exists()).to.be.false;
    });
  });
});

describe('setDoc()', () => {
  it('can set a new document', () => {
    return withTestDoc(async docRef => {
      await setDoc(docRef, { val: 1 });
      const docSnap = await getDoc(docRef);
      expect(docSnap.data()).to.deep.equal({ val: 1 });
    });
  });

  it('can merge a document', () => {
    return withTestDocAndInitialData({ foo: 1 }, async docRef => {
      await setDoc(docRef, { bar: 2 }, { merge: true });
      const docSnap = await getDoc(docRef);
      expect(docSnap.data()).to.deep.equal({ foo: 1, bar: 2 });
    });
  });

  it('can merge a document with mergeFields', () => {
    return withTestDocAndInitialData({ foo: 1 }, async docRef => {
      await setDoc(
        docRef,
        { foo: 'ignored', bar: 2, baz: { foobar: 3 } },
        { mergeFields: ['bar', new FieldPath('baz', 'foobar')] }
      );
      const docSnap = await getDoc(docRef);
      expect(docSnap.data()).to.deep.equal({
        foo: 1,
        bar: 2,
        baz: { foobar: 3 }
      });
    });
  });

  it("rejects 'undefined' by default", () => {
    return withTestDoc(async docRef => {
      expect(() => {
        setDoc(docRef, { val: undefined });
      }).to.throw(
        'Function setDoc() called with invalid data. Unsupported field value: undefined (found in field val)'
      );
    });
  });

  it("ignores 'undefined' when enabled", () => {
    return withTestDbSettings(
      DEFAULT_PROJECT_ID,
      { ...DEFAULT_SETTINGS, ignoreUndefinedProperties: true },
      async db => {
        const docRef = doc(collection(db, 'test-collection'));
        await setDoc(docRef, { val: undefined });
        const docSnap = await getDoc(docRef);
        expect(docSnap.data()).to.deep.equal({});
      }
    );
  });
});

describe('addDoc()', () => {
  it('can add a document', () => {
    return withTestCollection(async collRef => {
      const docRef = await addDoc(collRef, { val: 1 });
      const docSnap = await getDoc(docRef);
      expect(docSnap.data()).to.deep.equal({ val: 1 });
    });
  });
});

describe('DocumentSnapshot', () => {
  it('can represent missing data', () => {
    return withTestDoc(async docRef => {
      const docSnap = await getDoc(docRef);
      expect(docSnap.exists()).to.be.false;
      expect(docSnap.data()).to.be.undefined;
    });
  });

  it('can return data', () => {
    return withTestDocAndInitialData({ foo: 1 }, async docRef => {
      const docSnap = await getDoc(docRef);
      expect(docSnap.exists()).to.be.true;
      expect(docSnap.data()).to.deep.equal({ foo: 1 });
    });
  });

  it('can return single field', () => {
    return withTestDocAndInitialData({ foo: 1, bar: 2 }, async docRef => {
      const docSnap = await getDoc(docRef);
      expect(docSnap.get('foo')).to.equal(1);
      expect(docSnap.get(new FieldPath('bar'))).to.equal(2);
    });
  });

  it('can return nested field', () => {
    return withTestDocAndInitialData({ foo: { bar: 1 } }, async docRef => {
      const docSnap = await getDoc(docRef);
      expect(docSnap.get('foo.bar')).to.equal(1);
      expect(docSnap.get(new FieldPath('foo', 'bar'))).to.equal(1);
    });
  });

  it('is properly typed', () => {
    return withTestDocAndInitialData({ foo: 1 }, async docRef => {
      const docSnap = await getDoc(docRef);
      let documentData = docSnap.data()!; // "data" is typed as nullable
      if (docSnap.exists()) {
        documentData = docSnap.data(); // "data" is typed as non-null
      }
      expect(documentData).to.deep.equal({ foo: 1 });
    });
  });
});

// TODO(firestorelite): Add converter tests<|MERGE_RESOLUTION|>--- conflicted
+++ resolved
@@ -24,13 +24,9 @@
   initializeFirestore
 } from '../src/api/database';
 import {
-<<<<<<< HEAD
   withTestCollection,
   withTestDb,
-=======
-  withTestDb,
   withTestDbSettings,
->>>>>>> 7649b678
   withTestDoc,
   withTestDocAndInitialData
 } from './helpers';
