/**
 * @license
 * Copyright 2020 Google LLC
 *
 * Licensed under the Apache License, Version 2.0 (the "License");
 * you may not use this file except in compliance with the License.
 * You may obtain a copy of the License at
 *
 *   http://www.apache.org/licenses/LICENSE-2.0
 *
 * Unless required by applicable law or agreed to in writing, software
 * distributed under the License is distributed on an "AS IS" BASIS,
 * WITHOUT WARRANTIES OR CONDITIONS OF ANY KIND, either express or implied.
 * See the License for the specific language governing permissions and
 * limitations under the License.
 */

import * as firestore from '../../';

import { _getProvider } from '@firebase/app-exp';
import { FirebaseApp } from '@firebase/app-types-exp';
import { Provider } from '@firebase/component';

import { Code, FirestoreError } from '../../../src/util/error';
import { DatabaseId, DatabaseInfo } from '../../../src/core/database_info';
import { FirebaseAuthInternalName } from '@firebase/auth-interop-types';
import {
  CredentialsProvider,
  FirebaseCredentialsProvider
} from '../../../src/api/credentials';
import {
  Datastore,
  newDatastore,
  terminateDatastore
} from '../../../src/remote/datastore';
<<<<<<< HEAD
import { Deferred } from '../../../src/util/promise';
import { cast } from './util';
import { newConnection } from '../../../src/platform/connection';
import { newSerializer } from '../../../src/platform/serializer';
=======
import { PlatformSupport } from '../../../src/platform/platform';
import { cast } from './util';
import { Settings } from '../../';
>>>>>>> b677e08b

// settings() defaults:
const DEFAULT_HOST = 'firestore.googleapis.com';
const DEFAULT_SSL = true;

// TODO(firestorelite): Depend on FirebaseService once #3112 is merged

/**
 * The root reference to the Firestore Lite database.
 */
export class Firestore implements firestore.FirebaseFirestore {
  readonly _databaseId: DatabaseId;
  private readonly _firebaseApp: FirebaseApp;
  private readonly _credentials: CredentialsProvider;

  // Assigned via _configureClient()/_ensureClientConfigured()
  private _settings?: firestore.Settings;
  private _datastorePromise?: Promise<Datastore>;

  constructor(
    app: FirebaseApp,
    authProvider: Provider<FirebaseAuthInternalName>
  ) {
    this._firebaseApp = app;
    this._databaseId = Firestore.databaseIdFromApp(app);
    this._credentials = new FirebaseCredentialsProvider(authProvider);
  }

  get app(): FirebaseApp {
    return this._firebaseApp;
  }

  _configureClient(settings: firestore.Settings): void {
    if (this._settings) {
      throw new FirestoreError(
        Code.FAILED_PRECONDITION,
        'Firestore has already been started and its settings can no longer ' +
          'be changed. initializeFirestore() cannot be called after calling ' +
          'getFirestore().'
      );
    }
    this._settings = settings;
<<<<<<< HEAD

    const databaseInfo = this._makeDatabaseInfo(settings);

    // Kick off initializing the datastore but don't actually wait for it.
    // eslint-disable-next-line @typescript-eslint/no-floating-promises
    newConnection(databaseInfo).then(connection => {
      const serializer = newSerializer(databaseInfo.databaseId);
      const datastore = newDatastore(connection, this._credentials, serializer);
      this._datastoreDeferred.resolve(datastore);
    });
=======
>>>>>>> b677e08b
  }

  _getSettings(): Settings {
    if (!this._settings) {
      this._settings = {};
    }
    return this._settings;
  }

  _getDatastore(): Promise<Datastore> {
    if (!this._datastorePromise) {
      const databaseInfo = this._makeDatabaseInfo(this._getSettings());
      this._datastorePromise = PlatformSupport.getPlatform()
        .loadConnection(databaseInfo)
        .then(connection => {
          const serializer = PlatformSupport.getPlatform().newSerializer(
            databaseInfo.databaseId
          );
          return newDatastore(connection, this._credentials, serializer);
        });
    }

    return this._datastorePromise;
  }

  private _makeDatabaseInfo(settings: firestore.Settings): DatabaseInfo {
    return new DatabaseInfo(
      this._databaseId,
      /* persistenceKey= */ 'unsupported',
      settings.host ?? DEFAULT_HOST,
      settings.ssl ?? DEFAULT_SSL,
      /* forceLongPolling= */ false
    );
  }

  private static databaseIdFromApp(app: FirebaseApp): DatabaseId {
    if (!Object.prototype.hasOwnProperty.apply(app.options, ['projectId'])) {
      throw new FirestoreError(
        Code.INVALID_ARGUMENT,
        '"projectId" not provided in firebase.initializeApp.'
      );
    }

    return new DatabaseId(app.options.projectId!);
  }
}

export function initializeFirestore(
  app: FirebaseApp,
  settings: firestore.Settings
): Firestore {
  const firestore = _getProvider(
    app,
    'firestore/lite'
  ).getImmediate() as Firestore;
  firestore._configureClient(settings);
  return firestore;
}

export function getFirestore(app: FirebaseApp): Firestore {
  return _getProvider(app, 'firestore/lite').getImmediate() as Firestore;
}

export function terminate(
  firestore: firestore.FirebaseFirestore
): Promise<void> {
  // TODO(firestorelite): Call _removeServiceInstance when available
  const firestoreClient = cast(firestore, Firestore);
  return firestoreClient
    ._getDatastore()
    .then(datastore => terminateDatastore(datastore));
}<|MERGE_RESOLUTION|>--- conflicted
+++ resolved
@@ -33,16 +33,10 @@
   newDatastore,
   terminateDatastore
 } from '../../../src/remote/datastore';
-<<<<<<< HEAD
-import { Deferred } from '../../../src/util/promise';
-import { cast } from './util';
 import { newConnection } from '../../../src/platform/connection';
 import { newSerializer } from '../../../src/platform/serializer';
-=======
-import { PlatformSupport } from '../../../src/platform/platform';
 import { cast } from './util';
 import { Settings } from '../../';
->>>>>>> b677e08b
 
 // settings() defaults:
 const DEFAULT_HOST = 'firestore.googleapis.com';
@@ -85,19 +79,6 @@
       );
     }
     this._settings = settings;
-<<<<<<< HEAD
-
-    const databaseInfo = this._makeDatabaseInfo(settings);
-
-    // Kick off initializing the datastore but don't actually wait for it.
-    // eslint-disable-next-line @typescript-eslint/no-floating-promises
-    newConnection(databaseInfo).then(connection => {
-      const serializer = newSerializer(databaseInfo.databaseId);
-      const datastore = newDatastore(connection, this._credentials, serializer);
-      this._datastoreDeferred.resolve(datastore);
-    });
-=======
->>>>>>> b677e08b
   }
 
   _getSettings(): Settings {
@@ -110,14 +91,10 @@
   _getDatastore(): Promise<Datastore> {
     if (!this._datastorePromise) {
       const databaseInfo = this._makeDatabaseInfo(this._getSettings());
-      this._datastorePromise = PlatformSupport.getPlatform()
-        .loadConnection(databaseInfo)
-        .then(connection => {
-          const serializer = PlatformSupport.getPlatform().newSerializer(
-            databaseInfo.databaseId
-          );
-          return newDatastore(connection, this._credentials, serializer);
-        });
+      this._datastorePromise = newConnection(databaseInfo).then(connection => {
+        const serializer = newSerializer(databaseInfo.databaseId);
+        return newDatastore(connection, this._credentials, serializer);
+      });
     }
 
     return this._datastorePromise;
