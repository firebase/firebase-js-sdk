/**
 * @license
 * Copyright 2020 Google LLC
 *
 * Licensed under the Apache License, Version 2.0 (the "License");
 * you may not use this file except in compliance with the License.
 * You may obtain a copy of the License at
 *
 *   http://www.apache.org/licenses/LICENSE-2.0
 *
 * Unless required by applicable law or agreed to in writing, software
 * distributed under the License is distributed on an "AS IS" BASIS,
 * WITHOUT WARRANTIES OR CONDITIONS OF ANY KIND, either express or implied.
 * See the License for the specific language governing permissions and
 * limitations under the License.
 */

import { Document } from '../../../src/model/document';
import { DocumentKey } from '../../../src/model/document_key';
import { FirebaseFirestore } from './database';
import {
  _DocumentKeyReference,
  ParsedUpdateData,
  parseSetData,
  parseUpdateData,
  parseUpdateVarargs,
  UserDataReader
} from '../../../src/api/user_data_reader';
import {
  Bound,
  Direction,
  hasLimitToLast,
  LimitType,
  newQueryForCollectionGroup,
  newQueryForPath,
  Operator,
  Query as InternalQuery,
  queryEquals,
  queryWithAddedFilter,
  queryWithAddedOrderBy,
  queryWithEndAt,
  queryWithLimit,
  queryWithStartAt
} from '../../../src/core/query';
import {
  FieldPath as InternalFieldPath,
  ResourcePath
} from '../../../src/model/path';
import { AutoId } from '../../../src/util/misc';
import {
  DocumentSnapshot,
  fieldPathFromArgument,
  FirestoreDataConverter,
  QueryDocumentSnapshot,
  QuerySnapshot
} from './snapshot';
import {
  invokeBatchGetDocumentsRpc,
  invokeCommitRpc,
  invokeRunQueryRpc
} from '../../../src/remote/datastore';
import { hardAssert } from '../../../src/util/assert';
import { DeleteMutation, Precondition } from '../../../src/model/mutation';
import {
  applyFirestoreDataConverter,
  newQueryBoundFromDocument,
  newQueryBoundFromFields,
  newQueryFilter,
  newQueryOrderBy,
  validateHasExplicitOrderByForLimitToLast
} from '../../../src/api/database';
import { FieldPath } from './field_path';
import {
  validateCollectionPath,
  validateDocumentPath,
  validateExactNumberOfArgs,
  validatePositiveNumber
} from '../../../src/util/input_validation';
import { newSerializer } from '../../../src/platform/serializer';
import { Code, FirestoreError } from '../../../src/util/error';
import { getDatastore } from './components';

/**
 * Document data (for use with {@link setDoc()}) consists of fields mapped to
 * values.
 */
export interface DocumentData {
  // eslint-disable-next-line @typescript-eslint/no-explicit-any
  [field: string]: any;
}

/**
 * Update data (for use with {@link updateDoc()}) consists of field paths (e.g.
 * 'foo' or 'foo.baz') mapped to values. Fields that contain dots reference
 * nested fields within the document.
 */
export interface UpdateData {
  // eslint-disable-next-line @typescript-eslint/no-explicit-any
  [fieldPath: string]: any;
}

/**
 * An options object that configures the behavior of {@link setDoc()}, {@link
 * WriteBatch#set()} and {@link Transaction#set()} calls. These calls can be
 * configured to perform granular merges instead of overwriting the target
 * documents in their entirety by providing a `SetOptions` with `merge: true`.
 *
 * @param merge Changes the behavior of a `setDoc()` call to only replace the
 * values specified in its data argument. Fields omitted from the `setDoc()`
 * call remain untouched.
 * @param mergeFields Changes the behavior of `setDoc()` calls to only replace
 * the specified field paths. Any field path that is not specified is ignored
 * and remains untouched.
 */
export type SetOptions =
  | {
      readonly merge?: boolean;
    }
  | {
      readonly mergeFields?: Array<string | FieldPath>;
    };

/**
 * A `DocumentReference` refers to a document location in a Firestore database
 * and can be used to write, read, or listen to the location. The document at
 * the referenced location may or may not exist.
 */
export class DocumentReference<T = DocumentData> extends _DocumentKeyReference<
  T
> {
  /** The type of this Firestore reference. */
  readonly type = 'document';

<<<<<<< HEAD
  /** @hideconstructor */
=======
  /**
   * The {@link FirebaseFirestore} the document is in.
   * This is useful for performing transactions, for example.
   */
  readonly firestore: FirebaseFirestore;

>>>>>>> 7c1c7f18
  constructor(
    firestore: FirebaseFirestore,
    _converter: FirestoreDataConverter<T> | null,
    readonly _path: ResourcePath
  ) {
    super(firestore._databaseId, new DocumentKey(_path), _converter);
    this.firestore = firestore;
  }

  /**
   * The document's identifier within its collection.
   */
  get id(): string {
    return this._path.lastSegment();
  }

  /**
   * A string representing the path of the referenced document (relative
   * to the root of the database).
   */
  get path(): string {
    return this._path.canonicalString();
  }

  /**
   * The collection this `DocumentReference` belongs to.
   */
  get parent(): CollectionReference<T> {
    return new CollectionReference<T>(
      this.firestore,
      this._converter,
      this._key.path.popLast()
    );
  }

  /**
   * Applies a custom data converter to this `DocumentReference`, allowing you
   * to use your own custom model objects with Firestore. When you call {@link
   * setDoc()}, {@link getDoc()}, etc. with the returned `DocumentReference`
   * instance, the provided converter will convert between Firestore data and
   * your custom type `U`.
   *
   * @param converter Converts objects to and from Firestore.
   * @return A `DocumentReference<U>` that uses the provided converter.
   */
  withConverter<U>(converter: FirestoreDataConverter<U>): DocumentReference<U> {
    return new DocumentReference<U>(this.firestore, converter, this._path);
  }
}

/**
 * A `Query` refers to a Query which you can read or listen to. You can also
 * construct refined `Query` objects by adding filters and ordering.
 */
export class Query<T = DocumentData> {
  /** The type of this Firestore reference. */
  readonly type: 'query' | 'collection' = 'query';

  /**
   * The `FirebaseFirestore` for the Firestore database (useful for performing
   * transactions, etc.).
   */
  readonly firestore: FirebaseFirestore;

  // This is the lite version of the Query class in the main SDK.

  /** @hideconstructor protected */
  constructor(
    firestore: FirebaseFirestore,
    readonly _converter: FirestoreDataConverter<T> | null,
    readonly _query: InternalQuery
  ) {
    this.firestore = firestore;
  }

  /**
   * Applies a custom data converter to this query, allowing you to use your own
   * custom model objects with Firestore. When you call {@link getDocs()} with
   * the returned query, the provided converter will convert between Firestore
   * data and your custom type `U`.
   *
   * @param converter Converts objects to and from Firestore.
   * @return A `Query<U>` that uses the provided converter.
   */
  withConverter<U>(converter: FirestoreDataConverter<U>): Query<U> {
    return new Query<U>(this.firestore, converter, this._query);
  }
}

/** Describes the different query constraints available in this SDK. */
export type QueryConstraintType =
  | 'where'
  | 'orderBy'
  | 'limit'
  | 'limitToLast'
  | 'startAt'
  | 'startAfter'
  | 'endAt'
  | 'endBefore';

/**
 * A `QueryConstraint` is used to narrow the set of documents returned by a
 * Firestore query. `QueryConstraint`s are created by invoking {@link where()},
 * {@link orderBy()}, {@link startAt()}, {@link startAfter()}, {@link
 * endBefore()}, {@link endAt()}, {@link limit()} or {@link limitToLast()} and
 * can then be passed to {@link query()} to create a new query instance that
 * also contains this `QueryConstraint`.
 */
export abstract class QueryConstraint {
  /** The type of this query constraints */
  abstract readonly type: QueryConstraintType;

  /**
   * Takes the provided `Query` and returns a copy of the `Query` with this
   * `QueryConstraint` applied.
   */
  abstract _apply<T>(query: Query<T>): Query<T>;
}

/**
 * Creates a new immutable instance of `query` that is extended to also include
 * additional query constraints.
 *
 * @param query The query instance to use as a base for the new constraints.
 * @param queryConstraints The list of `QueryConstraint`s to apply.
 * @throws if any of the provided query constraints cannot be combined with the
 * existing or new constraints.
 */
export function query<T>(
  query: Query<T>,
  ...queryConstraints: QueryConstraint[]
): Query<T> {
  for (const constraint of queryConstraints) {
    query = constraint._apply(query);
  }
  return query;
}

class QueryFilterConstraint extends QueryConstraint {
  readonly type = 'where';

  constructor(
    private readonly _field: InternalFieldPath,
    private _op: Operator,
    private _value: unknown
  ) {
    super();
  }

  _apply<T>(query: Query<T>): Query<T> {
    const reader = newUserDataReader(query.firestore);
    const filter = newQueryFilter(
      query._query,
      'where',
      reader,
      query.firestore._databaseId,
      this._field,
      this._op,
      this._value
    );
    return new Query(
      query.firestore,
      query._converter,
      queryWithAddedFilter(query._query, filter)
    );
  }
}

/**
 * Filter conditions in a {@link where()} clause are specified using the
 * strings '<', '<=', '==', '!=', '>=', '>', 'array-contains', 'in',
 * 'array-contains-any', and 'not-in'.
 */
export type WhereFilterOp =
  | '<'
  | '<='
  | '=='
  | '!='
  | '>='
  | '>'
  | 'array-contains'
  | 'in'
  | 'array-contains-any'
  | 'not-in';

/**
 * Creates a `QueryConstraint` that enforces that documents must contain the
 * specified field and that the value should satisfy the relation constraint
 * provided.
 *
 * @param fieldPath The path to compare
 * @param opStr The operation string (e.g "<", "<=", "==", ">", ">=", "!=").
 * @param value The value for comparison
 * @return The created `Query`.
 */
export function where(
  fieldPath: string | FieldPath,
  opStr: WhereFilterOp,
  value: unknown
): QueryConstraint {
  // TODO(firestorelite): Consider validating the enum strings (note that
  // TypeScript does not support passing invalid values).
  const op = opStr as Operator;
  const field = fieldPathFromArgument('where', fieldPath);
  return new QueryFilterConstraint(field, op, value);
}

class QueryOrderByConstraint extends QueryConstraint {
  readonly type = 'orderBy';

  constructor(
    private readonly _field: InternalFieldPath,
    private _direction: Direction
  ) {
    super();
  }

  _apply<T>(query: Query<T>): Query<T> {
    const orderBy = newQueryOrderBy(query._query, this._field, this._direction);
    return new Query(
      query.firestore,
      query._converter,
      queryWithAddedOrderBy(query._query, orderBy)
    );
  }
}

/**
 * The direction of a {@link orderBy()} clause is specified as 'desc' or 'asc'
 * (descending or ascending).
 */
export type OrderByDirection = 'desc' | 'asc';

/**
 * Creates a `QueryConstraint` that sorts the query result by the
 * specified field, optionally in descending order instead of ascending.
 *
 * @param fieldPath The field to sort by.
 * @param directionStr Optional direction to sort by ('asc' or 'desc'). If
 * not specified, order will be ascending.
 * @return The created `Query`.
 */
export function orderBy(
  fieldPath: string | FieldPath,
  directionStr: OrderByDirection = 'asc'
): QueryConstraint {
  // TODO(firestorelite): Consider validating the enum strings (note that
  // TypeScript does not support passing invalid values).
  const direction = directionStr as Direction;
<<<<<<< HEAD
  const field = fieldPathFromArgument('orderBy', fieldPath);
  return new QueryOrderByConstraint(field, direction);
=======
  const path = fieldPathFromArgument('orderBy', fieldPath);
  return new QueryOrderByConstraint(path, direction);
>>>>>>> 7c1c7f18
}

class QueryLimitConstraint extends QueryConstraint {
  constructor(
    readonly type: 'limit' | 'limitToLast',
    private readonly _limit: number,
    private readonly _limitType: LimitType
  ) {
    super();
  }

  _apply<T>(query: Query<T>): Query<T> {
    return new Query(
      query.firestore,
      query._converter,
      queryWithLimit(query._query, this._limit, this._limitType)
    );
  }
}

<<<<<<< HEAD
=======
/**
 * Creates a `QueryConstraint` that only returns the first matching documents.
 *
 * @param limit The maximum number of items to return.
 * @return The created `Query`.
 */
>>>>>>> 7c1c7f18
export function limit(limit: number): QueryConstraint {
  validatePositiveNumber('limit', 1, limit);
  return new QueryLimitConstraint('limit', limit, LimitType.First);
}

<<<<<<< HEAD
=======
/**
 * Creates a `QueryConstraint` that only returns the last matching documents.
 *
 * You must specify at least one `orderBy` clause for `limitToLast` queries,
 * otherwise an exception will be thrown during execution.
 *
 * @param limit The maximum number of items to return.
 * @return The created `Query`.
 */
>>>>>>> 7c1c7f18
export function limitToLast(limit: number): QueryConstraint {
  validatePositiveNumber('limitToLast', 1, limit);
  return new QueryLimitConstraint('limitToLast', limit, LimitType.Last);
}

class QueryStartAtConstraint extends QueryConstraint {
  constructor(
    readonly type: 'startAt' | 'startAfter',
    private readonly _docOrFields: Array<unknown | DocumentSnapshot<unknown>>,
    private readonly _before: boolean
  ) {
    super();
  }

  _apply<T>(query: Query<T>): Query<T> {
    const bound = newQueryBoundFromDocOrFields(
      query,
      this.type,
      this._docOrFields,
      this._before
    );
    return new Query(
      query.firestore,
      query._converter,
      queryWithStartAt(query._query, bound)
    );
  }
}

<<<<<<< HEAD
export function startAt(snapshot: DocumentSnapshot<unknown>): QueryConstraint;
=======
/**
 * Creates a `QueryConstraint` that modifies the result set to start at the
 * provided document (inclusive). The starting position is relative to the order
 * of the query. The document must contain all of the fields provided in the
 * `orderBy` of this query.
 *
 * @param snapshot The snapshot of the document to start at.
 * @return A `QueryConstraint` to pass to `query()`.
 */
export function startAt(snapshot: DocumentSnapshot<unknown>): QueryConstraint;
/**
 * Creates a `QueryConstraint` that modifies the result set to start at the
 * provided fields relative to the order of the query. The order of the field
 * values must match the order of the order by clauses of the query.
 *
 * @param fieldValues The field values to start this query at, in order
 * of the query's order by.
 * @return A `QueryConstraint` to pass to `query()`.
 */
>>>>>>> 7c1c7f18
export function startAt(...fieldValues: unknown[]): QueryConstraint;
export function startAt(
  ...docOrFields: Array<unknown | DocumentSnapshot<unknown>>
): QueryConstraint {
  return new QueryStartAtConstraint('startAt', docOrFields, /*before=*/ true);
}

/**
 * Creates a `QueryConstraint` that modifies the result set to start after the
 * provided document (exclusive). The starting position is relative to the order
 * of the query. The document must contain all of the fields provided in the
 * orderBy of the query.
 *
 * @param snapshot The snapshot of the document to start after.
 * @return A `QueryConstraint` to pass to `query()`
 */
export function startAfter(
  snapshot: DocumentSnapshot<unknown>
): QueryConstraint;
/**
 * Creates a `QueryConstraint` that modifies the result set to start after the
 * provided fields relative to the order of the query. The order of the field
 * values must match the order of the order by clauses of the query.
 *
 * @param fieldValues The field values to start this query after, in order
 * of the query's order by.
 * @return A `QueryConstraint` to pass to `query()`
 */
export function startAfter(...fieldValues: unknown[]): QueryConstraint;
export function startAfter(
  snapshot: DocumentSnapshot<unknown>
): QueryConstraint;
export function startAfter(...fieldValues: unknown[]): QueryConstraint;
export function startAfter(
  ...docOrFields: Array<unknown | DocumentSnapshot<unknown>>
): QueryConstraint {
  return new QueryStartAtConstraint(
    'startAfter',
    docOrFields,
    /*before=*/ false
  );
}

class QueryEndAtConstraint extends QueryConstraint {
  constructor(
    readonly type: 'endBefore' | 'endAt',
    private readonly _docOrFields: Array<unknown | DocumentSnapshot<unknown>>,
    private readonly _before: boolean
  ) {
    super();
  }

  _apply<T>(query: Query<T>): Query<T> {
    const bound = newQueryBoundFromDocOrFields(
      query,
      this.type,
      this._docOrFields,
      this._before
    );
    return new Query(
      query.firestore,
      query._converter,
      queryWithEndAt(query._query, bound)
    );
  }
}

<<<<<<< HEAD
export function endBefore(snapshot: DocumentSnapshot<unknown>): QueryConstraint;
=======
/**
 * Creates a `QueryConstraint` that modifies the result set to end before the
 * provided document (exclusive). The end position is relative to the order of
 * the query. The document must contain all of the fields provided in the
 * orderBy of the query.
 *
 * @param snapshot The snapshot of the document to end before.
 * @return A `QueryConstraint` to pass to `query()`
 */
export function endBefore(snapshot: DocumentSnapshot<unknown>): QueryConstraint;
/**
 * Creates a `QueryConstraint` that modifies the result set to end before the
 * provided fields relative to the order of the query. The order of the field
 * values must match the order of the order by clauses of the query.
 *
 * @param fieldValues The field values to end this query before, in order
 * of the query's order by.
 * @return A `QueryConstraint` to pass to `query()`
 */
>>>>>>> 7c1c7f18
export function endBefore(...fieldValues: unknown[]): QueryConstraint;
export function endBefore(
  ...docOrFields: Array<unknown | DocumentSnapshot<unknown>>
): QueryConstraint {
  return new QueryEndAtConstraint('endBefore', docOrFields, /*before=*/ true);
}

<<<<<<< HEAD
export function endAt(snapshot: DocumentSnapshot<unknown>): QueryConstraint;
=======
/**
 * Creates a `QueryConstraint` that modifies the result set to end at the
 * provided document (inclusive). The end position is relative to the order of
 * the query. The document must contain all of the fields provided in the
 * orderBy of the query.
 *
 * @param snapshot The snapshot of the document to end at.
 * @return A `QueryConstraint` to pass to `query()`
 */
export function endAt(snapshot: DocumentSnapshot<unknown>): QueryConstraint;
/**
 * Creates a `QueryConstraint` that modifies the result set to end at the
 * provided fields relative to the order of the query. The order of the field
 * values must match the order of the order by clauses of the query.
 *
 * @param fieldValues The field values to end this query at, in order
 * of the query's order by.
 * @return A `QueryConstraint` to pass to `query()`
 */
>>>>>>> 7c1c7f18
export function endAt(...fieldValues: unknown[]): QueryConstraint;
export function endAt(
  ...docOrFields: Array<unknown | DocumentSnapshot<unknown>>
): QueryConstraint {
  return new QueryEndAtConstraint('endAt', docOrFields, /*before=*/ false);
}

/** Helper function to create a bound from a document or fields */
function newQueryBoundFromDocOrFields<T>(
  query: Query,
  methodName: string,
  docOrFields: Array<unknown | DocumentSnapshot<T>>,
  before: boolean
): Bound {
  if (docOrFields[0] instanceof DocumentSnapshot) {
    validateExactNumberOfArgs(methodName, docOrFields, 1);
    return newQueryBoundFromDocument(
      query._query,
      query.firestore._databaseId,
      methodName,
      docOrFields[0]._document,
      before
    );
  } else {
    const reader = newUserDataReader(query.firestore);
    return newQueryBoundFromFields(
      query._query,
      query.firestore._databaseId,
      reader,
      methodName,
      docOrFields,
      before
    );
  }
}

/**
 * A `CollectionReference` object can be used for adding documents, getting
 * document references, and querying for documents (using {@link query()}`).
 */
export class CollectionReference<T = DocumentData> extends Query<T> {
  readonly type = 'collection';

  /** @hideconstructor */
  constructor(
    readonly firestore: FirebaseFirestore,
    converter: FirestoreDataConverter<T> | null,
    readonly _path: ResourcePath
  ) {
    super(firestore, converter, newQueryForPath(_path));
  }

  /** The collection's identifier. */
  get id(): string {
    return this._query.path.lastSegment();
  }

  /**
   * A string representing the path of the referenced collection (relative
   * to the root of the database).
   */
  get path(): string {
    return this._query.path.canonicalString();
  }

  /**
   * A reference to the containing `DocumentReference` if this is a
   * subcollection. If this isn't a subcollection, the reference is null.
   */
  get parent(): DocumentReference<DocumentData> | null {
    const parentPath = this._path.popLast();
    if (parentPath.isEmpty()) {
      return null;
    } else {
      return new DocumentReference(
        this.firestore,
        /* converter= */ null,
        parentPath
      );
    }
  }

  /**
   * Applies a custom data converter to this CollectionReference, allowing you
   * to use your own custom model objects with Firestore. When you call {@link
   * addDoc()} with the returned `CollectionReference` instance, the provided
   * converter will convert between Firestore data and your custom type `U`.
   *
   * @param converter Converts objects to and from Firestore.
   * @return A `CollectionReference<U>` that uses the provided converter.
   */
  withConverter<U>(
    converter: FirestoreDataConverter<U>
  ): CollectionReference<U> {
    return new CollectionReference<U>(this.firestore, converter, this._path);
  }
}

/**
 * Gets a `CollectionReference` instance that refers to the collection at
 * the specified absolute path.
 *
 * @param firestore A reference to the root Firestore instance.
 * @param path A slash-separated path to a collection.
 * @param pathSegments Additional path segments to apply relative to the first
 * argument.
 * @throws If the final path has an even number of segments and does not point
 * to a collection.
 * @return The `CollectionReference` instance.
 */
export function collection(
  firestore: FirebaseFirestore,
  path: string,
  ...pathSegments: string[]
): CollectionReference<DocumentData>;
/**
 * Gets a `CollectionReference` instance that refers to a subcollection of
 * `reference` at the the specified relative path.
 *
 * @param reference A reference to a collection.
 * @param path A slash-separated path to a collection.
 * @param pathSegments Additional path segments to apply relative to the first
 * argument.
 * @throws If the final path has an even number of segments and does not point
 * to a collection.
 * @return The `CollectionReference` instance.
 */
export function collection(
  reference: CollectionReference<unknown>,
  path: string,
  ...pathSegments: string[]
): CollectionReference<DocumentData>;
/**
 * Gets a `CollectionReference` instance that refers to a subcollection of
 * `reference` at the the specified relative path.
 *
 * @param reference A reference to a Firestore document.
 * @param path A slash-separated path to a collection.
 * @param pathSegments Additional path segments that will be applied relative
 * to the first argument.
 * @throws If the final path has an even number of segments and does not point
 * to a collection.
 * @return The `CollectionReference` instance.
 */
export function collection(
  reference: DocumentReference,
  path: string,
  ...pathSegments: string[]
): CollectionReference<DocumentData>;
export function collection(
  parent:
    | FirebaseFirestore
    | DocumentReference<unknown>
    | CollectionReference<unknown>,
  path: string,
  ...pathSegments: string[]
): CollectionReference<DocumentData> {
  validateNonEmptyArgument('collection', 'path', path);
  if (parent instanceof FirebaseFirestore) {
    const absolutePath = ResourcePath.fromString(path, ...pathSegments);
    validateCollectionPath(absolutePath);
    return new CollectionReference(parent, /* converter= */ null, absolutePath);
  } else {
    if (
      !(parent instanceof DocumentReference) &&
      !(parent instanceof CollectionReference)
    ) {
      throw new FirestoreError(
        Code.INVALID_ARGUMENT,
        'Expected first argument to collection() to be a CollectionReference, ' +
          'a DocumentReference or FirebaseFirestore'
      );
    }
    const absolutePath = ResourcePath.fromString(
      parent.path,
      ...pathSegments
    ).child(ResourcePath.fromString(path));
    validateCollectionPath(absolutePath);
    return new CollectionReference(
      parent.firestore,
      /* converter= */ null,
      absolutePath
    );
  }
}

// TODO(firestorelite): Consider using ErrorFactory -
// https://github.com/firebase/firebase-js-sdk/blob/0131e1f/packages/util/src/errors.ts#L106

/**
 * Creates and returns a new `Query` instance that includes all documents in the
 * database that are contained in a collection or subcollection with the
 * given `collectionId`.
 *
 * @param firestore A reference to the root Firestore instance.
 * @param collectionId Identifies the collections to query over. Every
 * collection or subcollection with this ID as the last segment of its path
 * will be included. Cannot contain a slash.
 * @return The created `Query`.
 */
export function collectionGroup(
  firestore: FirebaseFirestore,
  collectionId: string
): Query<DocumentData> {
  validateNonEmptyArgument('collectionGroup', 'collection id', collectionId);
  if (collectionId.indexOf('/') >= 0) {
    throw new FirestoreError(
      Code.INVALID_ARGUMENT,
      `Invalid collection ID '${collectionId}' passed to function ` +
        `collectionGroup(). Collection IDs must not contain '/'.`
    );
  }

  return new Query(
    firestore,
    /* converter= */ null,
    newQueryForCollectionGroup(collectionId)
  );
}

/**
 * Gets a `DocumentReference` instance that refers to the document at the
 * specified abosulute path.
 *
 * @param firestore A reference to the root Firestore instance.
 * @param path A slash-separated path to a document.
 * @param pathSegments Additional path segments that will be applied relative
 * to the first argument.
 * @throws If the final path has an odd number of segments and does not point to
 * a document.
 * @return The `DocumentReference` instance.
 */
export function doc(
  firestore: FirebaseFirestore,
  path: string,
  ...pathSegments: string[]
): DocumentReference<DocumentData>;
/**
 * Gets a `DocumentReference` instance that refers to a document within
 * `reference` at the specified relative path. If no path is specified, an
 * automatically-generated unique ID will be used for the returned
 * `DocumentReference`.
 *
 * @param reference A reference to a collection.
 * @param path A slash-separated path to a document. Has to be omitted to use
 * auto-genrated IDs.
 * @param pathSegments Additional path segments that will be applied relative
 * to the first argument.
 * @throws If the final path has an odd number of segments and does not point to
 * a document.
 * @return The `DocumentReference` instance.
 */
export function doc<T>(
  reference: CollectionReference<T>,
  path?: string,
  ...pathSegments: string[]
): DocumentReference<T>;
/**
 * Gets a `DocumentReference` instance that refers to a document within
 * `reference` at the specified relative path.
 *
 * @param reference A reference to a Firestore document.
 * @param path A slash-separated path to a document.
 * @param pathSegments Additional path segments that will be applied relative
 * to the first argument.
 * @throws If the final path has an odd number of segments and does not point to
 * a document.
 * @return The `DocumentReference` instance.
 */
export function doc(
  reference: DocumentReference<unknown>,
  path: string,
  ...pathSegments: string[]
): DocumentReference<DocumentData>;
export function doc<T>(
  parent:
    | FirebaseFirestore
    | CollectionReference<T>
    | DocumentReference<unknown>,
  path?: string,
  ...pathSegments: string[]
): DocumentReference {
  // We allow omission of 'pathString' but explicitly prohibit passing in both
  // 'undefined' and 'null'.
  if (arguments.length === 1) {
    path = AutoId.newId();
  }
  validateNonEmptyArgument('doc', 'path', path);

  if (parent instanceof FirebaseFirestore) {
    const absolutePath = ResourcePath.fromString(path, ...pathSegments);
    validateDocumentPath(absolutePath);
    return new DocumentReference(parent, /* converter= */ null, absolutePath);
  } else {
    if (
      !(parent instanceof DocumentReference) &&
      !(parent instanceof CollectionReference)
    ) {
      throw new FirestoreError(
        Code.INVALID_ARGUMENT,
        'Expected first argument to collection() to be a CollectionReference, ' +
          'a DocumentReference or FirebaseFirestore'
      );
    }
    const absolutePath = parent._path.child(
      ResourcePath.fromString(path, ...pathSegments)
    );
    validateDocumentPath(absolutePath);
    return new DocumentReference(
      parent.firestore,
      parent instanceof CollectionReference ? parent._converter : null,
      absolutePath
    );
  }
}

/**
 * Reads the document referred to by the specified document reference.
 *
 * All documents are directly fetched from the server, even if the document was
 * previously read or modified. Recent modifications are only reflected in the
 * retrieved `DocumentSnapshot` if they have already been applied by the
 * backend. If the client is offline, the read fails. If you like to use
 * caching or see local modifications, please use the full Firestore SDK.
 *
 * @param reference The reference of the document to fetch.
 * @return A Promise resolved with a `DocumentSnapshot` containing the current
 * document contents.
 */
export function getDoc<T>(
  reference: DocumentReference<T>
): Promise<DocumentSnapshot<T>> {
  const datastore = getDatastore(reference.firestore);
  return invokeBatchGetDocumentsRpc(datastore, [reference._key]).then(
    result => {
      hardAssert(result.length === 1, 'Expected a single document result');
      const maybeDocument = result[0];
      return new DocumentSnapshot<T>(
        reference.firestore,
        reference._key,
        maybeDocument instanceof Document ? maybeDocument : null,
        reference._converter
      );
    }
  );
}

/**
 * Executes the query and returns the results as a {@link QuerySnapshot}.
 *
 * All queries are executed directly by the server, even if the the query was
 * previously executed. Recent modifications are only reflected in the retrieved
 * results if they have already been applied by the backend. If the client is
 * offline, the operation fails. To see previously cached result and local
 * modifications, use the full Firestore SDK.
 *
 * @param query The `Query` to execute.
 * @return A Promise that will be resolved with the results of the query.
 */
export function getDocs<T>(query: Query<T>): Promise<QuerySnapshot<T>> {
  validateHasExplicitOrderByForLimitToLast(query._query);

  const datastore = getDatastore(query.firestore);
  return invokeRunQueryRpc(datastore, query._query).then(result => {
    const docs = result.map(
      doc =>
        new QueryDocumentSnapshot<T>(
          query.firestore,
          doc.key,
          doc,
          query._converter
        )
    );

    if (hasLimitToLast(query._query)) {
      // Limit to last queries reverse the orderBy constraint that was
      // specified by the user. As such, we need to reverse the order of the
      // results to return the documents in the expected order.
      docs.reverse();
    }

    return new QuerySnapshot<T>(query, docs);
  });
}

/**
 * Writes to the document referred to by the specified `DocumentReference`. If
 * the document does not yet exist, it will be created.
 *
 * The result of this write will only be reflected in document reads that occur
 * after the returned Promise resolves. If the client is offline, the
 * write fails. If you would like to see local modifications or buffer writes
 * until the client is online, use the full Firestore SDK.
 *
 * @param reference A reference to the document to write.
 * @param data A map of the fields and values for the document.
 * @return A Promise resolved once the data has been successfully written
 * to the backend.
 */
export function setDoc<T>(
  reference: DocumentReference<T>,
  data: T
): Promise<void>;
/**
 * Writes to the document referred to by the specified `DocumentReference`. If
 * the document does not yet exist, it will be created. If you provide `merge`
 * or `mergeFields`, the provided data can be merged into an existing document.
 *
 * The result of this write will only be reflected in document reads that occur
 * after the returned Promise resolves. If the client is offline, the
 * write fails. If you would like to see local modifications or buffer writes
 * until the client is online, use the full Firestore SDK.
 *
 * @param reference A reference to the document to write.
 * @param data A map of the fields and values for the document.
 * @param options An object to configure the set behavior.
 * @return A Promise resolved once the data has been successfully written
 * to the backend.
 */
export function setDoc<T>(
  reference: DocumentReference<T>,
  data: Partial<T>,
  options: SetOptions
): Promise<void>;
export function setDoc<T>(
  reference: DocumentReference<T>,
  data: T,
  options?: SetOptions
): Promise<void> {
  const convertedValue = applyFirestoreDataConverter(
    reference._converter,
    data,
    options
  );
  const dataReader = newUserDataReader(reference.firestore);
  const parsed = parseSetData(
    dataReader,
    'setDoc',
    reference._key,
    convertedValue,
    reference._converter !== null,
    options
  );

  const datastore = getDatastore(reference.firestore);
  return invokeCommitRpc(
    datastore,
    parsed.toMutations(reference._key, Precondition.none())
  );
}

/**
 * Updates fields in the document referred to by the specified
 * `DocumentReference`. The update will fail if applied to a document that does
 * not exist.
 *
 * The result of this update will only be reflected in document reads that occur
 * after the returned Promise resolves. If the client is offline, the
 * update fails. If you would like to see local modifications or buffer writes
 * until the client is online, use the full Firestore SDK.
 *
 * @param reference A reference to the document to update.
 * @param data An object containing the fields and values with which to
 * update the document. Fields can contain dots to reference nested fields
 * within the document.
 * @return A Promise resolved once the data has been successfully written
 * to the backend.
 */
export function updateDoc(
  reference: DocumentReference<unknown>,
  data: UpdateData
): Promise<void>;
/**
 * Updates fields in the document referred to by the specified
 * `DocumentReference` The update will fail if applied to a document that does
 * not exist.
 *
 * Nested fields can be updated by providing dot-separated field path
 * strings or by providing `FieldPath` objects.
 *
 * The result of this update will only be reflected in document reads that occur
 * after the returned Promise resolves. If the client is offline, the
 * update fails. If you would like to see local modifications or buffer writes
 * until the client is online, use the full Firestore SDK.
 *
 * @param reference A reference to the document to update.
 * @param field The first field to update.
 * @param value The first value.
 * @param moreFieldsAndValues Additional key value pairs.
 * @return A Promise resolved once the data has been successfully written
 * to the backend.
 */
export function updateDoc(
  reference: DocumentReference<unknown>,
  field: string | FieldPath,
  value: unknown,
  ...moreFieldsAndValues: unknown[]
): Promise<void>;
export function updateDoc(
  reference: DocumentReference<unknown>,
  fieldOrUpdateData: string | FieldPath | UpdateData,
  value?: unknown,
  ...moreFieldsAndValues: unknown[]
): Promise<void> {
  const dataReader = newUserDataReader(reference.firestore);

  let parsed: ParsedUpdateData;
  if (
    typeof fieldOrUpdateData === 'string' ||
    fieldOrUpdateData instanceof FieldPath
  ) {
    parsed = parseUpdateVarargs(
      dataReader,
      'updateDoc',
      reference._key,
      fieldOrUpdateData,
      value,
      moreFieldsAndValues
    );
  } else {
    parsed = parseUpdateData(
      dataReader,
      'updateDoc',
      reference._key,
      fieldOrUpdateData
    );
  }

  const datastore = getDatastore(reference.firestore);
  return invokeCommitRpc(
    datastore,
    parsed.toMutations(reference._key, Precondition.exists(true))
  );
}

/**
 * Deletes the document referred to by the specified `DocumentReference`.
 *
 * The deletion will only be reflected in document reads that occur after the
 * returned Promise resolves. If the client is offline, the
 * delete fails. If you would like to see local modifications or buffer writes
 * until the client is online, use the full Firestore SDK.
 *
 * @param reference A reference to the document to delete.
 * @return A Promise resolved once the document has been successfully
 * deleted from the backend.
 */
export function deleteDoc(reference: DocumentReference): Promise<void> {
  const datastore = getDatastore(reference.firestore);
  return invokeCommitRpc(datastore, [
    new DeleteMutation(reference._key, Precondition.none())
  ]);
}

/**
 * Add a new document to specified `CollectionReference` with the given data,
 * assigning it a document ID automatically.
 *
 * The result of this write will only be reflected in document reads that occur
 * after the returned Promise resolves. If the client is offline, the
 * write fails. If you would like to see local modifications or buffer writes
 * until the client is online, use the full Firestore SDK.
 *
 * @param reference A reference to the collection to add this document to.
 * @param data An Object containing the data for the new document.
 * @return A Promise resolved with a `DocumentReference` pointing to the
 * newly created document after it has been written to the backend.
 */
export function addDoc<T>(
  reference: CollectionReference<T>,
  data: T
): Promise<DocumentReference<T>> {
  const docRef = doc(reference);

  const convertedValue = applyFirestoreDataConverter(
    reference._converter,
    data
  );

  const dataReader = newUserDataReader(reference.firestore);
  const parsed = parseSetData(
    dataReader,
    'addDoc',
    docRef._key,
    convertedValue,
    docRef._converter !== null,
    {}
  );

  const datastore = getDatastore(reference.firestore);
  return invokeCommitRpc(
    datastore,
    parsed.toMutations(docRef._key, Precondition.exists(false))
  ).then(() => docRef);
}

/**
 * Returns true if the provided references are equal.
 *
 * @param left A reference to compare.
 * @param right A reference to compare.
 * @return true if the references point to the same location in the same
 * Firestore database.
 */
export function refEqual<T>(
  left: DocumentReference<T> | CollectionReference<T>,
  right: DocumentReference<T> | CollectionReference<T>
): boolean {
  if (
    (left instanceof DocumentReference ||
      left instanceof CollectionReference) &&
    (right instanceof DocumentReference || right instanceof CollectionReference)
  ) {
    return (
      left.firestore === right.firestore &&
      left.path === right.path &&
      left._converter === right._converter
    );
  }
  return false;
}

/**
 * Returns true if the provided queries point to the same collection and apply
 * the same constraints.
 *
 * @param left A `Query` to compare.
 * @param right A Query` to compare.
 * @return true if the references point to the same location in the same
 * Firestore database.
 */
export function queryEqual<T>(left: Query<T>, right: Query<T>): boolean {
  if (left instanceof Query && right instanceof Query) {
    return (
      left.firestore === right.firestore &&
      queryEquals(left._query, right._query) &&
      left._converter === right._converter
    );
  }
  return false;
}

export function newUserDataReader(
  firestore: FirebaseFirestore
): UserDataReader {
  const settings = firestore._getSettings();
  const serializer = newSerializer(firestore._databaseId);
  return new UserDataReader(
    firestore._databaseId,
    !!settings.ignoreUndefinedProperties,
    serializer
  );
}

function validateNonEmptyArgument(
  functionName: string,
  argumentName: string,
  argument?: string
): asserts argument is string {
  if (!argument) {
    throw new FirestoreError(
      Code.INVALID_ARGUMENT,
      `Function ${functionName}() cannot be called with an empty ${argumentName}.`
    );
  }
}<|MERGE_RESOLUTION|>--- conflicted
+++ resolved
@@ -131,16 +131,13 @@
   /** The type of this Firestore reference. */
   readonly type = 'document';
 
-<<<<<<< HEAD
-  /** @hideconstructor */
-=======
   /**
    * The {@link FirebaseFirestore} the document is in.
    * This is useful for performing transactions, for example.
    */
   readonly firestore: FirebaseFirestore;
 
->>>>>>> 7c1c7f18
+  /** @hideconstructor */
   constructor(
     firestore: FirebaseFirestore,
     _converter: FirestoreDataConverter<T> | null,
@@ -390,13 +387,8 @@
   // TODO(firestorelite): Consider validating the enum strings (note that
   // TypeScript does not support passing invalid values).
   const direction = directionStr as Direction;
-<<<<<<< HEAD
   const field = fieldPathFromArgument('orderBy', fieldPath);
   return new QueryOrderByConstraint(field, direction);
-=======
-  const path = fieldPathFromArgument('orderBy', fieldPath);
-  return new QueryOrderByConstraint(path, direction);
->>>>>>> 7c1c7f18
 }
 
 class QueryLimitConstraint extends QueryConstraint {
@@ -417,22 +409,17 @@
   }
 }
 
-<<<<<<< HEAD
-=======
 /**
  * Creates a `QueryConstraint` that only returns the first matching documents.
  *
  * @param limit The maximum number of items to return.
  * @return The created `Query`.
  */
->>>>>>> 7c1c7f18
 export function limit(limit: number): QueryConstraint {
   validatePositiveNumber('limit', 1, limit);
   return new QueryLimitConstraint('limit', limit, LimitType.First);
 }
 
-<<<<<<< HEAD
-=======
 /**
  * Creates a `QueryConstraint` that only returns the last matching documents.
  *
@@ -442,7 +429,6 @@
  * @param limit The maximum number of items to return.
  * @return The created `Query`.
  */
->>>>>>> 7c1c7f18
 export function limitToLast(limit: number): QueryConstraint {
   validatePositiveNumber('limitToLast', 1, limit);
   return new QueryLimitConstraint('limitToLast', limit, LimitType.Last);
@@ -472,9 +458,6 @@
   }
 }
 
-<<<<<<< HEAD
-export function startAt(snapshot: DocumentSnapshot<unknown>): QueryConstraint;
-=======
 /**
  * Creates a `QueryConstraint` that modifies the result set to start at the
  * provided document (inclusive). The starting position is relative to the order
@@ -494,7 +477,6 @@
  * of the query's order by.
  * @return A `QueryConstraint` to pass to `query()`.
  */
->>>>>>> 7c1c7f18
 export function startAt(...fieldValues: unknown[]): QueryConstraint;
 export function startAt(
   ...docOrFields: Array<unknown | DocumentSnapshot<unknown>>
@@ -562,9 +544,6 @@
   }
 }
 
-<<<<<<< HEAD
-export function endBefore(snapshot: DocumentSnapshot<unknown>): QueryConstraint;
-=======
 /**
  * Creates a `QueryConstraint` that modifies the result set to end before the
  * provided document (exclusive). The end position is relative to the order of
@@ -584,7 +563,6 @@
  * of the query's order by.
  * @return A `QueryConstraint` to pass to `query()`
  */
->>>>>>> 7c1c7f18
 export function endBefore(...fieldValues: unknown[]): QueryConstraint;
 export function endBefore(
   ...docOrFields: Array<unknown | DocumentSnapshot<unknown>>
@@ -592,9 +570,6 @@
   return new QueryEndAtConstraint('endBefore', docOrFields, /*before=*/ true);
 }
 
-<<<<<<< HEAD
-export function endAt(snapshot: DocumentSnapshot<unknown>): QueryConstraint;
-=======
 /**
  * Creates a `QueryConstraint` that modifies the result set to end at the
  * provided document (inclusive). The end position is relative to the order of
@@ -614,7 +589,6 @@
  * of the query's order by.
  * @return A `QueryConstraint` to pass to `query()`
  */
->>>>>>> 7c1c7f18
 export function endAt(...fieldValues: unknown[]): QueryConstraint;
 export function endAt(
   ...docOrFields: Array<unknown | DocumentSnapshot<unknown>>
