--- conflicted
+++ resolved
@@ -320,12 +320,11 @@
     );
 }
 
-<<<<<<< HEAD
 export function addDoc<T>(
   reference: firestore.CollectionReference<T>,
   data: T
 ): Promise<firestore.DocumentReference<T>> {
-  const collRef = tryCast(reference, CollectionReference);
+  const collRef = cast(reference, CollectionReference);
   const docRef = doc(collRef);
 
   const [convertedValue] = applyFirestoreDataConverter(
@@ -352,24 +351,6 @@
     .then(() => docRef);
 }
 
-/** Returns true if options.merge is true. */
-function isMerge(options?: firestore.SetOptions): options is { merge: true } {
-  return !!options && (options as { merge: true }).merge;
-}
-
-/** Returns true if options.mergeFields is set. */
-function isMergeFields(
-  options?: firestore.SetOptions
-): options is { mergeFields: Array<string | firestore.FieldPath> } {
-  return (
-    !!options &&
-    !!(options as { mergeFields: Array<string | firestore.FieldPath> })
-      .mergeFields
-  );
-}
-
-=======
->>>>>>> 6af39e9b
 function newUserDataReader(
   databaseId: DatabaseId,
   settings: firestore.Settings
