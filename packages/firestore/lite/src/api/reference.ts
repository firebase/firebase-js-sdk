/**
 * @license
 * Copyright 2020 Google LLC
 *
 * Licensed under the Apache License, Version 2.0 (the "License");
 * you may not use this file except in compliance with the License.
 * You may obtain a copy of the License at
 *
 *   http://www.apache.org/licenses/LICENSE-2.0
 *
 * Unless required by applicable law or agreed to in writing, software
 * distributed under the License is distributed on an "AS IS" BASIS,
 * WITHOUT WARRANTIES OR CONDITIONS OF ANY KIND, either express or implied.
 * See the License for the specific language governing permissions and
 * limitations under the License.
 */

import * as firestore from '../../index';

import { Document } from '../../../src/model/document';
import { DocumentKey } from '../../../src/model/document_key';
import { Firestore } from './database';
import {
  DocumentKeyReference,
  ParsedUpdateData,
  parseSetData,
  parseUpdateData,
  parseUpdateVarargs,
  UserDataReader
} from '../../../src/api/user_data_reader';
import {
  Bound,
  Direction,
  LimitType,
  newQueryForCollectionGroup,
  newQueryForPath,
  Operator,
  Query as InternalQuery,
  queryEquals,
  queryWithAddedFilter,
  queryWithAddedOrderBy,
  queryWithEndAt,
  queryWithLimit,
  queryWithStartAt
} from '../../../src/core/query';
import {
  FieldPath as InternalFieldPath,
  ResourcePath
} from '../../../src/model/path';
import { AutoId } from '../../../src/util/misc';
import {
  DocumentSnapshot,
  fieldPathFromArgument,
  QueryDocumentSnapshot,
  QuerySnapshot
} from './snapshot';
import {
  invokeBatchGetDocumentsRpc,
  invokeCommitRpc,
  invokeRunQueryRpc
} from '../../../src/remote/datastore';
import { hardAssert } from '../../../src/util/assert';
import { DeleteMutation, Precondition } from '../../../src/model/mutation';
import {
  applyFirestoreDataConverter,
  newQueryBoundFromDocument,
  newQueryBoundFromFields,
  newQueryFilter,
  newQueryOrderBy,
  validateHasExplicitOrderByForLimitToLast
} from '../../../src/api/database';
import { FieldPath } from './field_path';
import { cast } from './util';
import {
  validateArgType,
  validateCollectionPath,
  validateDocumentPath,
  validateExactNumberOfArgs,
  validatePositiveNumber
} from '../../../src/util/input_validation';
import { newSerializer } from '../../../src/platform/serializer';
import { FieldPath as ExternalFieldPath } from '../../../src/api/field_path';
import { Code, FirestoreError } from '../../../src/util/error';

/**
 * A reference to a particular document in a collection in the database.
 */
export class DocumentReference<T = firestore.DocumentData>
  extends DocumentKeyReference<T>
  implements firestore.DocumentReference<T> {
  readonly type = 'document';

  constructor(
    readonly firestore: Firestore,
    key: DocumentKey,
    readonly _converter: firestore.FirestoreDataConverter<T> | null
  ) {
    super(firestore._databaseId, key, _converter);
  }

  get id(): string {
    return this._key.path.lastSegment();
  }

  get path(): string {
    return this._key.path.canonicalString();
  }

  withConverter<U>(
    converter: firestore.FirestoreDataConverter<U>
  ): firestore.DocumentReference<U> {
    return new DocumentReference<U>(this.firestore, this._key, converter);
  }
}

<<<<<<< HEAD
export class Query<T = firestore.DocumentData> implements firestore.Query<T> {
=======
export class Query<T = firestore.DocumentData> extends BaseQuery
  implements firestore.Query<T> {
  readonly type: 'query' | 'collection' = 'query';

>>>>>>> 6d5b4cc3
  // This is the lite version of the Query class in the main SDK.
  constructor(
    readonly firestore: Firestore,
    readonly _query: InternalQuery,
    readonly _converter: firestore.FirestoreDataConverter<T> | null
  ) {}

  withConverter<U>(
    converter: firestore.FirestoreDataConverter<U>
  ): firestore.Query<U> {
    return new Query<U>(this.firestore, this._query, converter);
  }
}

export abstract class QueryConstraint implements firestore.QueryConstraint {
  abstract readonly type: firestore.QueryConstraintType;

  /**
   * Takes the provided Query and returns a copy of the Query with this
   * QueryConstraint applied.
   */
  abstract apply<T>(query: Query<T>): Query<T>;
}

export function query<T>(
  query: firestore.Query<T>,
  ...queryConstraints: QueryConstraint[]
): Query<T> {
  let queryImpl = cast<Query<T>>(query, Query);
  for (const constraint of queryConstraints) {
    queryImpl = constraint.apply(queryImpl);
  }
  return queryImpl;
}

class QueryFilterConstraint extends QueryConstraint {
  readonly type = 'where';

  constructor(
    private readonly _field: InternalFieldPath,
    private _op: Operator,
    private _value: unknown
  ) {
    super();
  }

  apply<T>(query: Query<T>): Query<T> {
    const reader = newUserDataReader(query.firestore);
    const filter = newQueryFilter(
      query._query,
      reader,
      query.firestore._databaseId,
      this._field,
      this._op,
      this._value
    );
    return new Query(
      query.firestore,
      queryWithAddedFilter(query._query, filter),
      query._converter
    );
  }
}

export function where(
  fieldPath: string | firestore.FieldPath,
  opStr: firestore.WhereFilterOp,
  value: unknown
): QueryConstraint {
  // TODO(firestorelite): Consider validating the enum strings (note that
  // TypeScript does not support passing invalid values).
  const op = opStr as Operator;
  const field = fieldPathFromArgument('Query.where', fieldPath);
  return new QueryFilterConstraint(field, op, value);
}

class QueryOrderByConstraint extends QueryConstraint {
  readonly type = 'orderBy';

  constructor(
    private readonly _field: InternalFieldPath,
    private _direction: Direction
  ) {
    super();
  }

  apply<T>(query: Query<T>): Query<T> {
    const orderBy = newQueryOrderBy(query._query, this._field, this._direction);
    return new Query(
      query.firestore,
      queryWithAddedOrderBy(query._query, orderBy),
      query._converter
    );
  }
}

export function orderBy(
  field: string | ExternalFieldPath,
  directionStr: firestore.OrderByDirection = 'asc'
): QueryConstraint {
  // TODO(firestorelite): Consider validating the enum strings (note that
  // TypeScript does not support passing invalid values).
  const direction = directionStr as Direction;
  const fieldPath = fieldPathFromArgument('Query.orderBy', field);
  return new QueryOrderByConstraint(fieldPath, direction);
}

class QueryLimitConstraint extends QueryConstraint {
  constructor(
    readonly type: 'limit' | 'limitToLast',
    private readonly _limit: number,
    private readonly _limitType: LimitType
  ) {
    super();
  }

  apply<T>(query: Query<T>): Query<T> {
    return new Query(
      query.firestore,
      queryWithLimit(query._query, this._limit, this._limitType),
      query._converter
    );
  }
}

export function limit(n: number): QueryConstraint {
  validatePositiveNumber('limit', 1, n);
  return new QueryLimitConstraint('limit', n, LimitType.First);
}

export function limitToLast(n: number): QueryConstraint {
  validatePositiveNumber('limitToLast', 1, n);
  return new QueryLimitConstraint('limitToLast', n, LimitType.Last);
}

class QueryStartAtConstraint extends QueryConstraint {
  constructor(
    readonly type: 'startAt' | 'startAfter',
    private readonly _docOrFields: Array<
      unknown | firestore.DocumentSnapshot<unknown>
    >,
    private readonly _before: boolean
  ) {
    super();
  }

  apply<T>(query: Query<T>): Query<T> {
    const bound = newQueryBoundFromDocOrFields(
      query,
      this.type,
      this._docOrFields,
      this._before
    );
    return new Query(
      query.firestore,
      queryWithStartAt(query._query, bound),
      query._converter
    );
  }
}

export function startAt(
  ...docOrFields: Array<unknown | firestore.DocumentSnapshot<unknown>>
): QueryConstraint {
  return new QueryStartAtConstraint('startAt', docOrFields, /*before=*/ true);
}

export function startAfter(
  ...docOrFields: Array<unknown | firestore.DocumentSnapshot<unknown>>
): QueryConstraint {
  return new QueryStartAtConstraint(
    'startAfter',
    docOrFields,
    /*before=*/ false
  );
}

class QueryEndAtConstraint extends QueryConstraint {
  constructor(
    readonly type: 'endBefore' | 'endAt',
    private readonly _docOrFields: Array<
      unknown | firestore.DocumentSnapshot<unknown>
    >,
    private readonly _before: boolean
  ) {
    super();
  }

  apply<T>(query: Query<T>): Query<T> {
    const bound = newQueryBoundFromDocOrFields(
      query,
      this.type,
      this._docOrFields,
      this._before
    );
    return new Query(
      query.firestore,
      queryWithEndAt(query._query, bound),
      query._converter
    );
  }
}

export function endBefore(
  ...docOrFields: Array<unknown | firestore.DocumentSnapshot<unknown>>
): QueryConstraint {
  return new QueryEndAtConstraint('endBefore', docOrFields, /*before=*/ true);
}

export function endAt(
  ...docOrFields: Array<unknown | firestore.DocumentSnapshot<unknown>>
): QueryConstraint {
  return new QueryEndAtConstraint('endAt', docOrFields, /*before=*/ false);
}

/** Helper function to create a bound from a document or fields */
function newQueryBoundFromDocOrFields<T>(
  query: Query,
  methodName: string,
  docOrFields: Array<unknown | firestore.DocumentSnapshot<T>>,
  before: boolean
): Bound {
  if (docOrFields[0] instanceof DocumentSnapshot) {
    validateExactNumberOfArgs(methodName, docOrFields, 1);
    return newQueryBoundFromDocument(
      query._query,
      query.firestore._databaseId,
      methodName,
      docOrFields[0]._document,
      before
    );
  } else {
    const reader = newUserDataReader(query.firestore);
    return newQueryBoundFromFields(
      query._query,
      query.firestore._databaseId,
      reader,
      methodName,
      docOrFields,
      before
    );
  }
}

export class CollectionReference<T = firestore.DocumentData> extends Query<T>
  implements firestore.CollectionReference<T> {
  readonly type = 'collection';

  constructor(
    readonly firestore: Firestore,
    readonly _path: ResourcePath,
    readonly _converter: firestore.FirestoreDataConverter<T> | null
  ) {
    super(firestore, newQueryForPath(_path), _converter);
  }

  get id(): string {
    return this._query.path.lastSegment();
  }

  get path(): string {
    return this._query.path.canonicalString();
  }

  withConverter<U>(
    converter: firestore.FirestoreDataConverter<U>
  ): firestore.CollectionReference<U> {
    return new CollectionReference<U>(this.firestore, this._path, converter);
  }
}

export function collection(
  firestore: firestore.FirebaseFirestore,
  collectionPath: string
): CollectionReference<firestore.DocumentData>;
export function collection(
  reference: firestore.DocumentReference,
  collectionPath: string
): CollectionReference<firestore.DocumentData>;
export function collection(
  parent: firestore.FirebaseFirestore | firestore.DocumentReference<unknown>,
  relativePath: string
): CollectionReference<firestore.DocumentData> {
  validateArgType('collection', 'non-empty string', 2, relativePath);
  const path = ResourcePath.fromString(relativePath);
  if (parent instanceof Firestore) {
    validateCollectionPath(path);
    return new CollectionReference(parent, path, /* converter= */ null);
  } else {
    const doc = cast(parent, DocumentReference);
    const absolutePath = doc._key.path.child(path);
    validateCollectionPath(absolutePath);
    return new CollectionReference(
      doc.firestore,
      absolutePath,
      /* converter= */ null
    );
  }
}

// TODO(firestorelite): Consider using ErrorFactory -
// https://github.com/firebase/firebase-js-sdk/blob/0131e1f/packages/util/src/errors.ts#L106
export function collectionGroup(
  firestore: firestore.FirebaseFirestore,
  collectionId: string
): Query<firestore.DocumentData> {
  const firestoreClient = cast(firestore, Firestore);

  validateArgType('collectionGroup', 'non-empty string', 1, collectionId);
  if (collectionId.indexOf('/') >= 0) {
    throw new FirestoreError(
      Code.INVALID_ARGUMENT,
      `Invalid collection ID '${collectionId}' passed to function ` +
        `collectionGroup(). Collection IDs must not contain '/'.`
    );
  }

  return new Query(
    firestoreClient,
    newQueryForCollectionGroup(collectionId),
    /* converter= */ null
  );
}

export function doc(
  firestore: firestore.FirebaseFirestore,
  documentPath: string
): DocumentReference<firestore.DocumentData>;
export function doc<T>(
  reference: firestore.CollectionReference<T>,
  documentPath?: string
): DocumentReference<T>;
export function doc<T>(
  parent: firestore.FirebaseFirestore | firestore.CollectionReference<T>,
  relativePath?: string
): DocumentReference {
  // We allow omission of 'pathString' but explicitly prohibit passing in both
  // 'undefined' and 'null'.
  if (arguments.length === 1) {
    relativePath = AutoId.newId();
  }
  validateArgType('doc', 'non-empty string', 2, relativePath);
  const path = ResourcePath.fromString(relativePath!);
  if (parent instanceof Firestore) {
    validateDocumentPath(path);
    return new DocumentReference(
      parent,
      new DocumentKey(path),
      /* converter= */ null
    );
  } else {
    const coll = cast(parent, CollectionReference);
    const absolutePath = coll._path.child(path);
    validateDocumentPath(absolutePath);
    return new DocumentReference(
      coll.firestore,
      new DocumentKey(absolutePath),
      coll._converter
    );
  }
}

export function parent(
  reference: firestore.CollectionReference<unknown>
): DocumentReference<firestore.DocumentData> | null;
export function parent<T>(
  reference: firestore.DocumentReference<T>
): CollectionReference<T>;
export function parent<T>(
  child: firestore.CollectionReference<unknown> | firestore.DocumentReference<T>
): DocumentReference<firestore.DocumentData> | CollectionReference<T> | null {
  if (child instanceof CollectionReference) {
    const parentPath = child._path.popLast();
    if (parentPath.isEmpty()) {
      return null;
    } else {
      return new DocumentReference(
        child.firestore,
        new DocumentKey(parentPath),
        /* converter= */ null
      );
    }
  } else {
    const doc = cast<DocumentReference<T>>(child, DocumentReference);
    return new CollectionReference<T>(
      doc.firestore,
      doc._key.path.popLast(),
      doc._converter
    );
  }
}

export function getDoc<T>(
  reference: firestore.DocumentReference<T>
): Promise<firestore.DocumentSnapshot<T>> {
  const ref = cast<DocumentReference<T>>(reference, DocumentReference);
  return ref.firestore._getDatastore().then(async datastore => {
    const result = await invokeBatchGetDocumentsRpc(datastore, [ref._key]);
    hardAssert(result.length === 1, 'Expected a single document result');
    const maybeDocument = result[0];
    return new DocumentSnapshot<T>(
      ref.firestore,
      ref._key,
      maybeDocument instanceof Document ? maybeDocument : null,
      ref._converter
    );
  });
}

// TODO(firestorelite): Consider renaming to getDocs
export function getQuery<T>(
  query: firestore.Query<T>
): Promise<firestore.QuerySnapshot<T>> {
  const internalQuery = cast<Query<T>>(query, Query);
  validateHasExplicitOrderByForLimitToLast(internalQuery._query);
  return internalQuery.firestore._getDatastore().then(async datastore => {
    const result = await invokeRunQueryRpc(datastore, internalQuery._query);
    const docs = result.map(
      doc =>
        new QueryDocumentSnapshot<T>(
          internalQuery.firestore,
          doc.key,
          doc,
          internalQuery._converter
        )
    );

    if (internalQuery._query.hasLimitToLast()) {
      // Limit to last queries reverse the orderBy constraint that was
      // specified by the user. As such, we need to reverse the order of the
      // results to return the documents in the expected order.
      docs.reverse();
    }

    return new QuerySnapshot<T>(query, docs);
  });
}

export function setDoc<T>(
  reference: firestore.DocumentReference<T>,
  data: T
): Promise<void>;
export function setDoc<T>(
  reference: firestore.DocumentReference<T>,
  data: Partial<T>,
  options: firestore.SetOptions
): Promise<void>;
export function setDoc<T>(
  reference: firestore.DocumentReference<T>,
  data: T,
  options?: firestore.SetOptions
): Promise<void> {
  const ref = cast<DocumentReference<T>>(reference, DocumentReference);

  const convertedValue = applyFirestoreDataConverter(
    ref._converter,
    data,
    options
  );
  const dataReader = newUserDataReader(ref.firestore);
  const parsed = parseSetData(
    dataReader,
    'setDoc',
    ref._key,
    convertedValue,
    ref._converter !== null,
    options
  );

  return ref.firestore
    ._getDatastore()
    .then(datastore =>
      invokeCommitRpc(
        datastore,
        parsed.toMutations(ref._key, Precondition.none())
      )
    );
}

export function updateDoc(
  reference: firestore.DocumentReference<unknown>,
  data: firestore.UpdateData
): Promise<void>;
export function updateDoc(
  reference: firestore.DocumentReference<unknown>,
  field: string | firestore.FieldPath,
  value: unknown,
  ...moreFieldsAndValues: unknown[]
): Promise<void>;
export function updateDoc(
  reference: firestore.DocumentReference<unknown>,
  fieldOrUpdateData: string | firestore.FieldPath | firestore.UpdateData,
  value?: unknown,
  ...moreFieldsAndValues: unknown[]
): Promise<void> {
  const ref = cast<DocumentReference<unknown>>(reference, DocumentReference);
  const dataReader = newUserDataReader(ref.firestore);

  let parsed: ParsedUpdateData;
  if (
    typeof fieldOrUpdateData === 'string' ||
    fieldOrUpdateData instanceof FieldPath
  ) {
    parsed = parseUpdateVarargs(
      dataReader,
      'updateDoc',
      ref._key,
      fieldOrUpdateData,
      value,
      moreFieldsAndValues
    );
  } else {
    parsed = parseUpdateData(
      dataReader,
      'updateDoc',
      ref._key,
      fieldOrUpdateData
    );
  }

  return ref.firestore
    ._getDatastore()
    .then(datastore =>
      invokeCommitRpc(
        datastore,
        parsed.toMutations(ref._key, Precondition.exists(true))
      )
    );
}

export function deleteDoc(
  reference: firestore.DocumentReference
): Promise<void> {
  const ref = cast<DocumentReference<unknown>>(reference, DocumentReference);
  return ref.firestore
    ._getDatastore()
    .then(datastore =>
      invokeCommitRpc(datastore, [
        new DeleteMutation(ref._key, Precondition.none())
      ])
    );
}

export function addDoc<T>(
  reference: firestore.CollectionReference<T>,
  data: T
): Promise<firestore.DocumentReference<T>> {
  const collRef = cast<CollectionReference<T>>(reference, CollectionReference);
  const docRef = doc(collRef);

  const convertedValue = applyFirestoreDataConverter(collRef._converter, data);

  const dataReader = newUserDataReader(collRef.firestore);
  const parsed = parseSetData(
    dataReader,
    'addDoc',
    docRef._key,
    convertedValue,
    docRef._converter !== null,
    {}
  );

  return collRef.firestore
    ._getDatastore()
    .then(datastore =>
      invokeCommitRpc(
        datastore,
        parsed.toMutations(docRef._key, Precondition.exists(false))
      )
    )
    .then(() => docRef);
}

export function refEqual<T>(
  left: firestore.DocumentReference<T> | firestore.CollectionReference<T>,
  right: firestore.DocumentReference<T> | firestore.CollectionReference<T>
): boolean {
  if (
    (left instanceof DocumentReference ||
      left instanceof CollectionReference) &&
    (right instanceof DocumentReference || right instanceof CollectionReference)
  ) {
    return (
      left.firestore === right.firestore &&
      left.path === right.path &&
      left._converter === right._converter
    );
  }
  return false;
}

export function queryEqual<T>(
  left: firestore.Query<T>,
  right: firestore.Query<T>
): boolean {
  if (left instanceof Query && right instanceof Query) {
    return (
      left.firestore === right.firestore &&
      queryEquals(left._query, right._query) &&
      left._converter === right._converter
    );
  }
  return false;
}

export function newUserDataReader(firestore: Firestore): UserDataReader {
  const settings = firestore._getSettings();
  const serializer = newSerializer(firestore._databaseId);
  return new UserDataReader(
    firestore._databaseId,
    !!settings.ignoreUndefinedProperties,
    serializer
  );
}<|MERGE_RESOLUTION|>--- conflicted
+++ resolved
@@ -113,14 +113,9 @@
   }
 }
 
-<<<<<<< HEAD
 export class Query<T = firestore.DocumentData> implements firestore.Query<T> {
-=======
-export class Query<T = firestore.DocumentData> extends BaseQuery
-  implements firestore.Query<T> {
   readonly type: 'query' | 'collection' = 'query';
 
->>>>>>> 6d5b4cc3
   // This is the lite version of the Query class in the main SDK.
   constructor(
     readonly firestore: Firestore,
