/**
 * @license
 * Copyright 2020 Google LLC
 *
 * Licensed under the Apache License, Version 2.0 (the "License");
 * you may not use this file except in compliance with the License.
 * You may obtain a copy of the License at
 *
 *   http://www.apache.org/licenses/LICENSE-2.0
 *
 * Unless required by applicable law or agreed to in writing, software
 * distributed under the License is distributed on an "AS IS" BASIS,
 * WITHOUT WARRANTIES OR CONDITIONS OF ANY KIND, either express or implied.
 * See the License for the specific language governing permissions and
 * limitations under the License.
 */

import { isCloudWorkstation } from '@firebase/util';

import { SDK_VERSION } from '../../src/core/version';
import { Token } from '../api/credentials';
import {
  DatabaseId,
  DatabaseInfo,
  DEFAULT_DATABASE_NAME
} from '../core/database_info';
import { ResourcePath } from '../model/path';
import { debugAssert } from '../util/assert';
import { generateUniqueDebugId } from '../util/debug_uid';
import { FirestoreError } from '../util/error';
import { logDebug, logWarn } from '../util/log';
import { StringMap } from '../util/types';

import { Connection, Stream } from './connection';

const LOG_TAG = 'RestConnection';

/**
 * Maps RPC names to the corresponding REST endpoint name.
 *
 * We use array notation to avoid mangling.
 */
const RPC_NAME_URL_MAPPING: StringMap = {};

RPC_NAME_URL_MAPPING['BatchGetDocuments'] = 'batchGet';
RPC_NAME_URL_MAPPING['Commit'] = 'commit';
RPC_NAME_URL_MAPPING['RunQuery'] = 'runQuery';
RPC_NAME_URL_MAPPING['RunAggregationQuery'] = 'runAggregationQuery';

const RPC_URL_VERSION = 'v1';

// SDK_VERSION is updated to different value at runtime depending on the entry point,
// so we need to get its value when we need it in a function.
function getGoogApiClientValue(): string {
  return 'gl-js/ fire/' + SDK_VERSION;
}
/**
 * Base class for all Rest-based connections to the backend (WebChannel and
 * HTTP).
 */
export abstract class RestConnection implements Connection {
  protected readonly databaseId: DatabaseId;
  protected readonly baseUrl: string;
  private readonly databasePath: string;
  private readonly requestParams: string;

  get shouldResourcePathBeIncludedInRequest(): boolean {
    // Both `invokeRPC()` and `invokeStreamingRPC()` use their `path` arguments to determine
    // where to run the query, and expect the `request` to NOT specify the "path".
    return false;
  }

  constructor(private readonly databaseInfo: DatabaseInfo) {
    this.databaseId = databaseInfo.databaseId;
    const proto = databaseInfo.ssl ? 'https' : 'http';
    const projectId = encodeURIComponent(this.databaseId.projectId);
    const databaseId = encodeURIComponent(this.databaseId.database);
    this.baseUrl = proto + '://' + databaseInfo.host;
    this.databasePath = `projects/${projectId}/databases/${databaseId}`;
    this.requestParams =
      this.databaseId.database === DEFAULT_DATABASE_NAME
        ? `project_id=${projectId}`
        : `project_id=${projectId}&database_id=${databaseId}`;
  }

  invokeRPC<Req, Resp>(
    rpcName: string,
    path: ResourcePath,
    req: Req,
    authToken: Token | null,
    appCheckToken: Token | null
  ): Promise<Resp> {
    const streamId = generateUniqueDebugId();
    const url = this.makeUrl(rpcName, path.toUriEncodedString());
    logDebug(LOG_TAG, `Sending RPC '${rpcName}' ${streamId}:`, url, req);

    const headers: StringMap = {
      'google-cloud-resource-prefix': this.databasePath,
      'x-goog-request-params': this.requestParams
    };
    this.modifyHeadersForRequest(headers, authToken, appCheckToken);

<<<<<<< HEAD
=======
    const { host } = new URL(url);
    const forwardCredentials = isCloudWorkstation(host);
>>>>>>> 080a90dc
    return this.performRPCRequest<Req, Resp>(
      rpcName,
      url,
      headers,
      req,
<<<<<<< HEAD
      this.databaseInfo.isUsingEmulator
=======
      forwardCredentials
>>>>>>> 080a90dc
    ).then(
      response => {
        logDebug(LOG_TAG, `Received RPC '${rpcName}' ${streamId}: `, response);
        return response;
      },
      (err: FirestoreError) => {
        logWarn(
          LOG_TAG,
          `RPC '${rpcName}' ${streamId} failed with error: `,
          err,
          'url: ',
          url,
          'request:',
          req
        );
        throw err;
      }
    );
  }

  invokeStreamingRPC<Req, Resp>(
    rpcName: string,
    path: ResourcePath,
    request: Req,
    authToken: Token | null,
    appCheckToken: Token | null,
    expectedResponseCount?: number
  ): Promise<Resp[]> {
    // The REST API automatically aggregates all of the streamed results, so we
    // can just use the normal invoke() method.
    return this.invokeRPC<Req, Resp[]>(
      rpcName,
      path,
      request,
      authToken,
      appCheckToken
    );
  }

  abstract openStream<Req, Resp>(
    rpcName: string,
    authToken: Token | null,
    appCheckToken: Token | null
  ): Stream<Req, Resp>;

  /**
   * Modifies the headers for a request, adding any authorization token if
   * present and any additional headers for the request.
   */
  protected modifyHeadersForRequest(
    headers: StringMap,
    authToken: Token | null,
    appCheckToken: Token | null
  ): void {
    headers['X-Goog-Api-Client'] = getGoogApiClientValue();

    // Content-Type: text/plain will avoid preflight requests which might
    // mess with CORS and redirects by proxies. If we add custom headers
    // we will need to change this code to potentially use the $httpOverwrite
    // parameter supported by ESF to avoid triggering preflight requests.
    headers['Content-Type'] = 'text/plain';

    if (this.databaseInfo.appId) {
      headers['X-Firebase-GMPID'] = this.databaseInfo.appId;
    }

    if (authToken) {
      authToken.headers.forEach((value, key) => (headers[key] = value));
    }
    if (appCheckToken) {
      appCheckToken.headers.forEach((value, key) => (headers[key] = value));
    }
  }

  /**
   * Performs an RPC request using an implementation specific networking layer.
   */
  protected abstract performRPCRequest<Req, Resp>(
    rpcName: string,
    url: string,
    headers: StringMap,
    body: Req,
<<<<<<< HEAD
    isUsingEmulator: boolean
=======
    _forwardCredentials: boolean
>>>>>>> 080a90dc
  ): Promise<Resp>;

  private makeUrl(rpcName: string, path: string): string {
    const urlRpcName = RPC_NAME_URL_MAPPING[rpcName];
    debugAssert(
      urlRpcName !== undefined,
      'Unknown REST mapping for: ' + rpcName
    );
    return `${this.baseUrl}/${RPC_URL_VERSION}/${path}:${urlRpcName}`;
  }

  /**
   * Closes and cleans up any resources associated with the connection. This
   * implementation is a no-op because there are no resources associated
   * with the RestConnection that need to be cleaned up.
   */
  terminate(): void {
    // No-op
  }
}<|MERGE_RESOLUTION|>--- conflicted
+++ resolved
@@ -100,21 +100,14 @@
     };
     this.modifyHeadersForRequest(headers, authToken, appCheckToken);
 
-<<<<<<< HEAD
-=======
     const { host } = new URL(url);
     const forwardCredentials = isCloudWorkstation(host);
->>>>>>> 080a90dc
     return this.performRPCRequest<Req, Resp>(
       rpcName,
       url,
       headers,
       req,
-<<<<<<< HEAD
-      this.databaseInfo.isUsingEmulator
-=======
       forwardCredentials
->>>>>>> 080a90dc
     ).then(
       response => {
         logDebug(LOG_TAG, `Received RPC '${rpcName}' ${streamId}: `, response);
@@ -197,11 +190,7 @@
     url: string,
     headers: StringMap,
     body: Req,
-<<<<<<< HEAD
-    isUsingEmulator: boolean
-=======
     _forwardCredentials: boolean
->>>>>>> 080a90dc
   ): Promise<Resp>;
 
   private makeUrl(rpcName: string, path: string): string {
