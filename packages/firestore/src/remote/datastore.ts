--- conflicted
+++ resolved
@@ -263,21 +263,6 @@
   );
 
   const result: PipelineStreamElement[] = [];
-<<<<<<< HEAD
-  response
-    .filter(proto => !!proto.results)
-    .forEach(proto => {
-      if (proto.results!.length === 0) {
-        result.push(fromPipelineResponse(datastoreImpl.serializer, proto));
-      } else {
-        return proto.results!.forEach(document =>
-          result.push(
-            fromPipelineResponse(datastoreImpl.serializer, proto, document)
-          )
-        );
-      }
-    });
-=======
   response.forEach(proto => {
     if (!proto.results || proto.results!.length === 0) {
       result.push(fromPipelineResponse(datastoreImpl.serializer, proto));
@@ -289,7 +274,6 @@
       );
     }
   });
->>>>>>> 0aca7359
 
   return result;
 }
