/**
 * Copyright 2017 Google Inc.
 *
 * Licensed under the Apache License, Version 2.0 (the "License");
 * you may not use this file except in compliance with the License.
 * You may obtain a copy of the License at
 *
 *   http://www.apache.org/licenses/LICENSE-2.0
 *
 * Unless required by applicable law or agreed to in writing, software
 * distributed under the License is distributed on an "AS IS" BASIS,
 * WITHOUT WARRANTIES OR CONDITIONS OF ANY KIND, either express or implied.
 * See the License for the specific language governing permissions and
 * limitations under the License.
 */

import * as api from '../protos/firestore_proto_api';
import { CredentialsProvider } from '../api/credentials';
import { DatabaseInfo } from '../core/database_info';
import { maybeDocumentMap } from '../model/collections';
import { MaybeDocument } from '../model/document';
import { DocumentKey } from '../model/document_key';
import { Mutation, MutationResult } from '../model/mutation';
import { assert } from '../util/assert';
import { AsyncQueue } from '../util/async_queue';

import { Connection } from './connection';
import {
  PersistentListenStream,
  PersistentWriteStream,
  WatchStreamListener,
  WriteStreamListener
} from './persistent_stream';
import { JsonProtoSerializer } from './serializer';

// The generated proto interfaces for these class are missing the database
// field. So we add it here.
// TODO(b/36015800): Remove this once the api generator is fixed.
interface BatchGetDocumentsRequest extends api.BatchGetDocumentsRequest {
  database?: string;
}
interface CommitRequest extends api.CommitRequest {
  database?: string;
}

/**
 * Datastore is a wrapper around the external Google Cloud Datastore grpc API,
 * which provides an interface that is more convenient for the rest of the
 * client SDK architecture to consume.
 */
export class Datastore {
  constructor(
    private databaseInfo: DatabaseInfo,
    private queue: AsyncQueue,
    private connection: Connection,
    private credentials: CredentialsProvider,
    private serializer: JsonProtoSerializer,
    private initialBackoffDelay?: number
  ) {}

  public newPersistentWriteStream(): PersistentWriteStream {
    return new PersistentWriteStream(
      this.databaseInfo,
      this.queue,
      this.connection,
      this.credentials,
      this.serializer,
      this.initialBackoffDelay
    );
  }

  public newPersistentWatchStream(): PersistentListenStream {
    return new PersistentListenStream(
      this.databaseInfo,
      this.queue,
      this.connection,
      this.credentials,
      this.serializer,
      this.initialBackoffDelay
    );
  }

  commit(mutations: Mutation[]): Promise<MutationResult[]> {
    const params: CommitRequest = {
      database: this.serializer.encodedDatabaseId,
      writes: mutations.map(m => this.serializer.toMutation(m))
    };
<<<<<<< HEAD
    return this.invokeRPC(
      'Commit',
      params
    ).then((response: api.CommitResponse) => {
      return this.serializer.fromWriteResults(response.writeResults);
    });
=======
    return this.invokeRPC('commit', params).then(
      (response: api.CommitResponse) => {
        return this.serializer.fromWriteResults(response.writeResults);
      }
    );
>>>>>>> 796828d9
  }

  lookup(keys: DocumentKey[]): Promise<MaybeDocument[]> {
    const params: BatchGetDocumentsRequest = {
      database: this.serializer.encodedDatabaseId,
      documents: keys.map(k => this.serializer.toName(k))
    };
<<<<<<< HEAD
    return this.invokeStreamingRPC(
      'BatchGetDocuments',
      params
    ).then((response: api.BatchGetDocumentsResponse[]) => {
      let docs = maybeDocumentMap();
      response.forEach(proto => {
        const doc = this.serializer.fromMaybeDocument(proto);
        docs = docs.insert(doc.key, doc);
      });
      const result: MaybeDocument[] = [];
      keys.forEach(key => {
        const doc = docs.get(key);
        assert(!!doc, 'Missing entity in write response for ' + key);
        result.push(doc!);
      });
      return result;
    });
=======
    return this.invokeRPC('batchGet', params).then(
      (response: api.BatchGetDocumentsResponse[]) => {
        let docs = maybeDocumentMap();
        response.forEach(proto => {
          const doc = this.serializer.fromMaybeDocument(proto);
          docs = docs.insert(doc.key, doc);
        });
        const result: MaybeDocument[] = [];
        keys.forEach(key => {
          const doc = docs.get(key);
          assert(!!doc, 'Missing entity in write response for ' + key);
          result.push(doc!);
        });
        return result;
      }
    );
>>>>>>> 796828d9
  }

  /** Gets an auth token and invokes the provided RPC. */
  private invokeRPC(rpcName: string, request: any): Promise<any> {
    // TODO(mikelehen): Retry (with backoff) on token failures?
    return this.credentials.getToken(/*forceRefresh=*/ false).then(token => {
      return this.connection.invokeRPC(rpcName, request, token);
    });
  }

  /** Gets an auth token and invokes the provided RPC with streamed results. */
  private invokeStreamingRPC(rpcName: string, request: any): Promise<any> {
    // TODO(mikelehen): Retry (with backoff) on token failures?
    return this.credentials.getToken(/*forceRefresh=*/ false).then(token => {
      return this.connection.invokeStreamingRPC(rpcName, request, token);
    });
  }
}<|MERGE_RESOLUTION|>--- conflicted
+++ resolved
@@ -85,20 +85,11 @@
       database: this.serializer.encodedDatabaseId,
       writes: mutations.map(m => this.serializer.toMutation(m))
     };
-<<<<<<< HEAD
-    return this.invokeRPC(
-      'Commit',
-      params
-    ).then((response: api.CommitResponse) => {
-      return this.serializer.fromWriteResults(response.writeResults);
-    });
-=======
-    return this.invokeRPC('commit', params).then(
+    return this.invokeRPC('Commit', params).then(
       (response: api.CommitResponse) => {
         return this.serializer.fromWriteResults(response.writeResults);
       }
     );
->>>>>>> 796828d9
   }
 
   lookup(keys: DocumentKey[]): Promise<MaybeDocument[]> {
@@ -106,26 +97,7 @@
       database: this.serializer.encodedDatabaseId,
       documents: keys.map(k => this.serializer.toName(k))
     };
-<<<<<<< HEAD
-    return this.invokeStreamingRPC(
-      'BatchGetDocuments',
-      params
-    ).then((response: api.BatchGetDocumentsResponse[]) => {
-      let docs = maybeDocumentMap();
-      response.forEach(proto => {
-        const doc = this.serializer.fromMaybeDocument(proto);
-        docs = docs.insert(doc.key, doc);
-      });
-      const result: MaybeDocument[] = [];
-      keys.forEach(key => {
-        const doc = docs.get(key);
-        assert(!!doc, 'Missing entity in write response for ' + key);
-        result.push(doc!);
-      });
-      return result;
-    });
-=======
-    return this.invokeRPC('batchGet', params).then(
+    return this.invokeStreamingRPC('BatchGetDocuments', params).then(
       (response: api.BatchGetDocumentsResponse[]) => {
         let docs = maybeDocumentMap();
         response.forEach(proto => {
@@ -141,7 +113,6 @@
         return result;
       }
     );
->>>>>>> 796828d9
   }
 
   /** Gets an auth token and invokes the provided RPC. */
