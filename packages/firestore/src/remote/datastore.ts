--- conflicted
+++ resolved
@@ -16,21 +16,13 @@
  */
 
 import { CredentialsProvider } from '../api/credentials';
-<<<<<<< HEAD
-import { Query } from '../core/query';
-=======
->>>>>>> af0c4300
 import { Document, MaybeDocument } from '../model/document';
 import { DocumentKey } from '../model/document_key';
 import { Mutation } from '../model/mutation';
 import * as api from '../protos/firestore_proto_api';
 import { debugCast, hardAssert } from '../util/assert';
-import { AsyncQueue } from '../util/async_queue';
 import { Code, FirestoreError } from '../util/error';
-
 import { Connection } from './connection';
-<<<<<<< HEAD
-=======
 import {
   fromDocument,
   fromMaybeDocument,
@@ -40,14 +32,14 @@
   toName,
   toQueryTarget
 } from './serializer';
->>>>>>> af0c4300
 import {
   PersistentListenStream,
   PersistentWriteStream,
   WatchStreamListener,
   WriteStreamListener
 } from './persistent_stream';
-import { JsonProtoSerializer } from './serializer';
+import { AsyncQueue } from '../util/async_queue';
+import { Query } from '../core/query';
 
 /**
  * Datastore and its related methods are a wrapper around the external Google
