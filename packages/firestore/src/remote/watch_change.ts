--- conflicted
+++ resolved
@@ -16,18 +16,8 @@
  */
 
 import { DatabaseId } from '../core/database_info';
-<<<<<<< HEAD
-import {
-  getPipelineDocuments,
-  getPipelineFlavor,
-  getPipelineSourceType,
-  TargetOrPipeline
-} from '../core/pipeline-util';
-import { CorePipeline } from '../core/pipeline_run';
-=======
 import type { CorePipeline } from '../core/pipeline';
 import type { TargetOrPipeline } from '../core/pipeline-util';
->>>>>>> 2de74d6b
 import { SnapshotVersion } from '../core/snapshot_version';
 import { targetIsDocumentTarget, targetIsPipelineTarget } from '../core/target';
 import { TargetId } from '../core/types';
@@ -422,13 +412,8 @@
   isSingleDocumentTarget(target: TargetOrPipeline): boolean {
     if (targetIsPipelineTarget(target)) {
       return (
-<<<<<<< HEAD
-        getPipelineSourceType(target) === 'documents' &&
-        getPipelineDocuments(target)?.length === 1
-=======
         target.getPipelineSourceType() === 'documents' &&
         target.getPipelineDocuments()?.length === 1
->>>>>>> 2de74d6b
       );
     }
 
@@ -492,11 +477,7 @@
           // queries.
           const key = new DocumentKey(
             targetIsPipelineTarget(target)
-<<<<<<< HEAD
-              ? ResourcePath.fromString(getPipelineDocuments(target)![0])
-=======
               ? ResourcePath.fromString(target.getPipelineDocuments()![0])
->>>>>>> 2de74d6b
               : target.path
           );
           this.removeDocumentFromTarget(
@@ -640,11 +621,7 @@
           // remove this special logic.
           const path = targetIsPipelineTarget(targetData.target)
             ? ResourcePath.fromString(
-<<<<<<< HEAD
-                getPipelineDocuments(targetData.target)![0]
-=======
                 targetData.target.getPipelineDocuments()![0]
->>>>>>> 2de74d6b
               )
             : targetData.target.path;
           const key = new DocumentKey(path);
@@ -743,15 +720,9 @@
       targetIsPipelineTarget(
         this.targetDataForActiveTarget(targetId)!.target
       ) &&
-<<<<<<< HEAD
-      getPipelineFlavor(
-        this.targetDataForActiveTarget(targetId)!.target as CorePipeline
-      ) !== 'exact'
-=======
       (
         this.targetDataForActiveTarget(targetId)!.target as CorePipeline
       ).getPipelineFlavor() !== 'exact'
->>>>>>> 2de74d6b
     ) {
       this.pendingAugmentedDocumentUpdates =
         this.pendingAugmentedDocumentUpdates.insert(document.key, document);
@@ -818,15 +789,9 @@
         targetIsPipelineTarget(
           this.targetDataForActiveTarget(targetId)!.target
         ) &&
-<<<<<<< HEAD
-        getPipelineFlavor(
-          this.targetDataForActiveTarget(targetId)!.target as CorePipeline
-        ) !== 'exact'
-=======
         (
           this.targetDataForActiveTarget(targetId)!.target as CorePipeline
         ).getPipelineFlavor() !== 'exact'
->>>>>>> 2de74d6b
       ) {
         this.pendingAugmentedDocumentUpdates =
           this.pendingAugmentedDocumentUpdates.insert(key, updatedDocument);
