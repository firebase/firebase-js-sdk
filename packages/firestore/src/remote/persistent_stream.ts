/**
 * Copyright 2017 Google Inc.
 *
 * Licensed under the Apache License, Version 2.0 (the "License");
 * you may not use this file except in compliance with the License.
 * You may obtain a copy of the License at
 *
 *   http://www.apache.org/licenses/LICENSE-2.0
 *
 * Unless required by applicable law or agreed to in writing, software
 * distributed under the License is distributed on an "AS IS" BASIS,
 * WITHOUT WARRANTIES OR CONDITIONS OF ANY KIND, either express or implied.
 * See the License for the specific language governing permissions and
 * limitations under the License.
 */

import * as api from '../protos/firestore_proto_api';
import { CredentialsProvider, Token } from '../api/credentials';
import { DatabaseInfo } from '../core/database_info';
import { SnapshotVersion } from '../core/snapshot_version';
import { ProtoByteString, TargetId } from '../core/types';
import { QueryData } from '../local/query_data';
import { Mutation, MutationResult } from '../model/mutation';
import { assert } from '../util/assert';
import { AsyncQueue } from '../util/async_queue';
import { Code, FirestoreError } from '../util/error';
import * as log from '../util/log';

import { ExponentialBackoff } from './backoff';
import { Connection, Stream } from './connection';
import { JsonProtoSerializer } from './serializer';
import { WatchChange } from './watch_change';
import { isNullOrUndefined } from '../util/types';

const LOG_TAG = 'PersistentStream';

// The generated proto interfaces for these class are missing the database
// field. So we add it here.
// TODO(b/36015800): Remove this once the api generator is fixed.
interface ListenRequest extends api.ListenRequest {
  database?: string;
}
export interface WriteRequest extends api.WriteRequest {
  database?: string;
}

enum PersistentStreamState {
  /**
   * The streaming RPC is not running and there's no error condition.
   * Calling `start` will start the stream immediately without backoff.
   * While in this state isStarted will return false.
   */
  Initial,

  /**
   * The stream is starting, and is waiting for an auth token to attach to
   * the initial request. While in this state, isStarted will return
   * true but isOpen will return false.
   */
  Auth,

  /**
   * The streaming RPC is up and running. Requests and responses can flow
   * freely. Both isStarted and isOpen will return true.
   */
  Open,

  /**
   * The stream encountered an error. The next start attempt will back off.
   * While in this state isStarted() will return false.
   *
   */
  Error,

  /**
   * An in-between state after an error where the stream is waiting before
   * re-starting. After
   * waiting is complete, the stream will try to open. While in this
   * state isStarted() will return YES but isOpen will return false.
   */
  Backoff,

  /**
   * The stream has been explicitly stopped; no further events will be emitted.
   */
  Stopped
}

/**
 * Provides a common interface that is shared by the listeners for stream
 * events by the concrete implementation classes.
 */
export interface PersistentStreamListener {
  /**
   * Called after the stream was established and can accept outgoing
   * messages
   */
  onOpen: () => Promise<void>;
  /**
   * Called after the stream has closed. If there was an error, the
   * FirestoreError will be set.
   */
  onClose: (err?: FirestoreError) => Promise<void>;
}

/**
 * Initial backoff time in milliseconds after an error.
 * Set to 1s according to https://cloud.google.com/apis/design/errors.
 */
const BACKOFF_INITIAL_DELAY_MS = 1000;

/** Maximum backoff time in milliseconds */
const BACKOFF_MAX_DELAY_MS = 60 * 1000;

const BACKOFF_FACTOR = 1.5;

/** The time a stream stays open after it is marked idle. */
const IDLE_TIMEOUT_MS = 60 * 1000;

/**
 * A PersistentStream is an abstract base class that represents a streaming RPC
 * to the Firestore backend. It's built on top of the connections own support
 * for streaming RPCs, and adds several critical features for our clients:
 *
 *   - Exponential backoff on failure
 *   - Authentication via CredentialsProvider
 *   - Dispatching all callbacks into the shared worker queue
 *
 * Subclasses of PersistentStream implement serialization of models to and
 * from the JSON representation of the protocol buffers for a specific
 * streaming RPC.
 *
 * ## Starting and Stopping
 *
 * Streaming RPCs are stateful and need to be `start`ed before messages can
 * be sent and received. The PersistentStream will call the onOpen function
 * of the listener once the stream is ready to accept requests.
 *
 * Should a `start` fail, PersistentStream will call the registered
 * onClose with a FirestoreError indicating what went wrong.
 *
 * A PersistentStream can be started and stopped repeatedly.
 *
 * Generic types:
 *  SendType: The type of the outgoing message of the underlying
 *    connection stream
 *  ReceiveType: The type of the incoming message of the underlying
 *    connection stream
 *  ListenerType: The type of the listener that will be used for callbacks
 */
export abstract class PersistentStream<
  SendType,
  ReceiveType,
  ListenerType extends PersistentStreamListener
> {
  private state: PersistentStreamState;
  private idle: boolean = false;
  private stream: Stream<SendType, ReceiveType> | null = null;

  protected backoff: ExponentialBackoff;

  protected listener: ListenerType | null = null;

  constructor(
    private queue: AsyncQueue,
    protected connection: Connection,
    private credentialsProvider: CredentialsProvider,
    // Used for faster retries in testing
    initialBackoffDelay?: number
  ) {
    this.backoff = new ExponentialBackoff(
      initialBackoffDelay ? initialBackoffDelay : BACKOFF_INITIAL_DELAY_MS,
      BACKOFF_FACTOR,
      BACKOFF_MAX_DELAY_MS
    );
    this.state = PersistentStreamState.Initial;
  }

  /**
   * Returns true if `start` has been called and no error has occurred. True
   * indicates the stream is open or in the process of opening (which
   * encompasses respecting backoff, getting auth tokens, and starting the
   * actual RPC). Use `isOpen` to determine if the stream is open and ready for
   * outbound requests.
   */
  isStarted(): boolean {
    return (
      this.state === PersistentStreamState.Backoff ||
      this.state === PersistentStreamState.Auth ||
      this.state === PersistentStreamState.Open
    );
  }

  /**
   * Returns true if the underlying RPC is open (the openHandler has been
   * called) and the stream is ready for outbound requests.
   */
  isOpen(): boolean {
    return this.state === PersistentStreamState.Open;
  }

  /**
   * Starts the RPC. Only allowed if isStarted returns false. The stream is
   * not immediately ready for use: onOpen will be invoked when the RPC is ready
   * for outbound requests, at which point isOpen will return true.
   *
   *  When start returns, isStarted will return true.
   */
  start(listener: ListenerType): void {
    if (this.state === PersistentStreamState.Error) {
      this.performBackoff(listener);
      return;
    }

    assert(this.state === PersistentStreamState.Initial, 'Already started');
    this.listener = listener;
    this.auth();
  }

  /**
   * Stops the RPC. This call is idempotent and allowed regardless of the
   * current isStarted state.
   *
   * When stop returns, isStarted and isOpen will both return false.
   */
  stop(): void {
    if (this.isStarted()) {
      this.close(PersistentStreamState.Stopped);
    }
  }

  /**
   * After an error the stream will usually back off on the next attempt to
   * start it. If the error warrants an immediate restart of the stream, the
   * sender can use this to indicate that the receiver should not back off.
   *
   * Each error will call the onClose function. That function can decide to
   * inhibit backoff if required.
   */
  inhibitBackoff(): void {
    assert(!this.isStarted(), 'Can only inhibit backoff in a stopped state');

    this.state = PersistentStreamState.Initial;
    this.backoff.reset();
  }

  /**
   * Initializes the idle timer. If no write takes place within one minute, the
   * WebChannel stream will be closed.
   */
  markIdle(): void {
    this.idle = true;
    this.queue
      .schedule(() => {
        return this.handleIdleCloseTimer();
      }, IDLE_TIMEOUT_MS)
      .catch((err: FirestoreError) => {
<<<<<<< HEAD
        // When the AsyncQueue gets drained during a shutdown, pending Promises
=======
        // When the AsyncQueue gets drained during testing, pending Promises
>>>>>>> 84c69383
        // (including these idle checks) will get rejected. We special-case
        // these cancelled idle checks to make sure that these specific Promise
        // rejections are not considered unhandled.
        assert(
          err.code === Code.CANCELLED,
          `Received unexpected error in idle timeout closure. Expected CANCELLED, but was: ${err}`
        );
      });
  }

  /** Sends a message to the underlying stream. */
  protected sendRequest(msg: SendType): void {
    this.cancelIdleCheck();
    this.stream!.send(msg);
  }

  /** Called by the idle timer when the stream should close due to inactivity. */
  private handleIdleCloseTimer(): Promise<void> {
    if (this.isOpen() && this.idle) {
      // When timing out an idle stream there's no reason to force the stream into backoff when
      // it restarts so set the stream state to Initial instead of Error.
      return this.close(PersistentStreamState.Initial);
    }
    return Promise.resolve();
  }

  /** Marks the stream as active again. */
  private cancelIdleCheck() {
    this.idle = false;
  }

  /**
   * Closes the stream and cleans up as necessary:
   *
   * * closes the underlying GRPC stream;
   * * calls the onClose handler with the given 'error';
   * * sets internal stream state to 'finalState';
   * * adjusts the backoff timer based on the error
   *
   * A new stream can be opened by calling `start` unless `finalState` is set to
   * `PersistentStreamState.Stopped`.
   *
   * @param finalState the intended state of the stream after closing.
   * @param error the error the connection was closed with.
   */
  private close(
    finalState: PersistentStreamState,
    error?: FirestoreError
  ): Promise<void> {
    assert(
      finalState == PersistentStreamState.Error || isNullOrUndefined(error),
      "Can't provide an error when not in an error state."
    );

    this.cancelIdleCheck();

    if (finalState != PersistentStreamState.Error) {
      // If this is an intentional close ensure we don't delay our next connection attempt.
      this.backoff.reset();
    } else if (error && error.code === Code.RESOURCE_EXHAUSTED) {
      log.debug(
        LOG_TAG,
        'Using maximum backoff delay to prevent overloading the backend.'
      );
      this.backoff.resetToMax();
    }

<<<<<<< HEAD
    // Clean up the underlying stream because we are no longer interested in events.
    if (this.stream !== null) {
      console.log('tearing down stream');
      this.tearDown();
=======
    // This state must be assigned before calling onClose() to allow the callback to
    // inhibit backoff or otherwise manipulate the state in its non-started state.
    this.state = finalState;

    // Clean up the underlying stream because we are no longer interested in events.
    if (this.stream !== null) {
>>>>>>> 84c69383
      this.stream.close();
      this.stream = null;
    }

<<<<<<< HEAD
    // This state must be assigned before calling onClose() to allow the callback to
    // inhibit backoff or otherwise manipulate the state in its non-started state.
    this.state = finalState;

=======
>>>>>>> 84c69383
    const listener = this.listener!;

    // Clear the listener to avoid bleeding of events from the underlying streams.
    this.listener = null;

    // If the caller explicitly requested a stream stop, don't notify them of a closing stream (it
    // could trigger undesirable recovery logic, etc.).
    if (finalState != PersistentStreamState.Stopped) {
      return listener.onClose(error);
    } else {
      return Promise.resolve();
    }
  }

  /**
<<<<<<< HEAD
   * Can be overridden to perform additional cleanup before the stream is closed.
   * Calling super.tearDowm() is not required.
   */
  protected tearDown() : void {
  }

  /**
=======
>>>>>>> 84c69383
   * Used by subclasses to start the concrete RPC and return the underlying
   * connection stream.
   */
  protected abstract startRpc(
    token: Token | null
  ): Stream<SendType, ReceiveType>;

  /**
   * Called after the stream has received a message. The function will be
   * called on the right queue and must return a Promise.
   * @param message The message received from the stream.
   */
  protected abstract onMessage(message: ReceiveType): Promise<void>;

  private auth(): void {
    assert(
      this.state === PersistentStreamState.Initial,
      'Must be in initial state to auth'
    );

    this.state = PersistentStreamState.Auth;

    this.credentialsProvider.getToken(/*forceRefresh=*/ false).then(
      token => {
        // Normally we'd have to schedule the callback on the AsyncQueue.
        // However, the following calls are safe to be called outside the
        // AsyncQueue since they don't chain asynchronous calls
        this.startStream(token);
      },
      (error: Error) => {
        this.queue.schedule(() => {
          if (this.state !== PersistentStreamState.Stopped) {
            // Stream can be stopped while waiting for authorization.
            const rpcError = new FirestoreError(
              Code.UNKNOWN,
              'Fetching auth token failed: ' + error.message
            );
            return this.handleStreamClose(rpcError);
          } else {
            return Promise.resolve();
          }
        });
      }
    );
  }

  private startStream(token: Token | null): void {
    if (this.state === PersistentStreamState.Stopped) {
      // Stream can be stopped while waiting for authorization.
      return;
    }

    assert(
      this.state === PersistentStreamState.Auth,
      'Trying to start stream in a non-auth state'
    );
    // Helper function to dispatch to AsyncQueue and make sure that any
    // close will seem instantaneous and events are prevented from being
    // raised after the close call
    const dispatchIfStillActive = (
      stream: Stream<SendType, ReceiveType>,
      fn: () => Promise<void>
    ) => {
      this.queue.schedule(() => {
        // Only raise events if the stream instance has not changed
        if (this.stream === stream) {
          return fn();
        } else {
          return Promise.resolve();
        }
      });
    };

    // Only start stream if listener has not changed
    if (this.listener !== null) {
      const currentStream = this.startRpc(token);
      this.stream = currentStream;
      this.stream.onOpen(() => {
        dispatchIfStillActive(currentStream, () => {
          assert(
            this.state === PersistentStreamState.Auth,
            'Expected stream to be in state auth, but was ' + this.state
          );
          this.state = PersistentStreamState.Open;
          return this.listener!.onOpen();
        });
      });
      this.stream.onClose((error: FirestoreError) => {
        dispatchIfStillActive(currentStream, () => {
          return this.handleStreamClose(error);
        });
      });
      this.stream.onMessage((msg: ReceiveType) => {
        dispatchIfStillActive(currentStream, () => {
          return this.onMessage(msg);
        });
      });
    }
  }

  private performBackoff(listener: ListenerType): void {
    assert(
      this.state === PersistentStreamState.Error,
      'Should only perform backoff in an error case'
    );
    this.state = PersistentStreamState.Backoff;

    this.backoff.backoffAndWait().then(() => {
      // Backoff does not run on the AsyncQueue, so we need to reschedule to
      // make sure the queue blocks
      this.queue.schedule(() => {
        if (this.state === PersistentStreamState.Stopped) {
          // Stream can be stopped while waiting for backoff to complete.
          return Promise.resolve();
        }

        this.state = PersistentStreamState.Initial;
        this.start(listener);
        assert(this.isStarted(), 'PersistentStream should have started');
        return Promise.resolve();
      });
    });
  }

  private handleStreamClose(error?: FirestoreError): Promise<void> {
    assert(this.isStarted(), "Can't handle server close on non-started stream");
    log.debug(LOG_TAG, `close with error: ${error}`);

    this.stream = null;

    // In theory the stream could close cleanly, however, in our current model
    // we never expect this to happen because if we stop a stream ourselves,
    // this callback will never be called. To prevent cases where we retry
    // without a backoff accidentally, we set the stream to error in all cases.
    return this.close(PersistentStreamState.Error, error);
  }
}

/** Listener for the PersistentWatchStream */
export interface WatchStreamListener extends PersistentStreamListener {
  /**
   * Called on a watchChange. The snapshot parameter will be MIN if the watch
   * change did not have a snapshot associated with it.
   */
  onWatchChange: (
    watchChange: WatchChange,
    snapshot: SnapshotVersion
  ) => Promise<void>;
}

/**
 * A PersistentStream that implements the Listen RPC.
 *
 * Once the Listen stream has called the openHandler, any number of listen and
 * unlisten calls calls can be sent to control what changes will be sent from
 * the server for ListenResponses.
 */
export class PersistentListenStream extends PersistentStream<
  api.ListenRequest,
  api.ListenResponse,
  WatchStreamListener
> {
  constructor(
    private databaseInfo: DatabaseInfo,
    queue: AsyncQueue,
    connection: Connection,
    credentials: CredentialsProvider,
    private serializer: JsonProtoSerializer,
    initialBackoffDelay?: number
  ) {
    super(queue, connection, credentials, initialBackoffDelay);
  }

  protected startRpc(
    token: Token | null
  ): Stream<api.ListenRequest, api.ListenResponse> {
    return this.connection.openStream('Listen', token);
  }

  protected onMessage(watchChangeProto: api.ListenResponse): Promise<void> {
    // A successful response means the stream is healthy
    this.backoff.reset();

    const watchChange = this.serializer.fromWatchChange(watchChangeProto);
    const snapshot = this.serializer.versionFromListenResponse(
      watchChangeProto
    );
    return this.listener!.onWatchChange(watchChange, snapshot);
  }

  /**
   * Registers interest in the results of the given query. If the query
   * includes a resumeToken it will be included in the request. Results that
   * affect the query will be streamed back as WatchChange messages that
   * reference the targetId.
   */
  watch(queryData: QueryData): void {
    const request: ListenRequest = {};
    request.database = this.serializer.encodedDatabaseId;
    request.addTarget = this.serializer.toTarget(queryData);

    const labels = this.serializer.toListenRequestLabels(queryData);
    if (labels) {
      request.labels = labels;
    }

    this.sendRequest(request);
  }

  /**
   * Unregisters interest in the results of the query associated with the
   * given targetId.
   */
  unwatch(targetId: TargetId): void {
    const request: ListenRequest = {};
    request.database = this.serializer.encodedDatabaseId;
    request.removeTarget = targetId;
    this.sendRequest(request);
  }
}

/** Listener for the PersistentWriteStream */
export interface WriteStreamListener extends PersistentStreamListener {
  /**
   * Called by the PersistentWriteStream upon a successful handshake response
   * from the server, which is the receiver's cue to send any pending writes.
   */
  onHandshakeComplete: () => Promise<void>;

  /**
   * Called by the PersistentWriteStream upon receiving a StreamingWriteResponse
   * from the server that contains a mutation result.
   */
  onMutationResult: (
    commitVersion: SnapshotVersion,
    results: MutationResult[]
  ) => Promise<void>;
}

/**
 * A Stream that implements the Write RPC.
 *
 * The Write RPC requires the caller to maintain special streamToken
 * state in between calls, to help the server understand which responses the
 * client has processed by the time the next request is made. Every response
 * will contain a streamToken; this value must be passed to the next
 * request.
 *
 * After calling start() on this stream, the next request must be a handshake,
 * containing whatever streamToken is on hand. Once a response to this
 * request is received, all pending mutations may be submitted. When
 * submitting multiple batches of mutations at the same time, it's
 * okay to use the same streamToken for the calls to writeMutations.
 *
 * TODO(b/33271235): Use proto types
 */
export class PersistentWriteStream extends PersistentStream<
  api.WriteRequest,
  api.WriteResponse,
  WriteStreamListener
> {
  private handshakeComplete_ = false;

  constructor(
    private databaseInfo: DatabaseInfo,
    queue: AsyncQueue,
    connection: Connection,
    credentials: CredentialsProvider,
    private serializer: JsonProtoSerializer,
    initialBackoffDelay?: number
  ) {
    super(queue, connection, credentials, initialBackoffDelay);
  }

  /**
   * The last received stream token from the server, used to acknowledge which
   * responses the client has processed. Stream tokens are opaque checkpoint
   * markers whose only real value is their inclusion in the next request.
   *
   * PersistentWriteStream manages propagating this value from responses to the
   * next request.
   */
  public lastStreamToken: ProtoByteString;

  /**
   * Tracks whether or not a handshake has been successfully exchanged and
   * the stream is ready to accept mutations.
   */
  get handshakeComplete(): boolean {
    return this.handshakeComplete_;
  }

  // Override of PersistentStream.start
  start(listener: WriteStreamListener): void {
    this.handshakeComplete_ = false;
    super.start(listener);
<<<<<<< HEAD
  }

  protected tearDown() {
    if (this.handshakeComplete_) {
      this.writeMutations([]);
    }
=======
>>>>>>> 84c69383
  }

  protected startRpc(
    token: Token | null
  ): Stream<api.WriteRequest, api.WriteResponse> {
    return this.connection.openStream('Write', token);
  }

  protected onMessage(responseProto: api.WriteResponse): Promise<void> {
    console.log('receivedd response ' + JSON.stringify(responseProto));
    // Always capture the last stream token.
    assert(
      !!responseProto.streamToken,
      'Got a write response without a stream token'
    );
    this.lastStreamToken = responseProto.streamToken!;

    if (!this.handshakeComplete_) {
      // The first response is always the handshake response
      assert(
        !responseProto.writeResults || responseProto.writeResults.length === 0,
        'Got mutation results for handshake'
      );
      this.handshakeComplete_ = true;
      return this.listener!.onHandshakeComplete();
    } else {
      // A successful first write response means the stream is healthy,
      // Note, that we could consider a successful handshake healthy, however,
      // the write itself might be causing an error we want to back off from.
      this.backoff.reset();

      const results = this.serializer.fromWriteResults(
        responseProto.writeResults
      );
      const commitVersion = this.serializer.fromVersion(
        responseProto.commitTime!
      );
      return this.listener!.onMutationResult(commitVersion, results);
    }
  }

  /**
   * Sends an initial streamToken to the server, performing the handshake
   * required to make the StreamingWrite RPC work. Subsequent
   * calls should wait until onHandshakeComplete was called.
   */
  writeHandshake(): void {
    console.log('sending handshake ' + JSON.stringify(mutations));
    assert(this.isOpen(), 'Writing handshake requires an opened stream');
    assert(!this.handshakeComplete_, 'Handshake already completed');
    // TODO(dimond): Support stream resumption. We intentionally do not set the
    // stream token on the handshake, ignoring any stream token we might have.
    const request: WriteRequest = {};
    request.database = this.serializer.encodedDatabaseId;
    this.sendRequest(request);
  }

  /** Sends a group of mutations to the Firestore backend to apply. */
  writeMutations(mutations: Mutation[]): void {

    console.log('sending mutations ' + JSON.stringify(mutations));
    assert(this.isOpen(), 'Writing mutations requires an opened stream');
    assert(
      this.handshakeComplete_,
      'Handshake must be complete before writing mutations'
    );
    assert(
      this.lastStreamToken.length > 0,
      'Trying to write mutation without a token'
    );

    const request: WriteRequest = {
      // Protos are typed with string, but we support UInt8Array on Node
      // tslint:disable-next-line:no-any
      streamToken: this.lastStreamToken as any,
      writes: mutations.map(mutation => this.serializer.toMutation(mutation))
    };

    this.sendRequest(request);
  }
}<|MERGE_RESOLUTION|>--- conflicted
+++ resolved
@@ -255,11 +255,7 @@
         return this.handleIdleCloseTimer();
       }, IDLE_TIMEOUT_MS)
       .catch((err: FirestoreError) => {
-<<<<<<< HEAD
-        // When the AsyncQueue gets drained during a shutdown, pending Promises
-=======
         // When the AsyncQueue gets drained during testing, pending Promises
->>>>>>> 84c69383
         // (including these idle checks) will get rejected. We special-case
         // these cancelled idle checks to make sure that these specific Promise
         // rejections are not considered unhandled.
@@ -327,30 +323,17 @@
       this.backoff.resetToMax();
     }
 
-<<<<<<< HEAD
     // Clean up the underlying stream because we are no longer interested in events.
     if (this.stream !== null) {
-      console.log('tearing down stream');
       this.tearDown();
-=======
+      this.stream.close();
+      this.stream = null;
+    }
+
     // This state must be assigned before calling onClose() to allow the callback to
     // inhibit backoff or otherwise manipulate the state in its non-started state.
     this.state = finalState;
 
-    // Clean up the underlying stream because we are no longer interested in events.
-    if (this.stream !== null) {
->>>>>>> 84c69383
-      this.stream.close();
-      this.stream = null;
-    }
-
-<<<<<<< HEAD
-    // This state must be assigned before calling onClose() to allow the callback to
-    // inhibit backoff or otherwise manipulate the state in its non-started state.
-    this.state = finalState;
-
-=======
->>>>>>> 84c69383
     const listener = this.listener!;
 
     // Clear the listener to avoid bleeding of events from the underlying streams.
@@ -366,7 +349,6 @@
   }
 
   /**
-<<<<<<< HEAD
    * Can be overridden to perform additional cleanup before the stream is closed.
    * Calling super.tearDowm() is not required.
    */
@@ -374,8 +356,6 @@
   }
 
   /**
-=======
->>>>>>> 84c69383
    * Used by subclasses to start the concrete RPC and return the underlying
    * connection stream.
    */
@@ -672,15 +652,12 @@
   start(listener: WriteStreamListener): void {
     this.handshakeComplete_ = false;
     super.start(listener);
-<<<<<<< HEAD
   }
 
   protected tearDown() {
     if (this.handshakeComplete_) {
       this.writeMutations([]);
     }
-=======
->>>>>>> 84c69383
   }
 
   protected startRpc(
@@ -728,7 +705,7 @@
    * calls should wait until onHandshakeComplete was called.
    */
   writeHandshake(): void {
-    console.log('sending handshake ' + JSON.stringify(mutations));
+    console.log('sending handshake');
     assert(this.isOpen(), 'Writing handshake requires an opened stream');
     assert(!this.handshakeComplete_, 'Handshake already completed');
     // TODO(dimond): Support stream resumption. We intentionally do not set the
