--- conflicted
+++ resolved
@@ -285,13 +285,8 @@
   }
 
   /** Called by the idle timer when the stream should close due to inactivity. */
-<<<<<<< HEAD
   private async handleIdleCloseTimer(): Promise<void> {
-    if (this.isOpen() && this.idle) {
-=======
-  private handleIdleCloseTimer(): Promise<void> {
     if (this.isOpen()) {
->>>>>>> 7a611b64
       // When timing out an idle stream there's no reason to force the stream into backoff when
       // it restarts so set the stream state to Initial instead of Error.
       return this.close(PersistentStreamState.Initial);
