/**
 * Copyright 2017 Google Inc.
 *
 * Licensed under the Apache License, Version 2.0 (the "License");
 * you may not use this file except in compliance with the License.
 * You may obtain a copy of the License at
 *
 *   http://www.apache.org/licenses/LICENSE-2.0
 *
 * Unless required by applicable law or agreed to in writing, software
 * distributed under the License is distributed on an "AS IS" BASIS,
 * WITHOUT WARRANTIES OR CONDITIONS OF ANY KIND, either express or implied.
 * See the License for the specific language governing permissions and
 * limitations under the License.
 */

import * as api from '../protos/firestore_proto_api';
import { CredentialsProvider, Token } from '../api/credentials';
import { SnapshotVersion } from '../core/snapshot_version';
import { ProtoByteString, TargetId } from '../core/types';
import { QueryData } from '../local/query_data';
import { Mutation, MutationResult } from '../model/mutation';
import { assert } from '../util/assert';
import { AsyncQueue, TimerId } from '../util/async_queue';
import { Code, FirestoreError } from '../util/error';
import * as log from '../util/log';

import { ExponentialBackoff } from './backoff';
import { Connection, Stream } from './connection';
import { JsonProtoSerializer } from './serializer';
import { WatchChange } from './watch_change';
import { isNullOrUndefined } from '../util/types';
import { CancelablePromise } from '../util/promise';

const LOG_TAG = 'PersistentStream';

// The generated proto interfaces for these class are missing the database
// field. So we add it here.
// TODO(b/36015800): Remove this once the api generator is fixed.
interface ListenRequest extends api.ListenRequest {
  database?: string;
}
export interface WriteRequest extends api.WriteRequest {
  database?: string;
}

enum PersistentStreamState {
  /**
   * The streaming RPC is not running and there's no error condition.
   * Calling `start` will start the stream immediately without backoff.
   * While in this state isStarted will return false.
   */
  Initial,

  /**
   * The stream is starting, and is waiting for an auth token to attach to
   * the initial request. While in this state, isStarted will return
   * true but isOpen will return false.
   */
  Auth,

  /**
   * The streaming RPC is up and running. Requests and responses can flow
   * freely. Both isStarted and isOpen will return true.
   */
  Open,

  /**
   * The stream encountered an error. The next start attempt will back off.
   * While in this state isStarted() will return false.
   *
   */
  Error,

  /**
   * An in-between state after an error where the stream is waiting before
   * re-starting. After
   * waiting is complete, the stream will try to open. While in this
   * state isStarted() will return YES but isOpen will return false.
   */
  Backoff,

  /**
   * The stream has been explicitly stopped; no further events will be emitted.
   */
  Stopped
}

/**
 * Provides a common interface that is shared by the listeners for stream
 * events by the concrete implementation classes.
 */
export interface PersistentStreamListener {
  /**
   * Called after the stream was established and can accept outgoing
   * messages
   */
  onOpen: () => Promise<void>;
  /**
   * Called after the stream has closed. If there was an error, the
   * FirestoreError will be set.
   */
  onClose: (err?: FirestoreError) => Promise<void>;
}

/**
 * Initial backoff time in milliseconds after an error.
 * Set to 1s according to https://cloud.google.com/apis/design/errors.
 */
const BACKOFF_INITIAL_DELAY_MS = 1000;

/** Maximum backoff time in milliseconds */
const BACKOFF_MAX_DELAY_MS = 60 * 1000;

const BACKOFF_FACTOR = 1.5;

/** The time a stream stays open after it is marked idle. */
const IDLE_TIMEOUT_MS = 60 * 1000;

/**
 * A PersistentStream is an abstract base class that represents a streaming RPC
 * to the Firestore backend. It's built on top of the connections own support
 * for streaming RPCs, and adds several critical features for our clients:
 *
 *   - Exponential backoff on failure
 *   - Authentication via CredentialsProvider
 *   - Dispatching all callbacks into the shared worker queue
 *
 * Subclasses of PersistentStream implement serialization of models to and
 * from the JSON representation of the protocol buffers for a specific
 * streaming RPC.
 *
 * ## Starting and Stopping
 *
 * Streaming RPCs are stateful and need to be `start`ed before messages can
 * be sent and received. The PersistentStream will call the onOpen function
 * of the listener once the stream is ready to accept requests.
 *
 * Should a `start` fail, PersistentStream will call the registered
 * onClose with a FirestoreError indicating what went wrong.
 *
 * A PersistentStream can be started and stopped repeatedly.
 *
 * Generic types:
 *  SendType: The type of the outgoing message of the underlying
 *    connection stream
 *  ReceiveType: The type of the incoming message of the underlying
 *    connection stream
 *  ListenerType: The type of the listener that will be used for callbacks
 */
export abstract class PersistentStream<
  SendType,
  ReceiveType,
  ListenerType extends PersistentStreamListener
> {
  private state: PersistentStreamState;
  private inactivityTimerPromise: CancelablePromise<void> | null = null;
  private stream: Stream<SendType, ReceiveType> | null = null;

  protected backoff: ExponentialBackoff;

  protected listener: ListenerType | null = null;

  constructor(
    private queue: AsyncQueue,
    connectionTimerId: TimerId,
    private idleTimerId: TimerId,
    protected connection: Connection,
    private credentialsProvider: CredentialsProvider
  ) {
    this.backoff = new ExponentialBackoff(
      queue,
      connectionTimerId,
      BACKOFF_INITIAL_DELAY_MS,
      BACKOFF_FACTOR,
      BACKOFF_MAX_DELAY_MS
    );
    this.state = PersistentStreamState.Initial;
  }

  /**
   * Returns true if `start` has been called and no error has occurred. True
   * indicates the stream is open or in the process of opening (which
   * encompasses respecting backoff, getting auth tokens, and starting the
   * actual RPC). Use `isOpen` to determine if the stream is open and ready for
   * outbound requests.
   */
  isStarted(): boolean {
    return (
      this.state === PersistentStreamState.Backoff ||
      this.state === PersistentStreamState.Auth ||
      this.state === PersistentStreamState.Open
    );
  }

  /**
   * Returns true if the underlying RPC is open (the openHandler has been
   * called) and the stream is ready for outbound requests.
   */
  isOpen(): boolean {
    return this.state === PersistentStreamState.Open;
  }

  /**
   * Starts the RPC. Only allowed if isStarted returns false. The stream is
   * not immediately ready for use: onOpen will be invoked when the RPC is ready
   * for outbound requests, at which point isOpen will return true.
   *
   *  When start returns, isStarted will return true.
   */
  start(listener: ListenerType): void {
    if (this.state === PersistentStreamState.Error) {
      this.performBackoff(listener);
      return;
    }

    assert(this.state === PersistentStreamState.Initial, 'Already started');
    this.listener = listener;
    this.auth();
  }

  /**
   * Stops the RPC. This call is idempotent and allowed regardless of the
   * current isStarted state.
   *
   * When stop returns, isStarted and isOpen will both return false.
   */
  stop(): void {
    if (this.isStarted()) {
      this.close(PersistentStreamState.Stopped);
    }
  }

  /**
   * After an error the stream will usually back off on the next attempt to
   * start it. If the error warrants an immediate restart of the stream, the
   * sender can use this to indicate that the receiver should not back off.
   *
   * Each error will call the onClose function. That function can decide to
   * inhibit backoff if required.
   */
  inhibitBackoff(): void {
    assert(!this.isStarted(), 'Can only inhibit backoff in a stopped state');

    this.state = PersistentStreamState.Initial;
    this.backoff.reset();
  }

  /**
   * Marks this stream as idle. If no further actions are performed on the
   * stream for one minute, the stream will automatically close itself and
   * notify the stream's onClose() handler with Status.OK. The stream will then
   * be in a !isStarted() state, requiring the caller to start the stream again
   * before further use.
   *
   * Only streams that are in state 'Open' can be marked idle, as all other
   * states imply pending network operations.
   */
  markIdle(): void {
    // Starts the idle time if we are in state 'Open' and are not yet already
    // running a timer (in which case the previous idle timeout still applies).
    if (this.isOpen() && this.inactivityTimerPromise === null) {
      this.inactivityTimerPromise = this.queue.enqueueAfterDelay(
        this.idleTimerId,
        IDLE_TIMEOUT_MS,
        () => this.handleIdleCloseTimer()
      );

      this.inactivityTimerPromise.catch((err: FirestoreError) => {
        // When the AsyncQueue gets drained during testing, pending Promises
        // (including these idle checks) will get rejected. We special-case
        // these cancelled idle checks to make sure that these specific Promise
        // rejections are not considered unhandled.
        assert(
          err.code === Code.CANCELLED,
          `Received unexpected error in idle timeout closure. Expected CANCELLED, but was: ${
            err
          }`
        );
      });
    }
  }

  /** Sends a message to the underlying stream. */
  protected sendRequest(msg: SendType): void {
    this.cancelIdleCheck();
    this.stream!.send(msg);
  }

  /** Called by the idle timer when the stream should close due to inactivity. */
  private async handleIdleCloseTimer(): Promise<void> {
    if (this.isOpen()) {
      // When timing out an idle stream there's no reason to force the stream into backoff when
      // it restarts so set the stream state to Initial instead of Error.
      return this.close(PersistentStreamState.Initial);
    }
  }

  /** Marks the stream as active again. */
  private cancelIdleCheck() {
    if (this.inactivityTimerPromise) {
      this.inactivityTimerPromise.cancel();
      this.inactivityTimerPromise = null;
    }
  }

  /**
   * Closes the stream and cleans up as necessary:
   *
   * * closes the underlying GRPC stream;
   * * calls the onClose handler with the given 'error';
   * * sets internal stream state to 'finalState';
   * * adjusts the backoff timer based on the error
   *
   * A new stream can be opened by calling `start` unless `finalState` is set to
   * `PersistentStreamState.Stopped`.
   *
   * @param finalState the intended state of the stream after closing.
   * @param error the error the connection was closed with.
   */
  private async close(
    finalState: PersistentStreamState,
    error?: FirestoreError
  ): Promise<void> {
    assert(
      finalState === PersistentStreamState.Error || isNullOrUndefined(error),
      "Can't provide an error when not in an error state."
    );

    this.cancelIdleCheck();

    if (finalState !== PersistentStreamState.Error) {
      // If this is an intentional close ensure we don't delay our next connection attempt.
      this.backoff.reset();
    } else if (error && error.code === Code.RESOURCE_EXHAUSTED) {
      // Log the error. (Probably either 'quota exceeded' or 'max queue length reached'.)
      log.error(error.toString());
      log.error(
        'Using maximum backoff delay to prevent overloading the backend.'
      );
      this.backoff.resetToMax();
    }

    // Clean up the underlying stream because we are no longer interested in events.
    if (this.stream !== null) {
      this.tearDown();
      this.stream.close();
      this.stream = null;
    }

    // This state must be assigned before calling onClose() to allow the callback to
    // inhibit backoff or otherwise manipulate the state in its non-started state.
    this.state = finalState;
    const listener = this.listener!;

    // Clear the listener to avoid bleeding of events from the underlying streams.
    this.listener = null;

    // If the caller explicitly requested a stream stop, don't notify them of a closing stream (it
    // could trigger undesirable recovery logic, etc.).
    if (finalState !== PersistentStreamState.Stopped) {
      return listener.onClose(error);
    }
  }

  /**
   * Can be overridden to perform additional cleanup before the stream is closed.
   * Calling super.tearDown() is not required.
   */
  protected tearDown(): void {}

  /**
   * Used by subclasses to start the concrete RPC and return the underlying
   * connection stream.
   */
  protected abstract startRpc(
    token: Token | null
  ): Stream<SendType, ReceiveType>;

  /**
   * Called after the stream has received a message. The function will be
   * called on the right queue and must return a Promise.
   * @param message The message received from the stream.
   */
  protected abstract onMessage(message: ReceiveType): Promise<void>;

  private auth(): void {
    assert(
      this.state === PersistentStreamState.Initial,
      'Must be in initial state to auth'
    );

    this.state = PersistentStreamState.Auth;

    this.credentialsProvider.getToken(/*forceRefresh=*/ false).then(
      token => {
        // Normally we'd have to schedule the callback on the AsyncQueue.
        // However, the following calls are safe to be called outside the
        // AsyncQueue since they don't chain asynchronous calls
        this.startStream(token);
      },
      (error: Error) => {
<<<<<<< HEAD
        this.queue.schedule(async () => {
=======
        this.queue.enqueue(() => {
>>>>>>> db389db9
          if (this.state !== PersistentStreamState.Stopped) {
            // Stream can be stopped while waiting for authorization.
            const rpcError = new FirestoreError(
              Code.UNKNOWN,
              'Fetching auth token failed: ' + error.message
            );
            return this.handleStreamClose(rpcError);
          }
        });
      }
    );
  }

  private startStream(token: Token | null): void {
    if (this.state === PersistentStreamState.Stopped) {
      // Stream can be stopped while waiting for authorization.
      return;
    }

    assert(
      this.state === PersistentStreamState.Auth,
      'Trying to start stream in a non-auth state'
    );
    // Helper function to dispatch to AsyncQueue and make sure that any
    // close will seem instantaneous and events are prevented from being
    // raised after the close call
    const dispatchIfStillActive = (
      stream: Stream<SendType, ReceiveType>,
      fn: () => Promise<void>
    ) => {
<<<<<<< HEAD
      this.queue.schedule(async () => {
=======
      this.queue.enqueue(() => {
>>>>>>> db389db9
        // Only raise events if the stream instance has not changed
        if (this.stream === stream) {
          return fn();
        }
      });
    };

    // Only start stream if listener has not changed
    if (this.listener !== null) {
      const currentStream = this.startRpc(token);
      this.stream = currentStream;
      this.stream.onOpen(() => {
        dispatchIfStillActive(currentStream, () => {
          assert(
            this.state === PersistentStreamState.Auth,
            'Expected stream to be in state auth, but was ' + this.state
          );
          this.state = PersistentStreamState.Open;
          return this.listener!.onOpen();
        });
      });
      this.stream.onClose((error: FirestoreError) => {
        dispatchIfStillActive(currentStream, () => {
          return this.handleStreamClose(error);
        });
      });
      this.stream.onMessage((msg: ReceiveType) => {
        dispatchIfStillActive(currentStream, () => {
          return this.onMessage(msg);
        });
      });
    }
  }

  private performBackoff(listener: ListenerType): void {
    assert(
      this.state === PersistentStreamState.Error,
      'Should only perform backoff in an error case'
    );
    this.state = PersistentStreamState.Backoff;

<<<<<<< HEAD
    this.backoff.backoffAndWait().then(() => {
      // Backoff does not run on the AsyncQueue, so we need to reschedule to
      // make sure the queue blocks
      this.queue.schedule(async () => {
        if (this.state === PersistentStreamState.Stopped) {
          // Stream can be stopped while waiting for backoff to complete.
          return;
        }

        this.state = PersistentStreamState.Initial;
        this.start(listener);
        assert(this.isStarted(), 'PersistentStream should have started');
      });
=======
    this.backoff.backoffAndRun(() => {
      if (this.state === PersistentStreamState.Stopped) {
        // Stream can be stopped while waiting for backoff to complete.
        return Promise.resolve();
      }

      this.state = PersistentStreamState.Initial;
      this.start(listener);
      assert(this.isStarted(), 'PersistentStream should have started');
      return Promise.resolve();
>>>>>>> db389db9
    });
  }

  private handleStreamClose(error?: FirestoreError): Promise<void> {
    assert(this.isStarted(), "Can't handle server close on non-started stream");
    log.debug(LOG_TAG, `close with error: ${error}`);

    this.stream = null;

    // In theory the stream could close cleanly, however, in our current model
    // we never expect this to happen because if we stop a stream ourselves,
    // this callback will never be called. To prevent cases where we retry
    // without a backoff accidentally, we set the stream to error in all cases.
    return this.close(PersistentStreamState.Error, error);
  }
}

/** Listener for the PersistentWatchStream */
export interface WatchStreamListener extends PersistentStreamListener {
  /**
   * Called on a watchChange. The snapshot parameter will be MIN if the watch
   * change did not have a snapshot associated with it.
   */
  onWatchChange: (
    watchChange: WatchChange,
    snapshot: SnapshotVersion
  ) => Promise<void>;
}

/**
 * A PersistentStream that implements the Listen RPC.
 *
 * Once the Listen stream has called the openHandler, any number of listen and
 * unlisten calls calls can be sent to control what changes will be sent from
 * the server for ListenResponses.
 */
export class PersistentListenStream extends PersistentStream<
  api.ListenRequest,
  api.ListenResponse,
  WatchStreamListener
> {
  constructor(
    queue: AsyncQueue,
    connection: Connection,
    credentials: CredentialsProvider,
    private serializer: JsonProtoSerializer
  ) {
    super(
      queue,
      TimerId.ListenStreamConnection,
      TimerId.ListenStreamIdle,
      connection,
      credentials
    );
  }

  protected startRpc(
    token: Token | null
  ): Stream<api.ListenRequest, api.ListenResponse> {
    return this.connection.openStream<api.ListenRequest, api.ListenResponse>(
      'Listen',
      token
    );
  }

  protected onMessage(watchChangeProto: api.ListenResponse): Promise<void> {
    // A successful response means the stream is healthy
    this.backoff.reset();

    const watchChange = this.serializer.fromWatchChange(watchChangeProto);
    const snapshot = this.serializer.versionFromListenResponse(
      watchChangeProto
    );
    return this.listener!.onWatchChange(watchChange, snapshot);
  }

  /**
   * Registers interest in the results of the given query. If the query
   * includes a resumeToken it will be included in the request. Results that
   * affect the query will be streamed back as WatchChange messages that
   * reference the targetId.
   */
  watch(queryData: QueryData): void {
    const request: ListenRequest = {};
    request.database = this.serializer.encodedDatabaseId;
    request.addTarget = this.serializer.toTarget(queryData);

    const labels = this.serializer.toListenRequestLabels(queryData);
    if (labels) {
      request.labels = labels;
    }

    this.sendRequest(request);
  }

  /**
   * Unregisters interest in the results of the query associated with the
   * given targetId.
   */
  unwatch(targetId: TargetId): void {
    const request: ListenRequest = {};
    request.database = this.serializer.encodedDatabaseId;
    request.removeTarget = targetId;
    this.sendRequest(request);
  }
}

/** Listener for the PersistentWriteStream */
export interface WriteStreamListener extends PersistentStreamListener {
  /**
   * Called by the PersistentWriteStream upon a successful handshake response
   * from the server, which is the receiver's cue to send any pending writes.
   */
  onHandshakeComplete: () => Promise<void>;

  /**
   * Called by the PersistentWriteStream upon receiving a StreamingWriteResponse
   * from the server that contains a mutation result.
   */
  onMutationResult: (
    commitVersion: SnapshotVersion,
    results: MutationResult[]
  ) => Promise<void>;
}

/**
 * A Stream that implements the Write RPC.
 *
 * The Write RPC requires the caller to maintain special streamToken
 * state in between calls, to help the server understand which responses the
 * client has processed by the time the next request is made. Every response
 * will contain a streamToken; this value must be passed to the next
 * request.
 *
 * After calling start() on this stream, the next request must be a handshake,
 * containing whatever streamToken is on hand. Once a response to this
 * request is received, all pending mutations may be submitted. When
 * submitting multiple batches of mutations at the same time, it's
 * okay to use the same streamToken for the calls to writeMutations.
 *
 * TODO(b/33271235): Use proto types
 */
export class PersistentWriteStream extends PersistentStream<
  api.WriteRequest,
  api.WriteResponse,
  WriteStreamListener
> {
  private handshakeComplete_ = false;

  constructor(
    queue: AsyncQueue,
    connection: Connection,
    credentials: CredentialsProvider,
    private serializer: JsonProtoSerializer
  ) {
    super(
      queue,
      TimerId.WriteStreamConnection,
      TimerId.WriteStreamIdle,
      connection,
      credentials
    );
  }

  /**
   * The last received stream token from the server, used to acknowledge which
   * responses the client has processed. Stream tokens are opaque checkpoint
   * markers whose only real value is their inclusion in the next request.
   *
   * PersistentWriteStream manages propagating this value from responses to the
   * next request.
   */
  lastStreamToken: ProtoByteString;

  /**
   * Tracks whether or not a handshake has been successfully exchanged and
   * the stream is ready to accept mutations.
   */
  get handshakeComplete(): boolean {
    return this.handshakeComplete_;
  }

  // Override of PersistentStream.start
  start(listener: WriteStreamListener): void {
    this.handshakeComplete_ = false;
    super.start(listener);
  }

  protected tearDown() {
    if (this.handshakeComplete_) {
      this.writeMutations([]);
    }
  }

  protected startRpc(
    token: Token | null
  ): Stream<api.WriteRequest, api.WriteResponse> {
    return this.connection.openStream<api.WriteRequest, api.WriteResponse>(
      'Write',
      token
    );
  }

  protected onMessage(responseProto: api.WriteResponse): Promise<void> {
    // Always capture the last stream token.
    assert(
      !!responseProto.streamToken,
      'Got a write response without a stream token'
    );
    this.lastStreamToken = responseProto.streamToken!;

    if (!this.handshakeComplete_) {
      // The first response is always the handshake response
      assert(
        !responseProto.writeResults || responseProto.writeResults.length === 0,
        'Got mutation results for handshake'
      );
      this.handshakeComplete_ = true;
      return this.listener!.onHandshakeComplete();
    } else {
      // A successful first write response means the stream is healthy,
      // Note, that we could consider a successful handshake healthy, however,
      // the write itself might be causing an error we want to back off from.
      this.backoff.reset();

      const results = this.serializer.fromWriteResults(
        responseProto.writeResults
      );
      const commitVersion = this.serializer.fromVersion(
        responseProto.commitTime!
      );
      return this.listener!.onMutationResult(commitVersion, results);
    }
  }

  /**
   * Sends an initial streamToken to the server, performing the handshake
   * required to make the StreamingWrite RPC work. Subsequent
   * calls should wait until onHandshakeComplete was called.
   */
  writeHandshake(): void {
    assert(this.isOpen(), 'Writing handshake requires an opened stream');
    assert(!this.handshakeComplete_, 'Handshake already completed');
    // TODO(dimond): Support stream resumption. We intentionally do not set the
    // stream token on the handshake, ignoring any stream token we might have.
    const request: WriteRequest = {};
    request.database = this.serializer.encodedDatabaseId;
    this.sendRequest(request);
  }

  /** Sends a group of mutations to the Firestore backend to apply. */
  writeMutations(mutations: Mutation[]): void {
    assert(this.isOpen(), 'Writing mutations requires an opened stream');
    assert(
      this.handshakeComplete_,
      'Handshake must be complete before writing mutations'
    );
    assert(
      this.lastStreamToken.length > 0,
      'Trying to write mutation without a token'
    );

    const request: WriteRequest = {
      // Protos are typed with string, but we support UInt8Array on Node
      // tslint:disable-next-line:no-any
      streamToken: this.lastStreamToken as any,
      writes: mutations.map(mutation => this.serializer.toMutation(mutation))
    };

    this.sendRequest(request);
  }
}<|MERGE_RESOLUTION|>--- conflicted
+++ resolved
@@ -400,11 +400,7 @@
         this.startStream(token);
       },
       (error: Error) => {
-<<<<<<< HEAD
-        this.queue.schedule(async () => {
-=======
-        this.queue.enqueue(() => {
->>>>>>> db389db9
+        this.queue.enqueue(async () => {
           if (this.state !== PersistentStreamState.Stopped) {
             // Stream can be stopped while waiting for authorization.
             const rpcError = new FirestoreError(
@@ -435,11 +431,7 @@
       stream: Stream<SendType, ReceiveType>,
       fn: () => Promise<void>
     ) => {
-<<<<<<< HEAD
-      this.queue.schedule(async () => {
-=======
-      this.queue.enqueue(() => {
->>>>>>> db389db9
+      this.queue.enqueue(async () => {
         // Only raise events if the stream instance has not changed
         if (this.stream === stream) {
           return fn();
@@ -481,32 +473,15 @@
     );
     this.state = PersistentStreamState.Backoff;
 
-<<<<<<< HEAD
-    this.backoff.backoffAndWait().then(() => {
-      // Backoff does not run on the AsyncQueue, so we need to reschedule to
-      // make sure the queue blocks
-      this.queue.schedule(async () => {
-        if (this.state === PersistentStreamState.Stopped) {
-          // Stream can be stopped while waiting for backoff to complete.
-          return;
-        }
-
-        this.state = PersistentStreamState.Initial;
-        this.start(listener);
-        assert(this.isStarted(), 'PersistentStream should have started');
-      });
-=======
-    this.backoff.backoffAndRun(() => {
+    this.backoff.backoffAndRun(async () => {
       if (this.state === PersistentStreamState.Stopped) {
         // Stream can be stopped while waiting for backoff to complete.
-        return Promise.resolve();
+        return;
       }
 
       this.state = PersistentStreamState.Initial;
       this.start(listener);
       assert(this.isStarted(), 'PersistentStream should have started');
-      return Promise.resolve();
->>>>>>> db389db9
     });
   }
 
