--- conflicted
+++ resolved
@@ -337,12 +337,8 @@
 
     // If we still need the watch stream, retry the connection.
     if (this.shouldStartWatchStream()) {
-<<<<<<< HEAD
-      this.onlineStateTracker.handleWatchStreamFailure(error);
-=======
       this.onlineStateTracker.handleWatchStreamFailure(error!);
 
->>>>>>> d99c197d
       this.startWatchStream();
     } else {
       // No need to restart watch stream because there are no active targets.
