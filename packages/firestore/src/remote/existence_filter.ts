--- conflicted
+++ resolved
@@ -18,11 +18,7 @@
   // TODO(b/33078163): just use simplest form of existence filter for now
   constructor(public count: number) {}
 
-<<<<<<< HEAD
-  equals(other: ExistenceFilter) {
-=======
-  public isEqual(other: ExistenceFilter) {
->>>>>>> 2a2d1989
+  isEqual(other: ExistenceFilter) {
     return other && other.count === this.count;
   }
 }