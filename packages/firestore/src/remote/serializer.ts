--- conflicted
+++ resolved
@@ -233,12 +233,9 @@
   }
 }
 
-<<<<<<< HEAD
-=======
 /**
  * Returns a Timestamp typed object given protobuf timestamp value.
  */
->>>>>>> 86155b3c
 export function fromTimestamp(date: ProtoTimestamp): Timestamp {
   const timestamp = normalizeTimestamp(date);
   return new Timestamp(timestamp.seconds, timestamp.nanos);
