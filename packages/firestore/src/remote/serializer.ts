--- conflicted
+++ resolved
@@ -419,12 +419,9 @@
 ): MutableDocument {
   const key = fromName(serializer, document.name!);
   const version = fromVersion(document.updateTime!);
-<<<<<<< HEAD
-=======
   // If we read a document from persistence that is missing createTime, it's due
   // to older SDK versions not storing this information. In such cases, we'll
   // set the createTime to zero. This can be removed in the long term.
->>>>>>> 5825aaf4
   const createTime = document.createTime
     ? fromVersion(document.createTime)
     : SnapshotVersion.min();
