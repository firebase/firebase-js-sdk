--- conflicted
+++ resolved
@@ -28,12 +28,7 @@
   Operator
 } from '../core/filter';
 import { Direction, OrderBy } from '../core/order_by';
-<<<<<<< HEAD
-import { CorePipeline } from '../core/pipeline_run';
-import { stageFromProto } from '../core/pipeline_serialize';
-=======
 import { CorePipeline } from '../core/pipeline';
->>>>>>> 2de74d6b
 import {
   LimitType,
   newQuery,
@@ -1100,24 +1095,6 @@
   }
 }
 
-<<<<<<< HEAD
-export function fromPipelineTarget(
-  target: ProtoPipelineQueryTarget,
-  serializer: JsonProtoSerializer
-): CorePipeline {
-  const pipeline = target.structuredPipeline;
-  hardAssert(
-    (pipeline?.pipeline?.stages ?? []).length > 0,
-    'Deserializing pipeline without any stages.'
-  );
-
-  const stages = pipeline?.pipeline?.stages!.map(stageFromProto);
-
-  return new CorePipeline(serializer, stages!);
-}
-
-=======
->>>>>>> 2de74d6b
 export function toPipelineTarget(
   serializer: JsonProtoSerializer,
   target: CorePipeline
