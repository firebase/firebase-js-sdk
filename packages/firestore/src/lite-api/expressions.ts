/**
 * @license
 * Copyright 2024 Google LLC
 *
 * Licensed under the Apache License, Version 2.0 (the "License");
 * you may not use this file except in compliance with the License.
 * You may obtain a copy of the License at
 *
 *   http://www.apache.org/licenses/LICENSE-2.0
 *
 * Unless required by applicable law or agreed to in writing, software
 * distributed under the License is distributed on an "AS IS" BASIS,
 * WITHOUT WARRANTIES OR CONDITIONS OF ANY KIND, either express or implied.
 * See the License for the specific language governing permissions and
 * limitations under the License.
 */

/* eslint @typescript-eslint/no-explicit-any: 0 */

import {
  DOCUMENT_KEY_NAME,
  FieldPath as InternalFieldPath
} from '../model/path';
import { Value as ProtoValue } from '../protos/firestore_proto_api';
import {
  JsonProtoSerializer,
  ProtoSerializable,
  toStringValue,
  UserData
} from '../remote/serializer';
import { hardAssert } from '../util/assert';
import { isFirestoreValue } from '../util/proto';

import { Bytes } from './bytes';
import { documentId, FieldPath } from './field_path';
import { GeoPoint } from './geo_point';
import { Pipeline } from './pipeline';
import { DocumentReference } from './reference';
import { Timestamp } from './timestamp';
import {
  fieldPathFromArgument,
  parseData,
  UserDataReader,
  UserDataSource
} from './user_data_reader';
import { VectorValue } from './vector_value';

/**
 * @beta
 *
 * An enumeration of the different types of expressions.
 */
export type ExprType =
  | 'Field'
  | 'Constant'
  | 'Function'
  | 'ListOfExprs'
  | 'ExprWithAlias';

/**
 * @beta
 *
 * Represents an expression that can be evaluated to a value within the execution of a {@link
 * Pipeline}.
 *
 * Expressions are the building blocks for creating complex queries and transformations in
 * Firestore pipelines. They can represent:
 *
 * - **Field references:** Access values from document fields.
 * - **Literals:** Represent constant values (strings, numbers, booleans).
 * - **Function calls:** Apply functions to one or more expressions.
 * - **Aggregations:** Calculate aggregate values (e.g., sum, average) over a set of documents.
 *
 * The `Expr` class provides a fluent API for building expressions. You can chain together
 * method calls to create complex expressions.
 */
export abstract class Expr implements ProtoSerializable<ProtoValue>, UserData {
  abstract exprType: ExprType;

  /**
   * Creates an expression that adds this expression to another expression.
   *
   * ```typescript
   * // Add the value of the 'quantity' field and the 'reserve' field.
   * Field.of("quantity").add(Field.of("reserve"));
   * ```
   *
   * @param other The expression to add to this expression.
   * @return A new `Expr` representing the addition operation.
   */
  add(other: Expr): Add;

  /**
   * Creates an expression that adds this expression to a constant value.
   *
   * ```typescript
   * // Add 5 to the value of the 'age' field
   * Field.of("age").add(5);
   * ```
   *
   * @param other The constant value to add.
   * @return A new `Expr` representing the addition operation.
   */
  add(other: any): Add;
  add(other: any): Add {
    if (other instanceof Expr) {
      return new Add(this, other);
    }
    return new Add(this, Constant.of(other));
  }

  /**
   * Creates an expression that subtracts another expression from this expression.
   *
   * ```typescript
   * // Subtract the 'discount' field from the 'price' field
   * Field.of("price").subtract(Field.of("discount"));
   * ```
   *
   * @param other The expression to subtract from this expression.
   * @return A new `Expr` representing the subtraction operation.
   */
  subtract(other: Expr): Subtract;

  /**
   * Creates an expression that subtracts a constant value from this expression.
   *
   * ```typescript
   * // Subtract 20 from the value of the 'total' field
   * Field.of("total").subtract(20);
   * ```
   *
   * @param other The constant value to subtract.
   * @return A new `Expr` representing the subtraction operation.
   */
  subtract(other: any): Subtract;
  subtract(other: any): Subtract {
    if (other instanceof Expr) {
      return new Subtract(this, other);
    }
    return new Subtract(this, Constant.of(other));
  }

  /**
   * Creates an expression that multiplies this expression by another expression.
   *
   * ```typescript
   * // Multiply the 'quantity' field by the 'price' field
   * Field.of("quantity").multiply(Field.of("price"));
   * ```
   *
   * @param other The expression to multiply by.
   * @return A new `Expr` representing the multiplication operation.
   */
  multiply(other: Expr): Multiply;

  /**
   * Creates an expression that multiplies this expression by a constant value.
   *
   * ```typescript
   * // Multiply the 'value' field by 2
   * Field.of("value").multiply(2);
   * ```
   *
   * @param other The constant value to multiply by.
   * @return A new `Expr` representing the multiplication operation.
   */
  multiply(other: any): Multiply;
  multiply(other: any): Multiply {
    if (other instanceof Expr) {
      return new Multiply(this, other);
    }
    return new Multiply(this, Constant.of(other));
  }

  /**
   * Creates an expression that divides this expression by another expression.
   *
   * ```typescript
   * // Divide the 'total' field by the 'count' field
   * Field.of("total").divide(Field.of("count"));
   * ```
   *
   * @param other The expression to divide by.
   * @return A new `Expr` representing the division operation.
   */
  divide(other: Expr): Divide;

  /**
   * Creates an expression that divides this expression by a constant value.
   *
   * ```typescript
   * // Divide the 'value' field by 10
   * Field.of("value").divide(10);
   * ```
   *
   * @param other The constant value to divide by.
   * @return A new `Expr` representing the division operation.
   */
  divide(other: any): Divide;
  divide(other: any): Divide {
    if (other instanceof Expr) {
      return new Divide(this, other);
    }
    return new Divide(this, Constant.of(other));
  }

  /**
   * Creates an expression that calculates the modulo (remainder) of dividing this expression by another expression.
   *
   * ```typescript
   * // Calculate the remainder of dividing the 'value' field by the 'divisor' field
   * Field.of("value").mod(Field.of("divisor"));
   * ```
   *
   * @param other The expression to divide by.
   * @return A new `Expr` representing the modulo operation.
   */
  mod(other: Expr): Mod;

  /**
   * Creates an expression that calculates the modulo (remainder) of dividing this expression by a constant value.
   *
   * ```typescript
   * // Calculate the remainder of dividing the 'value' field by 10
   * Field.of("value").mod(10);
   * ```
   *
   * @param other The constant value to divide by.
   * @return A new `Expr` representing the modulo operation.
   */
  mod(other: any): Mod;
  mod(other: any): Mod {
    if (other instanceof Expr) {
      return new Mod(this, other);
    }
    return new Mod(this, Constant.of(other));
  }

  // /**
  //  * Creates an expression that applies a bitwise AND operation between this expression and another expression.
  //  *
  //  * ```typescript
  //  * // Calculate the bitwise AND of 'field1' and 'field2'.
  //  * Field.of("field1").bitAnd(Field.of("field2"));
  //  * ```
  //  *
  //  * @param other The right operand expression.
  //  * @return A new {@code Expr} representing the bitwise AND operation.
  //  */
  // bitAnd(other: Expr): BitAnd;
  //
  // /**
  //  * Creates an expression that applies a bitwise AND operation between this expression and a constant value.
  //  *
  //  * ```typescript
  //  * // Calculate the bitwise AND of 'field1' and 0xFF.
  //  * Field.of("field1").bitAnd(0xFF);
  //  * ```
  //  *
  //  * @param other The right operand constant.
  //  * @return A new {@code Expr} representing the bitwise AND operation.
  //  */
  // bitAnd(other: any): BitAnd;
  // bitAnd(other: any): BitAnd {
  //   if (other instanceof Expr) {
  //     return new BitAnd(this, other);
  //   }
  //   return new BitAnd(this, Constant.of(other));
  // }
  //
  // /**
  //  * Creates an expression that applies a bitwise OR operation between this expression and another expression.
  //  *
  //  * ```typescript
  //  * // Calculate the bitwise OR of 'field1' and 'field2'.
  //  * Field.of("field1").bitOr(Field.of("field2"));
  //  * ```
  //  *
  //  * @param other The right operand expression.
  //  * @return A new {@code Expr} representing the bitwise OR operation.
  //  */
  // bitOr(other: Expr): BitOr;
  //
  // /**
  //  * Creates an expression that applies a bitwise OR operation between this expression and a constant value.
  //  *
  //  * ```typescript
  //  * // Calculate the bitwise OR of 'field1' and 0xFF.
  //  * Field.of("field1").bitOr(0xFF);
  //  * ```
  //  *
  //  * @param other The right operand constant.
  //  * @return A new {@code Expr} representing the bitwise OR operation.
  //  */
  // bitOr(other: any): BitOr;
  // bitOr(other: any): BitOr {
  //   if (other instanceof Expr) {
  //     return new BitOr(this, other);
  //   }
  //   return new BitOr(this, Constant.of(other));
  // }
  //
  // /**
  //  * Creates an expression that applies a bitwise XOR operation between this expression and another expression.
  //  *
  //  * ```typescript
  //  * // Calculate the bitwise XOR of 'field1' and 'field2'.
  //  * Field.of("field1").bitXor(Field.of("field2"));
  //  * ```
  //  *
  //  * @param other The right operand expression.
  //  * @return A new {@code Expr} representing the bitwise XOR operation.
  //  */
  // bitXor(other: Expr): BitXor;
  //
  // /**
  //  * Creates an expression that applies a bitwise XOR operation between this expression and a constant value.
  //  *
  //  * ```typescript
  //  * // Calculate the bitwise XOR of 'field1' and 0xFF.
  //  * Field.of("field1").bitXor(0xFF);
  //  * ```
  //  *
  //  * @param other The right operand constant.
  //  * @return A new {@code Expr} representing the bitwise XOR operation.
  //  */
  // bitXor(other: any): BitXor;
  // bitXor(other: any): BitXor {
  //   if (other instanceof Expr) {
  //     return new BitXor(this, other);
  //   }
  //   return new BitXor(this, Constant.of(other));
  // }
  //
  // /**
  //  * Creates an expression that applies a bitwise NOT operation to this expression.
  //  *
  //  * ```typescript
  //  * // Calculate the bitwise NOT of 'field1'.
  //  * Field.of("field1").bitNot();
  //  * ```
  //  *
  //  * @return A new {@code Expr} representing the bitwise NOT operation.
  //  */
  // bitNot(): BitNot {
  //   return new BitNot(this);
  // }
  //
  // /**
  //  * Creates an expression that applies a bitwise left shift operation between this expression and another expression.
  //  *
  //  * ```typescript
  //  * // Calculate the bitwise left shift of 'field1' by 'field2' bits.
  //  * Field.of("field1").bitLeftShift(Field.of("field2"));
  //  * ```
  //  *
  //  * @param other The right operand expression representing the number of bits to shift.
  //  * @return A new {@code Expr} representing the bitwise left shift operation.
  //  */
  // bitLeftShift(other: Expr): BitLeftShift;
  //
  // /**
  //  * Creates an expression that applies a bitwise left shift operation between this expression and a constant value.
  //  *
  //  * ```typescript
  //  * // Calculate the bitwise left shift of 'field1' by 2 bits.
  //  * Field.of("field1").bitLeftShift(2);
  //  * ```
  //  *
  //  * @param other The right operand constant representing the number of bits to shift.
  //  * @return A new {@code Expr} representing the bitwise left shift operation.
  //  */
  // bitLeftShift(other: number): BitLeftShift;
  // bitLeftShift(other: Expr | number): BitLeftShift {
  //   if (typeof other === 'number') {
  //     return new BitLeftShift(this, Constant.of(other));
  //   }
  //   return new BitLeftShift(this, other as Expr);
  // }
  //
  // /**
  //  * Creates an expression that applies a bitwise right shift operation between this expression and another expression.
  //  *
  //  * ```typescript
  //  * // Calculate the bitwise right shift of 'field1' by 'field2' bits.
  //  * Field.of("field1").bitRightShift(Field.of("field2"));
  //  * ```
  //  *
  //  * @param other The right operand expression representing the number of bits to shift.
  //  * @return A new {@code Expr} representing the bitwise right shift operation.
  //  */
  // bitRightShift(other: Expr): BitRightShift;
  //
  // /**
  //  * Creates an expression that applies a bitwise right shift operation between this expression and a constant value.
  //  *
  //  * ```typescript
  //  * // Calculate the bitwise right shift of 'field1' by 2 bits.
  //  * Field.of("field1").bitRightShift(2);
  //  * ```
  //  *
  //  * @param other The right operand constant representing the number of bits to shift.
  //  * @return A new {@code Expr} representing the bitwise right shift operation.
  //  */
  // bitRightShift(other: number): BitRightShift;
  // bitRightShift(other: Expr | number): BitRightShift {
  //   if (typeof other === 'number') {
  //     return new BitRightShift(this, Constant.of(other));
  //   }
  //   return new BitRightShift(this, other as Expr);
  // }

  /**
   * Creates an expression that checks if this expression is equal to another expression.
   *
   * ```typescript
   * // Check if the 'age' field is equal to 21
   * Field.of("age").eq(21);
   * ```
   *
   * @param other The expression to compare for equality.
   * @return A new `Expr` representing the equality comparison.
   */
  eq(other: Expr): Eq;

  /**
   * Creates an expression that checks if this expression is equal to a constant value.
   *
   * ```typescript
   * // Check if the 'city' field is equal to "London"
   * Field.of("city").eq("London");
   * ```
   *
   * @param other The constant value to compare for equality.
   * @return A new `Expr` representing the equality comparison.
   */
  eq(other: any): Eq;
  eq(other: any): Eq {
    if (other instanceof Expr) {
      return new Eq(this, other);
    }
    return new Eq(this, Constant.of(other));
  }

  /**
   * Creates an expression that checks if this expression is not equal to another expression.
   *
   * ```typescript
   * // Check if the 'status' field is not equal to "completed"
   * Field.of("status").neq("completed");
   * ```
   *
   * @param other The expression to compare for inequality.
   * @return A new `Expr` representing the inequality comparison.
   */
  neq(other: Expr): Neq;

  /**
   * Creates an expression that checks if this expression is not equal to a constant value.
   *
   * ```typescript
   * // Check if the 'country' field is not equal to "USA"
   * Field.of("country").neq("USA");
   * ```
   *
   * @param other The constant value to compare for inequality.
   * @return A new `Expr` representing the inequality comparison.
   */
  neq(other: any): Neq;
  neq(other: any): Neq {
    if (other instanceof Expr) {
      return new Neq(this, other);
    }
    return new Neq(this, Constant.of(other));
  }

  /**
   * Creates an expression that checks if this expression is less than another expression.
   *
   * ```typescript
   * // Check if the 'age' field is less than 'limit'
   * Field.of("age").lt(Field.of('limit'));
   * ```
   *
   * @param other The expression to compare for less than.
   * @return A new `Expr` representing the less than comparison.
   */
  lt(other: Expr): Lt;

  /**
   * Creates an expression that checks if this expression is less than a constant value.
   *
   * ```typescript
   * // Check if the 'price' field is less than 50
   * Field.of("price").lt(50);
   * ```
   *
   * @param other The constant value to compare for less than.
   * @return A new `Expr` representing the less than comparison.
   */
  lt(other: any): Lt;
  lt(other: any): Lt {
    if (other instanceof Expr) {
      return new Lt(this, other);
    }
    return new Lt(this, Constant.of(other));
  }

  /**
   * Creates an expression that checks if this expression is less than or equal to another
   * expression.
   *
   * ```typescript
   * // Check if the 'quantity' field is less than or equal to 20
   * Field.of("quantity").lte(Constant.of(20));
   * ```
   *
   * @param other The expression to compare for less than or equal to.
   * @return A new `Expr` representing the less than or equal to comparison.
   */
  lte(other: Expr): Lte;

  /**
   * Creates an expression that checks if this expression is less than or equal to a constant value.
   *
   * ```typescript
   * // Check if the 'score' field is less than or equal to 70
   * Field.of("score").lte(70);
   * ```
   *
   * @param other The constant value to compare for less than or equal to.
   * @return A new `Expr` representing the less than or equal to comparison.
   */
  lte(other: any): Lte;
  lte(other: any): Lte {
    if (other instanceof Expr) {
      return new Lte(this, other);
    }
    return new Lte(this, Constant.of(other));
  }

  /**
   * Creates an expression that checks if this expression is greater than another expression.
   *
   * ```typescript
   * // Check if the 'age' field is greater than the 'limit' field
   * Field.of("age").gt(Field.of("limit"));
   * ```
   *
   * @param other The expression to compare for greater than.
   * @return A new `Expr` representing the greater than comparison.
   */
  gt(other: Expr): Gt;

  /**
   * Creates an expression that checks if this expression is greater than a constant value.
   *
   * ```typescript
   * // Check if the 'price' field is greater than 100
   * Field.of("price").gt(100);
   * ```
   *
   * @param other The constant value to compare for greater than.
   * @return A new `Expr` representing the greater than comparison.
   */
  gt(other: any): Gt;
  gt(other: any): Gt {
    if (other instanceof Expr) {
      return new Gt(this, other);
    }
    return new Gt(this, Constant.of(other));
  }

  /**
   * Creates an expression that checks if this expression is greater than or equal to another
   * expression.
   *
   * ```typescript
   * // Check if the 'quantity' field is greater than or equal to field 'requirement' plus 1
   * Field.of("quantity").gte(Field.of('requirement').add(1));
   * ```
   *
   * @param other The expression to compare for greater than or equal to.
   * @return A new `Expr` representing the greater than or equal to comparison.
   */
  gte(other: Expr): Gte;

  /**
   * Creates an expression that checks if this expression is greater than or equal to a constant
   * value.
   *
   * ```typescript
   * // Check if the 'score' field is greater than or equal to 80
   * Field.of("score").gte(80);
   * ```
   *
   * @param other The constant value to compare for greater than or equal to.
   * @return A new `Expr` representing the greater than or equal to comparison.
   */
  gte(other: any): Gte;
  gte(other: any): Gte {
    if (other instanceof Expr) {
      return new Gte(this, other);
    }
    return new Gte(this, Constant.of(other));
  }

  /**
   * Creates an expression that concatenates an array expression with one or more other arrays.
   *
   * ```typescript
   * // Combine the 'items' array with another array field.
   * Field.of("items").arrayConcat(Field.of("otherItems"));
   * ```
   *
   * @param arrays The array expressions to concatenate.
   * @return A new `Expr` representing the concatenated array.
   */
  arrayConcat(...arrays: Expr[]): ArrayConcat;

  /**
   * Creates an expression that concatenates an array with one or more other arrays.
   *
   * ```typescript
   * // Combine the 'tags' array with a new array and an array field
   * Field.of("tags").arrayConcat(Arrays.asList("newTag1", "newTag2"), Field.of("otherTag"));
   * ```
   *
   * @param arrays The arrays to concatenate.
   * @return A new `Expr` representing the concatenated arrays.
   */
  arrayConcat(...arrays: any[][]): ArrayConcat;
  arrayConcat(...arrays: any[]): ArrayConcat {
    const exprValues = arrays.map(value =>
      value instanceof Expr ? value : Constant.of(value)
    );
    return new ArrayConcat(this, exprValues);
  }

  /**
   * Creates an expression that checks if an array contains a specific element.
   *
   * ```typescript
   * // Check if the 'sizes' array contains the value from the 'selectedSize' field
   * Field.of("sizes").arrayContains(Field.of("selectedSize"));
   * ```
   *
   * @param element The element to search for in the array.
   * @return A new `Expr` representing the 'array_contains' comparison.
   */
  arrayContains(element: Expr): ArrayContains;

  /**
   * Creates an expression that checks if an array contains a specific value.
   *
   * ```typescript
   * // Check if the 'colors' array contains "red"
   * Field.of("colors").arrayContains("red");
   * ```
   *
   * @param element The element to search for in the array.
   * @return A new `Expr` representing the 'array_contains' comparison.
   */
  arrayContains(element: any): ArrayContains;
  arrayContains(element: any): ArrayContains {
    if (element instanceof Expr) {
      return new ArrayContains(this, element);
    }
    return new ArrayContains(this, Constant.of(element));
  }

  /**
   * Creates an expression that checks if an array contains all the specified elements.
   *
   * ```typescript
   * // Check if the 'tags' array contains both "news" and "sports"
   * Field.of("tags").arrayContainsAll(Field.of("tag1"), Field.of("tag2"));
   * ```
   *
   * @param values The elements to check for in the array.
   * @return A new `Expr` representing the 'array_contains_all' comparison.
   */
  arrayContainsAll(...values: Expr[]): ArrayContainsAll;

  /**
   * Creates an expression that checks if an array contains all the specified elements.
   *
   * ```typescript
   * // Check if the 'tags' array contains both of the values from field 'tag1' and "tag2"
   * Field.of("tags").arrayContainsAll(Field.of("tag1"), Field.of("tag2"));
   * ```
   *
   * @param values The elements to check for in the array.
   * @return A new `Expr` representing the 'array_contains_all' comparison.
   */
  arrayContainsAll(...values: any[]): ArrayContainsAll;
  arrayContainsAll(...values: any[]): ArrayContainsAll {
    const exprValues = values.map(value =>
      value instanceof Expr ? value : Constant.of(value)
    );
    return new ArrayContainsAll(this, exprValues);
  }

  /**
   * Creates an expression that checks if an array contains any of the specified elements.
   *
   * ```typescript
   * // Check if the 'categories' array contains either values from field "cate1" or "cate2"
   * Field.of("categories").arrayContainsAny(Field.of("cate1"), Field.of("cate2"));
   * ```
   *
   * @param values The elements to check for in the array.
   * @return A new `Expr` representing the 'array_contains_any' comparison.
   */
  arrayContainsAny(...values: Expr[]): ArrayContainsAny;

  /**
   * Creates an expression that checks if an array contains any of the specified elements.
   *
   * ```typescript
   * // Check if the 'groups' array contains either the value from the 'userGroup' field
   * // or the value "guest"
   * Field.of("groups").arrayContainsAny(Field.of("userGroup"), "guest");
   * ```
   *
   * @param values The elements to check for in the array.
   * @return A new `Expr` representing the 'array_contains_any' comparison.
   */
  arrayContainsAny(...values: any[]): ArrayContainsAny;
  arrayContainsAny(...values: any[]): ArrayContainsAny {
    const exprValues = values.map(value =>
      value instanceof Expr ? value : Constant.of(value)
    );
    return new ArrayContainsAny(this, exprValues);
  }

  /**
   * Creates an expression that calculates the length of an array.
   *
   * ```typescript
   * // Get the number of items in the 'cart' array
   * Field.of("cart").arrayLength();
   * ```
   *
   * @return A new `Expr` representing the length of the array.
   */
  arrayLength(): ArrayLength {
    return new ArrayLength(this);
  }

  arrayReverse(): ArrayReverse {
    return new ArrayReverse(this);
  }

  /**
   * Creates an expression that checks if this expression is equal to any of the provided values or
   * expressions.
   *
   * ```typescript
   * // Check if the 'category' field is either "Electronics" or value of field 'primaryType'
   * Field.of("category").eqAny("Electronics", Field.of("primaryType"));
   * ```
   *
   * @param others The values or expressions to check against.
   * @return A new `Expr` representing the 'IN' comparison.
   */
  eqAny(...others: Expr[]): EqAny;

  /**
   * Creates an expression that checks if this expression is equal to any of the provided values or
   * expressions.
   *
   * ```typescript
   * // Check if the 'category' field is either "Electronics" or value of field 'primaryType'
   * Field.of("category").eqAny("Electronics", Field.of("primaryType"));
   * ```
   *
   * @param others The values or expressions to check against.
   * @return A new `Expr` representing the 'IN' comparison.
   */
  eqAny(...others: any[]): EqAny;
  eqAny(...others: any[]): EqAny {
    const exprOthers = others.map(other =>
      other instanceof Expr ? other : Constant.of(other)
    );
    return new EqAny(this, exprOthers);
  }

  /**
   * Creates an expression that checks if this expression is not equal to any of the provided values or
   * expressions.
   *
   * ```typescript
   * // Check if the 'status' field is neither "pending" nor the value of 'rejectedStatus'
   * Field.of("status").notEqAny("pending", Field.of("rejectedStatus"));
   * ```
   *
   * @param others The values or expressions to check against.
   * @return A new `Expr` representing the 'NotEqAny' comparison.
   */
  notEqAny(...others: Expr[]): NotEqAny;

  /**
   * Creates an expression that checks if this expression is not equal to any of the provided values or
   * expressions.
   *
   * ```typescript
   * // Check if the 'status' field is neither "pending" nor the value of 'rejectedStatus'
   * Field.of("status").notEqAny("pending", Field.of("rejectedStatus"));
   * ```
   *
   * @param others The values or expressions to check against.
   * @return A new `Expr` representing the 'NotEqAny' comparison.
   */
  notEqAny(...others: any[]): NotEqAny;
  notEqAny(...others: any[]): NotEqAny {
    const exprOthers = others.map(other =>
      other instanceof Expr ? other : Constant.of(other)
    );
    return new NotEqAny(this, exprOthers);
  }

  /**
   * Creates an expression that checks if this expression evaluates to 'NaN' (Not a Number).
   *
   * ```typescript
   * // Check if the result of a calculation is NaN
   * Field.of("value").divide(0).isNaN();
   * ```
   *
   * @return A new `Expr` representing the 'isNaN' check.
   */
  isNan(): IsNan {
    return new IsNan(this);
  }

  /**
   * Creates an expression that checks if this expression evaluates to `null`.
   *
   * ```typescript
   * // Check if a field is set to value `null`. Returns false if it is set to
   * // other values or is not set at all.
   * Field.of("value").isNull();
   * ```
   *
   * @return A new `Expr` representing the 'isNull' check.
   */
  isNull(): IsNan {
    return new IsNull(this);
  }

  /**
   * Creates an expression that checks if a field exists in the document.
   *
   * ```typescript
   * // Check if the document has a field named "phoneNumber"
   * Field.of("phoneNumber").exists();
   * ```
   *
   * @return A new `Expr` representing the 'exists' check.
   */
  exists(): Exists {
    return new Exists(this);
  }

  /**
   * Creates an expression that calculates the character length of a string in UTF-8.
   *
   * ```typescript
   * // Get the character length of the 'name' field in its UTF-8 form.
   * Field.of("name").charLength();
   * ```
   *
   * @return A new `Expr` representing the length of the string.
   */
  charLength(): CharLength {
    return new CharLength(this);
  }

  /**
   * Creates an expression that performs a case-sensitive string comparison.
   *
   * ```typescript
   * // Check if the 'title' field contains the word "guide" (case-sensitive)
   * Field.of("title").like("%guide%");
   * ```
   *
   * @param pattern The pattern to search for. You can use "%" as a wildcard character.
   * @return A new `Expr` representing the 'like' comparison.
   */
  like(pattern: string): Like;

  /**
   * Creates an expression that performs a case-sensitive string comparison.
   *
   * ```typescript
   * // Check if the 'title' field contains the word "guide" (case-sensitive)
   * Field.of("title").like("%guide%");
   * ```
   *
   * @param pattern The pattern to search for. You can use "%" as a wildcard character.
   * @return A new `Expr` representing the 'like' comparison.
   */
  like(pattern: Expr): Like;
  like(stringOrExpr: string | Expr): Like {
    if (typeof stringOrExpr === 'string') {
      return new Like(this, Constant.of(stringOrExpr));
    }
    return new Like(this, stringOrExpr as Expr);
  }

  /**
   * Creates an expression that checks if a string contains a specified regular expression as a
   * substring.
   *
   * ```typescript
   * // Check if the 'description' field contains "example" (case-insensitive)
   * Field.of("description").regexContains("(?i)example");
   * ```
   *
   * @param pattern The regular expression to use for the search.
   * @return A new `Expr` representing the 'contains' comparison.
   */
  regexContains(pattern: string): RegexContains;

  /**
   * Creates an expression that checks if a string contains a specified regular expression as a
   * substring.
   *
   * ```typescript
   * // Check if the 'description' field contains the regular expression stored in field 'regex'
   * Field.of("description").regexContains(Field.of("regex"));
   * ```
   *
   * @param pattern The regular expression to use for the search.
   * @return A new `Expr` representing the 'contains' comparison.
   */
  regexContains(pattern: Expr): RegexContains;
  regexContains(stringOrExpr: string | Expr): RegexContains {
    if (typeof stringOrExpr === 'string') {
      return new RegexContains(this, Constant.of(stringOrExpr));
    }
    return new RegexContains(this, stringOrExpr as Expr);
  }

  /**
   * Creates an expression that checks if a string matches a specified regular expression.
   *
   * ```typescript
   * // Check if the 'email' field matches a valid email pattern
   * Field.of("email").regexMatch("[A-Za-z0-9._%+-]+@[A-Za-z0-9.-]+\\.[A-Za-z]{2,}");
   * ```
   *
   * @param pattern The regular expression to use for the match.
   * @return A new `Expr` representing the regular expression match.
   */
  regexMatch(pattern: string): RegexMatch;

  /**
   * Creates an expression that checks if a string matches a specified regular expression.
   *
   * ```typescript
   * // Check if the 'email' field matches a regular expression stored in field 'regex'
   * Field.of("email").regexMatch(Field.of("regex"));
   * ```
   *
   * @param pattern The regular expression to use for the match.
   * @return A new `Expr` representing the regular expression match.
   */
  regexMatch(pattern: Expr): RegexMatch;
  regexMatch(stringOrExpr: string | Expr): RegexMatch {
    if (typeof stringOrExpr === 'string') {
      return new RegexMatch(this, Constant.of(stringOrExpr));
    }
    return new RegexMatch(this, stringOrExpr as Expr);
  }

  /**
   * Creates an expression that checks if a string contains a specified substring.
   *
   * ```typescript
   * // Check if the 'description' field contains "example".
   * Field.of("description").strContains("example");
   * ```
   *
   * @param substring The substring to search for.
   * @return A new `Expr` representing the 'contains' comparison.
   */
  strContains(substring: string): StrContains;

  /**
   * Creates an expression that checks if a string contains the string represented by another expression.
   *
   * ```typescript
   * // Check if the 'description' field contains the value of the 'keyword' field.
   * Field.of("description").strContains(Field.of("keyword"));
   * ```
   *
   * @param expr The expression representing the substring to search for.
   * @return A new `Expr` representing the 'contains' comparison.
   */
  strContains(expr: Expr): StrContains;
  strContains(stringOrExpr: string | Expr): StrContains {
    if (typeof stringOrExpr === 'string') {
      return new StrContains(this, Constant.of(stringOrExpr));
    }
    return new StrContains(this, stringOrExpr as Expr);
  }

  /**
   * Creates an expression that checks if a string starts with a given prefix.
   *
   * ```typescript
   * // Check if the 'name' field starts with "Mr."
   * Field.of("name").startsWith("Mr.");
   * ```
   *
   * @param prefix The prefix to check for.
   * @return A new `Expr` representing the 'starts with' comparison.
   */
  startsWith(prefix: string): StartsWith;

  /**
   * Creates an expression that checks if a string starts with a given prefix (represented as an
   * expression).
   *
   * ```typescript
   * // Check if the 'fullName' field starts with the value of the 'firstName' field
   * Field.of("fullName").startsWith(Field.of("firstName"));
   * ```
   *
   * @param prefix The prefix expression to check for.
   * @return A new `Expr` representing the 'starts with' comparison.
   */
  startsWith(prefix: Expr): StartsWith;
  startsWith(stringOrExpr: string | Expr): StartsWith {
    if (typeof stringOrExpr === 'string') {
      return new StartsWith(this, Constant.of(stringOrExpr));
    }
    return new StartsWith(this, stringOrExpr as Expr);
  }

  /**
   * Creates an expression that checks if a string ends with a given postfix.
   *
   * ```typescript
   * // Check if the 'filename' field ends with ".txt"
   * Field.of("filename").endsWith(".txt");
   * ```
   *
   * @param suffix The postfix to check for.
   * @return A new `Expr` representing the 'ends with' comparison.
   */
  endsWith(suffix: string): EndsWith;

  /**
   * Creates an expression that checks if a string ends with a given postfix (represented as an
   * expression).
   *
   * ```typescript
   * // Check if the 'url' field ends with the value of the 'extension' field
   * Field.of("url").endsWith(Field.of("extension"));
   * ```
   *
   * @param suffix The postfix expression to check for.
   * @return A new `Expr` representing the 'ends with' comparison.
   */
  endsWith(suffix: Expr): EndsWith;
  endsWith(stringOrExpr: string | Expr): EndsWith {
    if (typeof stringOrExpr === 'string') {
      return new EndsWith(this, Constant.of(stringOrExpr));
    }
    return new EndsWith(this, stringOrExpr as Expr);
  }

  /**
   * Creates an expression that converts a string to lowercase.
   *
   * ```typescript
   * // Convert the 'name' field to lowercase
   * Field.of("name").toLower();
   * ```
   *
   * @return A new `Expr` representing the lowercase string.
   */
  toLower(): ToLower {
    return new ToLower(this);
  }

  /**
   * Creates an expression that converts a string to uppercase.
   *
   * ```typescript
   * // Convert the 'title' field to uppercase
   * Field.of("title").toUpper();
   * ```
   *
   * @return A new `Expr` representing the uppercase string.
   */
  toUpper(): ToUpper {
    return new ToUpper(this);
  }

  /**
   * Creates an expression that removes leading and trailing whitespace from a string.
   *
   * ```typescript
   * // Trim whitespace from the 'userInput' field
   * Field.of("userInput").trim();
   * ```
   *
   * @return A new `Expr` representing the trimmed string.
   */
  trim(): Trim {
    return new Trim(this);
  }

  /**
   * Creates an expression that concatenates string expressions together.
   *
   * ```typescript
   * // Combine the 'firstName', " ", and 'lastName' fields into a single string
   * Field.of("firstName").strConcat(Constant.of(" "), Field.of("lastName"));
   * ```
   *
   * @param elements The expressions (typically strings) to concatenate.
   * @return A new `Expr` representing the concatenated string.
   */
  strConcat(...elements: Array<string | Expr>): StrConcat {
    const exprs = elements.map(e =>
      typeof e === 'string' ? Constant.of(e) : (e as Expr)
    );
    return new StrConcat(this, exprs);
  }

  /**
   * Creates an expression that reverses this string expression.
   *
   * ```typescript
   * // Reverse the value of the 'myString' field.
   * Field.of("myString").reverse();
   * ```
   *
   * @return A new {@code Expr} representing the reversed string.
   */
  reverse(): Reverse {
    return new Reverse(this);
  }

  /**
   * Creates an expression that replaces the first occurrence of a substring within this string expression with another substring.
   *
   * ```typescript
   * // Replace the first occurrence of "hello" with "hi" in the 'message' field
   * Field.of("message").replaceFirst("hello", "hi");
   * ```
   *
   * @param find The substring to search for.
   * @param replace The substring to replace the first occurrence of 'find' with.
   * @return A new {@code Expr} representing the string with the first occurrence replaced.
   */
  replaceFirst(find: string, replace: string): ReplaceFirst;

  /**
   * Creates an expression that replaces the first occurrence of a substring within this string expression with another substring,
   * where the substring to find and the replacement substring are specified by expressions.
   *
   * ```typescript
   * // Replace the first occurrence of the value in 'findField' with the value in 'replaceField' in the 'message' field
   * Field.of("message").replaceFirst(Field.of("findField"), Field.of("replaceField"));
   * ```
   *
   * @param find The expression representing the substring to search for.
   * @param replace The expression representing the substring to replace the first occurrence of 'find' with.
   * @return A new {@code Expr} representing the string with the first occurrence replaced.
   */
  replaceFirst(find: Expr, replace: Expr): ReplaceFirst;
  replaceFirst(find: Expr | string, replace: Expr | string): ReplaceFirst {
    const normalizedFind = typeof find === 'string' ? Constant.of(find) : find;
    const normalizedReplace =
      typeof replace === 'string' ? Constant.of(replace) : replace;
    return new ReplaceFirst(
      this,
      normalizedFind as Expr,
      normalizedReplace as Expr
    );
  }

  /**
   * Creates an expression that replaces all occurrences of a substring within this string expression with another substring.
   *
   * ```typescript
   * // Replace all occurrences of "hello" with "hi" in the 'message' field
   * Field.of("message").replaceAll("hello", "hi");
   * ```
   *
   * @param find The substring to search for.
   * @param replace The substring to replace all occurrences of 'find' with.
   * @return A new {@code Expr} representing the string with all occurrences replaced.
   */
  replaceAll(find: string, replace: string): ReplaceAll;

  /**
   * Creates an expression that replaces all occurrences of a substring within this string expression with another substring,
   * where the substring to find and the replacement substring are specified by expressions.
   *
   * ```typescript
   * // Replace all occurrences of the value in 'findField' with the value in 'replaceField' in the 'message' field
   * Field.of("message").replaceAll(Field.of("findField"), Field.of("replaceField"));
   * ```
   *
   * @param find The expression representing the substring to search for.
   * @param replace The expression representing the substring to replace all occurrences of 'find' with.
   * @return A new {@code Expr} representing the string with all occurrences replaced.
   */
  replaceAll(find: Expr, replace: Expr): ReplaceAll;
  replaceAll(find: Expr | string, replace: Expr | string): ReplaceAll {
    const normalizedFind = typeof find === 'string' ? Constant.of(find) : find;
    const normalizedReplace =
      typeof replace === 'string' ? Constant.of(replace) : replace;
    return new ReplaceAll(
      this,
      normalizedFind as Expr,
      normalizedReplace as Expr
    );
  }

  /**
   * Creates an expression that calculates the length of this string expression in bytes.
   *
   * ```typescript
   * // Calculate the length of the 'myString' field in bytes.
   * Field.of("myString").byteLength();
   * ```
   *
   * @return A new {@code Expr} representing the length of the string in bytes.
   */
  byteLength(): ByteLength {
    return new ByteLength(this);
  }

  /**
   * Accesses a value from a map (object) field using the provided key.
   *
   * ```typescript
   * // Get the 'city' value from the 'address' map field
   * Field.of("address").mapGet("city");
   * ```
   *
   * @param subfield The key to access in the map.
   * @return A new `Expr` representing the value associated with the given key in the map.
   */
  mapGet(subfield: string): MapGet {
    return new MapGet(this, subfield);
  }

  /**
   * Creates an aggregation that counts the number of stage inputs with valid evaluations of the
   * expression or field.
   *
   * ```typescript
   * // Count the total number of products
   * Field.of("productId").count().as("totalProducts");
   * ```
   *
   * @return A new `Accumulator` representing the 'count' aggregation.
   */
  count(): Count {
    return new Count(this, false);
  }

  /**
   * Creates an aggregation that calculates the sum of a numeric field across multiple stage inputs.
   *
   * ```typescript
   * // Calculate the total revenue from a set of orders
   * Field.of("orderAmount").sum().as("totalRevenue");
   * ```
   *
   * @return A new `Accumulator` representing the 'sum' aggregation.
   */
  sum(): Sum {
    return new Sum(this, false);
  }

  /**
   * Creates an aggregation that calculates the average (mean) of a numeric field across multiple
   * stage inputs.
   *
   * ```typescript
   * // Calculate the average age of users
   * Field.of("age").avg().as("averageAge");
   * ```
   *
   * @return A new `Accumulator` representing the 'avg' aggregation.
   */
  avg(): Avg {
    return new Avg(this, false);
  }

  /**
   * Creates an aggregation that finds the minimum value of a field across multiple stage inputs.
   *
   * ```typescript
   * // Find the lowest price of all products
   * Field.of("price").minimum().as("lowestPrice");
   * ```
   *
   * @return A new `Accumulator` representing the 'min' aggregation.
   */
  minimum(): Minimum {
    return new Minimum(this, false);
  }

  /**
   * Creates an aggregation that finds the maximum value of a field across multiple stage inputs.
   *
   * ```typescript
   * // Find the highest score in a leaderboard
   * Field.of("score").maximum().as("highestScore");
   * ```
   *
   * @return A new `Accumulator` representing the 'max' aggregation.
   */
  maximum(): Maximum {
    return new Maximum(this, false);
  }

  /**
   * Creates an expression that returns the larger value between this expression and another expression, based on Firestore's value type ordering.
   *
   * ```typescript
   * // Returns the larger value between the 'timestamp' field and the current timestamp.
   * Field.of("timestamp").logicalMaximum(Function.currentTimestamp());
   * ```
   *
   * @param other The expression to compare with.
   * @return A new {@code Expr} representing the logical max operation.
   */
  logicalMaximum(other: Expr): LogicalMaximum;

  /**
   * Creates an expression that returns the larger value between this expression and a constant value, based on Firestore's value type ordering.
   *
   * ```typescript
   * // Returns the larger value between the 'value' field and 10.
   * Field.of("value").logicalMaximum(10);
   * ```
   *
   * @param other The constant value to compare with.
   * @return A new {@code Expr} representing the logical max operation.
   */
  logicalMaximum(other: any): LogicalMaximum;
  logicalMaximum(other: any): LogicalMaximum {
    if (other instanceof Expr) {
      return new LogicalMaximum(this, other as Expr);
    }
    return new LogicalMaximum(this, Constant.of(other));
  }

  /**
   * Creates an expression that returns the smaller value between this expression and another expression, based on Firestore's value type ordering.
   *
   * ```typescript
   * // Returns the smaller value between the 'timestamp' field and the current timestamp.
   * Field.of("timestamp").logicalMinimum(Function.currentTimestamp());
   * ```
   *
   * @param other The expression to compare with.
   * @return A new {@code Expr} representing the logical min operation.
   */
  logicalMinimum(other: Expr): LogicalMinimum;

  /**
   * Creates an expression that returns the smaller value between this expression and a constant value, based on Firestore's value type ordering.
   *
   * ```typescript
   * // Returns the smaller value between the 'value' field and 10.
   * Field.of("value").logicalMinimum(10);
   * ```
   *
   * @param other The constant value to compare with.
   * @return A new {@code Expr} representing the logical min operation.
   */
  logicalMinimum(other: any): LogicalMinimum;
  logicalMinimum(other: any): LogicalMinimum {
    if (other instanceof Expr) {
      return new LogicalMinimum(this, other as Expr);
    }
    return new LogicalMinimum(this, Constant.of(other));
  }

  /**
   * Creates an expression that calculates the length (number of dimensions) of this Firestore Vector expression.
   *
   * ```typescript
   * // Get the vector length (dimension) of the field 'embedding'.
   * Field.of("embedding").vectorLength();
   * ```
   *
   * @return A new {@code Expr} representing the length of the vector.
   */
  vectorLength(): VectorLength {
    return new VectorLength(this);
  }

  /**
   * Calculates the cosine distance between two vectors.
   *
   * ```typescript
   * // Calculate the cosine distance between the 'userVector' field and the 'itemVector' field
   * Field.of("userVector").cosineDistance(Field.of("itemVector"));
   * ```
   *
   * @param other The other vector (represented as an Expr) to compare against.
   * @return A new `Expr` representing the cosine distance between the two vectors.
   */
  cosineDistance(other: Expr): CosineDistance;
  /**
   * Calculates the Cosine distance between two vectors.
   *
   * ```typescript
   * // Calculate the Cosine distance between the 'location' field and a target location
   * Field.of("location").cosineDistance(new VectorValue([37.7749, -122.4194]));
   * ```
   *
   * @param other The other vector (as a VectorValue) to compare against.
   * @return A new `Expr` representing the Cosine* distance between the two vectors.
   */
  cosineDistance(other: VectorValue): CosineDistance;
  /**
   * Calculates the Cosine distance between two vectors.
   *
   * ```typescript
   * // Calculate the Cosine distance between the 'location' field and a target location
   * Field.of("location").cosineDistance([37.7749, -122.4194]);
   * ```
   *
   * @param other The other vector (as an array of numbers) to compare against.
   * @return A new `Expr` representing the Cosine distance between the two vectors.
   */
  cosineDistance(other: number[]): CosineDistance;
  cosineDistance(other: Expr | VectorValue | number[]): CosineDistance {
    if (other instanceof Expr) {
      return new CosineDistance(this, other as Expr);
    } else {
      return new CosineDistance(
        this,
        Constant.vector(other as VectorValue | number[])
      );
    }
  }

  /**
   * Calculates the dot product between two vectors.
   *
   * ```typescript
   * // Calculate the dot product between a feature vector and a target vector
   * Field.of("features").dotProduct([0.5, 0.8, 0.2]);
   * ```
   *
   * @param other The other vector (as an array of numbers) to calculate with.
   * @return A new `Expr` representing the dot product between the two vectors.
   */
  dotProduct(other: Expr): DotProduct;

  /**
   * Calculates the dot product between two vectors.
   *
   * ```typescript
   * // Calculate the dot product between a feature vector and a target vector
   * Field.of("features").dotProduct(new VectorValue([0.5, 0.8, 0.2]));
   * ```
   *
   * @param other The other vector (as an array of numbers) to calculate with.
   * @return A new `Expr` representing the dot product between the two vectors.
   */
  dotProduct(other: VectorValue): DotProduct;

  /**
   * Calculates the dot product between two vectors.
   *
   * ```typescript
   * // Calculate the dot product between a feature vector and a target vector
   * Field.of("features").dotProduct([0.5, 0.8, 0.2]);
   * ```
   *
   * @param other The other vector (as an array of numbers) to calculate with.
   * @return A new `Expr` representing the dot product between the two vectors.
   */
  dotProduct(other: number[]): DotProduct;
  dotProduct(other: Expr | VectorValue | number[]): DotProduct {
    if (other instanceof Expr) {
      return new DotProduct(this, other as Expr);
    } else {
      return new DotProduct(
        this,
        Constant.vector(other as VectorValue | number[])
      );
    }
  }

  /**
   * Calculates the Euclidean distance between two vectors.
   *
   * ```typescript
   * // Calculate the Euclidean distance between the 'location' field and a target location
   * Field.of("location").euclideanDistance([37.7749, -122.4194]);
   * ```
   *
   * @param other The other vector (as an array of numbers) to calculate with.
   * @return A new `Expr` representing the Euclidean distance between the two vectors.
   */
  euclideanDistance(other: Expr): EuclideanDistance;

  /**
   * Calculates the Euclidean distance between two vectors.
   *
   * ```typescript
   * // Calculate the Euclidean distance between the 'location' field and a target location
   * Field.of("location").euclideanDistance(new VectorValue([37.7749, -122.4194]));
   * ```
   *
   * @param other The other vector (as a VectorValue) to compare against.
   * @return A new `Expr` representing the Euclidean distance between the two vectors.
   */
  euclideanDistance(other: VectorValue): EuclideanDistance;

  /**
   * Calculates the Euclidean distance between two vectors.
   *
   * ```typescript
   * // Calculate the Euclidean distance between the 'location' field and a target location
   * Field.of("location").euclideanDistance([37.7749, -122.4194]);
   * ```
   *
   * @param other The other vector (as an array of numbers) to compare against.
   * @return A new `Expr` representing the Euclidean distance between the two vectors.
   */
  euclideanDistance(other: number[]): EuclideanDistance;
  euclideanDistance(other: Expr | VectorValue | number[]): EuclideanDistance {
    if (other instanceof Expr) {
      return new EuclideanDistance(this, other as Expr);
    } else {
      return new EuclideanDistance(
        this,
        Constant.vector(other as VectorValue | number[])
      );
    }
  }

  /**
   * Creates an expression that interprets this expression as the number of microseconds since the Unix epoch (1970-01-01 00:00:00 UTC)
   * and returns a timestamp.
   *
   * ```typescript
   * // Interpret the 'microseconds' field as microseconds since epoch.
   * Field.of("microseconds").unixMicrosToTimestamp();
   * ```
   *
   * @return A new {@code Expr} representing the timestamp.
   */
  unixMicrosToTimestamp(): UnixMicrosToTimestamp {
    return new UnixMicrosToTimestamp(this);
  }

  /**
   * Creates an expression that converts this timestamp expression to the number of microseconds since the Unix epoch (1970-01-01 00:00:00 UTC).
   *
   * ```typescript
   * // Convert the 'timestamp' field to microseconds since epoch.
   * Field.of("timestamp").timestampToUnixMicros();
   * ```
   *
   * @return A new {@code Expr} representing the number of microseconds since epoch.
   */
  timestampToUnixMicros(): TimestampToUnixMicros {
    return new TimestampToUnixMicros(this);
  }

  /**
   * Creates an expression that interprets this expression as the number of milliseconds since the Unix epoch (1970-01-01 00:00:00 UTC)
   * and returns a timestamp.
   *
   * ```typescript
   * // Interpret the 'milliseconds' field as milliseconds since epoch.
   * Field.of("milliseconds").unixMillisToTimestamp();
   * ```
   *
   * @return A new {@code Expr} representing the timestamp.
   */
  unixMillisToTimestamp(): UnixMillisToTimestamp {
    return new UnixMillisToTimestamp(this);
  }

  /**
   * Creates an expression that converts this timestamp expression to the number of milliseconds since the Unix epoch (1970-01-01 00:00:00 UTC).
   *
   * ```typescript
   * // Convert the 'timestamp' field to milliseconds since epoch.
   * Field.of("timestamp").timestampToUnixMillis();
   * ```
   *
   * @return A new {@code Expr} representing the number of milliseconds since epoch.
   */
  timestampToUnixMillis(): TimestampToUnixMillis {
    return new TimestampToUnixMillis(this);
  }

  /**
   * Creates an expression that interprets this expression as the number of seconds since the Unix epoch (1970-01-01 00:00:00 UTC)
   * and returns a timestamp.
   *
   * ```typescript
   * // Interpret the 'seconds' field as seconds since epoch.
   * Field.of("seconds").unixSecondsToTimestamp();
   * ```
   *
   * @return A new {@code Expr} representing the timestamp.
   */
  unixSecondsToTimestamp(): UnixSecondsToTimestamp {
    return new UnixSecondsToTimestamp(this);
  }

  /**
   * Creates an expression that converts this timestamp expression to the number of seconds since the Unix epoch (1970-01-01 00:00:00 UTC).
   *
   * ```typescript
   * // Convert the 'timestamp' field to seconds since epoch.
   * Field.of("timestamp").timestampToUnixSeconds();
   * ```
   *
   * @return A new {@code Expr} representing the number of seconds since epoch.
   */
  timestampToUnixSeconds(): TimestampToUnixSeconds {
    return new TimestampToUnixSeconds(this);
  }

  /**
   * Creates an expression that adds a specified amount of time to this timestamp expression.
   *
   * ```typescript
   * // Add some duration determined by field 'unit' and 'amount' to the 'timestamp' field.
   * Field.of("timestamp").timestampAdd(Field.of("unit"), Field.of("amount"));
   * ```
   *
   * @param unit The expression evaluates to unit of time, must be one of 'microsecond', 'millisecond', 'second', 'minute', 'hour', 'day'.
   * @param amount The expression evaluates to amount of the unit.
   * @return A new {@code Expr} representing the resulting timestamp.
   */
  timestampAdd(unit: Expr, amount: Expr): TimestampAdd;

  /**
   * Creates an expression that adds a specified amount of time to this timestamp expression.
   *
   * ```typescript
   * // Add 1 day to the 'timestamp' field.
   * Field.of("timestamp").timestampAdd("day", 1);
   * ```
   *
   * @param unit The unit of time to add (e.g., "day", "hour").
   * @param amount The amount of time to add.
   * @return A new {@code Expr} representing the resulting timestamp.
   */
  timestampAdd(
    unit: 'microsecond' | 'millisecond' | 'second' | 'minute' | 'hour' | 'day',
    amount: number
  ): TimestampAdd;
  timestampAdd(
    unit:
      | Expr
      | 'microsecond'
      | 'millisecond'
      | 'second'
      | 'minute'
      | 'hour'
      | 'day',
    amount: Expr | number
  ): TimestampAdd {
    const normalizedUnit = typeof unit === 'string' ? Constant.of(unit) : unit;
    const normalizedAmount =
      typeof amount === 'number' ? Constant.of(amount) : amount;
    return new TimestampAdd(
      this,
      normalizedUnit as Expr,
      normalizedAmount as Expr
    );
  }

  /**
   * Creates an expression that subtracts a specified amount of time from this timestamp expression.
   *
   * ```typescript
   * // Subtract some duration determined by field 'unit' and 'amount' from the 'timestamp' field.
   * Field.of("timestamp").timestampSub(Field.of("unit"), Field.of("amount"));
   * ```
   *
   * @param unit The expression evaluates to unit of time, must be one of 'microsecond', 'millisecond', 'second', 'minute', 'hour', 'day'.
   * @param amount The expression evaluates to amount of the unit.
   * @return A new {@code Expr} representing the resulting timestamp.
   */
  timestampSub(unit: Expr, amount: Expr): TimestampSub;

  /**
   * Creates an expression that subtracts a specified amount of time from this timestamp expression.
   *
   * ```typescript
   * // Subtract 1 day from the 'timestamp' field.
   * Field.of("timestamp").timestampSub("day", 1);
   * ```
   *
   * @param unit The unit of time to subtract (e.g., "day", "hour").
   * @param amount The amount of time to subtract.
   * @return A new {@code Expr} representing the resulting timestamp.
   */
  timestampSub(
    unit: 'microsecond' | 'millisecond' | 'second' | 'minute' | 'hour' | 'day',
    amount: number
  ): TimestampSub;
  timestampSub(
    unit:
      | Expr
      | 'microsecond'
      | 'millisecond'
      | 'second'
      | 'minute'
      | 'hour'
      | 'day',
    amount: Expr | number
  ): TimestampSub {
    const normalizedUnit = typeof unit === 'string' ? Constant.of(unit) : unit;
    const normalizedAmount =
      typeof amount === 'number' ? Constant.of(amount) : amount;
    return new TimestampSub(
      this,
      normalizedUnit as Expr,
      normalizedAmount as Expr
    );
  }

  /**
   * Creates an {@link Ordering} that sorts documents in ascending order based on this expression.
   *
   * ```typescript
   * // Sort documents by the 'name' field in ascending order
   * pipeline().collection("users")
   *   .sort(Field.of("name").ascending());
   * ```
   *
   * @return A new `Ordering` for ascending sorting.
   */
  ascending(): Ordering {
    return ascending(this);
  }

  /**
   * Creates an {@link Ordering} that sorts documents in descending order based on this expression.
   *
   * ```typescript
   * // Sort documents by the 'createdAt' field in descending order
   * firestore.pipeline().collection("users")
   *   .sort(Field.of("createdAt").descending());
   * ```
   *
   * @return A new `Ordering` for descending sorting.
   */
  descending(): Ordering {
    return descending(this);
  }

  /**
   * Assigns an alias to this expression.
   *
   * Aliases are useful for renaming fields in the output of a stage or for giving meaningful
   * names to calculated values.
   *
   * ```typescript
   * // Calculate the total price and assign it the alias "totalPrice" and add it to the output.
   * firestore.pipeline().collection("items")
   *   .addFields(Field.of("price").multiply(Field.of("quantity")).as("totalPrice"));
   * ```
   *
   * @param name The alias to assign to this expression.
   * @return A new {@link ExprWithAlias} that wraps this
   *     expression and associates it with the provided alias.
   */
  as(name: string): ExprWithAlias<this> {
    return new ExprWithAlias(this, name);
  }

  /**
   * @private
   * @internal
   */
  abstract _toProto(serializer: JsonProtoSerializer): ProtoValue;

  /**
   * @private
   * @internal
   */
  abstract _readUserData(dataReader: UserDataReader): void;
}

/**
 * @beta
 *
 * An interface that represents a selectable expression.
 */
export abstract class Selectable extends Expr {
  selectable: true = true;
}

/**
 * @beta
 *
 * An interface that represents a filter condition.
 */
export abstract class FilterCondition extends Expr {
  filterable: true = true;
}

/**
 * @beta
 *
 * An interface that represents an accumulator.
 */
export abstract class Accumulator extends Expr {
  accumulator: true = true;

  /**
   * @private
   * @internal
   */
  abstract _toProto(serializer: JsonProtoSerializer): ProtoValue;
}

/**
 * @beta
 *
 * An accumulator target, which is an expression with an alias that also implements the Accumulator interface.
 */
export type AccumulatorTarget = ExprWithAlias<Accumulator>;

/**
 * @beta
 */
export class ExprWithAlias<T extends Expr> extends Selectable {
  exprType: ExprType = 'ExprWithAlias';
  selectable = true as const;

  constructor(readonly expr: T, readonly alias: string) {
    super();
  }

  /**
   * @private
   * @internal
   */
  _toProto(serializer: JsonProtoSerializer): ProtoValue {
    throw new Error('ExprWithAlias should not be serialized directly.');
  }

  /**
   * @private
   * @internal
   */
  _readUserData(dataReader: UserDataReader): void {
    this.expr._readUserData(dataReader);
  }
}

/**
 * @private
 * @internal
 */
export class ListOfExprs extends Expr {
  exprType: ExprType = 'ListOfExprs';
  constructor(readonly exprs: Expr[]) {
    super();
  }

  /**
   * @private
   * @internal
   */
  _toProto(serializer: JsonProtoSerializer): ProtoValue {
    return {
      arrayValue: {
        values: this.exprs.map(p => p._toProto(serializer)!)
      }
    };
  }

  /**
   * @private
   * @internal
   */
  _readUserData(dataReader: UserDataReader): void {
    this.exprs.forEach((expr: Expr) => expr._readUserData(dataReader));
  }
}

/**
 * @beta
 *
 * Represents a reference to a field in a Firestore document, or outputs of a {@link Pipeline} stage.
 *
 * <p>Field references are used to access document field values in expressions and to specify fields
 * for sorting, filtering, and projecting data in Firestore pipelines.
 *
 * <p>You can create a `Field` instance using the static {@link #of} method:
 *
 * ```typescript
 * // Create a Field instance for the 'name' field
 * const nameField = Field.of("name");
 *
 * // Create a Field instance for a nested field 'address.city'
 * const cityField = Field.of("address.city");
 * ```
 */
export class Field extends Selectable {
  exprType: ExprType = 'Field';
  selectable = true as const;

  /**
   * @internal
   * @private
   */
  constructor(
    readonly fieldPath: InternalFieldPath,
    private pipeline: Pipeline | null = null
  ) {
    super();
  }

  /**
   * Creates a {@code Field} instance representing the field at the given path.
   *
   * The path can be a simple field name (e.g., "name") or a dot-separated path to a nested field
   * (e.g., "address.city").
   *
   * ```typescript
   * // Create a Field instance for the 'title' field
   * const titleField = Field.of("title");
   *
   * // Create a Field instance for a nested field 'author.firstName'
   * const authorFirstNameField = Field.of("author.firstName");
   * ```
   *
   * @param name The path to the field.
   * @return A new {@code Field} instance representing the specified field.
   */
  static of(name: string): Field;
  static of(path: FieldPath): Field;
  static of(
    pipelineOrName: Pipeline | string | FieldPath,
    name?: string
  ): Field {
    if (typeof pipelineOrName === 'string') {
      if (DOCUMENT_KEY_NAME === pipelineOrName) {
        return new Field(documentId()._internalPath);
      }
      return new Field(InternalFieldPath.fromServerFormat(pipelineOrName));
    } else if (pipelineOrName instanceof FieldPath) {
      if (documentId().isEqual(pipelineOrName)) {
        return new Field(documentId()._internalPath);
      }
      return new Field(pipelineOrName._internalPath);
    } else {
      return new Field(
        fieldPathFromArgument('of', name!),
        pipelineOrName as Pipeline
      );
    }
  }

  fieldName(): string {
    return this.fieldPath.canonicalString();
  }

  /**
   * @private
   * @internal
   */
  _toProto(serializer: JsonProtoSerializer): ProtoValue {
    return {
      fieldReferenceValue: this.fieldPath.canonicalString()
    };
  }

  /**
   * @private
   * @internal
   */
  _readUserData(dataReader: UserDataReader): void {}
}

/**
 * @beta
 */
export class Fields extends Selectable {
  exprType: ExprType = 'Field';
  selectable = true as const;

  private constructor(private fields: Field[]) {
    super();
  }

  static of(name: string, ...others: string[]): Fields {
    return new Fields([Field.of(name), ...others.map(Field.of)]);
  }

  static ofAll(): Fields {
    return new Fields([]);
  }

  fieldList(): Field[] {
    return this.fields.map(f => f);
  }

  /**
   * @private
   * @internal
   */
  _toProto(serializer: JsonProtoSerializer): ProtoValue {
    return {
      arrayValue: {
        values: this.fields.map(f => f._toProto(serializer))
      }
    };
  }

  /**
   * @private
   * @internal
   */
  _readUserData(dataReader: UserDataReader): void {
    this.fields.forEach(expr => expr._readUserData(dataReader));
  }
}

/**
 * @beta
 *
 * Represents a constant value that can be used in a Firestore pipeline expression.
 *
 * You can create a `Constant` instance using the static {@link #of} method:
 *
 * ```typescript
 * // Create a Constant instance for the number 10
 * const ten = Constant.of(10);
 *
 * // Create a Constant instance for the string "hello"
 * const hello = Constant.of("hello");
 * ```
 */
export class Constant extends Expr {
  exprType: ExprType = 'Constant';

  private _protoValue?: ProtoValue;

  private constructor(
    readonly value: any,
    readonly options?: { preferIntegers: boolean }
  ) {
    super();
  }

  /**
   * Creates a `Constant` instance for a number value.
   *
   * @param value The number value.
   * @return A new `Constant` instance.
   */
  static of(value: number): Constant;

  static of(value: number, options?: { preferIntegers: boolean }): Constant;

  /**
   * Creates a `Constant` instance for a string value.
   *
   * @param value The string value.
   * @return A new `Constant` instance.
   */
  static of(value: string): Constant;

  /**
   * Creates a `Constant` instance for a boolean value.
   *
   * @param value The boolean value.
   * @return A new `Constant` instance.
   */
  static of(value: boolean): Constant;

  /**
   * Creates a `Constant` instance for a null value.
   *
   * @param value The null value.
   * @return A new `Constant` instance.
   */
  static of(value: null): Constant;

  /**
   * Creates a `Constant` instance for an undefined value.
   * @private
   * @internal
   *
   * @param value The undefined value.
   * @return A new `Constant` instance.
   */
  static of(value: undefined): Constant;

  /**
   * Creates a `Constant` instance for a GeoPoint value.
   *
   * @param value The GeoPoint value.
   * @return A new `Constant` instance.
   */
  static of(value: GeoPoint): Constant;

  /**
   * Creates a `Constant` instance for a Timestamp value.
   *
   * @param value The Timestamp value.
   * @return A new `Constant` instance.
   */
  static of(value: Timestamp): Constant;

  /**
   * Creates a `Constant` instance for a Date value.
   *
   * @param value The Date value.
   * @return A new `Constant` instance.
   */
  static of(value: Date): Constant;

  /**
   * Creates a `Constant` instance for a `Bytes` value.
   *
   * @param value The Bytes value.
   * @return A new `Constant` instance.
   */
  static of(value: Bytes): Constant;

  /**
   * Creates a `Constant` instance for a DocumentReference value.
   *
   * @param value The DocumentReference value.
   * @return A new `Constant` instance.
   */
  static of(value: DocumentReference): Constant;

  /**
   * Creates a `Constant` instance for a Firestore proto value.
   * For internal use only.
   * @private
   * @internal
   * @param value The Firestore proto value.
   * @return A new `Constant` instance.
   */
  static of(value: ProtoValue): Constant;

  /**
   * Creates a `Constant` instance for an array value.
   *
   * @param value The array value.
   * @return A new `Constant` instance.
   */
  static of(value: any[]): Constant;

  /**
   * Creates a `Constant` instance for a map value.
   *
   * @param value The map value.
   * @return A new `Constant` instance.
   */
  static of(value: Record<string, any>): Constant;

  /**
   * Creates a `Constant` instance for a VectorValue value.
   *
   * @param value The VectorValue value.
   * @return A new `Constant` instance.
   */
  static of(value: VectorValue): Constant;

  static of(value: any, options?: { preferIntegers: boolean }): Constant {
    return new Constant(value, options);
  }

  /**
   * Creates a `Constant` instance for a VectorValue value.
   *
   * ```typescript
   * // Create a Constant instance for a vector value
   * const vectorConstant = Constant.ofVector([1, 2, 3]);
   * ```
   *
   * @param value The VectorValue value.
   * @return A new `Constant` instance.
   */
  static vector(value: number[] | VectorValue): Constant {
    if (value instanceof VectorValue) {
      return new Constant(value);
    } else {
      return new Constant(new VectorValue(value as number[]));
    }
  }

  /**
   * @private
   * @internal
   */
  static _fromProto(value: ProtoValue): Constant {
    const result = new Constant(value);
    result._protoValue = value;
    return result;
  }

  /**
   * @private
   * @internal
   */
  _toProto(serializer: JsonProtoSerializer): ProtoValue {
    hardAssert(
      this._protoValue !== undefined,
      'Value of this constant has not been serialized to proto value'
    );
    return this._protoValue;
  }

  /**
   * @private
   * @internal
   */
  _getValue(): ProtoValue {
    hardAssert(
      this._protoValue !== undefined,
      'Value of this constant has not been serialized to proto value'
    );
    return this._protoValue;
  }

  /**
   * @private
   * @internal
   */
  _readUserData(dataReader: UserDataReader): void {
    if (!!this._protoValue) {
      return;
    }

    const context = dataReader.createContext(
      UserDataSource.Argument,
      'Constant.of'
    );

    if (isFirestoreValue(this.value)) {
      // Special case where value is a proto value.
      // This can occur when converting a Query to Pipeline.
      this._protoValue = this.value;
    } else if (this.value === undefined) {
      // TODO(pipeline) how should we treat the value of `undefined`?
      this._protoValue = parseData(null, context)!;
    } else {
      this._protoValue = parseData(this.value, context, this.options)!;
    }
  }
}

/**
 * @beta
 *
 * This class defines the base class for Firestore {@link Pipeline} functions, which can be evaluated within pipeline
 * execution.
 *
 * Typically, you would not use this class or its children directly. Use either the functions like {@link and}, {@link eq},
 * or the methods on {@link Expr} ({@link Expr#eq}, {@link Expr#lt}, etc) to construct new Function instances.
 */
export class FirestoreFunction extends Expr {
  exprType: ExprType = 'Function';
  constructor(readonly name: string, readonly params: Expr[]) {
    super();
  }

  /**
   * @private
   * @internal
   */
  _toProto(serializer: JsonProtoSerializer): ProtoValue {
    return {
      functionValue: {
        name: this.name,
        args: this.params.map(p => p._toProto(serializer))
      }
    };
  }

  /**
   * @private
   * @internal
   */
  _readUserData(dataReader: UserDataReader): void {
    this.params.forEach(expr => expr._readUserData(dataReader));
  }
}

/**
 * @beta
 */
export class Add extends FirestoreFunction {
  constructor(readonly left: Expr, readonly right: Expr) {
    super('add', [left, right]);
  }
}

/**
 * @beta
 */
export class Subtract extends FirestoreFunction {
  constructor(readonly left: Expr, readonly right: Expr) {
    super('subtract', [left, right]);
  }
}

/**
 * @beta
 */
export class Multiply extends FirestoreFunction {
  constructor(readonly left: Expr, readonly right: Expr) {
    super('multiply', [left, right]);
  }
}

/**
 * @beta
 */
export class Divide extends FirestoreFunction {
  constructor(readonly left: Expr, readonly right: Expr) {
    super('divide', [left, right]);
  }
}

/**
 * @beta
 */
export class Mod extends FirestoreFunction {
  constructor(readonly left: Expr, readonly right: Expr) {
    super('mod', [left, right]);
  }
}

// /**
//  * @beta
//  */
// export class BitAnd extends FirestoreFunction {
//   constructor(
//     private left: Expr,
//     private right: Expr
//   ) {
//     super('bit_and', [left, right]);
//   }
// }
//
// /**
//  * @beta
//  */
// export class BitOr extends FirestoreFunction {
//   constructor(
//     private left: Expr,
//     private right: Expr
//   ) {
//     super('bit_or', [left, right]);
//   }
// }
//
// /**
//  * @beta
//  */
// export class BitXor extends FirestoreFunction {
//   constructor(
//     private left: Expr,
//     private right: Expr
//   ) {
//     super('bit_xor', [left, right]);
//   }
// }
//
// /**
//  * @beta
//  */
// export class BitNot extends FirestoreFunction {
//   constructor(private operand: Expr) {
//     super('bit_not', [operand]);
//   }
// }
//
// /**
//  * @beta
//  */
// export class BitLeftShift extends FirestoreFunction {
//   constructor(
//     private left: Expr,
//     private right: Expr
//   ) {
//     super('bit_left_shift', [left, right]);
//   }
// }
//
// /**
//  * @beta
//  */
// export class BitRightShift extends FirestoreFunction {
//   constructor(
//     private left: Expr,
//     private right: Expr
//   ) {
//     super('bit_right_shift', [left, right]);
//   }
// }

/**
 * @beta
 */
export class Eq extends FirestoreFunction implements FilterCondition {
  constructor(readonly left: Expr, readonly right: Expr) {
    super('eq', [left, right]);
  }
  filterable = true as const;
}

/**
 * @beta
 */
export class Neq extends FirestoreFunction implements FilterCondition {
  constructor(readonly left: Expr, readonly right: Expr) {
    super('neq', [left, right]);
  }
  filterable = true as const;
}

/**
 * @beta
 */
export class Lt extends FirestoreFunction implements FilterCondition {
  constructor(readonly left: Expr, readonly right: Expr) {
    super('lt', [left, right]);
  }
  filterable = true as const;
}

/**
 * @beta
 */
export class Lte extends FirestoreFunction implements FilterCondition {
  constructor(readonly left: Expr, readonly right: Expr) {
    super('lte', [left, right]);
  }
  filterable = true as const;
}

/**
 * @beta
 */
export class Gt extends FirestoreFunction implements FilterCondition {
  constructor(readonly left: Expr, readonly right: Expr) {
    super('gt', [left, right]);
  }
  filterable = true as const;
}

/**
 * @beta
 */
export class Gte extends FirestoreFunction implements FilterCondition {
  constructor(readonly left: Expr, readonly right: Expr) {
    super('gte', [left, right]);
  }
  filterable = true as const;
}

/**
 * @beta
 */
export class ArrayConcat extends FirestoreFunction {
  constructor(private array: Expr, private elements: Expr[]) {
    super('array_concat', [array, ...elements]);
  }
}

/**
 * @beta
 */
export class ArrayReverse extends FirestoreFunction {
  constructor(readonly array: Expr) {
    super('array_reverse', [array]);
  }
}

/**
 * @beta
 */
export class ArrayContains
  extends FirestoreFunction
  implements FilterCondition
{
  constructor(readonly array: Expr, readonly element: Expr) {
    super('array_contains', [array, element]);
  }
  filterable = true as const;
}

/**
 * @beta
 */
export class ArrayContainsAll
  extends FirestoreFunction
  implements FilterCondition
{
  constructor(readonly array: Expr, readonly values: Expr[]) {
    super('array_contains_all', [array, new ListOfExprs(values)]);
  }
  filterable = true as const;
}

/**
 * @beta
 */
export class ArrayContainsAny
  extends FirestoreFunction
  implements FilterCondition
{
  constructor(readonly array: Expr, readonly values: Expr[]) {
    super('array_contains_any', [array, new ListOfExprs(values)]);
  }
  filterable = true as const;
}

/**
 * @beta
 */
export class ArrayLength extends FirestoreFunction {
  constructor(readonly array: Expr) {
    super('array_length', [array]);
  }
}

/**
 * @beta
 */
export class ArrayElement extends FirestoreFunction {
  constructor() {
    super('array_element', []);
  }
}

/**
 * @beta
 */
export class EqAny extends FirestoreFunction implements FilterCondition {
  constructor(readonly left: Expr, readonly others: Expr[]) {
    super('eq_any', [left, new ListOfExprs(others)]);
  }
  filterable = true as const;
}

/**
 * @beta
 */
export class NotEqAny extends FirestoreFunction implements FilterCondition {
  constructor(readonly left: Expr, readonly others: Expr[]) {
    super('not_eq_any', [left, new ListOfExprs(others)]);
  }
  filterable = true as const;
}

/**
 * @beta
 */
export class IsNan extends FirestoreFunction implements FilterCondition {
  constructor(readonly expr: Expr) {
    super('is_nan', [expr]);
  }
  filterable = true as const;
}

/**
 * @beta
 */
export class IsNull extends FirestoreFunction implements FilterCondition {
  constructor(readonly expr: Expr) {
    super('is_null', [expr]);
  }
  filterable = true as const;
}

/**
 * @beta
 */
export class Exists extends FirestoreFunction implements FilterCondition {
  constructor(readonly expr: Expr) {
    super('exists', [expr]);
  }
  filterable = true as const;
}

/**
 * @beta
 */
export class Not extends FirestoreFunction implements FilterCondition {
  constructor(readonly expr: Expr) {
    super('not', [expr]);
  }
  filterable = true as const;
}

/**
 * @beta
 */
export class And extends FirestoreFunction implements FilterCondition {
<<<<<<< HEAD
  constructor(readonly conditions: FilterExpr[]) {
=======
  constructor(private conditions: FilterCondition[]) {
>>>>>>> fb5df426
    super('and', conditions);
  }

  filterable = true as const;
}

/**
 * @beta
 */
export class Or extends FirestoreFunction implements FilterCondition {
<<<<<<< HEAD
  constructor(readonly conditions: FilterExpr[]) {
=======
  constructor(private conditions: FilterCondition[]) {
>>>>>>> fb5df426
    super('or', conditions);
  }
  filterable = true as const;
}

/**
 * @beta
 */
export class Xor extends FirestoreFunction implements FilterCondition {
<<<<<<< HEAD
  constructor(readonly conditions: FilterExpr[]) {
=======
  constructor(private conditions: FilterCondition[]) {
>>>>>>> fb5df426
    super('xor', conditions);
  }
  filterable = true as const;
}

/**
 * @beta
 */
export class Cond extends FirestoreFunction {
  constructor(
<<<<<<< HEAD
    readonly condition: FilterExpr,
    readonly thenExpr: Expr,
    readonly elseExpr: Expr
=======
    private condition: FilterCondition,
    private thenExpr: Expr,
    private elseExpr: Expr
>>>>>>> fb5df426
  ) {
    super('cond', [condition, thenExpr, elseExpr]);
  }
  filterable = true as const;
}

/**
 * @beta
 */
export class LogicalMaximum extends FirestoreFunction {
  constructor(readonly left: Expr, readonly right: Expr) {
    super('logical_maximum', [left, right]);
  }
}

/**
 * @beta
 */
export class LogicalMinimum extends FirestoreFunction {
  constructor(readonly left: Expr, readonly right: Expr) {
    super('logical_minimum', [left, right]);
  }
}

/**
 * @beta
 */
export class Reverse extends FirestoreFunction {
  constructor(readonly value: Expr) {
    super('reverse', [value]);
  }
}

/**
 * @beta
 */
export class ReplaceFirst extends FirestoreFunction {
  constructor(
    readonly value: Expr,
    readonly find: Expr,
    readonly replace: Expr
  ) {
    super('replace_first', [value, find, replace]);
  }
}

/**
 * @beta
 */
export class ReplaceAll extends FirestoreFunction {
  constructor(
    readonly value: Expr,
    readonly find: Expr,
    readonly replace: Expr
  ) {
    super('replace_all', [value, find, replace]);
  }
}

/**
 * @beta
 */
export class CharLength extends FirestoreFunction {
  constructor(readonly value: Expr) {
    super('char_length', [value]);
  }
}

/**
 * @beta
 */
export class ByteLength extends FirestoreFunction {
  constructor(readonly value: Expr) {
    super('byte_length', [value]);
  }
}

/**
 * @beta
 */
export class Like extends FirestoreFunction implements FilterCondition {
  constructor(readonly expr: Expr, readonly pattern: Expr) {
    super('like', [expr, pattern]);
  }
  filterable = true as const;
}

/**
 * @beta
 */
export class RegexContains
  extends FirestoreFunction
  implements FilterCondition
{
  constructor(readonly expr: Expr, readonly pattern: Expr) {
    super('regex_contains', [expr, pattern]);
  }
  filterable = true as const;
}

/**
 * @beta
 */
export class RegexMatch extends FirestoreFunction implements FilterCondition {
  constructor(readonly expr: Expr, readonly pattern: Expr) {
    super('regex_match', [expr, pattern]);
  }
  filterable = true as const;
}

/**
 * @beta
 */
export class StrContains extends FirestoreFunction implements FilterCondition {
  constructor(readonly expr: Expr, readonly substring: Expr) {
    super('str_contains', [expr, substring]);
  }
  filterable = true as const;
}

/**
 * @beta
 */
export class StartsWith extends FirestoreFunction implements FilterCondition {
  constructor(readonly expr: Expr, readonly prefix: Expr) {
    super('starts_with', [expr, prefix]);
  }
  filterable = true as const;
}

/**
 * @beta
 */
export class EndsWith extends FirestoreFunction implements FilterCondition {
  constructor(readonly expr: Expr, readonly suffix: Expr) {
    super('ends_with', [expr, suffix]);
  }
  filterable = true as const;
}

/**
 * @beta
 */
export class ToLower extends FirestoreFunction {
  constructor(readonly expr: Expr) {
    super('to_lower', [expr]);
  }
}

/**
 * @beta
 */
export class ToUpper extends FirestoreFunction {
  constructor(readonly expr: Expr) {
    super('to_upper', [expr]);
  }
}

/**
 * @beta
 */
export class Trim extends FirestoreFunction {
  constructor(readonly expr: Expr) {
    super('trim', [expr]);
  }
}

/**
 * @beta
 */
export class StrConcat extends FirestoreFunction {
  constructor(readonly first: Expr, readonly rest: Expr[]) {
    super('str_concat', [first, ...rest]);
  }
}

/**
 * @beta
 */
export class MapGet extends FirestoreFunction {
  constructor(readonly map: Expr, readonly name: string) {
    super('map_get', [map, Constant.of(name)]);
  }
}

/**
 * @beta
 */
export class Count extends FirestoreFunction implements Accumulator {
  accumulator = true as const;
  constructor(readonly value: Expr | undefined, readonly distinct: boolean) {
    super('count', value === undefined ? [] : [value]);
  }
}

/**
 * @beta
 */
export class Sum extends FirestoreFunction implements Accumulator {
  accumulator = true as const;
  constructor(readonly value: Expr, readonly distinct: boolean) {
    super('sum', [value]);
  }
}

/**
 * @beta
 */
export class Avg extends FirestoreFunction implements Accumulator {
  accumulator = true as const;
  constructor(readonly value: Expr, readonly distinct: boolean) {
    super('avg', [value]);
  }
}

/**
 * @beta
 */
export class Minimum extends FirestoreFunction implements Accumulator {
  accumulator = true as const;
  constructor(private value: Expr, private distinct: boolean) {
    super('minimum', [value]);
  }
}

/**
 * @beta
 */
export class Maximum extends FirestoreFunction implements Accumulator {
  accumulator = true as const;
  constructor(private value: Expr, private distinct: boolean) {
    super('maximum', [value]);
  }
}

/**
 * @beta
 */
export class CosineDistance extends FirestoreFunction {
  constructor(readonly vector1: Expr, readonly vector2: Expr) {
    super('cosine_distance', [vector1, vector2]);
  }
}

/**
 * @beta
 */
export class DotProduct extends FirestoreFunction {
  constructor(readonly vector1: Expr, readonly vector2: Expr) {
    super('dot_product', [vector1, vector2]);
  }
}

/**
 * @beta
 */
export class EuclideanDistance extends FirestoreFunction {
  constructor(readonly vector1: Expr, readonly vector2: Expr) {
    super('euclidean_distance', [vector1, vector2]);
  }
}

/**
 * @beta
 */
export class VectorLength extends FirestoreFunction {
  constructor(readonly value: Expr) {
    super('vector_length', [value]);
  }
}

/**
 * @beta
 */
export class UnixMicrosToTimestamp extends FirestoreFunction {
  constructor(readonly input: Expr) {
    super('unix_micros_to_timestamp', [input]);
  }
}

/**
 * @beta
 */
export class TimestampToUnixMicros extends FirestoreFunction {
  constructor(readonly input: Expr) {
    super('timestamp_to_unix_micros', [input]);
  }
}

/**
 * @beta
 */
export class UnixMillisToTimestamp extends FirestoreFunction {
  constructor(readonly input: Expr) {
    super('unix_millis_to_timestamp', [input]);
  }
}

/**
 * @beta
 */
export class TimestampToUnixMillis extends FirestoreFunction {
  constructor(readonly input: Expr) {
    super('timestamp_to_unix_millis', [input]);
  }
}

/**
 * @beta
 */
export class UnixSecondsToTimestamp extends FirestoreFunction {
  constructor(readonly input: Expr) {
    super('unix_seconds_to_timestamp', [input]);
  }
}

/**
 * @beta
 */
export class TimestampToUnixSeconds extends FirestoreFunction {
  constructor(readonly input: Expr) {
    super('timestamp_to_unix_seconds', [input]);
  }
}

/**
 * @beta
 */
export class TimestampAdd extends FirestoreFunction {
  constructor(
    readonly timestamp: Expr,
    readonly unit: Expr,
    readonly amount: Expr
  ) {
    super('timestamp_add', [timestamp, unit, amount]);
  }
}

/**
 * @beta
 */
export class TimestampSub extends FirestoreFunction {
  constructor(
    readonly timestamp: Expr,
    readonly unit: Expr,
    readonly amount: Expr
  ) {
    super('timestamp_sub', [timestamp, unit, amount]);
  }
}

/**
 * @beta
 *
 * Creates an expression that adds two expressions together.
 *
 * ```typescript
 * // Add the value of the 'quantity' field and the 'reserve' field.
 * add(Field.of("quantity"), Field.of("reserve"));
 * ```
 *
 * @param left The first expression to add.
 * @param right The second expression to add.
 * @return A new {@code Expr} representing the addition operation.
 */
export function add(left: Expr, right: Expr): Add;

/**
 * @beta
 *
 * Creates an expression that adds an expression to a constant value.
 *
 * ```typescript
 * // Add 5 to the value of the 'age' field
 * add(Field.of("age"), 5);
 * ```
 *
 * @param left The expression to add to.
 * @param right The constant value to add.
 * @return A new {@code Expr} representing the addition operation.
 */
export function add(left: Expr, right: any): Add;

/**
 * @beta
 *
 * Creates an expression that adds a field's value to an expression.
 *
 * ```typescript
 * // Add the value of the 'quantity' field and the 'reserve' field.
 * add("quantity", Field.of("reserve"));
 * ```
 *
 * @param left The field name to add to.
 * @param right The expression to add.
 * @return A new {@code Expr} representing the addition operation.
 */
export function add(left: string, right: Expr): Add;

/**
 * @beta
 *
 * Creates an expression that adds a field's value to a constant value.
 *
 * ```typescript
 * // Add 5 to the value of the 'age' field
 * add("age", 5);
 * ```
 *
 * @param left The field name to add to.
 * @param right The constant value to add.
 * @return A new {@code Expr} representing the addition operation.
 */
export function add(left: string, right: any): Add;
export function add(left: Expr | string, right: Expr | any): Add {
  const normalizedLeft = typeof left === 'string' ? Field.of(left) : left;
  const normalizedRight = right instanceof Expr ? right : Constant.of(right);
  return new Add(normalizedLeft, normalizedRight);
}

/**
 * @beta
 *
 * Creates an expression that subtracts two expressions.
 *
 * ```typescript
 * // Subtract the 'discount' field from the 'price' field
 * subtract(Field.of("price"), Field.of("discount"));
 * ```
 *
 * @param left The expression to subtract from.
 * @param right The expression to subtract.
 * @return A new {@code Expr} representing the subtraction operation.
 */
export function subtract(left: Expr, right: Expr): Subtract;

/**
 * @beta
 *
 * Creates an expression that subtracts a constant value from an expression.
 *
 * ```typescript
 * // Subtract the constant value 2 from the 'value' field
 * subtract(Field.of("value"), 2);
 * ```
 *
 * @param left The expression to subtract from.
 * @param right The constant value to subtract.
 * @return A new {@code Expr} representing the subtraction operation.
 */
export function subtract(left: Expr, right: any): Subtract;

/**
 * @beta
 *
 * Creates an expression that subtracts an expression from a field's value.
 *
 * ```typescript
 * // Subtract the 'discount' field from the 'price' field
 * subtract("price", Field.of("discount"));
 * ```
 *
 * @param left The field name to subtract from.
 * @param right The expression to subtract.
 * @return A new {@code Expr} representing the subtraction operation.
 */
export function subtract(left: string, right: Expr): Subtract;

/**
 * @beta
 *
 * Creates an expression that subtracts a constant value from a field's value.
 *
 * ```typescript
 * // Subtract 20 from the value of the 'total' field
 * subtract("total", 20);
 * ```
 *
 * @param left The field name to subtract from.
 * @param right The constant value to subtract.
 * @return A new {@code Expr} representing the subtraction operation.
 */
export function subtract(left: string, right: any): Subtract;
export function subtract(left: Expr | string, right: Expr | any): Subtract {
  const normalizedLeft = typeof left === 'string' ? Field.of(left) : left;
  const normalizedRight = right instanceof Expr ? right : Constant.of(right);
  return new Subtract(normalizedLeft, normalizedRight);
}

/**
 * @beta
 *
 * Creates an expression that multiplies two expressions together.
 *
 * ```typescript
 * // Multiply the 'quantity' field by the 'price' field
 * multiply(Field.of("quantity"), Field.of("price"));
 * ```
 *
 * @param left The first expression to multiply.
 * @param right The second expression to multiply.
 * @return A new {@code Expr} representing the multiplication operation.
 */
export function multiply(left: Expr, right: Expr): Multiply;

/**
 * @beta
 *
 * Creates an expression that multiplies an expression by a constant value.
 *
 * ```typescript
 * // Multiply the value of the 'price' field by 2
 * multiply(Field.of("price"), 2);
 * ```
 *
 * @param left The expression to multiply.
 * @param right The constant value to multiply by.
 * @return A new {@code Expr} representing the multiplication operation.
 */
export function multiply(left: Expr, right: any): Multiply;

/**
 * @beta
 *
 * Creates an expression that multiplies a field's value by an expression.
 *
 * ```typescript
 * // Multiply the 'quantity' field by the 'price' field
 * multiply("quantity", Field.of("price"));
 * ```
 *
 * @param left The field name to multiply.
 * @param right The expression to multiply by.
 * @return A new {@code Expr} representing the multiplication operation.
 */
export function multiply(left: string, right: Expr): Multiply;

/**
 * @beta
 *
 * Creates an expression that multiplies a field's value by a constant value.
 *
 * ```typescript
 * // Multiply the 'value' field by 2
 * multiply("value", 2);
 * ```
 *
 * @param left The field name to multiply.
 * @param right The constant value to multiply by.
 * @return A new {@code Expr} representing the multiplication operation.
 */
export function multiply(left: string, right: any): Multiply;
export function multiply(left: Expr | string, right: Expr | any): Multiply {
  const normalizedLeft = typeof left === 'string' ? Field.of(left) : left;
  const normalizedRight = right instanceof Expr ? right : Constant.of(right);
  return new Multiply(normalizedLeft, normalizedRight);
}

/**
 * @beta
 *
 * Creates an expression that divides two expressions.
 *
 * ```typescript
 * // Divide the 'total' field by the 'count' field
 * divide(Field.of("total"), Field.of("count"));
 * ```
 *
 * @param left The expression to be divided.
 * @param right The expression to divide by.
 * @return A new {@code Expr} representing the division operation.
 */
export function divide(left: Expr, right: Expr): Divide;

/**
 * @beta
 *
 * Creates an expression that divides an expression by a constant value.
 *
 * ```typescript
 * // Divide the 'value' field by 10
 * divide(Field.of("value"), 10);
 * ```
 *
 * @param left The expression to be divided.
 * @param right The constant value to divide by.
 * @return A new {@code Expr} representing the division operation.
 */
export function divide(left: Expr, right: any): Divide;

/**
 * @beta
 *
 * Creates an expression that divides a field's value by an expression.
 *
 * ```typescript
 * // Divide the 'total' field by the 'count' field
 * divide("total", Field.of("count"));
 * ```
 *
 * @param left The field name to be divided.
 * @param right The expression to divide by.
 * @return A new {@code Expr} representing the division operation.
 */
export function divide(left: string, right: Expr): Divide;

/**
 * @beta
 *
 * Creates an expression that divides a field's value by a constant value.
 *
 * ```typescript
 * // Divide the 'value' field by 10
 * divide("value", 10);
 * ```
 *
 * @param left The field name to be divided.
 * @param right The constant value to divide by.
 * @return A new {@code Expr} representing the division operation.
 */
export function divide(left: string, right: any): Divide;
export function divide(left: Expr | string, right: Expr | any): Divide {
  const normalizedLeft = typeof left === 'string' ? Field.of(left) : left;
  const normalizedRight = right instanceof Expr ? right : Constant.of(right);
  return new Divide(normalizedLeft, normalizedRight);
}

/**
 * @beta
 *
 * Creates an expression that calculates the modulo (remainder) of dividing two expressions.
 *
 * ```typescript
 * // Calculate the remainder of dividing 'field1' by 'field2'.
 * mod(Field.of("field1"), Field.of("field2"));
 * ```
 *
 * @param left The dividend expression.
 * @param right The divisor expression.
 * @return A new {@code Expr} representing the modulo operation.
 */
export function mod(left: Expr, right: Expr): Mod;

/**
 * @beta
 *
 * Creates an expression that calculates the modulo (remainder) of dividing an expression by a constant.
 *
 * ```typescript
 * // Calculate the remainder of dividing 'field1' by 5.
 * mod(Field.of("field1"), 5);
 * ```
 *
 * @param left The dividend expression.
 * @param right The divisor constant.
 * @return A new {@code Expr} representing the modulo operation.
 */
export function mod(left: Expr, right: any): Mod;

/**
 * @beta
 *
 * Creates an expression that calculates the modulo (remainder) of dividing a field's value by an expression.
 *
 * ```typescript
 * // Calculate the remainder of dividing 'field1' by 'field2'.
 * mod("field1", Field.of("field2"));
 * ```
 *
 * @param left The dividend field name.
 * @param right The divisor expression.
 * @return A new {@code Expr} representing the modulo operation.
 */
export function mod(left: string, right: Expr): Mod;

/**
 * @beta
 *
 * Creates an expression that calculates the modulo (remainder) of dividing a field's value by a constant.
 *
 * ```typescript
 * // Calculate the remainder of dividing 'field1' by 5.
 * mod("field1", 5);
 * ```
 *
 * @param left The dividend field name.
 * @param right The divisor constant.
 * @return A new {@code Expr} representing the modulo operation.
 */
export function mod(left: string, right: any): Mod;
export function mod(left: Expr | string, right: Expr | any): Mod {
  const normalizedLeft = typeof left === 'string' ? Field.of(left) : left;
  const normalizedRight = right instanceof Expr ? right : Constant.of(right);
  return new Mod(normalizedLeft, normalizedRight);
}

// /**
//  * @beta
//  *
//  * Creates an expression that applies a bitwise AND operation between two expressions.
//  *
//  * ```typescript
//  * // Calculate the bitwise AND of 'field1' and 'field2'.
//  * bitAnd(Field.of("field1"), Field.of("field2"));
//  * ```
//  *
//  * @param left The left operand expression.
//  * @param right The right operand expression.
//  * @return A new {@code Expr} representing the bitwise AND operation.
//  */
// export function bitAnd(left: Expr, right: Expr): BitAnd;
//
// /**
//  * @beta
//  *
//  * Creates an expression that applies a bitwise AND operation between an expression and a constant.
//  *
//  * ```typescript
//  * // Calculate the bitwise AND of 'field1' and 0xFF.
//  * bitAnd(Field.of("field1"), 0xFF);
//  * ```
//  *
//  * @param left The left operand expression.
//  * @param right The right operand constant.
//  * @return A new {@code Expr} representing the bitwise AND operation.
//  */
// export function bitAnd(left: Expr, right: any): BitAnd;
//
// /**
//  * @beta
//  *
//  * Creates an expression that applies a bitwise AND operation between a field and an expression.
//  *
//  * ```typescript
//  * // Calculate the bitwise AND of 'field1' and 'field2'.
//  * bitAnd("field1", Field.of("field2"));
//  * ```
//  *
//  * @param left The left operand field name.
//  * @param right The right operand expression.
//  * @return A new {@code Expr} representing the bitwise AND operation.
//  */
// export function bitAnd(left: string, right: Expr): BitAnd;
//
// /**
//  * @beta
//  *
//  * Creates an expression that applies a bitwise AND operation between a field and a constant.
//  *
//  * ```typescript
//  * // Calculate the bitwise AND of 'field1' and 0xFF.
//  * bitAnd("field1", 0xFF);
//  * ```
//  *
//  * @param left The left operand field name.
//  * @param right The right operand constant.
//  * @return A new {@code Expr} representing the bitwise AND operation.
//  */
// export function bitAnd(left: string, right: any): BitAnd;
// export function bitAnd(left: Expr | string, right: Expr | any): BitAnd {
//   const normalizedLeft = typeof left === 'string' ? Field.of(left) : left;
//   const normalizedRight = right instanceof Expr ? right : Constant.of(right);
//   return new BitAnd(normalizedLeft, normalizedRight);
// }
//
// /**
//  * @beta
//  *
//  * Creates an expression that applies a bitwise OR operation between two expressions.
//  *
//  * ```typescript
//  * // Calculate the bitwise OR of 'field1' and 'field2'.
//  * bitOr(Field.of("field1"), Field.of("field2"));
//  * ```
//  *
//  * @param left The left operand expression.
//  * @param right The right operand expression.
//  * @return A new {@code Expr} representing the bitwise OR operation.
//  */
// export function bitOr(left: Expr, right: Expr): BitOr;
//
// /**
//  * @beta
//  *
//  * Creates an expression that applies a bitwise OR operation between an expression and a constant.
//  *
//  * ```typescript
//  * // Calculate the bitwise OR of 'field1' and 0xFF.
//  * bitOr(Field.of("field1"), 0xFF);
//  * ```
//  *
//  * @param left The left operand expression.
//  * @param right The right operand constant.
//  * @return A new {@code Expr} representing the bitwise OR operation.
//  */
// export function bitOr(left: Expr, right: any): BitOr;
//
// /**
//  * @beta
//  *
//  * Creates an expression that applies a bitwise OR operation between a field and an expression.
//  *
//  * ```typescript
//  * // Calculate the bitwise OR of 'field1' and 'field2'.
//  * bitOr("field1", Field.of("field2"));
//  * ```
//  *
//  * @param left The left operand field name.
//  * @param right The right operand expression.
//  * @return A new {@code Expr} representing the bitwise OR operation.
//  */
// export function bitOr(left: string, right: Expr): BitOr;
//
// /**
//  * @beta
//  *
//  * Creates an expression that applies a bitwise OR operation between a field and a constant.
//  *
//  * ```typescript
//  * // Calculate the bitwise OR of 'field1' and 0xFF.
//  * bitOr("field1", 0xFF);
//  * ```
//  *
//  * @param left The left operand field name.
//  * @param right The right operand constant.
//  * @return A new {@code Expr} representing the bitwise OR operation.
//  */
// export function bitOr(left: string, right: any): BitOr;
// export function bitOr(left: Expr | string, right: Expr | any): BitOr {
//   const normalizedLeft = typeof left === 'string' ? Field.of(left) : left;
//   const normalizedRight = right instanceof Expr ? right : Constant.of(right);
//   return new BitOr(normalizedLeft, normalizedRight);
// }
//
// /**
//  * @beta
//  *
//  * Creates an expression that applies a bitwise XOR operation between two expressions.
//  *
//  * ```typescript
//  * // Calculate the bitwise XOR of 'field1' and 'field2'.
//  * bitXor(Field.of("field1"), Field.of("field2"));
//  * ```
//  *
//  * @param left The left operand expression.
//  * @param right The right operand expression.
//  * @return A new {@code Expr} representing the bitwise XOR operation.
//  */
// export function bitXor(left: Expr, right: Expr): BitXor;
//
// /**
//  * @beta
//  *
//  * Creates an expression that applies a bitwise XOR operation between an expression and a constant.
//  *
//  * ```typescript
//  * // Calculate the bitwise XOR of 'field1' and 0xFF.
//  * bitXor(Field.of("field1"), 0xFF);
//  * ```
//  *
//  * @param left The left operand expression.
//  * @param right The right operand constant.
//  * @return A new {@code Expr} representing the bitwise XOR operation.
//  */
// export function bitXor(left: Expr, right: any): BitXor;
//
// /**
//  * @beta
//  *
//  * Creates an expression that applies a bitwise XOR operation between a field and an expression.
//  *
//  * ```typescript
//  * // Calculate the bitwise XOR of 'field1' and 'field2'.
//  * bitXor("field1", Field.of("field2"));
//  * ```
//  *
//  * @param left The left operand field name.
//  * @param right The right operand expression.
//  * @return A new {@code Expr} representing the bitwise XOR operation.
//  */
// export function bitXor(left: string, right: Expr): BitXor;
//
// /**
//  * @beta
//  *
//  * Creates an expression that applies a bitwise XOR operation between a field and a constant.
//  *
//  * ```typescript
//  * // Calculate the bitwise XOR of 'field1' and 0xFF.
//  * bitXor("field1", 0xFF);
//  * ```
//  *
//  * @param left The left operand field name.
//  * @param right The right operand constant.
//  * @return A new {@code Expr} representing the bitwise XOR operation.
//  */
// export function bitXor(left: string, right: any): BitXor;
// export function bitXor(left: Expr | string, right: Expr | any): BitXor {
//   const normalizedLeft = typeof left === 'string' ? Field.of(left) : left;
//   const normalizedRight = right instanceof Expr ? right : Constant.of(right);
//   return new BitXor(normalizedLeft, normalizedRight);
// }
//
// /**
//  * @beta
//  *
//  * Creates an expression that applies a bitwise NOT operation to an expression.
//  *
//  * ```typescript
//  * // Calculate the bitwise NOT of 'field1'.
//  * bitNot(Field.of("field1"));
//  * ```
//  *
//  * @param operand The operand expression.
//  * @return A new {@code Expr} representing the bitwise NOT operation.
//  */
// export function bitNot(operand: Expr): BitNot;
//
// /**
//  * @beta
//  *
//  * Creates an expression that applies a bitwise NOT operation to a field.
//  *
//  * ```typescript
//  * // Calculate the bitwise NOT of 'field1'.
//  * bitNot("field1");
//  * ```
//  *
//  * @param operand The operand field name.
//  * @return A new {@code Expr} representing the bitwise NOT operation.
//  */
// export function bitNot(operand: string): BitNot;
// export function bitNot(operand: Expr | string): BitNot {
//   const normalizedOperand =
//     typeof operand === 'string' ? Field.of(operand) : operand;
//   return new BitNot(normalizedOperand);
// }
//
// /**
//  * @beta
//  *
//  * Creates an expression that applies a bitwise left shift operation between two expressions.
//  *
//  * ```typescript
//  * // Calculate the bitwise left shift of 'field1' by 'field2' bits.
//  * bitLeftShift(Field.of("field1"), Field.of("field2"));
//  * ```
//  *
//  * @param left The left operand expression.
//  * @param right The right operand expression representing the number of bits to shift.
//  * @return A new {@code Expr} representing the bitwise left shift operation.
//  */
// export function bitLeftShift(left: Expr, right: Expr): BitLeftShift;
//
// /**
//  * @beta
//  *
//  * Creates an expression that applies a bitwise left shift operation between an expression and a constant.
//  *
//  * ```typescript
//  * // Calculate the bitwise left shift of 'field1' by 2 bits.
//  * bitLeftShift(Field.of("field1"), 2);
//  * ```
//  *
//  * @param left The left operand expression.
//  * @param right The right operand constant representing the number of bits to shift.
//  * @return A new {@code Expr} representing the bitwise left shift operation.
//  */
// export function bitLeftShift(left: Expr, right: any): BitLeftShift;
//
// /**
//  * @beta
//  *
//  * Creates an expression that applies a bitwise left shift operation between a field and an expression.
//  *
//  * ```typescript
//  * // Calculate the bitwise left shift of 'field1' by 'field2' bits.
//  * bitLeftShift("field1", Field.of("field2"));
//  * ```
//  *
//  * @param left The left operand field name.
//  * @param right The right operand expression representing the number of bits to shift.
//  * @return A new {@code Expr} representing the bitwise left shift operation.
//  */
// export function bitLeftShift(left: string, right: Expr): BitLeftShift;
//
// /**
//  * @beta
//  *
//  * Creates an expression that applies a bitwise left shift operation between a field and a constant.
//  *
//  * ```typescript
//  * // Calculate the bitwise left shift of 'field1' by 2 bits.
//  * bitLeftShift("field1", 2);
//  * ```
//  *
//  * @param left The left operand field name.
//  * @param right The right operand constant representing the number of bits to shift.
//  * @return A new {@code Expr} representing the bitwise left shift operation.
//  */
// export function bitLeftShift(left: string, right: any): BitLeftShift;
// export function bitLeftShift(
//   left: Expr | string,
//   right: Expr | any
// ): BitLeftShift {
//   const normalizedLeft = typeof left === 'string' ? Field.of(left) : left;
//   const normalizedRight = right instanceof Expr ? right : Constant.of(right);
//   return new BitLeftShift(normalizedLeft, normalizedRight);
// }
//
// /**
//  * @beta
//  *
//  * Creates an expression that applies a bitwise right shift operation between two expressions.
//  *
//  * ```typescript
//  * // Calculate the bitwise right shift of 'field1' by 'field2' bits.
//  * bitRightShift(Field.of("field1"), Field.of("field2"));
//  * ```
//  *
//  * @param left The left operand expression.
//  * @param right The right operand expression representing the number of bits to shift.
//  * @return A new {@code Expr} representing the bitwise right shift operation.
//  */
// export function bitRightShift(left: Expr, right: Expr): BitRightShift;
//
// /**
//  * @beta
//  *
//  * Creates an expression that applies a bitwise right shift operation between an expression and a constant.
//  *
//  * ```typescript
//  * // Calculate the bitwise right shift of 'field1' by 2 bits.
//  * bitRightShift(Field.of("field1"), 2);
//  * ```
//  *
//  * @param left The left operand expression.
//  * @param right The right operand constant representing the number of bits to shift.
//  * @return A new {@code Expr} representing the bitwise right shift operation.
//  */
// export function bitRightShift(left: Expr, right: any): BitRightShift;
//
// /**
//  * @beta
//  *
//  * Creates an expression that applies a bitwise right shift operation between a field and an expression.
//  *
//  * ```typescript
//  * // Calculate the bitwise right shift of 'field1' by 'field2' bits.
//  * bitRightShift("field1", Field.of("field2"));
//  * ```
//  *
//  * @param left The left operand field name.
//  * @param right The right operand expression representing the number of bits to shift.
//  * @return A new {@code Expr} representing the bitwise right shift operation.
//  */
// export function bitRightShift(left: string, right: Expr): BitRightShift;
//
// /**
//  * @beta
//  *
//  * Creates an expression that applies a bitwise right shift operation between a field and a constant.
//  *
//  * ```typescript
//  * // Calculate the bitwise right shift of 'field1' by 2 bits.
//  * bitRightShift("field1", 2);
//  * ```
//  *
//  * @param left The left operand field name.
//  * @param right The right operand constant representing the number of bits to shift.
//  * @return A new {@code Expr} representing the bitwise right shift operation.
//  */
// export function bitRightShift(left: string, right: any): BitRightShift;
// export function bitRightShift(
//   left: Expr | string,
//   right: Expr | any
// ): BitRightShift {
//   const normalizedLeft = typeof left === 'string' ? Field.of(left) : left;
//   const normalizedRight = right instanceof Expr ? right : Constant.of(right);
//   return new BitRightShift(normalizedLeft, normalizedRight);
// }

/**
 * @beta
 *
 * Creates an expression that checks if two expressions are equal.
 *
 * ```typescript
 * // Check if the 'age' field is equal to an expression
 * eq(Field.of("age"), Field.of("minAge").add(10));
 * ```
 *
 * @param left The first expression to compare.
 * @param right The second expression to compare.
 * @return A new `Expr` representing the equality comparison.
 */
export function eq(left: Expr, right: Expr): Eq;

/**
 * @beta
 *
 * Creates an expression that checks if an expression is equal to a constant value.
 *
 * ```typescript
 * // Check if the 'age' field is equal to 21
 * eq(Field.of("age"), 21);
 * ```
 *
 * @param left The expression to compare.
 * @param right The constant value to compare to.
 * @return A new `Expr` representing the equality comparison.
 */
export function eq(left: Expr, right: any): Eq;

/**
 * @beta
 *
 * Creates an expression that checks if a field's value is equal to an expression.
 *
 * ```typescript
 * // Check if the 'age' field is equal to the 'limit' field
 * eq("age", Field.of("limit"));
 * ```
 *
 * @param left The field name to compare.
 * @param right The expression to compare to.
 * @return A new `Expr` representing the equality comparison.
 */
export function eq(left: string, right: Expr): Eq;

/**
 * @beta
 *
 * Creates an expression that checks if a field's value is equal to a constant value.
 *
 * ```typescript
 * // Check if the 'city' field is equal to string constant "London"
 * eq("city", "London");
 * ```
 *
 * @param left The field name to compare.
 * @param right The constant value to compare to.
 * @return A new `Expr` representing the equality comparison.
 */
export function eq(left: string, right: any): Eq;
export function eq(left: Expr | string, right: any): Eq {
  const leftExpr = left instanceof Expr ? left : Field.of(left);
  const rightExpr = right instanceof Expr ? right : Constant.of(right);
  return new Eq(leftExpr, rightExpr);
}

/**
 * @beta
 *
 * Creates an expression that checks if two expressions are not equal.
 *
 * ```typescript
 * // Check if the 'status' field is not equal to field 'finalState'
 * neq(Field.of("status"), Field.of("finalState"));
 * ```
 *
 * @param left The first expression to compare.
 * @param right The second expression to compare.
 * @return A new `Expr` representing the inequality comparison.
 */
export function neq(left: Expr, right: Expr): Neq;

/**
 * @beta
 *
 * Creates an expression that checks if an expression is not equal to a constant value.
 *
 * ```typescript
 * // Check if the 'status' field is not equal to "completed"
 * neq(Field.of("status"), "completed");
 * ```
 *
 * @param left The expression to compare.
 * @param right The constant value to compare to.
 * @return A new `Expr` representing the inequality comparison.
 */
export function neq(left: Expr, right: any): Neq;

/**
 * @beta
 *
 * Creates an expression that checks if a field's value is not equal to an expression.
 *
 * ```typescript
 * // Check if the 'status' field is not equal to the value of 'expectedStatus'
 * neq("status", Field.of("expectedStatus"));
 * ```
 *
 * @param left The field name to compare.
 * @param right The expression to compare to.
 * @return A new `Expr` representing the inequality comparison.
 */
export function neq(left: string, right: Expr): Neq;

/**
 * @beta
 *
 * Creates an expression that checks if a field's value is not equal to a constant value.
 *
 * ```typescript
 * // Check if the 'country' field is not equal to "USA"
 * neq("country", "USA");
 * ```
 *
 * @param left The field name to compare.
 * @param right The constant value to compare to.
 * @return A new `Expr` representing the inequality comparison.
 */
export function neq(left: string, right: any): Neq;
export function neq(left: Expr | string, right: any): Neq {
  const leftExpr = left instanceof Expr ? left : Field.of(left);
  const rightExpr = right instanceof Expr ? right : Constant.of(right);
  return new Neq(leftExpr, rightExpr);
}

/**
 * @beta
 *
 * Creates an expression that checks if the first expression is less than the second expression.
 *
 * ```typescript
 * // Check if the 'age' field is less than 30
 * lt(Field.of("age"), Field.of("limit"));
 * ```
 *
 * @param left The first expression to compare.
 * @param right The second expression to compare.
 * @return A new `Expr` representing the less than comparison.
 */
export function lt(left: Expr, right: Expr): Lt;

/**
 * @beta
 *
 * Creates an expression that checks if an expression is less than a constant value.
 *
 * ```typescript
 * // Check if the 'age' field is less than 30
 * lt(Field.of("age"), 30);
 * ```
 *
 * @param left The expression to compare.
 * @param right The constant value to compare to.
 * @return A new `Expr` representing the less than comparison.
 */
export function lt(left: Expr, right: any): Lt;

/**
 * @beta
 *
 * Creates an expression that checks if a field's value is less than an expression.
 *
 * ```typescript
 * // Check if the 'age' field is less than the 'limit' field
 * lt("age", Field.of("limit"));
 * ```
 *
 * @param left The field name to compare.
 * @param right The expression to compare to.
 * @return A new `Expr` representing the less than comparison.
 */
export function lt(left: string, right: Expr): Lt;

/**
 * @beta
 *
 * Creates an expression that checks if a field's value is less than a constant value.
 *
 * ```typescript
 * // Check if the 'price' field is less than 50
 * lt("price", 50);
 * ```
 *
 * @param left The field name to compare.
 * @param right The constant value to compare to.
 * @return A new `Expr` representing the less than comparison.
 */
export function lt(left: string, right: any): Lt;
export function lt(left: Expr | string, right: any): Lt {
  const leftExpr = left instanceof Expr ? left : Field.of(left);
  const rightExpr = right instanceof Expr ? right : Constant.of(right);
  return new Lt(leftExpr, rightExpr);
}

/**
 * @beta
 *
 * Creates an expression that checks if the first expression is less than or equal to the second
 * expression.
 *
 * ```typescript
 * // Check if the 'quantity' field is less than or equal to 20
 * lte(Field.of("quantity"), Field.of("limit"));
 * ```
 *
 * @param left The first expression to compare.
 * @param right The second expression to compare.
 * @return A new `Expr` representing the less than or equal to comparison.
 */
export function lte(left: Expr, right: Expr): Lte;

/**
 * @beta
 *
 * Creates an expression that checks if an expression is less than or equal to a constant value.
 *
 * ```typescript
 * // Check if the 'quantity' field is less than or equal to 20
 * lte(Field.of("quantity"), 20);
 * ```
 *
 * @param left The expression to compare.
 * @param right The constant value to compare to.
 * @return A new `Expr` representing the less than or equal to comparison.
 */
export function lte(left: Expr, right: any): Lte;

/**
 * Creates an expression that checks if a field's value is less than or equal to an expression.
 *
 * ```typescript
 * // Check if the 'quantity' field is less than or equal to the 'limit' field
 * lte("quantity", Field.of("limit"));
 * ```
 *
 * @param left The field name to compare.
 * @param right The expression to compare to.
 * @return A new `Expr` representing the less than or equal to comparison.
 */
export function lte(left: string, right: Expr): Lte;

/**
 * @beta
 *
 * Creates an expression that checks if a field's value is less than or equal to a constant value.
 *
 * ```typescript
 * // Check if the 'score' field is less than or equal to 70
 * lte("score", 70);
 * ```
 *
 * @param left The field name to compare.
 * @param right The constant value to compare to.
 * @return A new `Expr` representing the less than or equal to comparison.
 */
export function lte(left: string, right: any): Lte;
export function lte(left: Expr | string, right: any): Lte {
  const leftExpr = left instanceof Expr ? left : Field.of(left);
  const rightExpr = right instanceof Expr ? right : Constant.of(right);
  return new Lte(leftExpr, rightExpr);
}

/**
 * @beta
 *
 * Creates an expression that checks if the first expression is greater than the second
 * expression.
 *
 * ```typescript
 * // Check if the 'age' field is greater than 18
 * gt(Field.of("age"), Constant(9).add(9));
 * ```
 *
 * @param left The first expression to compare.
 * @param right The second expression to compare.
 * @return A new `Expr` representing the greater than comparison.
 */
export function gt(left: Expr, right: Expr): Gt;

/**
 * @beta
 *
 * Creates an expression that checks if an expression is greater than a constant value.
 *
 * ```typescript
 * // Check if the 'age' field is greater than 18
 * gt(Field.of("age"), 18);
 * ```
 *
 * @param left The expression to compare.
 * @param right The constant value to compare to.
 * @return A new `Expr` representing the greater than comparison.
 */
export function gt(left: Expr, right: any): Gt;

/**
 * @beta
 *
 * Creates an expression that checks if a field's value is greater than an expression.
 *
 * ```typescript
 * // Check if the value of field 'age' is greater than the value of field 'limit'
 * gt("age", Field.of("limit"));
 * ```
 *
 * @param left The field name to compare.
 * @param right The expression to compare to.
 * @return A new `Expr` representing the greater than comparison.
 */
export function gt(left: string, right: Expr): Gt;

/**
 * @beta
 *
 * Creates an expression that checks if a field's value is greater than a constant value.
 *
 * ```typescript
 * // Check if the 'price' field is greater than 100
 * gt("price", 100);
 * ```
 *
 * @param left The field name to compare.
 * @param right The constant value to compare to.
 * @return A new `Expr` representing the greater than comparison.
 */
export function gt(left: string, right: any): Gt;
export function gt(left: Expr | string, right: any): Gt {
  const leftExpr = left instanceof Expr ? left : Field.of(left);
  const rightExpr = right instanceof Expr ? right : Constant.of(right);
  return new Gt(leftExpr, rightExpr);
}

/**
 * @beta
 *
 * Creates an expression that checks if the first expression is greater than or equal to the
 * second expression.
 *
 * ```typescript
 * // Check if the 'quantity' field is greater than or equal to the field "threshold"
 * gte(Field.of("quantity"), Field.of("threshold"));
 * ```
 *
 * @param left The first expression to compare.
 * @param right The second expression to compare.
 * @return A new `Expr` representing the greater than or equal to comparison.
 */
export function gte(left: Expr, right: Expr): Gte;

/**
 * @beta
 *
 * Creates an expression that checks if an expression is greater than or equal to a constant
 * value.
 *
 * ```typescript
 * // Check if the 'quantity' field is greater than or equal to 10
 * gte(Field.of("quantity"), 10);
 * ```
 *
 * @param left The expression to compare.
 * @param right The constant value to compare to.
 * @return A new `Expr` representing the greater than or equal to comparison.
 */
export function gte(left: Expr, right: any): Gte;

/**
 * @beta
 *
 * Creates an expression that checks if a field's value is greater than or equal to an expression.
 *
 * ```typescript
 * // Check if the value of field 'age' is greater than or equal to the value of field 'limit'
 * gte("age", Field.of("limit"));
 * ```
 *
 * @param left The field name to compare.
 * @param right The expression to compare to.
 * @return A new `Expr` representing the greater than or equal to comparison.
 */
export function gte(left: string, right: Expr): Gte;

/**
 * @beta
 *
 * Creates an expression that checks if a field's value is greater than or equal to a constant
 * value.
 *
 * ```typescript
 * // Check if the 'score' field is greater than or equal to 80
 * gte("score", 80);
 * ```
 *
 * @param left The field name to compare.
 * @param right The constant value to compare to.
 * @return A new `Expr` representing the greater than or equal to comparison.
 */
export function gte(left: string, right: any): Gte;
export function gte(left: Expr | string, right: any): Gte {
  const leftExpr = left instanceof Expr ? left : Field.of(left);
  const rightExpr = right instanceof Expr ? right : Constant.of(right);
  return new Gte(leftExpr, rightExpr);
}

/**
 * @beta
 *
 * Creates an expression that concatenates an array expression with other arrays.
 *
 * ```typescript
 * // Combine the 'items' array with two new item arrays
 * arrayConcat(Field.of("items"), [Field.of("newItems"), Field.of("otherItems")]);
 * ```
 *
 * @param array The array expression to concatenate to.
 * @param elements The array expressions to concatenate.
 * @return A new {@code Expr} representing the concatenated array.
 */
export function arrayConcat(array: Expr, elements: Expr[]): ArrayConcat;

/**
 * @beta
 *
 * Creates an expression that concatenates an array expression with other arrays and/or values.
 *
 * ```typescript
 * // Combine the 'tags' array with a new array
 * arrayConcat(Field.of("tags"), ["newTag1", "newTag2"]);
 * ```
 *
 * @param array The array expression to concatenate to.
 * @param elements The array expressions or single values to concatenate.
 * @return A new {@code Expr} representing the concatenated array.
 */
export function arrayConcat(array: Expr, elements: any[]): ArrayConcat;

/**
 * @beta
 *
 * Creates an expression that concatenates a field's array value with other arrays.
 *
 * ```typescript
 * // Combine the 'items' array with two new item arrays
 * arrayConcat("items", [Field.of("newItems"), Field.of("otherItems")]);
 * ```
 *
 * @param array The field name containing array values.
 * @param elements The array expressions to concatenate.
 * @return A new {@code Expr} representing the concatenated array.
 */
export function arrayConcat(array: string, elements: Expr[]): ArrayConcat;

/**
 * @beta
 *
 * Creates an expression that concatenates a field's array value with other arrays and/or values.
 *
 * ```typescript
 * // Combine the 'tags' array with a new array
 * arrayConcat("tags", ["newTag1", "newTag2"]);
 * ```
 *
 * @param array The field name containing array values.
 * @param elements The array expressions or single values to concatenate.
 * @return A new {@code Expr} representing the concatenated array.
 */
export function arrayConcat(array: string, elements: any[]): ArrayConcat;
export function arrayConcat(
  array: Expr | string,
  elements: any[]
): ArrayConcat {
  const arrayExpr = array instanceof Expr ? array : Field.of(array);
  const exprValues = elements.map(element =>
    element instanceof Expr ? element : Constant.of(element)
  );
  return new ArrayConcat(arrayExpr, exprValues);
}

/**
 * @beta
 *
 * Creates an expression that checks if an array expression contains a specific element.
 *
 * ```typescript
 * // Check if the 'colors' array contains the value of field 'selectedColor'
 * arrayContains(Field.of("colors"), Field.of("selectedColor"));
 * ```
 *
 * @param array The array expression to check.
 * @param element The element to search for in the array.
 * @return A new {@code Expr} representing the 'array_contains' comparison.
 */
export function arrayContains(array: Expr, element: Expr): ArrayContains;

/**
 * @beta
 *
 * Creates an expression that checks if an array expression contains a specific element.
 *
 * ```typescript
 * // Check if the 'colors' array contains "red"
 * arrayContains(Field.of("colors"), "red");
 * ```
 *
 * @param array The array expression to check.
 * @param element The element to search for in the array.
 * @return A new {@code Expr} representing the 'array_contains' comparison.
 */
export function arrayContains(array: Expr, element: any): ArrayContains;

/**
 * @beta
 *
 * Creates an expression that checks if a field's array value contains a specific element.
 *
 * ```typescript
 * // Check if the 'colors' array contains the value of field 'selectedColor'
 * arrayContains("colors", Field.of("selectedColor"));
 * ```
 *
 * @param array The field name to check.
 * @param element The element to search for in the array.
 * @return A new {@code Expr} representing the 'array_contains' comparison.
 */
export function arrayContains(array: string, element: Expr): ArrayContains;

/**
 * @beta
 *
 * Creates an expression that checks if a field's array value contains a specific value.
 *
 * ```typescript
 * // Check if the 'colors' array contains "red"
 * arrayContains("colors", "red");
 * ```
 *
 * @param array The field name to check.
 * @param element The element to search for in the array.
 * @return A new {@code Expr} representing the 'array_contains' comparison.
 */
export function arrayContains(array: string, element: any): ArrayContains;
export function arrayContains(
  array: Expr | string,
  element: any
): ArrayContains {
  const arrayExpr = array instanceof Expr ? array : Field.of(array);
  const elementExpr = element instanceof Expr ? element : Constant.of(element);
  return new ArrayContains(arrayExpr, elementExpr);
}

/**
 * @beta
 *
 * Creates an expression that checks if an array expression contains any of the specified
 * elements.
 *
 * ```typescript
 * // Check if the 'categories' array contains either values from field "cate1" or "Science"
 * arrayContainsAny(Field.of("categories"), [Field.of("cate1"), "Science"]);
 * ```
 *
 * @param array The array expression to check.
 * @param values The elements to check for in the array.
 * @return A new {@code Expr} representing the 'array_contains_any' comparison.
 */
export function arrayContainsAny(array: Expr, values: Expr[]): ArrayContainsAny;

/**
 * @beta
 *
 * Creates an expression that checks if an array expression contains any of the specified
 * elements.
 *
 * ```typescript
 * // Check if the 'categories' array contains either values from field "cate1" or "Science"
 * arrayContainsAny(Field.of("categories"), [Field.of("cate1"), "Science"]);
 * ```
 *
 * @param array The array expression to check.
 * @param values The elements to check for in the array.
 * @return A new {@code Expr} representing the 'array_contains_any' comparison.
 */
export function arrayContainsAny(array: Expr, values: any[]): ArrayContainsAny;

/**
 * @beta
 *
 * Creates an expression that checks if a field's array value contains any of the specified
 * elements.
 *
 * ```typescript
 * // Check if the 'groups' array contains either the value from the 'userGroup' field
 * // or the value "guest"
 * arrayContainsAny("categories", [Field.of("cate1"), "Science"]);
 * ```
 *
 * @param array The field name to check.
 * @param values The elements to check for in the array.
 * @return A new {@code Expr} representing the 'array_contains_any' comparison.
 */
export function arrayContainsAny(
  array: string,
  values: Expr[]
): ArrayContainsAny;

/**
 * @beta
 *
 * Creates an expression that checks if a field's array value contains any of the specified
 * elements.
 *
 * ```typescript
 * // Check if the 'groups' array contains either the value from the 'userGroup' field
 * // or the value "guest"
 * arrayContainsAny("categories", [Field.of("cate1"), "Science"]);
 * ```
 *
 * @param array The field name to check.
 * @param values The elements to check for in the array.
 * @return A new {@code Expr} representing the 'array_contains_any' comparison.
 */
export function arrayContainsAny(
  array: string,
  values: any[]
): ArrayContainsAny;
export function arrayContainsAny(
  array: Expr | string,
  values: any[]
): ArrayContainsAny {
  const arrayExpr = array instanceof Expr ? array : Field.of(array);
  const exprValues = values.map(value =>
    value instanceof Expr ? value : Constant.of(value)
  );
  return new ArrayContainsAny(arrayExpr, exprValues);
}

/**
 * @beta
 *
 * Creates an expression that checks if an array expression contains all the specified elements.
 *
 * ```typescript
 * // Check if the "tags" array contains all of the values: "SciFi", "Adventure", and the value from field "tag1"
 * arrayContainsAll(Field.of("tags"), [Field.of("tag1"), Constant.of("SciFi"), Constant.of("Adventure")]);
 * ```
 *
 * @param array The array expression to check.
 * @param values The elements to check for in the array.
 * @return A new {@code Expr} representing the 'array_contains_all' comparison.
 */
export function arrayContainsAll(array: Expr, values: Expr[]): ArrayContainsAll;

/**
 * @beta
 *
 * Creates an expression that checks if an array expression contains all the specified elements.
 *
 * ```typescript
 * // Check if the "tags" array contains all of the values: "SciFi", "Adventure", and the value from field "tag1"
 * arrayContainsAll(Field.of("tags"), [Field.of("tag1"), "SciFi", "Adventure"]);
 * ```
 *
 * @param array The array expression to check.
 * @param values The elements to check for in the array.
 * @return A new {@code Expr} representing the 'array_contains_all' comparison.
 */
export function arrayContainsAll(array: Expr, values: any[]): ArrayContainsAll;

/**
 * @beta
 *
 * Creates an expression that checks if a field's array value contains all the specified values or
 * expressions.
 *
 * ```typescript
 * // Check if the 'tags' array contains both of the values from field 'tag1' and "tag2"
 * arrayContainsAll("tags", [Field.of("tag1"), "SciFi", "Adventure"]);
 * ```
 *
 * @param array The field name to check.
 * @param values The elements to check for in the array.
 * @return A new {@code Expr} representing the 'array_contains_all' comparison.
 */
export function arrayContainsAll(
  array: string,
  values: Expr[]
): ArrayContainsAll;

/**
 * @beta
 *
 * Creates an expression that checks if a field's array value contains all the specified values or
 * expressions.
 *
 * ```typescript
 * // Check if the 'tags' array contains both of the values from field 'tag1' and "tag2"
 * arrayContainsAll("tags", [Field.of("tag1"), "SciFi", "Adventure"]);
 * ```
 *
 * @param array The field name to check.
 * @param values The elements to check for in the array.
 * @return A new {@code Expr} representing the 'array_contains_all' comparison.
 */
export function arrayContainsAll(
  array: string,
  values: any[]
): ArrayContainsAll;
export function arrayContainsAll(
  array: Expr | string,
  values: any[]
): ArrayContainsAll {
  const arrayExpr = array instanceof Expr ? array : Field.of(array);
  const exprValues = values.map(value =>
    value instanceof Expr ? value : Constant.of(value)
  );
  return new ArrayContainsAll(arrayExpr, exprValues);
}

/**
 * @beta
 *
 * Creates an expression that calculates the length of an array expression.
 *
 * ```typescript
 * // Get the number of items in the 'cart' array
 * arrayLength(Field.of("cart"));
 * ```
 *
 * @param array The array expression to calculate the length of.
 * @return A new {@code Expr} representing the length of the array.
 */
export function arrayLength(array: Expr): ArrayLength {
  return new ArrayLength(array);
}

export function arrayReverse(array: Expr): ArrayReverse {
  return new ArrayReverse(array);
}

/**
 * @beta
 *
 * Creates an expression that checks if an expression is equal to any of the provided values or
 * expressions.
 *
 * ```typescript
 * // Check if the 'category' field is either "Electronics" or value of field 'primaryType'
 * eqAny(Field.of("category"), [Constant.of("Electronics"), Field.of("primaryType")]);
 * ```
 *
 * @param element The expression to compare.
 * @param others The values to check against.
 * @return A new {@code Expr} representing the 'IN' comparison.
 */
export function eqAny(element: Expr, others: Expr[]): EqAny;

/**
 * @beta
 *
 * Creates an expression that checks if an expression is equal to any of the provided values or
 * expressions.
 *
 * ```typescript
 * // Check if the 'category' field is either "Electronics" or value of field 'primaryType'
 * eqAny(Field.of("category"), ["Electronics", Field.of("primaryType")]);
 * ```
 *
 * @param element The expression to compare.
 * @param others The values to check against.
 * @return A new {@code Expr} representing the 'IN' comparison.
 */
export function eqAny(element: Expr, others: any[]): EqAny;

/**
 * @beta
 *
 * Creates an expression that checks if a field's value is equal to any of the provided values or
 * expressions.
 *
 * ```typescript
 * // Check if the 'category' field is either "Electronics" or value of field 'primaryType'
 * eqAny("category", [Constant.of("Electronics"), Field.of("primaryType")]);
 * ```
 *
 * @param element The field to compare.
 * @param others The values to check against.
 * @return A new {@code Expr} representing the 'IN' comparison.
 */
export function eqAny(element: string, others: Expr[]): EqAny;

/**
 * @beta
 *
 * Creates an expression that checks if a field's value is equal to any of the provided values or
 * expressions.
 *
 * ```typescript
 * // Check if the 'category' field is either "Electronics" or value of field 'primaryType'
 * eqAny("category", ["Electronics", Field.of("primaryType")]);
 * ```
 *
 * @param element The field to compare.
 * @param others The values to check against.
 * @return A new {@code Expr} representing the 'IN' comparison.
 */
export function eqAny(element: string, others: any[]): EqAny;
export function eqAny(element: Expr | string, others: any[]): EqAny {
  const elementExpr = element instanceof Expr ? element : Field.of(element);
  const exprOthers = others.map(other =>
    other instanceof Expr ? other : Constant.of(other)
  );
  return new EqAny(elementExpr, exprOthers);
}

/**
 * @beta
 *
 * Creates an expression that checks if an expression is not equal to any of the provided values
 * or expressions.
 *
 * ```typescript
 * // Check if the 'status' field is neither "pending" nor the value of 'rejectedStatus'
 * notEqAny(Field.of("status"), [Constant.of("pending"), Field.of("rejectedStatus")]);
 * ```
 *
 * @param element The expression to compare.
 * @param others The values to check against.
 * @return A new {@code Expr} representing the 'NOT IN' comparison.
 */
export function notEqAny(element: Expr, others: Expr[]): NotEqAny;

/**
 * @beta
 *
 * Creates an expression that checks if an expression is not equal to any of the provided values
 * or expressions.
 *
 * ```typescript
 * // Check if the 'status' field is neither "pending" nor the value of 'rejectedStatus'
 * notEqAny(Field.of("status"), ["pending", Field.of("rejectedStatus")]);
 * ```
 *
 * @param element The expression to compare.
 * @param others The values to check against.
 * @return A new {@code Expr} representing the 'NOT IN' comparison.
 */
export function notEqAny(element: Expr, others: any[]): NotEqAny;

/**
 * @beta
 *
 * Creates an expression that checks if a field's value is not equal to any of the provided values
 * or expressions.
 *
 * ```typescript
 * // Check if the 'status' field is neither "pending" nor the value of 'rejectedStatus'
 * notEqAny("status", [Constant.of("pending"), Field.of("rejectedStatus")]);
 * ```
 *
 * @param element The field name to compare.
 * @param others The values to check against.
 * @return A new {@code Expr} representing the 'NOT IN' comparison.
 */
export function notEqAny(element: string, others: Expr[]): NotEqAny;

/**
 * @beta
 *
 * Creates an expression that checks if a field's value is not equal to any of the provided values
 * or expressions.
 *
 * ```typescript
 * // Check if the 'status' field is neither "pending" nor the value of 'rejectedStatus'
 * notEqAny("status", ["pending", Field.of("rejectedStatus")]);
 * ```
 *
 * @param element The field name to compare.
 * @param others The values to check against.
 * @return A new {@code Expr} representing the 'NOT IN' comparison.
 */
export function notEqAny(element: string, others: any[]): NotEqAny;
export function notEqAny(element: Expr | string, others: any[]): NotEqAny {
  const elementExpr = element instanceof Expr ? element : Field.of(element);
  const exprOthers = others.map(other =>
    other instanceof Expr ? other : Constant.of(other)
  );
  return new NotEqAny(elementExpr, exprOthers);
}

/**
 * @beta
 *
 * Creates an expression that performs a logical 'XOR' (exclusive OR) operation on multiple filter
 * conditions.
 *
 * ```typescript
 * // Check if only one of the conditions is true: 'age' greater than 18, 'city' is "London",
 * // or 'status' is "active".
 * const condition = xor(
 *     gt("age", 18),
 *     eq("city", "London"),
 *     eq("status", "active"));
 * ```
 *
 * @param left The first filter condition.
 * @param right Additional filter conditions to 'XOR' together.
 * @return A new {@code Expr} representing the logical 'XOR' operation.
 */
export function xor(left: FilterCondition, ...right: FilterCondition[]): Xor {
  return new Xor([left, ...right]);
}

/**
 * @beta
 *
 * Creates a conditional expression that evaluates to a 'then' expression if a condition is true
 * and an 'else' expression if the condition is false.
 *
 * ```typescript
 * // If 'age' is greater than 18, return "Adult"; otherwise, return "Minor".
 * cond(
 *     gt("age", 18), Constant.of("Adult"), Constant.of("Minor"));
 * ```
 *
 * @param condition The condition to evaluate.
 * @param thenExpr The expression to evaluate if the condition is true.
 * @param elseExpr The expression to evaluate if the condition is false.
 * @return A new {@code Expr} representing the conditional expression.
 */
export function cond(
  condition: FilterCondition,
  thenExpr: Expr,
  elseExpr: Expr
): Cond {
  return new Cond(condition, thenExpr, elseExpr);
}

/**
 * @beta
 *
 * Creates an expression that negates a filter condition.
 *
 * ```typescript
 * // Find documents where the 'completed' field is NOT true
 * not(eq("completed", true));
 * ```
 *
 * @param filter The filter condition to negate.
 * @return A new {@code Expr} representing the negated filter condition.
 */
export function not(filter: FilterCondition): Not {
  return new Not(filter);
}

/**
 * @beta
 *
 * Creates an expression that returns the larger value between two expressions, based on Firestore's value type ordering.
 *
 * ```typescript
 * // Returns the larger value between the 'field1' field and the 'field2' field.
 * logicalMaximum(Field.of("field1"), Field.of("field2"));
 * ```
 *
 * @param left The left operand expression.
 * @param right The right operand expression.
 * @return A new {@code Expr} representing the logical max operation.
 */
export function logicalMaximum(left: Expr, right: Expr): LogicalMaximum;

/**
 * @beta
 *
 * Creates an expression that returns the larger value between an expression and a constant value, based on Firestore's value type ordering.
 *
 * ```typescript
 * // Returns the larger value between the 'value' field and 10.
 * logicalMaximum(Field.of("value"), 10);
 * ```
 *
 * @param left The left operand expression.
 * @param right The right operand constant.
 * @return A new {@code Expr} representing the logical max operation.
 */
export function logicalMaximum(left: Expr, right: any): LogicalMaximum;

/**
 * @beta
 *
 * Creates an expression that returns the larger value between a field and an expression, based on Firestore's value type ordering.
 *
 * ```typescript
 * // Returns the larger value between the 'field1' field and the 'field2' field.
 * logicalMaximum("field1", Field.of('field2'));
 * ```
 *
 * @param left The left operand field name.
 * @param right The right operand expression.
 * @return A new {@code Expr} representing the logical max operation.
 */
export function logicalMaximum(left: string, right: Expr): LogicalMaximum;

/**
 * @beta
 *
 * Creates an expression that returns the larger value between a field and a constant value, based on Firestore's value type ordering.
 *
 * ```typescript
 * // Returns the larger value between the 'value' field and 10.
 * logicalMaximum("value", 10);
 * ```
 *
 * @param left The left operand field name.
 * @param right The right operand constant.
 * @return A new {@code Expr} representing the logical max operation.
 */
export function logicalMaximum(left: string, right: any): LogicalMaximum;
export function logicalMaximum(
  left: Expr | string,
  right: Expr | any
): LogicalMaximum {
  const normalizedLeft = typeof left === 'string' ? Field.of(left) : left;
  const normalizedRight = right instanceof Expr ? right : Constant.of(right);
  return new LogicalMaximum(normalizedLeft, normalizedRight);
}

/**
 * @beta
 *
 * Creates an expression that returns the smaller value between two expressions, based on Firestore's value type ordering.
 *
 * ```typescript
 * // Returns the smaller value between the 'field1' field and the 'field2' field.
 * logicalMinimum(Field.of("field1"), Field.of("field2"));
 * ```
 *
 * @param left The left operand expression.
 * @param right The right operand expression.
 * @return A new {@code Expr} representing the logical min operation.
 */
export function logicalMinimum(left: Expr, right: Expr): LogicalMinimum;

/**
 * @beta
 *
 * Creates an expression that returns the smaller value between an expression and a constant value, based on Firestore's value type ordering.
 *
 * ```typescript
 * // Returns the smaller value between the 'value' field and 10.
 * logicalMinimum(Field.of("value"), 10);
 * ```
 *
 * @param left The left operand expression.
 * @param right The right operand constant.
 * @return A new {@code Expr} representing the logical min operation.
 */
export function logicalMinimum(left: Expr, right: any): LogicalMinimum;

/**
 * @beta
 *
 * Creates an expression that returns the smaller value between a field and an expression, based on Firestore's value type ordering.
 *
 * ```typescript
 * // Returns the smaller value between the 'field1' field and the 'field2' field.
 * logicalMinimum("field1", Field.of("field2"));
 * ```
 *
 * @param left The left operand field name.
 * @param right The right operand expression.
 * @return A new {@code Expr} representing the logical min operation.
 */
export function logicalMinimum(left: string, right: Expr): LogicalMinimum;

/**
 * @beta
 *
 * Creates an expression that returns the smaller value between a field and a constant value, based on Firestore's value type ordering.
 *
 * ```typescript
 * // Returns the smaller value between the 'value' field and 10.
 * logicalMinimum("value", 10);
 * ```
 *
 * @param left The left operand field name.
 * @param right The right operand constant.
 * @return A new {@code Expr} representing the logical min operation.
 */
export function logicalMinimum(left: string, right: any): LogicalMinimum;
export function logicalMinimum(
  left: Expr | string,
  right: Expr | any
): LogicalMinimum {
  const normalizedLeft = typeof left === 'string' ? Field.of(left) : left;
  const normalizedRight = right instanceof Expr ? right : Constant.of(right);
  return new LogicalMinimum(normalizedLeft, normalizedRight);
}

/**
 * @beta
 *
 * Creates an expression that checks if a field exists.
 *
 * ```typescript
 * // Check if the document has a field named "phoneNumber"
 * exists(Field.of("phoneNumber"));
 * ```
 *
 * @param value An expression evaluates to the name of the field to check.
 * @return A new {@code Expr} representing the 'exists' check.
 */
export function exists(value: Expr): Exists;

/**
 * @beta
 *
 * Creates an expression that checks if a field exists.
 *
 * ```typescript
 * // Check if the document has a field named "phoneNumber"
 * exists("phoneNumber");
 * ```
 *
 * @param field The field name to check.
 * @return A new {@code Expr} representing the 'exists' check.
 */
export function exists(field: string): Exists;
export function exists(valueOrField: Expr | string): Exists {
  const valueExpr =
    valueOrField instanceof Expr ? valueOrField : Field.of(valueOrField);
  return new Exists(valueExpr);
}

/**
 * @beta
 *
 * Creates an expression that checks if an expression evaluates to 'NaN' (Not a Number).
 *
 * ```typescript
 * // Check if the result of a calculation is NaN
 * isNaN(Field.of("value").divide(0));
 * ```
 *
 * @param value The expression to check.
 * @return A new {@code Expr} representing the 'isNaN' check.
 */
export function isNan(value: Expr): IsNan;

/**
 * @beta
 *
 * Creates an expression that checks if a field's value evaluates to 'NaN' (Not a Number).
 *
 * ```typescript
 * // Check if the result of a calculation is NaN
 * isNaN("value");
 * ```
 *
 * @param value The name of the field to check.
 * @return A new {@code Expr} representing the 'isNaN' check.
 */
export function isNan(value: string): IsNan;
export function isNan(value: Expr | string): IsNan {
  const valueExpr = value instanceof Expr ? value : Field.of(value);
  return new IsNan(valueExpr);
}

/**
 * @beta
 *
 * Creates an expression that checks if an expression evaluates to 'null'.
 *
 * ```typescript
 * // Check if the field is set to 'null'. Returns false if it is not set, or
 * // set to any other value.
 * isNull(Field.of("value"));
 * ```
 *
 * @param value The expression to check.
 * @return A new {@code Expr} representing the 'isNull' check.
 */
export function isNull(value: Expr): IsNull;

/**
 * @beta
 *
 * Creates an expression that checks if a field's value evaluates to 'null'.
 *
 * ```typescript
 * // Check if the result of a calculation is null.
 * isNull("value");
 * ```
 *
 * @param value The name of the field to check.
 * @return A new {@code Expr} representing the 'isNull' check.
 */
export function isNull(value: string): IsNull;
export function isNull(value: Expr | string): IsNull {
  const valueExpr = value instanceof Expr ? value : Field.of(value);
  return new IsNull(valueExpr);
}

/**
 * @beta
 *
 * Creates an expression that reverses a string.
 *
 * ```typescript
 * // Reverse the value of the 'myString' field.
 * reverse(Field.of("myString"));
 * ```
 *
 * @param expr The expression representing the string to reverse.
 * @return A new {@code Expr} representing the reversed string.
 */
export function reverse(expr: Expr): Reverse;

/**
 * @beta
 *
 * Creates an expression that reverses a string represented by a field.
 *
 * ```typescript
 * // Reverse the value of the 'myString' field.
 * reverse("myString");
 * ```
 *
 * @param field The name of the field representing the string to reverse.
 * @return A new {@code Expr} representing the reversed string.
 */
export function reverse(field: string): Reverse;
export function reverse(expr: Expr | string): Reverse {
  const normalizedExpr = typeof expr === 'string' ? Field.of(expr) : expr;
  return new Reverse(normalizedExpr);
}

/**
 * @beta
 *
 * Creates an expression that replaces the first occurrence of a substring within a string with another substring.
 *
 * ```typescript
 * // Replace the first occurrence of "hello" with "hi" in the 'message' field.
 * replaceFirst(Field.of("message"), "hello", "hi");
 * ```
 *
 * @param value The expression representing the string to perform the replacement on.
 * @param find The substring to search for.
 * @param replace The substring to replace the first occurrence of 'find' with.
 * @return A new {@code Expr} representing the string with the first occurrence replaced.
 */
export function replaceFirst(
  value: Expr,
  find: string,
  replace: string
): ReplaceFirst;

/**
 * @beta
 *
 * Creates an expression that replaces the first occurrence of a substring within a string with another substring,
 * where the substring to find and the replacement substring are specified by expressions.
 *
 * ```typescript
 * // Replace the first occurrence of the value in 'findField' with the value in 'replaceField' in the 'message' field.
 * replaceFirst(Field.of("message"), Field.of("findField"), Field.of("replaceField"));
 * ```
 *
 * @param value The expression representing the string to perform the replacement on.
 * @param find The expression representing the substring to search for.
 * @param replace The expression representing the substring to replace the first occurrence of 'find' with.
 * @return A new {@code Expr} representing the string with the first occurrence replaced.
 */
export function replaceFirst(
  value: Expr,
  find: Expr,
  replace: Expr
): ReplaceFirst;

/**
 * @beta
 *
 * Creates an expression that replaces the first occurrence of a substring within a string represented by a field with another substring.
 *
 * ```typescript
 * // Replace the first occurrence of "hello" with "hi" in the 'message' field.
 * replaceFirst("message", "hello", "hi");
 * ```
 *
 * @param field The name of the field representing the string to perform the replacement on.
 * @param find The substring to search for.
 * @param replace The substring to replace the first occurrence of 'find' with.
 * @return A new {@code Expr} representing the string with the first occurrence replaced.
 */
export function replaceFirst(
  field: string,
  find: string,
  replace: string
): ReplaceFirst;
export function replaceFirst(
  value: Expr | string,
  find: Expr | string,
  replace: Expr | string
): ReplaceFirst {
  const normalizedValue = typeof value === 'string' ? Field.of(value) : value;
  const normalizedFind = typeof find === 'string' ? Constant.of(find) : find;
  const normalizedReplace =
    typeof replace === 'string' ? Constant.of(replace) : replace;
  return new ReplaceFirst(normalizedValue, normalizedFind, normalizedReplace);
}

/**
 * @beta
 *
 * Creates an expression that replaces all occurrences of a substring within a string with another substring.
 *
 * ```typescript
 * // Replace all occurrences of "hello" with "hi" in the 'message' field.
 * replaceAll(Field.of("message"), "hello", "hi");
 * ```
 *
 * @param value The expression representing the string to perform the replacement on.
 * @param find The substring to search for.
 * @param replace The substring to replace all occurrences of 'find' with.
 * @return A new {@code Expr} representing the string with all occurrences replaced.
 */
export function replaceAll(
  value: Expr,
  find: string,
  replace: string
): ReplaceAll;

/**
 * @beta
 *
 * Creates an expression that replaces all occurrences of a substring within a string with another substring,
 * where the substring to find and the replacement substring are specified by expressions.
 *
 * ```typescript
 * // Replace all occurrences of the value in 'findField' with the value in 'replaceField' in the 'message' field.
 * replaceAll(Field.of("message"), Field.of("findField"), Field.of("replaceField"));
 * ```
 *
 * @param value The expression representing the string to perform the replacement on.
 * @param find The expression representing the substring to search for.
 * @param replace The expression representing the substring to replace all occurrences of 'find' with.
 * @return A new {@code Expr} representing the string with all occurrences replaced.
 */
export function replaceAll(value: Expr, find: Expr, replace: Expr): ReplaceAll;

/**
 * @beta
 *
 * Creates an expression that replaces all occurrences of a substring within a string represented by a field with another substring.
 *
 * ```typescript
 * // Replace all occurrences of "hello" with "hi" in the 'message' field.
 * replaceAll("message", "hello", "hi");
 * ```
 *
 * @param field The name of the field representing the string to perform the replacement on.
 * @param find The substring to search for.
 * @param replace The substring to replace all occurrences of 'find' with.
 * @return A new {@code Expr} representing the string with all occurrences replaced.
 */
export function replaceAll(
  field: string,
  find: string,
  replace: string
): ReplaceAll;
export function replaceAll(
  value: Expr | string,
  find: Expr | string,
  replace: Expr | string
): ReplaceAll {
  const normalizedValue = typeof value === 'string' ? Field.of(value) : value;
  const normalizedFind = typeof find === 'string' ? Constant.of(find) : find;
  const normalizedReplace =
    typeof replace === 'string' ? Constant.of(replace) : replace;
  return new ReplaceAll(normalizedValue, normalizedFind, normalizedReplace);
}

/**
 * @beta
 *
 * Creates an expression that calculates the byte length of a string in UTF-8, or just the length of a Blob.
 *
 * ```typescript
 * // Calculate the length of the 'myString' field in bytes.
 * byteLength(Field.of("myString"));
 * ```
 *
 * @param expr The expression representing the string.
 * @return A new {@code Expr} representing the length of the string in bytes.
 */
export function byteLength(expr: Expr): ByteLength;

/**
 * @beta
 *
 * Creates an expression that calculates the length of a string represented by a field in UTF-8 bytes, or just the length of a Blob.
 *
 * ```typescript
 * // Calculate the length of the 'myString' field in bytes.
 * byteLength("myString");
 * ```
 *
 * @param field The name of the field representing the string.
 * @return A new {@code Expr} representing the length of the string in bytes.
 */
export function byteLength(field: string): ByteLength;
export function byteLength(expr: Expr | string): ByteLength {
  const normalizedExpr = typeof expr === 'string' ? Field.of(expr) : expr;
  return new ByteLength(normalizedExpr);
}

/**
 * @beta
 *
 * Creates an expression that calculates the character length of a string field in UTF8.
 *
 * ```typescript
 * // Get the character length of the 'name' field in UTF-8.
 * strLength("name");
 * ```
 *
 * @param field The name of the field containing the string.
 * @return A new {@code Expr} representing the length of the string.
 */
export function charLength(field: string): CharLength;

/**
 * @beta
 *
 * Creates an expression that calculates the character length of a string expression in UTF-8.
 *
 * ```typescript
 * // Get the character length of the 'name' field in UTF-8.
 * strLength(Field.of("name"));
 * ```
 *
 * @param expr The expression representing the string to calculate the length of.
 * @return A new {@code Expr} representing the length of the string.
 */
export function charLength(expr: Expr): CharLength;
export function charLength(value: Expr | string): CharLength {
  const valueExpr = value instanceof Expr ? value : Field.of(value);
  return new CharLength(valueExpr);
}

/**
 * @beta
 *
 * Creates an expression that performs a case-sensitive wildcard string comparison against a
 * field.
 *
 * ```typescript
 * // Check if the 'title' field contains the string "guide"
 * like("title", "%guide%");
 * ```
 *
 * @param left The name of the field containing the string.
 * @param pattern The pattern to search for. You can use "%" as a wildcard character.
 * @return A new {@code Expr} representing the 'like' comparison.
 */
export function like(left: string, pattern: string): Like;

/**
 * @beta
 *
 * Creates an expression that performs a case-sensitive wildcard string comparison against a
 * field.
 *
 * ```typescript
 * // Check if the 'title' field contains the string "guide"
 * like("title", Field.of("pattern"));
 * ```
 *
 * @param left The name of the field containing the string.
 * @param pattern The pattern to search for. You can use "%" as a wildcard character.
 * @return A new {@code Expr} representing the 'like' comparison.
 */
export function like(left: string, pattern: Expr): Like;

/**
 * @beta
 *
 * Creates an expression that performs a case-sensitive wildcard string comparison.
 *
 * ```typescript
 * // Check if the 'title' field contains the string "guide"
 * like(Field.of("title"), "%guide%");
 * ```
 *
 * @param left The expression representing the string to perform the comparison on.
 * @param pattern The pattern to search for. You can use "%" as a wildcard character.
 * @return A new {@code Expr} representing the 'like' comparison.
 */
export function like(left: Expr, pattern: string): Like;

/**
 * @beta
 *
 * Creates an expression that performs a case-sensitive wildcard string comparison.
 *
 * ```typescript
 * // Check if the 'title' field contains the string "guide"
 * like(Field.of("title"), Field.of("pattern"));
 * ```
 *
 * @param left The expression representing the string to perform the comparison on.
 * @param pattern The pattern to search for. You can use "%" as a wildcard character.
 * @return A new {@code Expr} representing the 'like' comparison.
 */
export function like(left: Expr, pattern: Expr): Like;
export function like(left: Expr | string, pattern: Expr | string): Like {
  const leftExpr = left instanceof Expr ? left : Field.of(left);
  const patternExpr = pattern instanceof Expr ? pattern : Constant.of(pattern);
  return new Like(leftExpr, patternExpr);
}

/**
 * @beta
 *
 * Creates an expression that checks if a string field contains a specified regular expression as
 * a substring.
 *
 * ```typescript
 * // Check if the 'description' field contains "example" (case-insensitive)
 * regexContains("description", "(?i)example");
 * ```
 *
 * @param left The name of the field containing the string.
 * @param pattern The regular expression to use for the search.
 * @return A new {@code Expr} representing the 'contains' comparison.
 */
export function regexContains(left: string, pattern: string): RegexContains;

/**
 * @beta
 *
 * Creates an expression that checks if a string field contains a specified regular expression as
 * a substring.
 *
 * ```typescript
 * // Check if the 'description' field contains "example" (case-insensitive)
 * regexContains("description", Field.of("pattern"));
 * ```
 *
 * @param left The name of the field containing the string.
 * @param pattern The regular expression to use for the search.
 * @return A new {@code Expr} representing the 'contains' comparison.
 */
export function regexContains(left: string, pattern: Expr): RegexContains;

/**
 * @beta
 *
 * Creates an expression that checks if a string expression contains a specified regular
 * expression as a substring.
 *
 * ```typescript
 * // Check if the 'description' field contains "example" (case-insensitive)
 * regexContains(Field.of("description"), "(?i)example");
 * ```
 *
 * @param left The expression representing the string to perform the comparison on.
 * @param pattern The regular expression to use for the search.
 * @return A new {@code Expr} representing the 'contains' comparison.
 */
export function regexContains(left: Expr, pattern: string): RegexContains;

/**
 * @beta
 *
 * Creates an expression that checks if a string expression contains a specified regular
 * expression as a substring.
 *
 * ```typescript
 * // Check if the 'description' field contains "example" (case-insensitive)
 * regexContains(Field.of("description"), Field.of("pattern"));
 * ```
 *
 * @param left The expression representing the string to perform the comparison on.
 * @param pattern The regular expression to use for the search.
 * @return A new {@code Expr} representing the 'contains' comparison.
 */
export function regexContains(left: Expr, pattern: Expr): RegexContains;
export function regexContains(
  left: Expr | string,
  pattern: Expr | string
): RegexContains {
  const leftExpr = left instanceof Expr ? left : Field.of(left);
  const patternExpr = pattern instanceof Expr ? pattern : Constant.of(pattern);
  return new RegexContains(leftExpr, patternExpr);
}

/**
 * @beta
 *
 * Creates an expression that checks if a string field matches a specified regular expression.
 *
 * ```typescript
 * // Check if the 'email' field matches a valid email pattern
 * regexMatch("email", "[A-Za-z0-9._%+-]+@[A-Za-z0-9.-]+\\.[A-Za-z]{2,}");
 * ```
 *
 * @param left The name of the field containing the string.
 * @param pattern The regular expression to use for the match.
 * @return A new {@code Expr} representing the regular expression match.
 */
export function regexMatch(left: string, pattern: string): RegexMatch;

/**
 * @beta
 *
 * Creates an expression that checks if a string field matches a specified regular expression.
 *
 * ```typescript
 * // Check if the 'email' field matches a valid email pattern
 * regexMatch("email", Field.of("pattern"));
 * ```
 *
 * @param left The name of the field containing the string.
 * @param pattern The regular expression to use for the match.
 * @return A new {@code Expr} representing the regular expression match.
 */
export function regexMatch(left: string, pattern: Expr): RegexMatch;

/**
 * @beta
 *
 * Creates an expression that checks if a string expression matches a specified regular
 * expression.
 *
 * ```typescript
 * // Check if the 'email' field matches a valid email pattern
 * regexMatch(Field.of("email"), "[A-Za-z0-9._%+-]+@[A-Za-z0-9.-]+\\.[A-Za-z]{2,}");
 * ```
 *
 * @param left The expression representing the string to match against.
 * @param pattern The regular expression to use for the match.
 * @return A new {@code Expr} representing the regular expression match.
 */
export function regexMatch(left: Expr, pattern: string): RegexMatch;

/**
 * @beta
 *
 * Creates an expression that checks if a string expression matches a specified regular
 * expression.
 *
 * ```typescript
 * // Check if the 'email' field matches a valid email pattern
 * regexMatch(Field.of("email"), Field.of("pattern"));
 * ```
 *
 * @param left The expression representing the string to match against.
 * @param pattern The regular expression to use for the match.
 * @return A new {@code Expr} representing the regular expression match.
 */
export function regexMatch(left: Expr, pattern: Expr): RegexMatch;
export function regexMatch(
  left: Expr | string,
  pattern: Expr | string
): RegexMatch {
  const leftExpr = left instanceof Expr ? left : Field.of(left);
  const patternExpr = pattern instanceof Expr ? pattern : Constant.of(pattern);
  return new RegexMatch(leftExpr, patternExpr);
}

/**
 * @beta
 *
 * Creates an expression that checks if a string field contains a specified substring.
 *
 * ```typescript
 * // Check if the 'description' field contains "example".
 * strContains("description", "example");
 * ```
 *
 * @param left The name of the field containing the string.
 * @param substring The substring to search for.
 * @return A new {@code Expr} representing the 'contains' comparison.
 */
export function strContains(left: string, substring: string): StrContains;

/**
 * @beta
 *
 * Creates an expression that checks if a string field contains a substring specified by an expression.
 *
 * ```typescript
 * // Check if the 'description' field contains the value of the 'keyword' field.
 * strContains("description", Field.of("keyword"));
 * ```
 *
 * @param left The name of the field containing the string.
 * @param substring The expression representing the substring to search for.
 * @return A new {@code Expr} representing the 'contains' comparison.
 */
export function strContains(left: string, substring: Expr): StrContains;

/**
 * @beta
 *
 * Creates an expression that checks if a string expression contains a specified substring.
 *
 * ```typescript
 * // Check if the 'description' field contains "example".
 * strContains(Field.of("description"), "example");
 * ```
 *
 * @param left The expression representing the string to perform the comparison on.
 * @param substring The substring to search for.
 * @return A new {@code Expr} representing the 'contains' comparison.
 */
export function strContains(left: Expr, substring: string): StrContains;

/**
 * @beta
 *
 * Creates an expression that checks if a string expression contains a substring specified by another expression.
 *
 * ```typescript
 * // Check if the 'description' field contains the value of the 'keyword' field.
 * strContains(Field.of("description"), Field.of("keyword"));
 * ```
 *
 * @param left The expression representing the string to perform the comparison on.
 * @param substring The expression representing the substring to search for.
 * @return A new {@code Expr} representing the 'contains' comparison.
 */
export function strContains(left: Expr, substring: Expr): StrContains;
export function strContains(
  left: Expr | string,
  substring: Expr | string
): StrContains {
  const leftExpr = left instanceof Expr ? left : Field.of(left);
  const substringExpr =
    substring instanceof Expr ? substring : Constant.of(substring);
  return new StrContains(leftExpr, substringExpr);
}

/**
 * @beta
 *
 * Creates an expression that checks if a field's value starts with a given prefix.
 *
 * ```typescript
 * // Check if the 'name' field starts with "Mr."
 * startsWith("name", "Mr.");
 * ```
 *
 * @param expr The field name to check.
 * @param prefix The prefix to check for.
 * @return A new {@code Expr} representing the 'starts with' comparison.
 */
export function startsWith(expr: string, prefix: string): StartsWith;

/**
 * @beta
 *
 * Creates an expression that checks if a field's value starts with a given prefix.
 *
 * ```typescript
 * // Check if the 'fullName' field starts with the value of the 'firstName' field
 * startsWith("fullName", Field.of("firstName"));
 * ```
 *
 * @param expr The field name to check.
 * @param prefix The expression representing the prefix.
 * @return A new {@code Expr} representing the 'starts with' comparison.
 */
export function startsWith(expr: string, prefix: Expr): StartsWith;

/**
 * @beta
 *
 * Creates an expression that checks if a string expression starts with a given prefix.
 *
 * ```typescript
 * // Check if the result of concatenating 'firstName' and 'lastName' fields starts with "Mr."
 * startsWith(Field.of("fullName"), "Mr.");
 * ```
 *
 * @param expr The expression to check.
 * @param prefix The prefix to check for.
 * @return A new {@code Expr} representing the 'starts with' comparison.
 */
export function startsWith(expr: Expr, prefix: string): StartsWith;

/**
 * @beta
 *
 * Creates an expression that checks if a string expression starts with a given prefix.
 *
 * ```typescript
 * // Check if the result of concatenating 'firstName' and 'lastName' fields starts with "Mr."
 * startsWith(Field.of("fullName"), Field.of("prefix"));
 * ```
 *
 * @param expr The expression to check.
 * @param prefix The prefix to check for.
 * @return A new {@code Expr} representing the 'starts with' comparison.
 */
export function startsWith(expr: Expr, prefix: Expr): StartsWith;
export function startsWith(
  expr: Expr | string,
  prefix: Expr | string
): StartsWith {
  const exprLeft = expr instanceof Expr ? expr : Field.of(expr);
  const prefixExpr = prefix instanceof Expr ? prefix : Constant.of(prefix);
  return new StartsWith(exprLeft, prefixExpr);
}

/**
 * @beta
 *
 * Creates an expression that checks if a field's value ends with a given postfix.
 *
 * ```typescript
 * // Check if the 'filename' field ends with ".txt"
 * endsWith("filename", ".txt");
 * ```
 *
 * @param expr The field name to check.
 * @param suffix The postfix to check for.
 * @return A new {@code Expr} representing the 'ends with' comparison.
 */
export function endsWith(expr: string, suffix: string): EndsWith;

/**
 * @beta
 *
 * Creates an expression that checks if a field's value ends with a given postfix.
 *
 * ```typescript
 * // Check if the 'url' field ends with the value of the 'extension' field
 * endsWith("url", Field.of("extension"));
 * ```
 *
 * @param expr The field name to check.
 * @param suffix The expression representing the postfix.
 * @return A new {@code Expr} representing the 'ends with' comparison.
 */
export function endsWith(expr: string, suffix: Expr): EndsWith;

/**
 * @beta
 *
 * Creates an expression that checks if a string expression ends with a given postfix.
 *
 * ```typescript
 * // Check if the result of concatenating 'firstName' and 'lastName' fields ends with "Jr."
 * endsWith(Field.of("fullName"), "Jr.");
 * ```
 *
 * @param expr The expression to check.
 * @param suffix The postfix to check for.
 * @return A new {@code Expr} representing the 'ends with' comparison.
 */
export function endsWith(expr: Expr, suffix: string): EndsWith;

/**
 * @beta
 *
 * Creates an expression that checks if a string expression ends with a given postfix.
 *
 * ```typescript
 * // Check if the result of concatenating 'firstName' and 'lastName' fields ends with "Jr."
 * endsWith(Field.of("fullName"), Constant.of("Jr."));
 * ```
 *
 * @param expr The expression to check.
 * @param suffix The postfix to check for.
 * @return A new {@code Expr} representing the 'ends with' comparison.
 */
export function endsWith(expr: Expr, suffix: Expr): EndsWith;
export function endsWith(expr: Expr | string, suffix: Expr | string): EndsWith {
  const exprLeft = expr instanceof Expr ? expr : Field.of(expr);
  const suffixExpr = suffix instanceof Expr ? suffix : Constant.of(suffix);
  return new EndsWith(exprLeft, suffixExpr);
}

/**
 * @beta
 *
 * Creates an expression that converts a string field to lowercase.
 *
 * ```typescript
 * // Convert the 'name' field to lowercase
 * toLower("name");
 * ```
 *
 * @param expr The name of the field containing the string.
 * @return A new {@code Expr} representing the lowercase string.
 */
export function toLower(expr: string): ToLower;

/**
 * @beta
 *
 * Creates an expression that converts a string expression to lowercase.
 *
 * ```typescript
 * // Convert the 'name' field to lowercase
 * toLower(Field.of("name"));
 * ```
 *
 * @param expr The expression representing the string to convert to lowercase.
 * @return A new {@code Expr} representing the lowercase string.
 */
export function toLower(expr: Expr): ToLower;
export function toLower(expr: Expr | string): ToLower {
  return new ToLower(expr instanceof Expr ? expr : Field.of(expr));
}

/**
 * @beta
 *
 * Creates an expression that converts a string field to uppercase.
 *
 * ```typescript
 * // Convert the 'title' field to uppercase
 * toUpper("title");
 * ```
 *
 * @param expr The name of the field containing the string.
 * @return A new {@code Expr} representing the uppercase string.
 */
export function toUpper(expr: string): ToUpper;

/**
 * @beta
 *
 * Creates an expression that converts a string expression to uppercase.
 *
 * ```typescript
 * // Convert the 'title' field to uppercase
 * toUppercase(Field.of("title"));
 * ```
 *
 * @param expr The expression representing the string to convert to uppercase.
 * @return A new {@code Expr} representing the uppercase string.
 */
export function toUpper(expr: Expr): ToUpper;
export function toUpper(expr: Expr | string): ToUpper {
  return new ToUpper(expr instanceof Expr ? expr : Field.of(expr));
}

/**
 * @beta
 *
 * Creates an expression that removes leading and trailing whitespace from a string field.
 *
 * ```typescript
 * // Trim whitespace from the 'userInput' field
 * trim("userInput");
 * ```
 *
 * @param expr The name of the field containing the string.
 * @return A new {@code Expr} representing the trimmed string.
 */
export function trim(expr: string): Trim;

/**
 * @beta
 *
 * Creates an expression that removes leading and trailing whitespace from a string expression.
 *
 * ```typescript
 * // Trim whitespace from the 'userInput' field
 * trim(Field.of("userInput"));
 * ```
 *
 * @param expr The expression representing the string to trim.
 * @return A new {@code Expr} representing the trimmed string.
 */
export function trim(expr: Expr): Trim;
export function trim(expr: Expr | string): Trim {
  return new Trim(expr instanceof Expr ? expr : Field.of(expr));
}

/**
 * @beta
 *
 * Creates an expression that concatenates string functions, fields or constants together.
 *
 * ```typescript
 * // Combine the 'firstName', " ", and 'lastName' fields into a single string
 * strConcat("firstName", " ", Field.of("lastName"));
 * ```
 *
 * @param first The field name containing the initial string value.
 * @param elements The expressions (typically strings) to concatenate.
 * @return A new {@code Expr} representing the concatenated string.
 */
export function strConcat(
  first: string,
  ...elements: Array<Expr | string>
): StrConcat;

/**
 * @beta
 * Creates an expression that concatenates string expressions together.
 *
 * ```typescript
 * // Combine the 'firstName', " ", and 'lastName' fields into a single string
 * strConcat(Field.of("firstName"), " ", Field.of("lastName"));
 * ```
 *
 * @param first The initial string expression to concatenate to.
 * @param elements The expressions (typically strings) to concatenate.
 * @return A new {@code Expr} representing the concatenated string.
 */
export function strConcat(
  first: Expr,
  ...elements: Array<Expr | string>
): StrConcat;
export function strConcat(
  first: string | Expr,
  ...elements: Array<string | Expr>
): StrConcat {
  const exprs = elements.map(e => (e instanceof Expr ? e : Constant.of(e)));
  return new StrConcat(first instanceof Expr ? first : Field.of(first), exprs);
}

/**
 * @beta
 *
 * Accesses a value from a map (object) field using the provided key.
 *
 * ```typescript
 * // Get the 'city' value from the 'address' map field
 * mapGet("address", "city");
 * ```
 *
 * @param mapField The field name of the map field.
 * @param subField The key to access in the map.
 * @return A new {@code Expr} representing the value associated with the given key in the map.
 */
export function mapGet(mapField: string, subField: string): MapGet;

/**
 * @beta
 *
 * Accesses a value from a map (object) expression using the provided key.
 *
 * ```typescript
 * // Get the 'city' value from the 'address' map field
 * mapGet(Field.of("address"), "city");
 * ```
 *
 * @param mapExpr The expression representing the map.
 * @param subField The key to access in the map.
 * @return A new {@code Expr} representing the value associated with the given key in the map.
 */
export function mapGet(mapExpr: Expr, subField: string): MapGet;
export function mapGet(fieldOrExpr: string | Expr, subField: string): MapGet {
  return new MapGet(
    typeof fieldOrExpr === 'string' ? Field.of(fieldOrExpr) : fieldOrExpr,
    subField
  );
}

/**
 * @beta
 *
 * Creates an aggregation that counts the total number of stage inputs.
 *
 * ```typescript
 * // Count the total number of users
 * countAll().as("totalUsers");
 * ```
 *
 * @return A new {@code Accumulator} representing the 'countAll' aggregation.
 */
export function countAll(): Count {
  return new Count(undefined, false);
}

/**
 * @beta
 *
 * Creates an aggregation that counts the number of stage inputs with valid evaluations of the
 * provided expression.
 *
 * ```typescript
 * // Count the number of items where the price is greater than 10
 * count(Field.of("price").gt(10)).as("expensiveItemCount");
 * ```
 *
 * @param value The expression to count.
 * @return A new {@code Accumulator} representing the 'count' aggregation.
 */
export function countFunction(value: Expr): Count;

/**
 * Creates an aggregation that counts the number of stage inputs with valid evaluations of the
 * provided field.
 *
 * ```typescript
 * // Count the total number of products
 * count("productId").as("totalProducts");
 * ```
 *
 * @param value The name of the field to count.
 * @return A new {@code Accumulator} representing the 'count' aggregation.
 */
export function countFunction(value: string): Count;
export function countFunction(value: Expr | string): Count {
  const exprValue = value instanceof Expr ? value : Field.of(value);
  return new Count(exprValue, false);
}

/**
 * @beta
 *
 * Creates an aggregation that calculates the sum of values from an expression across multiple
 * stage inputs.
 *
 * ```typescript
 * // Calculate the total revenue from a set of orders
 * sum(Field.of("orderAmount")).as("totalRevenue");
 * ```
 *
 * @param value The expression to sum up.
 * @return A new {@code Accumulator} representing the 'sum' aggregation.
 */
export function sumFunction(value: Expr): Sum;

/**
 * @beta
 *
 * Creates an aggregation that calculates the sum of a field's values across multiple stage
 * inputs.
 *
 * ```typescript
 * // Calculate the total revenue from a set of orders
 * sum("orderAmount").as("totalRevenue");
 * ```
 *
 * @param value The name of the field containing numeric values to sum up.
 * @return A new {@code Accumulator} representing the 'sum' aggregation.
 */
export function sumFunction(value: string): Sum;
export function sumFunction(value: Expr | string): Sum {
  const exprValue = value instanceof Expr ? value : Field.of(value);
  return new Sum(exprValue, false);
}

/**
 * @beta
 *
 * Creates an aggregation that calculates the average (mean) of values from an expression across
 * multiple stage inputs.
 *
 * ```typescript
 * // Calculate the average age of users
 * avg(Field.of("age")).as("averageAge");
 * ```
 *
 * @param value The expression representing the values to average.
 * @return A new {@code Accumulator} representing the 'avg' aggregation.
 */
export function avgFunction(value: Expr): Avg;

/**
 * @beta
 *
 * Creates an aggregation that calculates the average (mean) of a field's values across multiple
 * stage inputs.
 *
 * ```typescript
 * // Calculate the average age of users
 * avg("age").as("averageAge");
 * ```
 *
 * @param value The name of the field containing numeric values to average.
 * @return A new {@code Accumulator} representing the 'avg' aggregation.
 */
export function avgFunction(value: string): Avg;
export function avgFunction(value: Expr | string): Avg {
  const exprValue = value instanceof Expr ? value : Field.of(value);
  return new Avg(exprValue, false);
}

/**
 * @beta
 *
 * Creates an aggregation that finds the minimum value of an expression across multiple stage
 * inputs.
 *
 * ```typescript
 * // Find the lowest price of all products
 * minimum(Field.of("price")).as("lowestPrice");
 * ```
 *
 * @param value The expression to find the minimum value of.
 * @return A new {@code Accumulator} representing the 'min' aggregation.
 */
export function minimum(value: Expr): Minimum;

/**
 * @beta
 *
 * Creates an aggregation that finds the minimum value of a field across multiple stage inputs.
 *
 * ```typescript
 * // Find the lowest price of all products
 * minimum("price").as("lowestPrice");
 * ```
 *
 * @param value The name of the field to find the minimum value of.
 * @return A new {@code Accumulator} representing the 'min' aggregation.
 */
export function minimum(value: string): Minimum;
export function minimum(value: Expr | string): Minimum {
  const exprValue = value instanceof Expr ? value : Field.of(value);
  return new Minimum(exprValue, false);
}

/**
 * @beta
 *
 * Creates an aggregation that finds the maximum value of an expression across multiple stage
 * inputs.
 *
 * ```typescript
 * // Find the highest score in a leaderboard
 * maximum(Field.of("score")).as("highestScore");
 * ```
 *
 * @param value The expression to find the maximum value of.
 * @return A new {@code Accumulator} representing the 'max' aggregation.
 */
export function maximum(value: Expr): Maximum;

/**
 * @beta
 *
 * Creates an aggregation that finds the maximum value of a field across multiple stage inputs.
 *
 * ```typescript
 * // Find the highest score in a leaderboard
 * maximum("score").as("highestScore");
 * ```
 *
 * @param value The name of the field to find the maximum value of.
 * @return A new {@code Accumulator} representing the 'max' aggregation.
 */
export function maximum(value: string): Maximum;
export function maximum(value: Expr | string): Maximum {
  const exprValue = value instanceof Expr ? value : Field.of(value);
  return new Maximum(exprValue, false);
}

/**
 * @beta
 *
 * Calculates the Cosine distance between a field's vector value and a double array.
 *
 * ```typescript
 * // Calculate the Cosine distance between the 'location' field and a target location
 * cosineDistance("location", [37.7749, -122.4194]);
 * ```
 *
 * @param expr The name of the field containing the first vector.
 * @param other The other vector (as an array of doubles) to compare against.
 * @return A new {@code Expr} representing the Cosine distance between the two vectors.
 */
export function cosineDistance(expr: string, other: number[]): CosineDistance;

/**
 * @beta
 *
 * Calculates the Cosine distance between a field's vector value and a VectorValue.
 *
 * ```typescript
 * // Calculate the Cosine distance between the 'location' field and a target location
 * cosineDistance("location", new VectorValue([37.7749, -122.4194]));
 * ```
 *
 * @param expr The name of the field containing the first vector.
 * @param other The other vector (as a VectorValue) to compare against.
 * @return A new {@code Expr} representing the Cosine distance between the two vectors.
 */
export function cosineDistance(
  expr: string,
  other: VectorValue
): CosineDistance;

/**
 * @beta
 *
 * Calculates the Cosine distance between a field's vector value and a vector expression.
 *
 * ```typescript
 * // Calculate the cosine distance between the 'userVector' field and the 'itemVector' field
 * cosineDistance("userVector", Field.of("itemVector"));
 * ```
 *
 * @param expr The name of the field containing the first vector.
 * @param other The other vector (represented as an Expr) to compare against.
 * @return A new {@code Expr} representing the cosine distance between the two vectors.
 */
export function cosineDistance(expr: string, other: Expr): CosineDistance;

/**
 * @beta
 *
 * Calculates the Cosine distance between a vector expression and a double array.
 *
 * ```typescript
 * // Calculate the cosine distance between the 'location' field and a target location
 * cosineDistance(Field.of("location"), [37.7749, -122.4194]);
 * ```
 *
 * @param expr The first vector (represented as an Expr) to compare against.
 * @param other The other vector (as an array of doubles) to compare against.
 * @return A new {@code Expr} representing the cosine distance between the two vectors.
 */
export function cosineDistance(expr: Expr, other: number[]): CosineDistance;

/**
 * @beta
 *
 * Calculates the Cosine distance between a vector expression and a VectorValue.
 *
 * ```typescript
 * // Calculate the cosine distance between the 'location' field and a target location
 * cosineDistance(Field.of("location"), new VectorValue([37.7749, -122.4194]));
 * ```
 *
 * @param expr The first vector (represented as an Expr) to compare against.
 * @param other The other vector (as a VectorValue) to compare against.
 * @return A new {@code Expr} representing the cosine distance between the two vectors.
 */
export function cosineDistance(expr: Expr, other: VectorValue): CosineDistance;

/**
 * @beta
 *
 * Calculates the Cosine distance between two vector expressions.
 *
 * ```typescript
 * // Calculate the cosine distance between the 'userVector' field and the 'itemVector' field
 * cosineDistance(Field.of("userVector"), Field.of("itemVector"));
 * ```
 *
 * @param expr The first vector (represented as an Expr) to compare against.
 * @param other The other vector (represented as an Expr) to compare against.
 * @return A new {@code Expr} representing the cosine distance between the two vectors.
 */
export function cosineDistance(expr: Expr, other: Expr): CosineDistance;
export function cosineDistance(
  expr: Expr | string,
  other: Expr | number[] | VectorValue
): CosineDistance {
  const expr1 = expr instanceof Expr ? expr : Field.of(expr);
  const expr2 = other instanceof Expr ? other : Constant.vector(other);
  return new CosineDistance(expr1, expr2);
}

/**
 * @beta
 *
 * Calculates the dot product between a field's vector value and a double array.
 *
 * ```typescript
 * // Calculate the dot product distance between a feature vector and a target vector
 * dotProduct("features", [0.5, 0.8, 0.2]);
 * ```
 *
 * @param expr The name of the field containing the first vector.
 * @param other The other vector (as an array of doubles) to calculate with.
 * @return A new {@code Expr} representing the dot product between the two vectors.
 */
export function dotProduct(expr: string, other: number[]): DotProduct;

/**
 * @beta
 *
 * Calculates the dot product between a field's vector value and a VectorValue.
 *
 * ```typescript
 * // Calculate the dot product distance between a feature vector and a target vector
 * dotProduct("features", new VectorValue([0.5, 0.8, 0.2]));
 * ```
 *
 * @param expr The name of the field containing the first vector.
 * @param other The other vector (as a VectorValue) to calculate with.
 * @return A new {@code Expr} representing the dot product between the two vectors.
 */
export function dotProduct(expr: string, other: VectorValue): DotProduct;

/**
 * @beta
 *
 * Calculates the dot product between a field's vector value and a vector expression.
 *
 * ```typescript
 * // Calculate the dot product distance between two document vectors: 'docVector1' and 'docVector2'
 * dotProduct("docVector1", Field.of("docVector2"));
 * ```
 *
 * @param expr The name of the field containing the first vector.
 * @param other The other vector (represented as an Expr) to calculate with.
 * @return A new {@code Expr} representing the dot product between the two vectors.
 */
export function dotProduct(expr: string, other: Expr): DotProduct;

/**
 * @beta
 *
 * Calculates the dot product between a vector expression and a double array.
 *
 * ```typescript
 * // Calculate the dot product between a feature vector and a target vector
 * dotProduct(Field.of("features"), [0.5, 0.8, 0.2]);
 * ```
 *
 * @param expr The first vector (represented as an Expr) to calculate with.
 * @param other The other vector (as an array of doubles) to calculate with.
 * @return A new {@code Expr} representing the dot product between the two vectors.
 */
export function dotProduct(expr: Expr, other: number[]): DotProduct;

/**
 * @beta
 *
 * Calculates the dot product between a vector expression and a VectorValue.
 *
 * ```typescript
 * // Calculate the dot product between a feature vector and a target vector
 * dotProduct(Field.of("features"), new VectorValue([0.5, 0.8, 0.2]));
 * ```
 *
 * @param expr The first vector (represented as an Expr) to calculate with.
 * @param other The other vector (as a VectorValue) to calculate with.
 * @return A new {@code Expr} representing the dot product between the two vectors.
 */
export function dotProduct(expr: Expr, other: VectorValue): DotProduct;

/**
 * @beta
 *
 * Calculates the dot product between two vector expressions.
 *
 * ```typescript
 * // Calculate the dot product between two document vectors: 'docVector1' and 'docVector2'
 * dotProduct(Field.of("docVector1"), Field.of("docVector2"));
 * ```
 *
 * @param expr The first vector (represented as an Expr) to calculate with.
 * @param other The other vector (represented as an Expr) to calculate with.
 * @return A new {@code Expr} representing the dot product between the two vectors.
 */
export function dotProduct(expr: Expr, other: Expr): DotProduct;
export function dotProduct(
  expr: Expr | string,
  other: Expr | number[] | VectorValue
): DotProduct {
  const expr1 = expr instanceof Expr ? expr : Field.of(expr);
  const expr2 = other instanceof Expr ? other : Constant.vector(other);
  return new DotProduct(expr1, expr2);
}

/**
 * @beta
 *
 * Calculates the Euclidean distance between a field's vector value and a double array.
 *
 * ```typescript
 * // Calculate the Euclidean distance between the 'location' field and a target location
 * euclideanDistance("location", [37.7749, -122.4194]);
 * ```
 *
 * @param expr The name of the field containing the first vector.
 * @param other The other vector (as an array of doubles) to compare against.
 * @return A new {@code Expr} representing the Euclidean distance between the two vectors.
 */
export function euclideanDistance(
  expr: string,
  other: number[]
): EuclideanDistance;

/**
 * @beta
 *
 * Calculates the Euclidean distance between a field's vector value and a VectorValue.
 *
 * ```typescript
 * // Calculate the Euclidean distance between the 'location' field and a target location
 * euclideanDistance("location", new VectorValue([37.7749, -122.4194]));
 * ```
 *
 * @param expr The name of the field containing the first vector.
 * @param other The other vector (as a VectorValue) to compare against.
 * @return A new {@code Expr} representing the Euclidean distance between the two vectors.
 */
export function euclideanDistance(
  expr: string,
  other: VectorValue
): EuclideanDistance;

/**
 * @beta
 *
 * Calculates the Euclidean distance between a field's vector value and a vector expression.
 *
 * ```typescript
 * // Calculate the Euclidean distance between two vector fields: 'pointA' and 'pointB'
 * euclideanDistance("pointA", Field.of("pointB"));
 * ```
 *
 * @param expr The name of the field containing the first vector.
 * @param other The other vector (represented as an Expr) to compare against.
 * @return A new {@code Expr} representing the Euclidean distance between the two vectors.
 */
export function euclideanDistance(expr: string, other: Expr): EuclideanDistance;

/**
 * @beta
 *
 * Calculates the Euclidean distance between a vector expression and a double array.
 *
 * ```typescript
 * // Calculate the Euclidean distance between the 'location' field and a target location
 *
 * euclideanDistance(Field.of("location"), [37.7749, -122.4194]);
 * ```
 *
 * @param expr The first vector (represented as an Expr) to compare against.
 * @param other The other vector (as an array of doubles) to compare against.
 * @return A new {@code Expr} representing the Euclidean distance between the two vectors.
 */
export function euclideanDistance(
  expr: Expr,
  other: number[]
): EuclideanDistance;

/**
 * @beta
 *
 * Calculates the Euclidean distance between a vector expression and a VectorValue.
 *
 * ```typescript
 * // Calculate the Euclidean distance between the 'location' field and a target location
 * euclideanDistance(Field.of("location"), new VectorValue([37.7749, -122.4194]));
 * ```
 *
 * @param expr The first vector (represented as an Expr) to compare against.
 * @param other The other vector (as a VectorValue) to compare against.
 * @return A new {@code Expr} representing the Euclidean distance between the two vectors.
 */
export function euclideanDistance(
  expr: Expr,
  other: VectorValue
): EuclideanDistance;

/**
 * @beta
 *
 * Calculates the Euclidean distance between two vector expressions.
 *
 * ```typescript
 * // Calculate the Euclidean distance between two vector fields: 'pointA' and 'pointB'
 * euclideanDistance(Field.of("pointA"), Field.of("pointB"));
 * ```
 *
 * @param expr The first vector (represented as an Expr) to compare against.
 * @param other The other vector (represented as an Expr) to compare against.
 * @return A new {@code Expr} representing the Euclidean distance between the two vectors.
 */
export function euclideanDistance(expr: Expr, other: Expr): EuclideanDistance;
export function euclideanDistance(
  expr: Expr | string,
  other: Expr | number[] | VectorValue
): EuclideanDistance {
  const expr1 = expr instanceof Expr ? expr : Field.of(expr);
  const expr2 = other instanceof Expr ? other : Constant.vector(other);
  return new EuclideanDistance(expr1, expr2);
}

/**
 * @beta
 *
 * Creates an expression that calculates the length of a Firestore Vector.
 *
 * ```typescript
 * // Get the vector length (dimension) of the field 'embedding'.
 * vectorLength(Field.of("embedding"));
 * ```
 *
 * @param expr The expression representing the Firestore Vector.
 * @return A new {@code Expr} representing the length of the array.
 */
export function vectorLength(expr: Expr): VectorLength;

/**
 * @beta
 *
 * Creates an expression that calculates the length of a Firestore Vector represented by a field.
 *
 * ```typescript
 * // Get the vector length (dimension) of the field 'embedding'.
 * vectorLength("embedding");
 * ```
 *
 * @param field The name of the field representing the Firestore Vector.
 * @return A new {@code Expr} representing the length of the array.
 */
export function vectorLength(field: string): VectorLength;
export function vectorLength(expr: Expr | string): VectorLength {
  const normalizedExpr = typeof expr === 'string' ? Field.of(expr) : expr;
  return new VectorLength(normalizedExpr);
}

/**
 * @beta
 *
 * Creates an expression that interprets an expression as the number of microseconds since the Unix epoch (1970-01-01 00:00:00 UTC)
 * and returns a timestamp.
 *
 * ```typescript
 * // Interpret the 'microseconds' field as microseconds since epoch.
 * unixMicrosToTimestamp(Field.of("microseconds"));
 * ```
 *
 * @param expr The expression representing the number of microseconds since epoch.
 * @return A new {@code Expr} representing the timestamp.
 */
export function unixMicrosToTimestamp(expr: Expr): UnixMicrosToTimestamp;

/**
 * @beta
 *
 * Creates an expression that interprets a field's value as the number of microseconds since the Unix epoch (1970-01-01 00:00:00 UTC)
 * and returns a timestamp.
 *
 * ```typescript
 * // Interpret the 'microseconds' field as microseconds since epoch.
 * unixMicrosToTimestamp("microseconds");
 * ```
 *
 * @param field The name of the field representing the number of microseconds since epoch.
 * @return A new {@code Expr} representing the timestamp.
 */
export function unixMicrosToTimestamp(field: string): UnixMicrosToTimestamp;
export function unixMicrosToTimestamp(
  expr: Expr | string
): UnixMicrosToTimestamp {
  const normalizedExpr = typeof expr === 'string' ? Field.of(expr) : expr;
  return new UnixMicrosToTimestamp(normalizedExpr);
}

/**
 * @beta
 *
 * Creates an expression that converts a timestamp expression to the number of microseconds since the Unix epoch (1970-01-01 00:00:00 UTC).
 *
 * ```typescript
 * // Convert the 'timestamp' field to microseconds since epoch.
 * timestampToUnixMicros(Field.of("timestamp"));
 * ```
 *
 * @param expr The expression representing the timestamp.
 * @return A new {@code Expr} representing the number of microseconds since epoch.
 */
export function timestampToUnixMicros(expr: Expr): TimestampToUnixMicros;

/**
 * @beta
 *
 * Creates an expression that converts a timestamp field to the number of microseconds since the Unix epoch (1970-01-01 00:00:00 UTC).
 *
 * ```typescript
 * // Convert the 'timestamp' field to microseconds since epoch.
 * timestampToUnixMicros("timestamp");
 * ```
 *
 * @param field The name of the field representing the timestamp.
 * @return A new {@code Expr} representing the number of microseconds since epoch.
 */
export function timestampToUnixMicros(field: string): TimestampToUnixMicros;
export function timestampToUnixMicros(
  expr: Expr | string
): TimestampToUnixMicros {
  const normalizedExpr = typeof expr === 'string' ? Field.of(expr) : expr;
  return new TimestampToUnixMicros(normalizedExpr);
}

/**
 * @beta
 *
 * Creates an expression that interprets an expression as the number of milliseconds since the Unix epoch (1970-01-01 00:00:00 UTC)
 * and returns a timestamp.
 *
 * ```typescript
 * // Interpret the 'milliseconds' field as milliseconds since epoch.
 * unixMillisToTimestamp(Field.of("milliseconds"));
 * ```
 *
 * @param expr The expression representing the number of milliseconds since epoch.
 * @return A new {@code Expr} representing the timestamp.
 */
export function unixMillisToTimestamp(expr: Expr): UnixMillisToTimestamp;

/**
 * @beta
 *
 * Creates an expression that interprets a field's value as the number of milliseconds since the Unix epoch (1970-01-01 00:00:00 UTC)
 * and returns a timestamp.
 *
 * ```typescript
 * // Interpret the 'milliseconds' field as milliseconds since epoch.
 * unixMillisToTimestamp("milliseconds");
 * ```
 *
 * @param field The name of the field representing the number of milliseconds since epoch.
 * @return A new {@code Expr} representing the timestamp.
 */
export function unixMillisToTimestamp(field: string): UnixMillisToTimestamp;
export function unixMillisToTimestamp(
  expr: Expr | string
): UnixMillisToTimestamp {
  const normalizedExpr = typeof expr === 'string' ? Field.of(expr) : expr;
  return new UnixMillisToTimestamp(normalizedExpr);
}

/**
 * @beta
 *
 * Creates an expression that converts a timestamp expression to the number of milliseconds since the Unix epoch (1970-01-01 00:00:00 UTC).
 *
 * ```typescript
 * // Convert the 'timestamp' field to milliseconds since epoch.
 * timestampToUnixMillis(Field.of("timestamp"));
 * ```
 *
 * @param expr The expression representing the timestamp.
 * @return A new {@code Expr} representing the number of milliseconds since epoch.
 */
export function timestampToUnixMillis(expr: Expr): TimestampToUnixMillis;

/**
 * @beta
 *
 * Creates an expression that converts a timestamp field to the number of milliseconds since the Unix epoch (1970-01-01 00:00:00 UTC).
 *
 * ```typescript
 * // Convert the 'timestamp' field to milliseconds since epoch.
 * timestampToUnixMillis("timestamp");
 * ```
 *
 * @param field The name of the field representing the timestamp.
 * @return A new {@code Expr} representing the number of milliseconds since epoch.
 */
export function timestampToUnixMillis(field: string): TimestampToUnixMillis;
export function timestampToUnixMillis(
  expr: Expr | string
): TimestampToUnixMillis {
  const normalizedExpr = typeof expr === 'string' ? Field.of(expr) : expr;
  return new TimestampToUnixMillis(normalizedExpr);
}

/**
 * @beta
 *
 * Creates an expression that interprets an expression as the number of seconds since the Unix epoch (1970-01-01 00:00:00 UTC)
 * and returns a timestamp.
 *
 * ```typescript
 * // Interpret the 'seconds' field as seconds since epoch.
 * unixSecondsToTimestamp(Field.of("seconds"));
 * ```
 *
 * @param expr The expression representing the number of seconds since epoch.
 * @return A new {@code Expr} representing the timestamp.
 */
export function unixSecondsToTimestamp(expr: Expr): UnixSecondsToTimestamp;

/**
 * @beta
 *
 * Creates an expression that interprets a field's value as the number of seconds since the Unix epoch (1970-01-01 00:00:00 UTC)
 * and returns a timestamp.
 *
 * ```typescript
 * // Interpret the 'seconds' field as seconds since epoch.
 * unixSecondsToTimestamp("seconds");
 * ```
 *
 * @param field The name of the field representing the number of seconds since epoch.
 * @return A new {@code Expr} representing the timestamp.
 */
export function unixSecondsToTimestamp(field: string): UnixSecondsToTimestamp;
export function unixSecondsToTimestamp(
  expr: Expr | string
): UnixSecondsToTimestamp {
  const normalizedExpr = typeof expr === 'string' ? Field.of(expr) : expr;
  return new UnixSecondsToTimestamp(normalizedExpr);
}

/**
 * @beta
 *
 * Creates an expression that converts a timestamp expression to the number of seconds since the Unix epoch (1970-01-01 00:00:00 UTC).
 *
 * ```typescript
 * // Convert the 'timestamp' field to seconds since epoch.
 * timestampToUnixSeconds(Field.of("timestamp"));
 * ```
 *
 * @param expr The expression representing the timestamp.
 * @return A new {@code Expr} representing the number of seconds since epoch.
 */
export function timestampToUnixSeconds(expr: Expr): TimestampToUnixSeconds;

/**
 * @beta
 *
 * Creates an expression that converts a timestamp field to the number of seconds since the Unix epoch (1970-01-01 00:00:00 UTC).
 *
 * ```typescript
 * // Convert the 'timestamp' field to seconds since epoch.
 * timestampToUnixSeconds("timestamp");
 * ```
 *
 * @param field The name of the field representing the timestamp.
 * @return A new {@code Expr} representing the number of seconds since epoch.
 */
export function timestampToUnixSeconds(field: string): TimestampToUnixSeconds;
export function timestampToUnixSeconds(
  expr: Expr | string
): TimestampToUnixSeconds {
  const normalizedExpr = typeof expr === 'string' ? Field.of(expr) : expr;
  return new TimestampToUnixSeconds(normalizedExpr);
}

/**
 * @beta
 *
 * Creates an expression that adds a specified amount of time to a timestamp.
 *
 * ```typescript
 * // Add some duration determined by field 'unit' and 'amount' to the 'timestamp' field.
 * timestampAdd(Field.of("timestamp"), Field.of("unit"), Field.of("amount"));
 * ```
 *
 * @param timestamp The expression representing the timestamp.
 * @param unit The expression evaluates to unit of time, must be one of 'microsecond', 'millisecond', 'second', 'minute', 'hour', 'day'.
 * @param amount The expression evaluates to amount of the unit.
 * @return A new {@code Expr} representing the resulting timestamp.
 */
export function timestampAdd(
  timestamp: Expr,
  unit: Expr,
  amount: Expr
): TimestampAdd;

/**
 * @beta
 *
 * Creates an expression that adds a specified amount of time to a timestamp.
 *
 * ```typescript
 * // Add 1 day to the 'timestamp' field.
 * timestampAdd(Field.of("timestamp"), "day", 1);
 * ```
 *
 * @param timestamp The expression representing the timestamp.
 * @param unit The unit of time to add (e.g., "day", "hour").
 * @param amount The amount of time to add.
 * @return A new {@code Expr} representing the resulting timestamp.
 */
export function timestampAdd(
  timestamp: Expr,
  unit: 'microsecond' | 'millisecond' | 'second' | 'minute' | 'hour' | 'day',
  amount: number
): TimestampAdd;

/**
 * @beta
 *
 * Creates an expression that adds a specified amount of time to a timestamp represented by a field.
 *
 * ```typescript
 * // Add 1 day to the 'timestamp' field.
 * timestampAdd("timestamp", "day", 1);
 * ```
 *
 * @param field The name of the field representing the timestamp.
 * @param unit The unit of time to add (e.g., "day", "hour").
 * @param amount The amount of time to add.
 * @return A new {@code Expr} representing the resulting timestamp.
 */
export function timestampAdd(
  field: string,
  unit: 'microsecond' | 'millisecond' | 'second' | 'minute' | 'hour' | 'day',
  amount: number
): TimestampAdd;
export function timestampAdd(
  timestamp: Expr | string,
  unit:
    | Expr
    | 'microsecond'
    | 'millisecond'
    | 'second'
    | 'minute'
    | 'hour'
    | 'day',
  amount: Expr | number
): TimestampAdd {
  const normalizedTimestamp =
    typeof timestamp === 'string' ? Field.of(timestamp) : timestamp;
  const normalizedUnit = unit instanceof Expr ? unit : Constant.of(unit);
  const normalizedAmount =
    typeof amount === 'number' ? Constant.of(amount) : amount;
  return new TimestampAdd(
    normalizedTimestamp,
    normalizedUnit,
    normalizedAmount
  );
}

/**
 * @beta
 *
 * Creates an expression that subtracts a specified amount of time from a timestamp.
 *
 * ```typescript
 * // Subtract some duration determined by field 'unit' and 'amount' from the 'timestamp' field.
 * timestampSub(Field.of("timestamp"), Field.of("unit"), Field.of("amount"));
 * ```
 *
 * @param timestamp The expression representing the timestamp.
 * @param unit The expression evaluates to unit of time, must be one of 'microsecond', 'millisecond', 'second', 'minute', 'hour', 'day'.
 * @param amount The expression evaluates to amount of the unit.
 * @return A new {@code Expr} representing the resulting timestamp.
 */
export function timestampSub(
  timestamp: Expr,
  unit: Expr,
  amount: Expr
): TimestampSub;

/**
 * @beta
 *
 * Creates an expression that subtracts a specified amount of time from a timestamp.
 *
 * ```typescript
 * // Subtract 1 day from the 'timestamp' field.
 * timestampSub(Field.of("timestamp"), "day", 1);
 * ```
 *
 * @param timestamp The expression representing the timestamp.
 * @param unit The unit of time to subtract (e.g., "day", "hour").
 * @param amount The amount of time to subtract.
 * @return A new {@code Expr} representing the resulting timestamp.
 */
export function timestampSub(
  timestamp: Expr,
  unit: 'microsecond' | 'millisecond' | 'second' | 'minute' | 'hour' | 'day',
  amount: number
): TimestampSub;

/**
 * @beta
 *
 * Creates an expression that subtracts a specified amount of time from a timestamp represented by a field.
 *
 * ```typescript
 * // Subtract 1 day from the 'timestamp' field.
 * timestampSub("timestamp", "day", 1);
 * ```
 *
 * @param field The name of the field representing the timestamp.
 * @param unit The unit of time to subtract (e.g., "day", "hour").
 * @param amount The amount of time to subtract.
 * @return A new {@code Expr} representing the resulting timestamp.
 */
export function timestampSub(
  field: string,
  unit: 'microsecond' | 'millisecond' | 'second' | 'minute' | 'hour' | 'day',
  amount: number
): TimestampSub;
export function timestampSub(
  timestamp: Expr | string,
  unit:
    | Expr
    | 'microsecond'
    | 'millisecond'
    | 'second'
    | 'minute'
    | 'hour'
    | 'day',
  amount: Expr | number
): TimestampSub {
  const normalizedTimestamp =
    typeof timestamp === 'string' ? Field.of(timestamp) : timestamp;
  const normalizedUnit = unit instanceof Expr ? unit : Constant.of(unit);
  const normalizedAmount =
    typeof amount === 'number' ? Constant.of(amount) : amount;
  return new TimestampSub(
    normalizedTimestamp,
    normalizedUnit,
    normalizedAmount
  );
}

/**
 * @beta
 *
 * Creates functions that work on the backend but do not exist in the SDK yet.
 *
 * ```typescript
 * // Call a user defined function named "myFunc" with the arguments 10 and 20
 * // This is the same of the 'sum(Field.of("price"))', if it did not exist
 * genericFunction("sum", [Field.of("price")]);
 * ```
 *
 * @param name The name of the user defined function.
 * @param params The arguments to pass to the function.
 * @return A new {@code Function} representing the function call.
 */
export function genericFunction(
  name: string,
  params: Expr[]
): FirestoreFunction {
  return new FirestoreFunction(name, params);
}

/**
 * @beta
 *
 * Creates an expression that performs a logical 'AND' operation on multiple filter conditions.
 *
 * ```typescript
 * // Check if the 'age' field is greater than 18 AND the 'city' field is "London" AND
 * // the 'status' field is "active"
 * const condition = and(gt("age", 18), eq("city", "London"), eq("status", "active"));
 * ```
 *
 * @param left The first filter condition.
 * @param right Additional filter conditions to 'AND' together.
 * @return A new {@code Expr} representing the logical 'AND' operation.
 */
export function andFunction(
  left: FilterCondition,
  ...right: FilterCondition[]
): And {
  return new And([left, ...right]);
}

/**
 * @beta
 *
 * Creates an expression that performs a logical 'OR' operation on multiple filter conditions.
 *
 * ```typescript
 * // Check if the 'age' field is greater than 18 OR the 'city' field is "London" OR
 * // the 'status' field is "active"
 * const condition = or(gt("age", 18), eq("city", "London"), eq("status", "active"));
 * ```
 *
 * @param left The first filter condition.
 * @param right Additional filter conditions to 'OR' together.
 * @return A new {@code Expr} representing the logical 'OR' operation.
 */
export function orFunction(
  left: FilterCondition,
  ...right: FilterCondition[]
): Or {
  return new Or([left, ...right]);
}

/**
 * @beta
 *
 * Creates an {@link Ordering} that sorts documents in ascending order based on this expression.
 *
 * ```typescript
 * // Sort documents by the 'name' field in ascending order
 * firestore.pipeline().collection("users")
 *   .sort(ascending(Field.of("name")));
 * ```
 *
 * @param expr The expression to create an ascending ordering for.
 * @return A new `Ordering` for ascending sorting.
 */
export function ascending(expr: Expr): Ordering {
  return new Ordering(expr, 'ascending');
}

/**
 * @beta
 *
 * Creates an {@link Ordering} that sorts documents in descending order based on this expression.
 *
 * ```typescript
 * // Sort documents by the 'createdAt' field in descending order
 * firestore.pipeline().collection("users")
 *   .sort(descending(Field.of("createdAt")));
 * ```
 *
 * @param expr The expression to create a descending ordering for.
 * @return A new `Ordering` for descending sorting.
 */
export function descending(expr: Expr): Ordering {
  return new Ordering(expr, 'descending');
}

/**
 * @beta
 *
 * Represents an ordering criterion for sorting documents in a Firestore pipeline.
 *
 * You create `Ordering` instances using the `ascending` and `descending` helper functions.
 */
export class Ordering {
  constructor(
    readonly expr: Expr,
    readonly direction: 'ascending' | 'descending'
  ) {}

  /**
   * @private
   * @internal
   */
  _toProto(serializer: JsonProtoSerializer): ProtoValue {
    return {
      mapValue: {
        fields: {
          direction: toStringValue(this.direction),
          expression: this.expr._toProto(serializer)
        }
      }
    };
  }

  /**
   * @private
   * @internal
   */
  _readUserData(dataReader: UserDataReader): void {
    this.expr._readUserData(dataReader);
  }
}<|MERGE_RESOLUTION|>--- conflicted
+++ resolved
@@ -2619,11 +2619,7 @@
  * @beta
  */
 export class And extends FirestoreFunction implements FilterCondition {
-<<<<<<< HEAD
-  constructor(readonly conditions: FilterExpr[]) {
-=======
-  constructor(private conditions: FilterCondition[]) {
->>>>>>> fb5df426
+  constructor(readonly conditions: FilterCondition[]) {
     super('and', conditions);
   }
 
@@ -2634,11 +2630,7 @@
  * @beta
  */
 export class Or extends FirestoreFunction implements FilterCondition {
-<<<<<<< HEAD
-  constructor(readonly conditions: FilterExpr[]) {
-=======
-  constructor(private conditions: FilterCondition[]) {
->>>>>>> fb5df426
+  constructor(readonly conditions: FilterCondition[]) {
     super('or', conditions);
   }
   filterable = true as const;
@@ -2648,11 +2640,7 @@
  * @beta
  */
 export class Xor extends FirestoreFunction implements FilterCondition {
-<<<<<<< HEAD
-  constructor(readonly conditions: FilterExpr[]) {
-=======
-  constructor(private conditions: FilterCondition[]) {
->>>>>>> fb5df426
+  constructor(readonly conditions: FilterCondition[]) {
     super('xor', conditions);
   }
   filterable = true as const;
@@ -2663,15 +2651,9 @@
  */
 export class Cond extends FirestoreFunction {
   constructor(
-<<<<<<< HEAD
-    readonly condition: FilterExpr,
+    readonly condition: FilterCondition,
     readonly thenExpr: Expr,
     readonly elseExpr: Expr
-=======
-    private condition: FilterCondition,
-    private thenExpr: Expr,
-    private elseExpr: Expr
->>>>>>> fb5df426
   ) {
     super('cond', [condition, thenExpr, elseExpr]);
   }
