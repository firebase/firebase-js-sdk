/**
 * @license
 * Copyright 2017 Google LLC
 *
 * Licensed under the Apache License, Version 2.0 (the "License");
 * you may not use this file except in compliance with the License.
 * You may obtain a copy of the License at
 *
 *   http://www.apache.org/licenses/LICENSE-2.0
 *
 * Unless required by applicable law or agreed to in writing, software
 * distributed under the License is distributed on an "AS IS" BASIS,
 * WITHOUT WARRANTIES OR CONDITIONS OF ANY KIND, either express or implied.
 * See the License for the specific language governing permissions and
 * limitations under the License.
 */

import { Code, FirestoreError } from '../util/error';
// API extractor fails importing 'property' unless we also explicitly import 'Property'.
// eslint-disable-next-line @typescript-eslint/no-unused-vars, unused-imports/no-unused-imports-ts
import { Property, property, validateJSON } from '../util/json_validation';
import { primitiveComparator } from '../util/misc';

/**
 * An immutable object representing a geographic location in Firestore. The
 * location is represented as latitude/longitude pair.
 *
 * Latitude values are in the range of [-90, 90].
 * Longitude values are in the range of [-180, 180].
 */
export class GeoPoint {
  // Prefix with underscore to signal this is a private variable in JS and
  // prevent it showing up for autocompletion when typing latitude or longitude.
  private _lat: number;
  private _long: number;

  /**
   * Creates a new immutable `GeoPoint` object with the provided latitude and
   * longitude values.
   * @param latitude - The latitude as number between -90 and 90.
   * @param longitude - The longitude as number between -180 and 180.
   */
  constructor(latitude: number, longitude: number) {
    if (!isFinite(latitude) || latitude < -90 || latitude > 90) {
      throw new FirestoreError(
        Code.INVALID_ARGUMENT,
        'Latitude must be a number between -90 and 90, but was: ' + latitude
      );
    }
    if (!isFinite(longitude) || longitude < -180 || longitude > 180) {
      throw new FirestoreError(
        Code.INVALID_ARGUMENT,
        'Longitude must be a number between -180 and 180, but was: ' + longitude
      );
    }

    this._lat = latitude;
    this._long = longitude;
  }

  /**
   * The latitude of this `GeoPoint` instance.
   */
  get latitude(): number {
    return this._lat;
  }

  /**
   * The longitude of this `GeoPoint` instance.
   */
  get longitude(): number {
    return this._long;
  }

  /**
   * Returns true if this `GeoPoint` is equal to the provided one.
   *
   * @param other - The `GeoPoint` to compare against.
   * @returns true if this `GeoPoint` is equal to the provided one.
   */
  isEqual(other: GeoPoint): boolean {
    return this._lat === other._lat && this._long === other._long;
  }

  /**
   * Actually private to JS consumers of our API, so this function is prefixed
   * with an underscore.
   */
  _compareTo(other: GeoPoint): number {
    return (
      primitiveComparator(this._lat, other._lat) ||
      primitiveComparator(this._long, other._long)
    );
  }

<<<<<<< HEAD
=======
  static _jsonSchemaVersion: string = 'firestore/geoPoint/1.0';
  static _jsonSchema = {
    type: property('string', GeoPoint._jsonSchemaVersion),
    latitude: property('number'),
    longitude: property('number')
  };

>>>>>>> 41b82e9a
  /** Returns a JSON-serializable representation of this GeoPoint. */
  toJSON(): { latitude: number; longitude: number; type: string } {
    return {
      latitude: this._lat,
      longitude: this._long,
<<<<<<< HEAD
      type: 'firestore/geopoint/1.0'
=======
      type: GeoPoint._jsonSchemaVersion
>>>>>>> 41b82e9a
    };
  }

  /** Builds a `Timestamp` instance from a JSON serialized version of `Bytes`. */
  static fromJSON(json: object): GeoPoint {
<<<<<<< HEAD
    const requiredFields = ['type', 'latitude', 'longitude'];
    let error: string | undefined = undefined;
    let lat: number = 0;
    let long: number = 0;
    for (const key of requiredFields) {
      if (!(key in json)) {
        error = `json missing required field: ${key}`;
      }
      // eslint-disable-next-line @typescript-eslint/no-explicit-any
      const value = (json as any)[key];
      if (key === 'type') {
        if (typeof value !== 'string') {
          error = `json field 'type' must be a string.`;
          break;
        } else if (value !== 'firestore/geopoint/1.0') {
          error = "Expected 'type' field to equal 'firestore/geopoint/1.0'";
          break;
        }
      } else if (key === 'latitude') {
        if (typeof value !== 'number') {
          error = `json field 'latitude' must be a number.`;
          break;
        }
        lat = value;
      } else {
        if (typeof value !== 'number') {
          error = `json field 'longitude' must be a string.`;
          break;
        }
        long = value;
      }
    }
    if (error) {
      throw new FirestoreError(Code.INVALID_ARGUMENT, error);
    }
    return new GeoPoint(lat, long);
=======
    if (validateJSON(json, GeoPoint._jsonSchema)) {
      return new GeoPoint(json.latitude, json.longitude);
    }
    throw new FirestoreError(
      Code.INTERNAL,
      'Unexpected error creating GeoPoint from JSON.'
    );
>>>>>>> 41b82e9a
  }
}<|MERGE_RESOLUTION|>--- conflicted
+++ resolved
@@ -93,8 +93,6 @@
     );
   }
 
-<<<<<<< HEAD
-=======
   static _jsonSchemaVersion: string = 'firestore/geoPoint/1.0';
   static _jsonSchema = {
     type: property('string', GeoPoint._jsonSchemaVersion),
@@ -102,60 +100,17 @@
     longitude: property('number')
   };
 
->>>>>>> 41b82e9a
   /** Returns a JSON-serializable representation of this GeoPoint. */
   toJSON(): { latitude: number; longitude: number; type: string } {
     return {
       latitude: this._lat,
       longitude: this._long,
-<<<<<<< HEAD
-      type: 'firestore/geopoint/1.0'
-=======
       type: GeoPoint._jsonSchemaVersion
->>>>>>> 41b82e9a
     };
   }
 
   /** Builds a `Timestamp` instance from a JSON serialized version of `Bytes`. */
   static fromJSON(json: object): GeoPoint {
-<<<<<<< HEAD
-    const requiredFields = ['type', 'latitude', 'longitude'];
-    let error: string | undefined = undefined;
-    let lat: number = 0;
-    let long: number = 0;
-    for (const key of requiredFields) {
-      if (!(key in json)) {
-        error = `json missing required field: ${key}`;
-      }
-      // eslint-disable-next-line @typescript-eslint/no-explicit-any
-      const value = (json as any)[key];
-      if (key === 'type') {
-        if (typeof value !== 'string') {
-          error = `json field 'type' must be a string.`;
-          break;
-        } else if (value !== 'firestore/geopoint/1.0') {
-          error = "Expected 'type' field to equal 'firestore/geopoint/1.0'";
-          break;
-        }
-      } else if (key === 'latitude') {
-        if (typeof value !== 'number') {
-          error = `json field 'latitude' must be a number.`;
-          break;
-        }
-        lat = value;
-      } else {
-        if (typeof value !== 'number') {
-          error = `json field 'longitude' must be a string.`;
-          break;
-        }
-        long = value;
-      }
-    }
-    if (error) {
-      throw new FirestoreError(Code.INVALID_ARGUMENT, error);
-    }
-    return new GeoPoint(lat, long);
-=======
     if (validateJSON(json, GeoPoint._jsonSchema)) {
       return new GeoPoint(json.latitude, json.longitude);
     }
@@ -163,6 +118,5 @@
       Code.INTERNAL,
       'Unexpected error creating GeoPoint from JSON.'
     );
->>>>>>> 41b82e9a
   }
 }