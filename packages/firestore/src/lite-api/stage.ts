--- conflicted
+++ resolved
@@ -96,13 +96,8 @@
   name = 'aggregate';
 
   constructor(
-<<<<<<< HEAD
-    readonly accumulators: Map<string, Accumulator>,
+    readonly accumulators: Map<string, AggregateFunction>,
     readonly groups: Map<string, Expr>
-=======
-    private accumulators: Map<string, AggregateFunction>,
-    private groups: Map<string, Expr>
->>>>>>> d18310a8
   ) {}
 
   /**
@@ -241,11 +236,7 @@
 export class Where implements Stage {
   name = 'where';
 
-<<<<<<< HEAD
-  constructor(readonly condition: FilterCondition) {}
-=======
-  constructor(private condition: BooleanExpr) {}
->>>>>>> d18310a8
+  constructor(readonly condition: BooleanExpr) {}
 
   /**
    * @internal
