--- conflicted
+++ resolved
@@ -66,11 +66,7 @@
 
 import { Bytes } from './bytes';
 import { Firestore } from './database';
-<<<<<<< HEAD
-import { Constant } from './expressions';
-=======
 import type { Constant } from './expressions';
->>>>>>> 2de74d6b
 import { FieldPath } from './field_path';
 import { FieldValue } from './field_value';
 import { GeoPoint } from './geo_point';
@@ -715,14 +711,9 @@
   // from firestore-exp.
   input = getModularInstance(input);
 
-<<<<<<< HEAD
-  if (input instanceof Constant) {
-    return input._getValue();
-=======
   // Workaround for circular dependency
   if ((input as Constant).exprType === 'Constant') {
     return (input as Constant)._getValue();
->>>>>>> 2de74d6b
   }
 
   if (looksLikeJsonObject(input)) {
