/**
 * @license
 * Copyright 2017 Google LLC
 *
 * Licensed under the Apache License, Version 2.0 (the "License");
 * you may not use this file except in compliance with the License.
 * You may obtain a copy of the License at
 *
 *   http://www.apache.org/licenses/LICENSE-2.0
 *
 * Unless required by applicable law or agreed to in writing, software
 * distributed under the License is distributed on an "AS IS" BASIS,
 * WITHOUT WARRANTIES OR CONDITIONS OF ANY KIND, either express or implied.
 * See the License for the specific language governing permissions and
 * limitations under the License.
 */

import {
  DocumentData,
  FieldPath as PublicFieldPath,
  SetOptions
} from '@firebase/firestore-types';
import { Compat, deepEqual, getModularInstance } from '@firebase/util';

import { ContextSettings, ParseContext } from '../api/parse_context';
import { DatabaseId } from '../core/database_info';
import { DocumentKey } from '../model/document_key';
import { FieldMask } from '../model/field_mask';
import {
  FieldTransform,
  Mutation,
  PatchMutation,
  Precondition,
  SetMutation
} from '../model/mutation';
import { ObjectValue } from '../model/object_value';
import { FieldPath as InternalFieldPath } from '../model/path';
import {
  ArrayRemoveTransformOperation,
  ArrayUnionTransformOperation,
  NumericIncrementTransformOperation,
  ServerTimestampTransform
} from '../model/transform_operation';
import {
  TYPE_KEY,
  VECTOR_MAP_VECTORS_KEY,
  RESERVED_VECTOR_KEY,
  RESERVED_REGEX_KEY,
  RESERVED_REGEX_PATTERN_KEY,
  RESERVED_REGEX_OPTIONS_KEY,
  RESERVED_BSON_OBJECT_ID_KEY,
  RESERVED_INT32_KEY,
  RESERVED_BSON_TIMESTAMP_KEY,
  RESERVED_BSON_TIMESTAMP_SECONDS_KEY,
  RESERVED_BSON_TIMESTAMP_INCREMENT_KEY,
  RESERVED_BSON_BINARY_KEY,
  RESERVED_MIN_KEY,
  RESERVED_MAX_KEY,
  RESERVED_DECIMAL128_KEY
} from '../model/values';
import { newSerializer } from '../platform/serializer';
import {
  MapValue as ProtoMapValue,
  Value as ProtoValue
} from '../protos/firestore_proto_api';
import { toDouble, toInteger, toNumber } from '../remote/number_serializer';
import {
  JsonProtoSerializer,
  toBytes,
  toResourceName,
  toTimestamp,
  isProtoValueSerializable
} from '../remote/serializer';
import { debugAssert, fail } from '../util/assert';
import { ByteString } from '../util/byte_string';
import { Code, FirestoreError } from '../util/error';
import { isPlainObject, valueDescription } from '../util/input_validation';
import { Dict, forEach, isEmpty } from '../util/obj';

import { BsonBinaryData } from './bson_binary_data';
import { BsonObjectId } from './bson_object_Id';
import { BsonTimestamp } from './bson_timestamp';
import { Bytes } from './bytes';
import { Firestore } from './database';
import { Decimal128Value } from './decimal128_value';
import { FieldPath } from './field_path';
import { FieldValue } from './field_value';
import { GeoPoint } from './geo_point';
import { Int32Value } from './int32_value';
import { MaxKey } from './max_key';
import { MinKey } from './min_key';
import {
  DocumentReference,
  PartialWithFieldValue,
  WithFieldValue
} from './reference';
import { RegexValue } from './regex_value';
import { Timestamp } from './timestamp';
import { VectorValue } from './vector_value';

const RESERVED_FIELD_REGEX = /^__.*__$/;

/**
 * An untyped Firestore Data Converter interface that is shared between the
 * lite, firestore-exp and classic SDK.
 */
export interface UntypedFirestoreDataConverter<
  AppModelType,
  DbModelType extends DocumentData = DocumentData
> {
  toFirestore(
    modelObject: WithFieldValue<AppModelType>
  ): WithFieldValue<DbModelType>;
  toFirestore(
    modelObject: PartialWithFieldValue<AppModelType>,
    options: SetOptions
  ): PartialWithFieldValue<DbModelType>;
  fromFirestore(snapshot: unknown, options?: unknown): AppModelType;
}

/** The result of parsing document data (e.g. for a setData call). */
export class ParsedSetData {
  constructor(
    readonly data: ObjectValue,
    readonly fieldMask: FieldMask | null,
    readonly fieldTransforms: FieldTransform[]
  ) {}

  toMutation(key: DocumentKey, precondition: Precondition): Mutation {
    if (this.fieldMask !== null) {
      return new PatchMutation(
        key,
        this.data,
        this.fieldMask,
        precondition,
        this.fieldTransforms
      );
    } else {
      return new SetMutation(
        key,
        this.data,
        precondition,
        this.fieldTransforms
      );
    }
  }
}

/** The result of parsing "update" data (i.e. for an updateData call). */
export class ParsedUpdateData {
  constructor(
    readonly data: ObjectValue,
    // The fieldMask does not include document transforms.
    readonly fieldMask: FieldMask,
    readonly fieldTransforms: FieldTransform[]
  ) {}

  toMutation(key: DocumentKey, precondition: Precondition): Mutation {
    return new PatchMutation(
      key,
      this.data,
      this.fieldMask,
      precondition,
      this.fieldTransforms
    );
  }
}

/*
 * Represents what type of API method provided the data being parsed; useful
 * for determining which error conditions apply during parsing and providing
 * better error messages.
 */
export const enum UserDataSource {
  Set,
  Update,
  MergeSet,
  /**
   * Indicates the source is a where clause, cursor bound, arrayUnion()
   * element, etc. Of note, isWrite(source) will return false.
   */
  Argument,
  /**
   * Indicates that the source is an Argument that may directly contain nested
   * arrays (e.g. the operand of an `in` query).
   */
  ArrayArgument
}

function isWrite(dataSource: UserDataSource): boolean {
  switch (dataSource) {
    case UserDataSource.Set: // fall through
    case UserDataSource.MergeSet: // fall through
    case UserDataSource.Update:
      return true;
    case UserDataSource.Argument:
    case UserDataSource.ArrayArgument:
      return false;
    default:
      throw fail(0x9c4b, 'Unexpected case for UserDataSource', {
        dataSource
      });
  }
}

/** A "context" object passed around while parsing user data. */
class ParseContextImpl implements ParseContext {
  readonly fieldTransforms: FieldTransform[];
  readonly fieldMask: InternalFieldPath[];
  /**
   * Initializes a ParseContext with the given source and path.
   *
   * @param settings - The settings for the parser.
   * @param databaseId - The database ID of the Firestore instance.
   * @param serializer - The serializer to use to generate the Value proto.
   * @param ignoreUndefinedProperties - Whether to ignore undefined properties
   * rather than throw.
   * @param fieldTransforms - A mutable list of field transforms encountered
   * while parsing the data.
   * @param fieldMask - A mutable list of field paths encountered while parsing
   * the data.
   *
   * TODO(b/34871131): We don't support array paths right now, so path can be
   * null to indicate the context represents any location within an array (in
   * which case certain features will not work and errors will be somewhat
   * compromised).
   */
  constructor(
    readonly settings: ContextSettings,
    readonly databaseId: DatabaseId,
    readonly serializer: JsonProtoSerializer,
    readonly ignoreUndefinedProperties: boolean,
    fieldTransforms?: FieldTransform[],
    fieldMask?: InternalFieldPath[]
  ) {
    // Minor hack: If fieldTransforms is undefined, we assume this is an
    // external call and we need to validate the entire path.
    if (fieldTransforms === undefined) {
      this.validatePath();
    }
    this.fieldTransforms = fieldTransforms || [];
    this.fieldMask = fieldMask || [];
  }

  get path(): InternalFieldPath | undefined {
    return this.settings.path;
  }

  get dataSource(): UserDataSource {
    return this.settings.dataSource;
  }

  /** Returns a new context with the specified settings overwritten. */
  contextWith(configuration: Partial<ContextSettings>): ParseContextImpl {
    return new ParseContextImpl(
      { ...this.settings, ...configuration },
      this.databaseId,
      this.serializer,
      this.ignoreUndefinedProperties,
      this.fieldTransforms,
      this.fieldMask
    );
  }

  childContextForField(field: string): ParseContextImpl {
    const childPath = this.path?.child(field);
    const context = this.contextWith({ path: childPath, arrayElement: false });
    context.validatePathSegment(field);
    return context;
  }

  childContextForFieldPath(field: InternalFieldPath): ParseContextImpl {
    const childPath = this.path?.child(field);
    const context = this.contextWith({ path: childPath, arrayElement: false });
    context.validatePath();
    return context;
  }

  childContextForArray(index: number): ParseContextImpl {
    // TODO(b/34871131): We don't support array paths right now; so make path
    // undefined.
    return this.contextWith({ path: undefined, arrayElement: true });
  }

  createError(reason: string): FirestoreError {
    return createError(
      reason,
      this.settings.methodName,
      this.settings.hasConverter || false,
      this.path,
      this.settings.targetDoc
    );
  }

  /** Returns 'true' if 'fieldPath' was traversed when creating this context. */
  contains(fieldPath: InternalFieldPath): boolean {
    return (
      this.fieldMask.find(field => fieldPath.isPrefixOf(field)) !== undefined ||
      this.fieldTransforms.find(transform =>
        fieldPath.isPrefixOf(transform.field)
      ) !== undefined
    );
  }

  private validatePath(): void {
    // TODO(b/34871131): Remove null check once we have proper paths for fields
    // within arrays.
    if (!this.path) {
      return;
    }
    for (let i = 0; i < this.path.length; i++) {
      this.validatePathSegment(this.path.get(i));
    }
  }

  private validatePathSegment(segment: string): void {
    if (segment.length === 0) {
      throw this.createError('Document fields must not be empty');
    }
    if (isWrite(this.dataSource) && RESERVED_FIELD_REGEX.test(segment)) {
      throw this.createError('Document fields cannot begin and end with "__"');
    }
  }
}

/**
 * Helper for parsing raw user input (provided via the API) into internal model
 * classes.
 */
export class UserDataReader {
  private readonly serializer: JsonProtoSerializer;

  constructor(
    private readonly databaseId: DatabaseId,
    private readonly ignoreUndefinedProperties: boolean,
    serializer?: JsonProtoSerializer
  ) {
    this.serializer = serializer || newSerializer(databaseId);
  }

  /** Creates a new top-level parse context. */
  createContext(
    dataSource: UserDataSource,
    methodName: string,
    targetDoc?: DocumentKey,
    hasConverter = false
  ): ParseContextImpl {
    return new ParseContextImpl(
      {
        dataSource,
        methodName,
        targetDoc,
        path: InternalFieldPath.emptyPath(),
        arrayElement: false,
        hasConverter
      },
      this.databaseId,
      this.serializer,
      this.ignoreUndefinedProperties
    );
  }
}

export function newUserDataReader(firestore: Firestore): UserDataReader {
  const settings = firestore._freezeSettings();
  const serializer = newSerializer(firestore._databaseId);
  return new UserDataReader(
    firestore._databaseId,
    !!settings.ignoreUndefinedProperties,
    serializer
  );
}

/** Parse document data from a set() call. */
export function parseSetData(
  userDataReader: UserDataReader,
  methodName: string,
  targetDoc: DocumentKey,
  input: unknown,
  hasConverter: boolean,
  options: SetOptions = {}
): ParsedSetData {
  const context = userDataReader.createContext(
    options.merge || options.mergeFields
      ? UserDataSource.MergeSet
      : UserDataSource.Set,
    methodName,
    targetDoc,
    hasConverter
  );
  validatePlainObject('Data must be an object, but it was:', context, input);
  const updateData = parseObject(input, context)!;

  let fieldMask: FieldMask | null;
  let fieldTransforms: FieldTransform[];

  if (options.merge) {
    fieldMask = new FieldMask(context.fieldMask);
    fieldTransforms = context.fieldTransforms;
  } else if (options.mergeFields) {
    const validatedFieldPaths: InternalFieldPath[] = [];

    for (const stringOrFieldPath of options.mergeFields) {
      const fieldPath = fieldPathFromArgument(
        methodName,
        stringOrFieldPath,
        targetDoc
      );
      if (!context.contains(fieldPath)) {
        throw new FirestoreError(
          Code.INVALID_ARGUMENT,
          `Field '${fieldPath}' is specified in your field mask but missing from your input data.`
        );
      }

      if (!fieldMaskContains(validatedFieldPaths, fieldPath)) {
        validatedFieldPaths.push(fieldPath);
      }
    }

    fieldMask = new FieldMask(validatedFieldPaths);
    fieldTransforms = context.fieldTransforms.filter(transform =>
      fieldMask!.covers(transform.field)
    );
  } else {
    fieldMask = null;
    fieldTransforms = context.fieldTransforms;
  }

  return new ParsedSetData(
    new ObjectValue(updateData),
    fieldMask,
    fieldTransforms
  );
}

export class DeleteFieldValueImpl extends FieldValue {
  _toFieldTransform(context: ParseContextImpl): null {
    if (context.dataSource === UserDataSource.MergeSet) {
      // No transform to add for a delete, but we need to add it to our
      // fieldMask so it gets deleted.
      context.fieldMask.push(context.path!);
    } else if (context.dataSource === UserDataSource.Update) {
      debugAssert(
        context.path!.length > 0,
        `${this._methodName}() at the top level should have already ` +
          'been handled.'
      );
      throw context.createError(
        `${this._methodName}() can only appear at the top level ` +
          'of your update data'
      );
    } else {
      // We shouldn't encounter delete sentinels for queries or non-merge set() calls.
      throw context.createError(
        `${this._methodName}() cannot be used with set() unless you pass ` +
          '{merge:true}'
      );
    }
    return null;
  }

  isEqual(other: FieldValue): boolean {
    return other instanceof DeleteFieldValueImpl;
  }
}

/**
 * Creates a child context for parsing SerializableFieldValues.
 *
 * This is different than calling `ParseContext.contextWith` because it keeps
 * the fieldTransforms and fieldMask separate.
 *
 * The created context has its `dataSource` set to `UserDataSource.Argument`.
 * Although these values are used with writes, any elements in these FieldValues
 * are not considered writes since they cannot contain any FieldValue sentinels,
 * etc.
 *
 * @param fieldValue - The sentinel FieldValue for which to create a child
 *     context.
 * @param context - The parent context.
 * @param arrayElement - Whether or not the FieldValue has an array.
 */
function createSentinelChildContext(
  fieldValue: FieldValue,
  context: ParseContextImpl,
  arrayElement: boolean
): ParseContextImpl {
  return new ParseContextImpl(
    {
      dataSource: UserDataSource.Argument,
      targetDoc: context.settings.targetDoc,
      methodName: fieldValue._methodName,
      arrayElement
    },
    context.databaseId,
    context.serializer,
    context.ignoreUndefinedProperties
  );
}

export class ServerTimestampFieldValueImpl extends FieldValue {
  _toFieldTransform(context: ParseContextImpl): FieldTransform {
    return new FieldTransform(context.path!, new ServerTimestampTransform());
  }

  isEqual(other: FieldValue): boolean {
    return other instanceof ServerTimestampFieldValueImpl;
  }
}

export class ArrayUnionFieldValueImpl extends FieldValue {
  constructor(methodName: string, private readonly _elements: unknown[]) {
    super(methodName);
  }

  _toFieldTransform(context: ParseContextImpl): FieldTransform {
    const parseContext = createSentinelChildContext(
      this,
      context,
      /*array=*/ true
    );
    const parsedElements = this._elements.map(
      element => parseData(element, parseContext)!
    );
    const arrayUnion = new ArrayUnionTransformOperation(parsedElements);
    return new FieldTransform(context.path!, arrayUnion);
  }

  isEqual(other: FieldValue): boolean {
    return (
      other instanceof ArrayUnionFieldValueImpl &&
      deepEqual(this._elements, other._elements)
    );
  }
}

export class ArrayRemoveFieldValueImpl extends FieldValue {
  constructor(methodName: string, private readonly _elements: unknown[]) {
    super(methodName);
  }

  _toFieldTransform(context: ParseContextImpl): FieldTransform {
    const parseContext = createSentinelChildContext(
      this,
      context,
      /*array=*/ true
    );
    const parsedElements = this._elements.map(
      element => parseData(element, parseContext)!
    );
    const arrayUnion = new ArrayRemoveTransformOperation(parsedElements);
    return new FieldTransform(context.path!, arrayUnion);
  }

  isEqual(other: FieldValue): boolean {
    return (
      other instanceof ArrayRemoveFieldValueImpl &&
      deepEqual(this._elements, other._elements)
    );
  }
}

export class NumericIncrementFieldValueImpl extends FieldValue {
  constructor(methodName: string, private readonly _operand: number) {
    super(methodName);
  }

  _toFieldTransform(context: ParseContextImpl): FieldTransform {
    const numericIncrement = new NumericIncrementTransformOperation(
      context.serializer,
      toNumber(context.serializer, this._operand)
    );
    return new FieldTransform(context.path!, numericIncrement);
  }

  isEqual(other: FieldValue): boolean {
    return (
      other instanceof NumericIncrementFieldValueImpl &&
      this._operand === other._operand
    );
  }
}

/** Parse update data from an update() call. */
export function parseUpdateData(
  userDataReader: UserDataReader,
  methodName: string,
  targetDoc: DocumentKey,
  input: unknown
): ParsedUpdateData {
  const context = userDataReader.createContext(
    UserDataSource.Update,
    methodName,
    targetDoc
  );
  validatePlainObject('Data must be an object, but it was:', context, input);

  const fieldMaskPaths: InternalFieldPath[] = [];
  const updateData = ObjectValue.empty();
  forEach(input as Dict<unknown>, (key, value) => {
    const path = fieldPathFromDotSeparatedString(methodName, key, targetDoc);

    // For Compat types, we have to "extract" the underlying types before
    // performing validation.
    value = getModularInstance(value);

    const childContext = context.childContextForFieldPath(path);
    if (value instanceof DeleteFieldValueImpl) {
      // Add it to the field mask, but don't add anything to updateData.
      fieldMaskPaths.push(path);
    } else {
      const parsedValue = parseData(value, childContext);
      if (parsedValue != null) {
        fieldMaskPaths.push(path);
        updateData.set(path, parsedValue);
      }
    }
  });

  const mask = new FieldMask(fieldMaskPaths);
  return new ParsedUpdateData(updateData, mask, context.fieldTransforms);
}

/** Parse update data from a list of field/value arguments. */
export function parseUpdateVarargs(
  userDataReader: UserDataReader,
  methodName: string,
  targetDoc: DocumentKey,
  field: string | PublicFieldPath | Compat<PublicFieldPath>,
  value: unknown,
  moreFieldsAndValues: unknown[]
): ParsedUpdateData {
  const context = userDataReader.createContext(
    UserDataSource.Update,
    methodName,
    targetDoc
  );
  const keys = [fieldPathFromArgument(methodName, field, targetDoc)];
  const values = [value];

  if (moreFieldsAndValues.length % 2 !== 0) {
    throw new FirestoreError(
      Code.INVALID_ARGUMENT,
      `Function ${methodName}() needs to be called with an even number ` +
        'of arguments that alternate between field names and values.'
    );
  }

  for (let i = 0; i < moreFieldsAndValues.length; i += 2) {
    keys.push(
      fieldPathFromArgument(
        methodName,
        moreFieldsAndValues[i] as string | PublicFieldPath
      )
    );
    values.push(moreFieldsAndValues[i + 1]);
  }

  const fieldMaskPaths: InternalFieldPath[] = [];
  const updateData = ObjectValue.empty();

  // We iterate in reverse order to pick the last value for a field if the
  // user specified the field multiple times.
  for (let i = keys.length - 1; i >= 0; --i) {
    if (!fieldMaskContains(fieldMaskPaths, keys[i])) {
      const path = keys[i];
      let value = values[i];

      // For Compat types, we have to "extract" the underlying types before
      // performing validation.
      value = getModularInstance(value);

      const childContext = context.childContextForFieldPath(path);
      if (value instanceof DeleteFieldValueImpl) {
        // Add it to the field mask, but don't add anything to updateData.
        fieldMaskPaths.push(path);
      } else {
        const parsedValue = parseData(value, childContext);
        if (parsedValue != null) {
          fieldMaskPaths.push(path);
          updateData.set(path, parsedValue);
        }
      }
    }
  }

  const mask = new FieldMask(fieldMaskPaths);
  return new ParsedUpdateData(updateData, mask, context.fieldTransforms);
}

/**
 * Parse a "query value" (e.g. value in a where filter or a value in a cursor
 * bound).
 *
 * @param allowArrays - Whether the query value is an array that may directly
 * contain additional arrays (e.g. the operand of an `in` query).
 */
export function parseQueryValue(
  userDataReader: UserDataReader,
  methodName: string,
  input: unknown,
  allowArrays = false
): ProtoValue {
  const context = userDataReader.createContext(
    allowArrays ? UserDataSource.ArrayArgument : UserDataSource.Argument,
    methodName
  );
  const parsed = parseData(input, context);
  debugAssert(parsed != null, 'Parsed data should not be null.');
  debugAssert(
    context.fieldTransforms.length === 0,
    'Field transforms should have been disallowed.'
  );
  return parsed;
}

/**
 * Parses user data to Protobuf Values.
 *
 * @param input - Data to be parsed.
 * @param context - A context object representing the current path being parsed,
 * the source of the data being parsed, etc.
 * @returns The parsed value, or null if the value was a FieldValue sentinel
 * that should not be included in the resulting parsed data.
 */
export function parseData(
  input: unknown,
  context: ParseContext
): ProtoValue | null {
  // Unwrap the API type from the Compat SDK. This will return the API type
  // from firestore-exp.
  input = getModularInstance(input);

  if (looksLikeJsonObject(input)) {
    validatePlainObject('Unsupported field value:', context, input);
    return parseObject(input, context);
  } else if (input instanceof FieldValue) {
    // FieldValues usually parse into transforms (except deleteField())
    // in which case we do not want to include this field in our parsed data
    // (as doing so will overwrite the field directly prior to the transform
    // trying to transform it). So we don't add this location to
    // context.fieldMask and we return null as our parsing result.
    parseSentinelFieldValue(input, context);
    return null;
  } else if (input === undefined && context.ignoreUndefinedProperties) {
    // If the input is undefined it can never participate in the fieldMask, so
    // don't handle this below. If `ignoreUndefinedProperties` is false,
    // `parseScalarValue` will reject an undefined value.
    return null;
  } else {
    // If context.path is null we are inside an array and we don't support
    // field mask paths more granular than the top-level array.
    if (context.path) {
      context.fieldMask.push(context.path);
    }

    if (input instanceof Array) {
      // TODO(b/34871131): Include the path containing the array in the error
      // message.
      // In the case of IN queries, the parsed data is an array (representing
      // the set of values to be included for the IN query) that may directly
      // contain additional arrays (each representing an individual field
      // value), so we disable this validation.
      if (
        context.settings.arrayElement &&
        context.dataSource !== UserDataSource.ArrayArgument
      ) {
        throw context.createError('Nested arrays are not supported');
      }
      return parseArray(input as unknown[], context);
    } else {
      return parseScalarValue(input, context);
    }
  }
}

export function parseObject(
  obj: Dict<unknown>,
  context: ParseContext
): { mapValue: ProtoMapValue } {
  const fields: Dict<ProtoValue> = {};

  if (isEmpty(obj)) {
    // If we encounter an empty object, we explicitly add it to the update
    // mask to ensure that the server creates a map entry.
    if (context.path && context.path.length > 0) {
      context.fieldMask.push(context.path);
    }
  } else {
    forEach(obj, (key: string, val: unknown) => {
      const parsedValue = parseData(val, context.childContextForField(key));
      if (parsedValue != null) {
        fields[key] = parsedValue;
      }
    });
  }

  return { mapValue: { fields } };
}

function parseArray(array: unknown[], context: ParseContext): ProtoValue {
  const values: ProtoValue[] = [];
  let entryIndex = 0;
  for (const entry of array) {
    let parsedEntry = parseData(
      entry,
      context.childContextForArray(entryIndex)
    );
    if (parsedEntry == null) {
      // Just include nulls in the array for fields being replaced with a
      // sentinel.
      parsedEntry = { nullValue: 'NULL_VALUE' };
    }
    values.push(parsedEntry);
    entryIndex++;
  }
  return { arrayValue: { values } };
}

/**
 * "Parses" the provided FieldValueImpl, adding any necessary transforms to
 * context.fieldTransforms.
 */
function parseSentinelFieldValue(
  value: FieldValue,
  context: ParseContext
): void {
  // Sentinels are only supported with writes, and not within arrays.
  if (!isWrite(context.dataSource)) {
    throw context.createError(
      `${value._methodName}() can only be used with update() and set()`
    );
  }
  if (!context.path) {
    throw context.createError(
      `${value._methodName}() is not currently supported inside arrays`
    );
  }

  const fieldTransform = value._toFieldTransform(context);
  if (fieldTransform) {
    context.fieldTransforms.push(fieldTransform);
  }
}

/**
 * Helper to parse a scalar value (i.e. not an Object, Array, or FieldValue)
 *
 * @returns The parsed value
 */
export function parseScalarValue(
  value: unknown,
  context: ParseContext
): ProtoValue | null {
  value = getModularInstance(value);

  if (value === null) {
    return { nullValue: 'NULL_VALUE' };
  } else if (typeof value === 'number') {
    return toNumber(context.serializer, value);
  } else if (typeof value === 'boolean') {
    return { booleanValue: value };
  } else if (typeof value === 'string') {
    return { stringValue: value };
  } else if (value instanceof Date) {
    const timestamp = Timestamp.fromDate(value);
    return {
      timestampValue: toTimestamp(context.serializer, timestamp)
    };
  } else if (value instanceof Timestamp) {
    // Firestore backend truncates precision down to microseconds. To ensure
    // offline mode works the same with regards to truncation, perform the
    // truncation immediately without waiting for the backend to do that.
    const timestamp = new Timestamp(
      value.seconds,
      Math.floor(value.nanoseconds / 1000) * 1000
    );
    return {
      timestampValue: toTimestamp(context.serializer, timestamp)
    };
  } else if (value instanceof GeoPoint) {
    return {
      geoPointValue: {
        latitude: value.latitude,
        longitude: value.longitude
      }
    };
  } else if (value instanceof Bytes) {
    return { bytesValue: toBytes(context.serializer, value._byteString) };
  } else if (value instanceof DocumentReference) {
    const thisDb = context.databaseId;
    const otherDb = value.firestore._databaseId;
    if (!otherDb.isEqual(thisDb)) {
      throw context.createError(
        'Document reference is for database ' +
          `${otherDb.projectId}/${otherDb.database} but should be ` +
          `for database ${thisDb.projectId}/${thisDb.database}`
      );
    }
    return {
      referenceValue: toResourceName(
        value.firestore._databaseId || context.databaseId,
        value._key.path
      )
    };
  } else if (value instanceof VectorValue) {
    return parseVectorValue(value, context);
<<<<<<< HEAD
  } else if (value instanceof RegexValue) {
    return parseRegexValue(value);
  } else if (value instanceof BsonObjectId) {
    return parseBsonObjectId(value);
  } else if (value instanceof Int32Value) {
    return parseInt32Value(value);
  } else if (value instanceof Decimal128Value) {
    return parseDecimal128Value(value);
  } else if (value instanceof BsonTimestamp) {
    return parseBsonTimestamp(value);
  } else if (value instanceof BsonBinaryData) {
    return parseBsonBinaryData(context.serializer, value);
  } else if (value instanceof MinKey) {
    return parseMinKey();
  } else if (value instanceof MaxKey) {
    return parseMaxKey();
=======
  } else if (isProtoValueSerializable(value)) {
    return value._toProto(context.serializer);
>>>>>>> 33a4a2d0
  } else {
    throw context.createError(
      `Unsupported field value: ${valueDescription(value)}`
    );
  }
}

/**
 * Creates a new VectorValue proto value (using the internal format).
 */
export function parseVectorValue(
  value: VectorValue | number[],
  context: ParseContext
): { mapValue: ProtoMapValue } {
  const values = value instanceof VectorValue ? value.toArray() : value;
  const mapValue: ProtoMapValue = {
    fields: {
      [TYPE_KEY]: {
        stringValue: RESERVED_VECTOR_KEY
      },
      [VECTOR_MAP_VECTORS_KEY]: {
        arrayValue: {
          values: values.map(value => {
            if (typeof value !== 'number') {
              throw context.createError(
                'VectorValues must only contain numeric values.'
              );
            }

            return toDouble(context.serializer, value);
          })
        }
      }
    }
  };

  return { mapValue };
}

export function parseRegexValue(value: RegexValue): ProtoValue {
  const mapValue: ProtoMapValue = {
    fields: {
      [RESERVED_REGEX_KEY]: {
        mapValue: {
          fields: {
            [RESERVED_REGEX_PATTERN_KEY]: {
              stringValue: value.pattern
            },
            [RESERVED_REGEX_OPTIONS_KEY]: {
              stringValue: value.options
            }
          }
        }
      }
    }
  };

  return { mapValue };
}

export function parseMinKey(): ProtoValue {
  const mapValue: ProtoMapValue = {
    fields: {
      [RESERVED_MIN_KEY]: {
        nullValue: 'NULL_VALUE'
      }
    }
  };
  return { mapValue };
}

export function parseMaxKey(): ProtoValue {
  const mapValue: ProtoMapValue = {
    fields: {
      [RESERVED_MAX_KEY]: {
        nullValue: 'NULL_VALUE'
      }
    }
  };
  return { mapValue };
}

export function parseBsonObjectId(value: BsonObjectId): ProtoValue {
  const mapValue: ProtoMapValue = {
    fields: {
      [RESERVED_BSON_OBJECT_ID_KEY]: {
        stringValue: value.value
      }
    }
  };
  return { mapValue };
}

export function parseInt32Value(value: Int32Value): ProtoValue {
  const mapValue: ProtoMapValue = {
    fields: {
      [RESERVED_INT32_KEY]: toInteger(value.value)
    }
  };
  return { mapValue };
}

export function parseDecimal128Value(value: Decimal128Value): ProtoValue {
  const mapValue: ProtoMapValue = {
    fields: {
      [RESERVED_DECIMAL128_KEY]: {
        stringValue: value.stringValue
      }
    }
  };
  return { mapValue };
}

export function parseBsonTimestamp(value: BsonTimestamp): ProtoValue {
  const mapValue: ProtoMapValue = {
    fields: {
      [RESERVED_BSON_TIMESTAMP_KEY]: {
        mapValue: {
          fields: {
            [RESERVED_BSON_TIMESTAMP_SECONDS_KEY]: toInteger(value.seconds),
            [RESERVED_BSON_TIMESTAMP_INCREMENT_KEY]: toInteger(value.increment)
          }
        }
      }
    }
  };
  return { mapValue };
}

export function parseBsonBinaryData(
  serializer: JsonProtoSerializer,
  value: BsonBinaryData
): ProtoValue {
  const subtypeAndData = new Uint8Array(value.data.length + 1);
  // This converts the subtype from `number` to a byte.
  subtypeAndData[0] = value.subtype;
  // Concatenate the rest of the data starting at index 1.
  subtypeAndData.set(value.data, /* offset */ 1);

  const mapValue: ProtoMapValue = {
    fields: {
      [RESERVED_BSON_BINARY_KEY]: {
        bytesValue: toBytes(
          serializer,
          ByteString.fromUint8Array(subtypeAndData)
        )
      }
    }
  };
  return { mapValue };
}
/**
 * Checks whether an object looks like a JSON object that should be converted
 * into a struct. Normal class/prototype instances are considered to look like
 * JSON objects since they should be converted to a struct value. Arrays, Dates,
 * GeoPoints, etc. are not considered to look like JSON objects since they map
 * to specific FieldValue types other than ObjectValue.
 */
export function looksLikeJsonObject(input: unknown): boolean {
  return (
    typeof input === 'object' &&
    input !== null &&
    !(input instanceof Array) &&
    !(input instanceof Date) &&
    !(input instanceof Timestamp) &&
    !(input instanceof GeoPoint) &&
    !(input instanceof Bytes) &&
    !(input instanceof DocumentReference) &&
    !(input instanceof FieldValue) &&
    !(input instanceof VectorValue) &&
<<<<<<< HEAD
    !(input instanceof MinKey) &&
    !(input instanceof MaxKey) &&
    !(input instanceof Int32Value) &&
    !(input instanceof Decimal128Value) &&
    !(input instanceof RegexValue) &&
    !(input instanceof BsonObjectId) &&
    !(input instanceof BsonTimestamp) &&
    !(input instanceof BsonBinaryData)
=======
    !isProtoValueSerializable(input)
>>>>>>> 33a4a2d0
  );
}

function validatePlainObject(
  message: string,
  context: ParseContext,
  input: unknown
): asserts input is Dict<unknown> {
  if (!looksLikeJsonObject(input) || !isPlainObject(input)) {
    const description = valueDescription(input);
    if (description === 'an object') {
      // Massage the error if it was an object.
      throw context.createError(message + ' a custom object');
    } else {
      throw context.createError(message + ' ' + description);
    }
  }
}

/**
 * Helper that calls fromDotSeparatedString() but wraps any error thrown.
 */
export function fieldPathFromArgument(
  methodName: string,
  path: string | PublicFieldPath | Compat<PublicFieldPath>,
  targetDoc?: DocumentKey
): InternalFieldPath {
  // If required, replace the FieldPath Compat class with the firestore-exp
  // FieldPath.
  path = getModularInstance(path);

  if (path instanceof FieldPath) {
    return path._internalPath;
  } else if (typeof path === 'string') {
    return fieldPathFromDotSeparatedString(methodName, path);
  } else {
    const message = 'Field path arguments must be of type string or ';
    throw createError(
      message,
      methodName,
      /* hasConverter= */ false,
      /* path= */ undefined,
      targetDoc
    );
  }
}

/**
 * Matches any characters in a field path string that are reserved.
 */
const FIELD_PATH_RESERVED = new RegExp('[~\\*/\\[\\]]');

/**
 * Wraps fromDotSeparatedString with an error message about the method that
 * was thrown.
 * @param methodName - The publicly visible method name
 * @param path - The dot-separated string form of a field path which will be
 * split on dots.
 * @param targetDoc - The document against which the field path will be
 * evaluated.
 */
export function fieldPathFromDotSeparatedString(
  methodName: string,
  path: string,
  targetDoc?: DocumentKey
): InternalFieldPath {
  const found = path.search(FIELD_PATH_RESERVED);
  if (found >= 0) {
    throw createError(
      `Invalid field path (${path}). Paths must not contain ` +
        `'~', '*', '/', '[', or ']'`,
      methodName,
      /* hasConverter= */ false,
      /* path= */ undefined,
      targetDoc
    );
  }

  try {
    return new FieldPath(...path.split('.'))._internalPath;
  } catch (e) {
    throw createError(
      `Invalid field path (${path}). Paths must not be empty, ` +
        `begin with '.', end with '.', or contain '..'`,
      methodName,
      /* hasConverter= */ false,
      /* path= */ undefined,
      targetDoc
    );
  }
}

function createError(
  reason: string,
  methodName: string,
  hasConverter: boolean,
  path?: InternalFieldPath,
  targetDoc?: DocumentKey
): FirestoreError {
  const hasPath = path && !path.isEmpty();
  const hasDocument = targetDoc !== undefined;
  let message = `Function ${methodName}() called with invalid data`;
  if (hasConverter) {
    message += ' (via `toFirestore()`)';
  }
  message += '. ';

  let description = '';
  if (hasPath || hasDocument) {
    description += ' (found';

    if (hasPath) {
      description += ` in field ${path}`;
    }
    if (hasDocument) {
      description += ` in document ${targetDoc}`;
    }
    description += ')';
  }

  return new FirestoreError(
    Code.INVALID_ARGUMENT,
    message + reason + description
  );
}

/** Checks `haystack` if FieldPath `needle` is present. Runs in O(n). */
function fieldMaskContains(
  haystack: InternalFieldPath[],
  needle: InternalFieldPath
): boolean {
  return haystack.some(v => v.isEqual(needle));
}<|MERGE_RESOLUTION|>--- conflicted
+++ resolved
@@ -906,7 +906,6 @@
     };
   } else if (value instanceof VectorValue) {
     return parseVectorValue(value, context);
-<<<<<<< HEAD
   } else if (value instanceof RegexValue) {
     return parseRegexValue(value);
   } else if (value instanceof BsonObjectId) {
@@ -923,10 +922,8 @@
     return parseMinKey();
   } else if (value instanceof MaxKey) {
     return parseMaxKey();
-=======
   } else if (isProtoValueSerializable(value)) {
     return value._toProto(context.serializer);
->>>>>>> 33a4a2d0
   } else {
     throw context.createError(
       `Unsupported field value: ${valueDescription(value)}`
@@ -1097,7 +1094,6 @@
     !(input instanceof DocumentReference) &&
     !(input instanceof FieldValue) &&
     !(input instanceof VectorValue) &&
-<<<<<<< HEAD
     !(input instanceof MinKey) &&
     !(input instanceof MaxKey) &&
     !(input instanceof Int32Value) &&
@@ -1105,10 +1101,8 @@
     !(input instanceof RegexValue) &&
     !(input instanceof BsonObjectId) &&
     !(input instanceof BsonTimestamp) &&
-    !(input instanceof BsonBinaryData)
-=======
+    !(input instanceof BsonBinaryData) &&
     !isProtoValueSerializable(input)
->>>>>>> 33a4a2d0
   );
 }
 
