--- conflicted
+++ resolved
@@ -28,12 +28,8 @@
   EmulatorMockTokenOptions,
   getDefaultEmulatorHostnameAndPort,
   isCloudWorkstation,
-<<<<<<< HEAD
-  pingServer
-=======
   pingServer,
   updateEmulatorBanner
->>>>>>> 0aca7359
 } from '@firebase/util';
 
 import {
@@ -341,10 +337,7 @@
   const newHostSetting = `${host}:${port}`;
   if (useSsl) {
     void pingServer(`https://${newHostSetting}`);
-<<<<<<< HEAD
-=======
     updateEmulatorBanner('Firestore', true);
->>>>>>> 0aca7359
   }
   if (settings.host !== DEFAULT_HOST && settings.host !== newHostSetting) {
     logWarn(
