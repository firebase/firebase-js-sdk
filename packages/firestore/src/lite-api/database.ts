/**
 * @license
 * Copyright 2020 Google LLC
 *
 * Licensed under the Apache License, Version 2.0 (the "License");
 * you may not use this file except in compliance with the License.
 * You may obtain a copy of the License at
 *
 *   http://www.apache.org/licenses/LICENSE-2.0
 *
 * Unless required by applicable law or agreed to in writing, software
 * distributed under the License is distributed on an "AS IS" BASIS,
 * WITHOUT WARRANTIES OR CONDITIONS OF ANY KIND, either express or implied.
 * See the License for the specific language governing permissions and
 * limitations under the License.
 */

// eslint-disable-next-line import/no-extraneous-dependencies
import {
  _getProvider,
  _removeServiceInstance,
  FirebaseApp,
  getApp
} from '@firebase/app';
import {
  createMockUserToken,
  deepEqual,
  EmulatorMockTokenOptions,
  getDefaultEmulatorHostnameAndPort,
  isCloudWorkstation,
<<<<<<< HEAD
  updateStatus
=======
  pingServer
>>>>>>> 080a90dc
} from '@firebase/util';

import {
  CredentialsProvider,
  EmulatorAuthCredentialsProvider,
  makeAuthCredentialsProvider,
  OAuthToken
} from '../api/credentials';
import { User } from '../auth/user';
import { DatabaseId, DEFAULT_DATABASE_NAME } from '../core/database_info';
import { Code, FirestoreError } from '../util/error';
import { cast } from '../util/input_validation';
import { logWarn } from '../util/log';

import { FirestoreService, removeComponents } from './components';
import {
  DEFAULT_HOST,
  FirestoreSettingsImpl,
  PrivateSettings,
  FirestoreSettings
} from './settings';

export { EmulatorMockTokenOptions } from '@firebase/util';

declare module '@firebase/component' {
  interface NameServiceMapping {
    'firestore/lite': Firestore;
  }
}

/**
 * The Cloud Firestore service interface.
 *
 * Do not call this constructor directly. Instead, use {@link (getFirestore:1)}.
 */
export class Firestore implements FirestoreService {
  /**
   * Whether it's a Firestore or Firestore Lite instance.
   */
  type: 'firestore-lite' | 'firestore' = 'firestore-lite';

  readonly _persistenceKey: string = '(lite)';

  private _settings = new FirestoreSettingsImpl({});
  private _settingsFrozen = false;
  private _emulatorOptions: {
    mockUserToken?: EmulatorMockTokenOptions | string;
  } = {};

  // A task that is assigned when the terminate() is invoked and resolved when
  // all components have shut down. Otherwise, Firestore is not terminated,
  // which can mean either the FirestoreClient is in the process of starting,
  // or restarting.
  private _terminateTask: Promise<void> | 'notTerminated' = 'notTerminated';

  /** @hideconstructor */
  constructor(
    public _authCredentials: CredentialsProvider<User>,
    public _appCheckCredentials: CredentialsProvider<string>,
    readonly _databaseId: DatabaseId,
    readonly _app?: FirebaseApp
  ) {}

  /**
   * The {@link @firebase/app#FirebaseApp} associated with this `Firestore` service
   * instance.
   */
  get app(): FirebaseApp {
    if (!this._app) {
      throw new FirestoreError(
        Code.FAILED_PRECONDITION,
        "Firestore was not initialized using the Firebase SDK. 'app' is " +
          'not available'
      );
    }
    return this._app;
  }

  get _initialized(): boolean {
    return this._settingsFrozen;
  }

  get _terminated(): boolean {
    return this._terminateTask !== 'notTerminated';
  }

  _setSettings(settings: PrivateSettings): void {
    if (this._settingsFrozen) {
      throw new FirestoreError(
        Code.FAILED_PRECONDITION,
        'Firestore has already been started and its settings can no longer ' +
          'be changed. You can only modify settings before calling any other ' +
          'methods on a Firestore object.'
      );
    }
    this._settings = new FirestoreSettingsImpl(settings);
    this._emulatorOptions = settings.emulatorOptions || {};

    if (settings.credentials !== undefined) {
      this._authCredentials = makeAuthCredentialsProvider(settings.credentials);
    }
  }

  _getSettings(): FirestoreSettingsImpl {
    return this._settings;
  }

  _getEmulatorOptions(): { mockUserToken?: EmulatorMockTokenOptions | string } {
    return this._emulatorOptions;
  }

  _freezeSettings(): FirestoreSettingsImpl {
    this._settingsFrozen = true;
    updateStatus(
      {
        name: 'Firestore',
        isRunningEmulator: (this._settings as PrivateSettings).emulator!!
      },
      isCloudWorkstation(this._settings.host)
    );
    return this._settings;
  }

  _delete(): Promise<void> {
    // The `_terminateTask` must be assigned future that completes when
    // terminate is complete. The existence of this future puts SDK in state
    // that will not accept further API interaction.
    if (this._terminateTask === 'notTerminated') {
      this._terminateTask = this._terminate();
    }
    return this._terminateTask;
  }

  async _restart(): Promise<void> {
    // The `_terminateTask` must equal 'notTerminated' after restart to
    // signal that client is in a state that accepts API calls.
    if (this._terminateTask === 'notTerminated') {
      await this._terminate();
    } else {
      this._terminateTask = 'notTerminated';
    }
  }

  /** Returns a JSON-serializable representation of this `Firestore` instance. */
  toJSON(): object {
    return {
      app: this._app,
      databaseId: this._databaseId,
      settings: this._settings
    };
  }

  /**
   * Terminates all components used by this client. Subclasses can override
   * this method to clean up their own dependencies, but must also call this
   * method.
   *
   * Only ever called once.
   */
  protected _terminate(): Promise<void> {
    removeComponents(this);
    return Promise.resolve();
  }
}

/**
 * Initializes a new instance of Cloud Firestore with the provided settings.
 * Can only be called before any other functions, including
 * {@link (getFirestore:1)}. If the custom settings are empty, this function is
 * equivalent to calling {@link (getFirestore:1)}.
 *
 * @param app - The {@link @firebase/app#FirebaseApp} with which the `Firestore` instance will
 * be associated.
 * @param settings - A settings object to configure the `Firestore` instance.
 * @returns A newly initialized `Firestore` instance.
 */
export function initializeFirestore(
  app: FirebaseApp,
  settings: FirestoreSettings
): Firestore;
/**
 * Initializes a new instance of Cloud Firestore with the provided settings.
 * Can only be called before any other functions, including
 * {@link (getFirestore:1)}. If the custom settings are empty, this function is
 * equivalent to calling {@link (getFirestore:1)}.
 *
 * @param app - The {@link @firebase/app#FirebaseApp} with which the `Firestore` instance will
 * be associated.
 * @param settings - A settings object to configure the `Firestore` instance.
 * @param databaseId - The name of the database.
 * @returns A newly initialized `Firestore` instance.
 * @beta
 */
export function initializeFirestore(
  app: FirebaseApp,
  settings: FirestoreSettings,
  databaseId?: string
): Firestore;
export function initializeFirestore(
  app: FirebaseApp,
  settings: FirestoreSettings,
  databaseId?: string
): Firestore {
  if (!databaseId) {
    databaseId = DEFAULT_DATABASE_NAME;
  }
  const provider = _getProvider(app, 'firestore/lite');

  if (provider.isInitialized(databaseId)) {
    throw new FirestoreError(
      Code.FAILED_PRECONDITION,
      'Firestore can only be initialized once per app.'
    );
  }

  return provider.initialize({
    options: settings,
    instanceIdentifier: databaseId
  });
}

/**
 * Returns the existing default {@link Firestore} instance that is associated with the
 * default {@link @firebase/app#FirebaseApp}. If no instance exists, initializes a new
 * instance with default settings.
 *
 * @returns The {@link Firestore} instance of the provided app.
 */
export function getFirestore(): Firestore;
/**
 * Returns the existing default {@link Firestore} instance that is associated with the
 * provided {@link @firebase/app#FirebaseApp}. If no instance exists, initializes a new
 * instance with default settings.
 *
 * @param app - The {@link @firebase/app#FirebaseApp} instance that the returned {@link Firestore}
 * instance is associated with.
 * @returns The {@link Firestore} instance of the provided app.
 */
export function getFirestore(app: FirebaseApp): Firestore;
/**
 * Returns the existing {@link Firestore} instance that is associated with the
 * default {@link @firebase/app#FirebaseApp}. If no instance exists, initializes a new
 * instance with default settings.
 *
 * @param databaseId - The name of the database.
 * @returns The {@link Firestore} instance of the provided app.
 * @beta
 */
export function getFirestore(databaseId: string): Firestore;
/**
 * Returns the existing {@link Firestore} instance that is associated with the
 * provided {@link @firebase/app#FirebaseApp}. If no instance exists, initializes a new
 * instance with default settings.
 *
 * @param app - The {@link @firebase/app#FirebaseApp} instance that the returned {@link Firestore}
 * instance is associated with.
 * @param databaseId - The name of the database.
 * @returns The {@link Firestore} instance of the provided app.
 * @beta
 */
export function getFirestore(app: FirebaseApp, databaseId: string): Firestore;
export function getFirestore(
  appOrDatabaseId?: FirebaseApp | string,
  optionalDatabaseId?: string
): Firestore {
  const app: FirebaseApp =
    typeof appOrDatabaseId === 'object' ? appOrDatabaseId : getApp();
  const databaseId =
    typeof appOrDatabaseId === 'string'
      ? appOrDatabaseId
      : optionalDatabaseId || '(default)';
  const db = _getProvider(app, 'firestore/lite').getImmediate({
    identifier: databaseId
  }) as Firestore;
  if (!db._initialized) {
    const emulator = getDefaultEmulatorHostnameAndPort('firestore');
    if (emulator) {
      console.log('emulator');
      connectFirestoreEmulator(db, ...emulator);
    }
  }
  return db;
}

/**
 * Modify this instance to communicate with the Cloud Firestore emulator.
 *
 * Note: This must be called before this instance has been used to do any
 * operations.
 *
 * @param firestore - The `Firestore` instance to configure to connect to the
 * emulator.
 * @param host - the emulator host (ex: localhost).
 * @param port - the emulator port (ex: 9000).
 * @param options.mockUserToken - the mock auth token to use for unit testing
 * Security Rules.
 */
export function connectFirestoreEmulator(
  firestore: Firestore,
  host: string,
  port: number,
  options: {
    mockUserToken?: EmulatorMockTokenOptions | string;
  } = {}
): void {
  firestore = cast(firestore, Firestore);
<<<<<<< HEAD
  let ssl = false;
  if (/^https:\/\//.test(host)) {
    ssl = true;
    host = host.substring(8);
  }
=======
  const useSsl = isCloudWorkstation(host);
>>>>>>> 080a90dc
  const settings = firestore._getSettings();
  const existingConfig = {
    ...settings,
    emulatorOptions: firestore._getEmulatorOptions()
  };
  const newHostSetting = `${host}:${port}`;
  if (useSsl) {
    void pingServer(`https://${newHostSetting}`);
  }
  if (settings.host !== DEFAULT_HOST && settings.host !== newHostSetting) {
    logWarn(
      'Host has been set in both settings() and connectFirestoreEmulator(), emulator host ' +
        'will be used.'
    );
  }
  const newConfig = {
    ...settings,
    host: newHostSetting,
<<<<<<< HEAD
    ssl,
    emulatorOptions: options,
    emulator: true
=======
    ssl: useSsl,
    emulatorOptions: options
>>>>>>> 080a90dc
  };
  console.log(newConfig);
  // No-op if the new configuration matches the current configuration. This supports SSR
  // enviornments which might call `connectFirestoreEmulator` multiple times as a standard practice.
  if (deepEqual(newConfig, existingConfig)) {
    return;
  }

  firestore._setSettings(newConfig);

  if (options.mockUserToken) {
    let token: string;
    let user: User;
    if (typeof options.mockUserToken === 'string') {
      token = options.mockUserToken;
      user = User.MOCK_USER;
    } else {
      // Let createMockUserToken validate first (catches common mistakes like
      // invalid field "uid" and missing field "sub" / "user_id".)
      token = createMockUserToken(
        options.mockUserToken,
        firestore._app?.options.projectId
      );
      const uid = options.mockUserToken.sub || options.mockUserToken.user_id;
      if (!uid) {
        throw new FirestoreError(
          Code.INVALID_ARGUMENT,
          "mockUserToken must contain 'sub' or 'user_id' field!"
        );
      }
      user = new User(uid);
    }

    firestore._authCredentials = new EmulatorAuthCredentialsProvider(
      new OAuthToken(token, user)
    );
  }
}

/**
 * Terminates the provided `Firestore` instance.
 *
 * After calling `terminate()` only the `clearIndexedDbPersistence()` functions
 * may be used. Any other function will throw a `FirestoreError`. Termination
 * does not cancel any pending writes, and any promises that are awaiting a
 * response from the server will not be resolved.
 *
 * To restart after termination, create a new instance of `Firestore` with
 * {@link (getFirestore:1)}.
 *
 * Note: Under normal circumstances, calling `terminate()` is not required. This
 * function is useful only when you want to force this instance to release all of
 * its resources or in combination with {@link clearIndexedDbPersistence} to
 * ensure that all local state is destroyed between test runs.
 *
 * @param firestore - The `Firestore` instance to terminate.
 * @returns A `Promise` that is resolved when the instance has been successfully
 * terminated.
 */
export function terminate(firestore: Firestore): Promise<void> {
  firestore = cast(firestore, Firestore);
  _removeServiceInstance(firestore.app, 'firestore/lite');
  return firestore._delete();
}<|MERGE_RESOLUTION|>--- conflicted
+++ resolved
@@ -28,11 +28,8 @@
   EmulatorMockTokenOptions,
   getDefaultEmulatorHostnameAndPort,
   isCloudWorkstation,
-<<<<<<< HEAD
-  updateStatus
-=======
+  updateStatus,
   pingServer
->>>>>>> 080a90dc
 } from '@firebase/util';
 
 import {
@@ -339,15 +336,7 @@
   } = {}
 ): void {
   firestore = cast(firestore, Firestore);
-<<<<<<< HEAD
-  let ssl = false;
-  if (/^https:\/\//.test(host)) {
-    ssl = true;
-    host = host.substring(8);
-  }
-=======
   const useSsl = isCloudWorkstation(host);
->>>>>>> 080a90dc
   const settings = firestore._getSettings();
   const existingConfig = {
     ...settings,
@@ -366,16 +355,9 @@
   const newConfig = {
     ...settings,
     host: newHostSetting,
-<<<<<<< HEAD
-    ssl,
-    emulatorOptions: options,
-    emulator: true
-=======
     ssl: useSsl,
     emulatorOptions: options
->>>>>>> 080a90dc
   };
-  console.log(newConfig);
   // No-op if the new configuration matches the current configuration. This supports SSR
   // enviornments which might call `connectFirestoreEmulator` multiple times as a standard practice.
   if (deepEqual(newConfig, existingConfig)) {
