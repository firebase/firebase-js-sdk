--- conflicted
+++ resolved
@@ -17,14 +17,8 @@
 
 import { ObjectValue } from '../model/object_value';
 import {
-<<<<<<< HEAD
-  ExecutePipelineRequest,
-  Stage as ProtoStage,
-  StructuredPipeline
-=======
   Pipeline as ProtoPipeline,
   Stage as ProtoStage
->>>>>>> d18310a8
 } from '../protos/firestore_proto_api';
 import { JsonProtoSerializer, ProtoSerializable } from '../remote/serializer';
 import { isPlainObject } from '../util/input_validation';
@@ -76,14 +70,7 @@
   _readUserData(dataReader: UserDataReader): void;
 }
 
-<<<<<<< HEAD
-/**
- * @private
- */
-export function isReadableUserData(value: any): value is ReadableUserData {
-=======
-function isReadableUserData(value: unknown): value is ReadableUserData {
->>>>>>> d18310a8
+export function isReadableUserData(value: unknown): value is ReadableUserData {
   return typeof (value as ReadableUserData)._readUserData === 'function';
 }
 
@@ -254,87 +241,9 @@
    *     Selectable} expressions or {@code string} values representing field names.
    * @return A new Pipeline object with this stage appended to the stage list.
    */
-<<<<<<< HEAD
-  select(...selections: Array<Selectable | string>): Pipeline {
-    const copy = this.stages.map(s => s);
-    let projections: Map<string, Expr> = this.selectablesToMap(selections);
-    projections = this.readUserData('select', projections);
-    copy.push(new Select(projections));
-    return this.newPipeline(
-      this._db,
-      this.userDataReader,
-      this._userDataWriter,
-      copy
-    );
-  }
-
-  protected selectablesToMap(
-    selectables: Array<Selectable | string>
-  ): Map<string, Expr> {
-    const result = new Map<string, Expr>();
-    for (const selectable of selectables) {
-      if (typeof selectable === 'string') {
-        result.set(selectable as string, Field.of(selectable));
-      } else if (selectable instanceof Field) {
-        result.set((selectable as Field).fieldName(), selectable);
-      } else if (selectable instanceof Fields) {
-        const fields = selectable as Fields;
-        for (const field of fields.fieldList()) {
-          result.set(field.fieldName(), field);
-        }
-      } else if (selectable instanceof ExprWithAlias) {
-        const expr = selectable as ExprWithAlias<Expr>;
-        result.set(expr.alias, expr.expr);
-      }
-    }
-    return result;
-  }
-
-  /**
-   * Reads user data for each expression in the expressionMap.
-   * @param name Name of the calling function. Used for error messages when invalid user data is encountered.
-   * @param expressionMap
-   * @return the expressionMap argument.
-   * @private
-   */
-  protected readUserData<
-    T extends
-      | Map<string, ReadableUserData>
-      | ReadableUserData[]
-      | ReadableUserData
-  >(name: string, expressionMap: T): T {
-    if (isReadableUserData(expressionMap)) {
-      expressionMap._readUserData(this.userDataReader);
-    } else if (Array.isArray(expressionMap)) {
-      expressionMap.forEach(readableData =>
-        readableData._readUserData(this.userDataReader)
-      );
-    } else {
-      expressionMap.forEach(expr => expr._readUserData(this.userDataReader));
-    }
-    return expressionMap;
-  }
-
-  /**
-   * @internal
-   * @private
-   * @param db
-   * @param userDataReader
-   * @param userDataWriter
-   * @param stages
-   * @protected
-   */
-  protected newPipeline(
-    db: Firestore,
-    userDataReader: UserDataReader,
-    userDataWriter: AbstractUserDataWriter,
-    stages: Stage[],
-    converter: unknown = {}
-=======
   select(
     selection: Selectable | string,
     ...additionalSelections: Array<Selectable | string>
->>>>>>> d18310a8
   ): Pipeline {
     let projections: Map<string, Expr> = this.selectablesToMap([
       selection,
@@ -986,13 +895,6 @@
    * @param stages
    * @protected
    */
-<<<<<<< HEAD
-  _toProto(jsonProtoSerializer: JsonProtoSerializer): ExecutePipelineRequest {
-    return {
-      database: getEncodedDatabaseId(jsonProtoSerializer),
-      structuredPipeline: this._toStructuredPipeline(jsonProtoSerializer)
-    };
-=======
   protected newPipeline(
     db: Firestore,
     userDataReader: UserDataReader,
@@ -1000,19 +902,5 @@
     stages: Stage[]
   ): Pipeline {
     return new Pipeline(db, userDataReader, userDataWriter, stages);
->>>>>>> d18310a8
-  }
-
-  /**
-   * @internal
-   * @private
-   */
-  _toStructuredPipeline(
-    jsonProtoSerializer: JsonProtoSerializer
-  ): StructuredPipeline {
-    const stages: ProtoStage[] = this.stages.map(stage =>
-      stage._toProto(jsonProtoSerializer)
-    );
-    return { pipeline: { stages } };
   }
 }