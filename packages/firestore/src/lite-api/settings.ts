/**
 * @license
 * Copyright 2020 Google LLC
 *
 * Licensed under the Apache License, Version 2.0 (the "License");
 * you may not use this file except in compliance with the License.
 * You may obtain a copy of the License at
 *
 *   http://www.apache.org/licenses/LICENSE-2.0
 *
 * Unless required by applicable law or agreed to in writing, software
 * distributed under the License is distributed on an "AS IS" BASIS,
 * WITHOUT WARRANTIES OR CONDITIONS OF ANY KIND, either express or implied.
 * See the License for the specific language governing permissions and
 * limitations under the License.
 */

import { EmulatorMockTokenOptions } from '@firebase/util';

import { FirestoreLocalCache } from '../api/cache_config';
import { CredentialsSettings } from '../api/credentials';
import {
  ExperimentalLongPollingOptions,
  cloneLongPollingOptions,
  longPollingOptionsEqual
} from '../api/long_polling_options';
import {
  LRU_COLLECTION_DISABLED,
  LRU_DEFAULT_CACHE_SIZE_BYTES
} from '../local/lru_garbage_collector';
import { LRU_MINIMUM_CACHE_SIZE_BYTES } from '../local/lru_garbage_collector_impl';
import { Code, FirestoreError } from '../util/error';
import { validateIsNotUsedTogether } from '../util/input_validation';

// settings() defaults:
export const DEFAULT_HOST = 'firestore.googleapis.com';
export const DEFAULT_SSL = true;

// The minimum long-polling timeout is hardcoded on the server. The value here
// should be kept in sync with the value used by the server, as the server will
// silently ignore a value below the minimum and fall back to the default.
// Googlers see b/266868871 for relevant discussion.
const MIN_LONG_POLLING_TIMEOUT_SECONDS = 5;

// No maximum long-polling timeout is configured in the server, and defaults to
// 30 seconds, which is what Watch appears to use.
// Googlers see b/266868871 for relevant discussion.
const MAX_LONG_POLLING_TIMEOUT_SECONDS = 30;

// Whether long-polling auto-detected is enabled by default.
const DEFAULT_AUTO_DETECT_LONG_POLLING = true;

/**
 * Specifies custom configurations for your Cloud Firestore instance.
 * You must set these before invoking any other methods.
 */
export interface FirestoreSettings {
  /** The hostname to connect to. */
  host?: string;

  /** Whether to use SSL when connecting. */
  ssl?: boolean;

  /**
   * Whether to skip nested properties that are set to `undefined` during
   * object serialization. If set to `true`, these properties are skipped
   * and not written to Firestore. If set to `false` or omitted, the SDK
   * throws an exception when it encounters properties of type `undefined`.
   */
  ignoreUndefinedProperties?: boolean;
}

/**
 * @internal
 * Undocumented, private additional settings not exposed in our public API.
 */
export interface PrivateSettings extends FirestoreSettings {
  // Can be a google-auth-library or gapi client.
  credentials?: CredentialsSettings;
  cacheSizeBytes?: number;
  experimentalForceLongPolling?: boolean;
  experimentalAutoDetectLongPolling?: boolean;
  experimentalLongPollingOptions?: ExperimentalLongPollingOptions;
  useFetchStreams?: boolean;
  emulatorOptions?: { mockUserToken?: EmulatorMockTokenOptions | string };
  emulator?: boolean;

  localCache?: FirestoreLocalCache;
}

/**
 * A concrete type describing all the values that can be applied via a
 * user-supplied `FirestoreSettings` object. This is a separate type so that
 * defaults can be supplied and the value can be checked for equality.
 */
export class FirestoreSettingsImpl {
  /** The hostname to connect to. */
  readonly host: string;

  /** Whether to use SSL when connecting. */
  readonly ssl: boolean;

  readonly cacheSizeBytes: number;

  readonly experimentalForceLongPolling: boolean;

  readonly experimentalAutoDetectLongPolling: boolean;

  readonly experimentalLongPollingOptions: ExperimentalLongPollingOptions;

  readonly ignoreUndefinedProperties: boolean;

  readonly useFetchStreams: boolean;
  readonly localCache?: FirestoreLocalCache;

<<<<<<< HEAD
  readonly emulator?: boolean;
=======
  readonly isUsingEmulator: boolean;
>>>>>>> 080a90dc

  // Can be a google-auth-library or gapi client.
  // eslint-disable-next-line @typescript-eslint/no-explicit-any
  credentials?: any;

  constructor(settings: PrivateSettings) {
    if (settings.host === undefined) {
      if (settings.ssl !== undefined) {
        throw new FirestoreError(
          Code.INVALID_ARGUMENT,
          "Can't provide ssl option if host option is not set"
        );
      }
      this.host = DEFAULT_HOST;
      this.ssl = DEFAULT_SSL;
    } else {
      this.host = settings.host;
      this.ssl = settings.ssl ?? DEFAULT_SSL;
    }
<<<<<<< HEAD
    this.emulator = settings.emulator;
=======
    this.isUsingEmulator = settings.emulatorOptions !== undefined;
>>>>>>> 080a90dc

    this.credentials = settings.credentials;
    this.ignoreUndefinedProperties = !!settings.ignoreUndefinedProperties;
    this.localCache = settings.localCache;

    if (settings.cacheSizeBytes === undefined) {
      this.cacheSizeBytes = LRU_DEFAULT_CACHE_SIZE_BYTES;
    } else {
      if (
        settings.cacheSizeBytes !== LRU_COLLECTION_DISABLED &&
        settings.cacheSizeBytes < LRU_MINIMUM_CACHE_SIZE_BYTES
      ) {
        throw new FirestoreError(
          Code.INVALID_ARGUMENT,
          `cacheSizeBytes must be at least ${LRU_MINIMUM_CACHE_SIZE_BYTES}`
        );
      } else {
        this.cacheSizeBytes = settings.cacheSizeBytes;
      }
    }

    validateIsNotUsedTogether(
      'experimentalForceLongPolling',
      settings.experimentalForceLongPolling,
      'experimentalAutoDetectLongPolling',
      settings.experimentalAutoDetectLongPolling
    );

    this.experimentalForceLongPolling = !!settings.experimentalForceLongPolling;

    if (this.experimentalForceLongPolling) {
      this.experimentalAutoDetectLongPolling = false;
    } else if (settings.experimentalAutoDetectLongPolling === undefined) {
      this.experimentalAutoDetectLongPolling = DEFAULT_AUTO_DETECT_LONG_POLLING;
    } else {
      // For backwards compatibility, coerce the value to boolean even though
      // the TypeScript compiler has narrowed the type to boolean already.
      // noinspection PointlessBooleanExpressionJS
      this.experimentalAutoDetectLongPolling =
        !!settings.experimentalAutoDetectLongPolling;
    }

    this.experimentalLongPollingOptions = cloneLongPollingOptions(
      settings.experimentalLongPollingOptions ?? {}
    );
    validateLongPollingOptions(this.experimentalLongPollingOptions);

    this.useFetchStreams = !!settings.useFetchStreams;
  }

  isEqual(other: FirestoreSettingsImpl): boolean {
    return (
      this.host === other.host &&
      this.ssl === other.ssl &&
      this.credentials === other.credentials &&
      this.cacheSizeBytes === other.cacheSizeBytes &&
      this.experimentalForceLongPolling ===
        other.experimentalForceLongPolling &&
      this.experimentalAutoDetectLongPolling ===
        other.experimentalAutoDetectLongPolling &&
      longPollingOptionsEqual(
        this.experimentalLongPollingOptions,
        other.experimentalLongPollingOptions
      ) &&
      this.ignoreUndefinedProperties === other.ignoreUndefinedProperties &&
      this.useFetchStreams === other.useFetchStreams
    );
  }
}

function validateLongPollingOptions(
  options: ExperimentalLongPollingOptions
): void {
  if (options.timeoutSeconds !== undefined) {
    if (isNaN(options.timeoutSeconds)) {
      throw new FirestoreError(
        Code.INVALID_ARGUMENT,
        `invalid long polling timeout: ` +
          `${options.timeoutSeconds} (must not be NaN)`
      );
    }
    if (options.timeoutSeconds < MIN_LONG_POLLING_TIMEOUT_SECONDS) {
      throw new FirestoreError(
        Code.INVALID_ARGUMENT,
        `invalid long polling timeout: ${options.timeoutSeconds} ` +
          `(minimum allowed value is ${MIN_LONG_POLLING_TIMEOUT_SECONDS})`
      );
    }
    if (options.timeoutSeconds > MAX_LONG_POLLING_TIMEOUT_SECONDS) {
      throw new FirestoreError(
        Code.INVALID_ARGUMENT,
        `invalid long polling timeout: ${options.timeoutSeconds} ` +
          `(maximum allowed value is ${MAX_LONG_POLLING_TIMEOUT_SECONDS})`
      );
    }
  }
}<|MERGE_RESOLUTION|>--- conflicted
+++ resolved
@@ -113,11 +113,7 @@
   readonly useFetchStreams: boolean;
   readonly localCache?: FirestoreLocalCache;
 
-<<<<<<< HEAD
-  readonly emulator?: boolean;
-=======
   readonly isUsingEmulator: boolean;
->>>>>>> 080a90dc
 
   // Can be a google-auth-library or gapi client.
   // eslint-disable-next-line @typescript-eslint/no-explicit-any
@@ -137,11 +133,7 @@
       this.host = settings.host;
       this.ssl = settings.ssl ?? DEFAULT_SSL;
     }
-<<<<<<< HEAD
-    this.emulator = settings.emulator;
-=======
     this.isUsingEmulator = settings.emulatorOptions !== undefined;
->>>>>>> 080a90dc
 
     this.credentials = settings.credentials;
     this.ignoreUndefinedProperties = !!settings.ignoreUndefinedProperties;
