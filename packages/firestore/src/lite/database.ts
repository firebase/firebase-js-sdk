--- conflicted
+++ resolved
@@ -233,13 +233,8 @@
  * @param options.mockUserToken - the mock auth token to use for unit testing
  * Security Rules.
  */
-<<<<<<< HEAD
-export function useFirestoreEmulator(
+export function connectFirestoreEmulator(
   firestore: Firestore,
-=======
-export function connectFirestoreEmulator(
-  firestore: FirebaseFirestore,
->>>>>>> d56ab5cc
   host: string,
   port: number,
   options: {
