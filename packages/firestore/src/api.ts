--- conflicted
+++ resolved
@@ -16,148 +16,136 @@
  */
 
 export {
+  aggregateFieldEqual,
   aggregateQuerySnapshotEqual,
+  average,
+  count,
+  getAggregateFromServer,
   getCountFromServer,
-  getAggregateFromServer,
-  count,
   sum,
-  average,
-  aggregateFieldEqual
-} from './api/aggregate';
+} from "./api/aggregate";
 
 export {
   AggregateField,
   AggregateFieldType,
+  AggregateQuerySnapshot,
   AggregateSpec,
   AggregateSpecData,
-  AggregateQuerySnapshot,
-  AggregateType
-} from './lite-api/aggregate_types';
+  AggregateType,
+} from "./lite-api/aggregate_types";
 
 export {
   FirestoreLocalCache,
-<<<<<<< HEAD
-  IndexedDbLocalCache,
-  IndexedDbMultipleTabManager,
-  indexedDbLocalCache,
-  indexedDbMultipleTabManager,
-  IndexedDbCacheSettings,
-  indexedDbSingleTabManager,
-  IndexedDbSingleTabManager,
-  IndexedDbSingleTabManagerSettings,
-  IndexedDbTabManager,
-  MemoryLocalCache,
   MemoryCacheSettings,
+  MemoryEagerGarbageCollector,
+  memoryEagerGarbageCollector,
   MemoryGarbageCollector,
-  MemoryEagerGarbageCollector,
-  MemoryLruGarbageCollector,
-  memoryLocalCache,
-  memoryEagerGarbageCollector,
-  memoryLruGarbageCollector
-=======
-  PersistentLocalCache,
-  PersistentMultipleTabManager,
-  persistentLocalCache,
-  persistentMultipleTabManager,
-  PersistentCacheSettings,
-  persistentSingleTabManager,
-  PersistentSingleTabManager,
-  PersistentSingleTabManagerSettings,
   MemoryLocalCache,
   memoryLocalCache,
-  PersistentTabManager
->>>>>>> ce79f7fe
-} from './api/cache_config';
-
-export { FieldPath, documentId } from './api/field_path';
-
-export {
-  Firestore,
+  MemoryLruGarbageCollector,
+  memoryLruGarbageCollector,
+  PersistentCacheSettings,
+  PersistentLocalCache,
+  persistentLocalCache,
+  PersistentMultipleTabManager,
+  persistentMultipleTabManager,
+  PersistentSingleTabManager,
+  persistentSingleTabManager,
+  PersistentSingleTabManagerSettings,
+} from "./api/cache_config";
+
+export { documentId, FieldPath } from "./api/field_path";
+
+export {
+  clearIndexedDbPersistence,
+  connectFirestoreEmulator,
+  disableNetwork,
   EmulatorMockTokenOptions,
-  initializeFirestore,
-  getFirestore,
   enableIndexedDbPersistence,
   enableMultiTabIndexedDbPersistence,
-  clearIndexedDbPersistence,
-  waitForPendingWrites,
-  disableNetwork,
   enableNetwork,
-  terminate,
-  connectFirestoreEmulator,
+  ensureFirestoreConfigured,
+  Firestore,
+  getFirestore,
+  initializeFirestore,
   loadBundle,
   namedQuery,
-  ensureFirestoreConfigured
-} from './api/database';
+  terminate,
+  waitForPendingWrites,
+} from "./api/database";
 
 export {
   LoadBundleTask,
   LoadBundleTaskProgress,
-  TaskState
-} from './api/bundle';
-
-export { FirestoreSettings, PersistenceSettings } from './api/settings';
+  TaskState,
+} from "./api/bundle";
+
+export { FirestoreSettings, PersistenceSettings } from "./api/settings";
 
 export {
   DocumentChange,
+  DocumentChangeType,
   DocumentSnapshot,
+  FirestoreDataConverter,
   QueryDocumentSnapshot,
   QuerySnapshot,
   snapshotEqual,
+  SnapshotMetadata,
   SnapshotOptions,
-  FirestoreDataConverter,
-  DocumentChangeType,
-  SnapshotMetadata
-} from './api/snapshot';
-
-export {
-  DocumentReference,
-  CollectionReference,
-  Query,
-  doc,
+} from "./api/snapshot";
+
+export {
   collection,
   collectionGroup,
+  CollectionReference,
+  doc,
+  DocumentData,
+  DocumentReference,
+  PartialWithFieldValue,
+  Query,
+  queryEqual,
+  refEqual,
   SetOptions,
-  DocumentData,
   UpdateData,
   WithFieldValue,
-  PartialWithFieldValue,
-  refEqual,
-  queryEqual
-} from './api/reference';
+} from "./api/reference";
 
 export {
   and,
   endAt,
   endBefore,
-  startAt,
-  startAfter,
   limit,
   limitToLast,
-  where,
   or,
   orderBy,
+  OrderByDirection,
   query,
+  QueryCompositeFilterConstraint,
   QueryConstraint,
   QueryConstraintType,
-  QueryCompositeFilterConstraint,
+  QueryEndAtConstraint,
+  QueryFieldFilterConstraint,
   QueryFilterConstraint,
-  QueryFieldFilterConstraint,
-  QueryOrderByConstraint,
   QueryLimitConstraint,
   QueryNonFilterConstraint,
+  QueryOrderByConstraint,
   QueryStartAtConstraint,
-  QueryEndAtConstraint,
-  OrderByDirection,
-  WhereFilterOp
-} from './api/filter';
-
-export { Unsubscribe, SnapshotListenOptions } from './api/reference_impl';
-
-export { TransactionOptions } from './api/transaction_options';
-
-export { runTransaction, Transaction } from './api/transaction';
-
-export {
+  startAfter,
+  startAt,
+  where,
+  WhereFilterOp,
+} from "./api/filter";
+
+export { SnapshotListenOptions, Unsubscribe } from "./api/reference_impl";
+
+export { TransactionOptions } from "./api/transaction_options";
+
+export { runTransaction, Transaction } from "./api/transaction";
+
+export {
+  addDoc,
+  deleteDoc,
+  executeWrite,
   getDoc,
   getDocFromCache,
   getDocFromServer,
@@ -168,66 +156,63 @@
   onSnapshotsInSync,
   setDoc,
   updateDoc,
-  deleteDoc,
-  addDoc,
-  executeWrite
-} from './api/reference_impl';
-
-export { FieldValue } from './api/field_value';
-
-export {
-  increment,
+} from "./api/reference_impl";
+
+export { FieldValue } from "./api/field_value";
+
+export {
   arrayRemove,
   arrayUnion,
+  deleteField,
+  increment,
   serverTimestamp,
-  deleteField
-} from './api/field_value_impl';
-
-export { setLogLevel, LogLevelString as LogLevel } from './util/log';
-
-export { Bytes } from './api/bytes';
-
-export { WriteBatch, writeBatch } from './api/write_batch';
-
-export { GeoPoint } from './api/geo_point';
-
-export { Timestamp } from './api/timestamp';
-
-export { CACHE_SIZE_UNLIMITED } from './api/database';
-
-export { FirestoreErrorCode, FirestoreError } from './util/error';
-
-export { AbstractUserDataWriter } from './lite-api/user_data_writer';
-
-export {
+} from "./api/field_value_impl";
+
+export { LogLevelString as LogLevel, setLogLevel } from "./util/log";
+
+export { Bytes } from "./api/bytes";
+
+export { WriteBatch, writeBatch } from "./api/write_batch";
+
+export { GeoPoint } from "./api/geo_point";
+
+export { Timestamp } from "./api/timestamp";
+
+export { CACHE_SIZE_UNLIMITED } from "./api/database";
+
+export { FirestoreError, FirestoreErrorCode } from "./util/error";
+
+export { AbstractUserDataWriter } from "./lite-api/user_data_writer";
+
+export {
+  AddPrefixToKeys,
+  ChildUpdateFields,
+  NestedUpdateFields,
   Primitive,
-  NestedUpdateFields,
-  ChildUpdateFields,
-  AddPrefixToKeys,
-  UnionToIntersection
-} from '../src/lite-api/types';
-
-export {
-  setIndexConfiguration,
+  UnionToIntersection,
+} from "../src/lite-api/types";
+
+export {
   Index,
   IndexConfiguration,
-  IndexField
-} from './api/index_configuration';
+  IndexField,
+  setIndexConfiguration,
+} from "./api/index_configuration";
 
 /**
  * Internal exports
  */
-export { isBase64Available as _isBase64Available } from './platform/base64';
-export { DatabaseId as _DatabaseId } from './core/database_info';
-export {
+export { isBase64Available as _isBase64Available } from "./platform/base64";
+export { DatabaseId as _DatabaseId } from "./core/database_info";
+export {
+  cast as _cast,
   validateIsNotUsedTogether as _validateIsNotUsedTogether,
-  cast as _cast
-} from './util/input_validation';
-export { DocumentKey as _DocumentKey } from './model/document_key';
-export { debugAssert as _debugAssert } from './util/assert';
-export { FieldPath as _FieldPath } from './model/path';
-export type { ResourcePath as _ResourcePath } from './model/path';
-export type { ByteString as _ByteString } from './util/byte_string';
-export { logWarn as _logWarn } from './util/log';
-export { EmptyAuthCredentialsProvider as _EmptyAuthCredentialsProvider } from './api/credentials';
-export { EmptyAppCheckTokenProvider as _EmptyAppCheckTokenProvider } from './api/credentials';+} from "./util/input_validation";
+export { DocumentKey as _DocumentKey } from "./model/document_key";
+export { debugAssert as _debugAssert } from "./util/assert";
+export { FieldPath as _FieldPath } from "./model/path";
+export type { ResourcePath as _ResourcePath } from "./model/path";
+export type { ByteString as _ByteString } from "./util/byte_string";
+export { logWarn as _logWarn } from "./util/log";
+export { EmptyAuthCredentialsProvider as _EmptyAuthCredentialsProvider } from "./api/credentials";
+export { EmptyAppCheckTokenProvider as _EmptyAppCheckTokenProvider } from "./api/credentials";