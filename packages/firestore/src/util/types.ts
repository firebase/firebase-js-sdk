/**
 * @license
 * Copyright 2017 Google Inc.
 *
 * Licensed under the Apache License, Version 2.0 (the "License");
 * you may not use this file except in compliance with the License.
 * You may obtain a copy of the License at
 *
 *   http://www.apache.org/licenses/LICENSE-2.0
 *
 * Unless required by applicable law or agreed to in writing, software
 * distributed under the License is distributed on an "AS IS" BASIS,
 * WITHOUT WARRANTIES OR CONDITIONS OF ANY KIND, either express or implied.
 * See the License for the specific language governing permissions and
 * limitations under the License.
 */

// An Object whose keys and values are strings.
export interface StringMap {
  [key: string]: string;
}

/**
<<<<<<< HEAD
 * Minimum safe integer in Javascript because of floating point precision.
 * Added to not rely on ES6 features.
 */
export const MIN_SAFE_INTEGER: number =
  NumberAsAny.MIN_SAFE_INTEGER || -(Math.pow(2, 53) - 1);

/**
 * Maximum safe integer in Javascript because of floating point precision.
 * Added to not rely on ES6 features.
 */
export const MAX_SAFE_INTEGER: number =
  NumberAsAny.MAX_SAFE_INTEGER || Math.pow(2, 53) - 1;

/**
 * Returns whether an number is an integer, uses native implementation if
 * available.
 * Added to not rely on ES6 features.
 * @param value The value to test for being an integer
 */
export const isInteger: (value: unknown) => value is number =
  NumberAsAny.isInteger ||
  (value =>
    typeof value === 'number' &&
    isFinite(value) &&
    Math.floor(value) === value);

/**
=======
>>>>>>> a90acfa4
 * Returns whether a variable is either undefined or null.
 */
export function isNullOrUndefined(value: unknown): boolean {
  return value === null || value === undefined;
}

/** Returns whether the value represents -0.. */
export function isNegativeZero(value: number) : boolean {
  // Detect if the value is -0.0. Based on polyfill from
  // https://developer.mozilla.org/en-US/docs/Web/JavaScript/Reference/Global_Objects/Object/is
  return value === -0 && 1 / value === 1 / -0;
}

/**
 * Returns whether a value is an integer and in the safe integer range
 * @param value The value to test for being an integer and in the safe range
 */
export function isSafeInteger(value: unknown): boolean {
  return (
<<<<<<< HEAD
    isInteger(value) &&
    !isNegativeZero(value) &&
    value <= MAX_SAFE_INTEGER &&
    value >= MIN_SAFE_INTEGER
=======
    typeof value === 'number' &&
    Number.isInteger(value) &&
    (value as number) <= Number.MAX_SAFE_INTEGER &&
    (value as number) >= Number.MIN_SAFE_INTEGER
>>>>>>> a90acfa4
  );
}<|MERGE_RESOLUTION|>--- conflicted
+++ resolved
@@ -21,36 +21,6 @@
 }
 
 /**
-<<<<<<< HEAD
- * Minimum safe integer in Javascript because of floating point precision.
- * Added to not rely on ES6 features.
- */
-export const MIN_SAFE_INTEGER: number =
-  NumberAsAny.MIN_SAFE_INTEGER || -(Math.pow(2, 53) - 1);
-
-/**
- * Maximum safe integer in Javascript because of floating point precision.
- * Added to not rely on ES6 features.
- */
-export const MAX_SAFE_INTEGER: number =
-  NumberAsAny.MAX_SAFE_INTEGER || Math.pow(2, 53) - 1;
-
-/**
- * Returns whether an number is an integer, uses native implementation if
- * available.
- * Added to not rely on ES6 features.
- * @param value The value to test for being an integer
- */
-export const isInteger: (value: unknown) => value is number =
-  NumberAsAny.isInteger ||
-  (value =>
-    typeof value === 'number' &&
-    isFinite(value) &&
-    Math.floor(value) === value);
-
-/**
-=======
->>>>>>> a90acfa4
  * Returns whether a variable is either undefined or null.
  */
 export function isNullOrUndefined(value: unknown): boolean {
@@ -70,16 +40,10 @@
  */
 export function isSafeInteger(value: unknown): boolean {
   return (
-<<<<<<< HEAD
-    isInteger(value) &&
-    !isNegativeZero(value) &&
-    value <= MAX_SAFE_INTEGER &&
-    value >= MIN_SAFE_INTEGER
-=======
     typeof value === 'number' &&
     Number.isInteger(value) &&
-    (value as number) <= Number.MAX_SAFE_INTEGER &&
-    (value as number) >= Number.MIN_SAFE_INTEGER
->>>>>>> a90acfa4
+    !isNegativeZero(value) &&
+    value <= Number.MAX_SAFE_INTEGER &&
+    value >= Number.MIN_SAFE_INTEGER
   );
 }