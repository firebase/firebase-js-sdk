/**
 * @license
 * Copyright 2017 Google LLC
 *
 * Licensed under the Apache License, Version 2.0 (the "License");
 * you may not use this file except in compliance with the License.
 * You may obtain a copy of the License at
 *
 *   http://www.apache.org/licenses/LICENSE-2.0
 *
 * Unless required by applicable law or agreed to in writing, software
 * distributed under the License is distributed on an "AS IS" BASIS,
 * WITHOUT WARRANTIES OR CONDITIONS OF ANY KIND, either express or implied.
 * See the License for the specific language governing permissions and
 * limitations under the License.
 */

import { Code, FirestoreError } from './error';

<<<<<<< HEAD
/** List of JavaScript built-in members that cannot be reassigned. */
=======
/** List of JavaScript builtins that cannot be reassigned. */
>>>>>>> 50494ecd
const RESERVED_READONLY_PROPS = ['length', 'name'];

/**
 * Helper function to prevent instantiation through the constructor.
 *
 * This method creates a new constructor that throws when it's invoked.
 * The prototype of that constructor is then set to the prototype of the hidden
 * "class" to expose all the prototype methods and allow for instanceof
 * checks.
 *
 * To also make all the static methods available, all properties of the
 * original constructor are copied to the new constructor.
 */
export function makeConstructorPrivate<T extends Function>(
  cls: T,
  optionalMessage?: string
): T {
  function PublicConstructor(): never {
    let error = 'This constructor is private.';
    if (optionalMessage) {
      error += ' ';
      error += optionalMessage;
    }
    throw new FirestoreError(Code.INVALID_ARGUMENT, error);
  }

  // Copy static members and prototype
  for (const staticProp of Object.getOwnPropertyNames(cls)) {
    if (RESERVED_READONLY_PROPS.indexOf(staticProp) === -1) {
      // eslint-disable-next-line @typescript-eslint/no-explicit-any
      (PublicConstructor as any)[staticProp] = (cls as any)[staticProp];
    }
  }
<<<<<<< HEAD

  // Copy instance methods/members
  Object.assign(PublicConstructor, cls);
=======
>>>>>>> 50494ecd

  // eslint-disable-next-line @typescript-eslint/no-explicit-any
  return PublicConstructor as any;
}<|MERGE_RESOLUTION|>--- conflicted
+++ resolved
@@ -17,11 +17,7 @@
 
 import { Code, FirestoreError } from './error';
 
-<<<<<<< HEAD
-/** List of JavaScript built-in members that cannot be reassigned. */
-=======
 /** List of JavaScript builtins that cannot be reassigned. */
->>>>>>> 50494ecd
 const RESERVED_READONLY_PROPS = ['length', 'name'];
 
 /**
@@ -55,12 +51,6 @@
       (PublicConstructor as any)[staticProp] = (cls as any)[staticProp];
     }
   }
-<<<<<<< HEAD
-
-  // Copy instance methods/members
-  Object.assign(PublicConstructor, cls);
-=======
->>>>>>> 50494ecd
 
   // eslint-disable-next-line @typescript-eslint/no-explicit-any
   return PublicConstructor as any;
