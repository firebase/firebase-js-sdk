/**
 * @license
 * Copyright 2017 Google Inc.
 *
 * Licensed under the Apache License, Version 2.0 (the "License");
 * you may not use this file except in compliance with the License.
 * You may obtain a copy of the License at
 *
 *   http://www.apache.org/licenses/LICENSE-2.0
 *
 * Unless required by applicable law or agreed to in writing, software
 * distributed under the License is distributed on an "AS IS" BASIS,
 * WITHOUT WARRANTIES OR CONDITIONS OF ANY KIND, either express or implied.
 * See the License for the specific language governing permissions and
 * limitations under the License.
 */

import { assert, fail } from './assert';
import { Code, FirestoreError } from './error';
import * as log from './log';
import { CancelablePromise, Deferred } from './promise';

// eslint-disable-next-line @typescript-eslint/no-explicit-any, Accept any return type from setTimeout().
type TimerHandle = any;

/**
 * Wellknown "timer" IDs used when scheduling delayed operations on the
 * AsyncQueue. These IDs can then be used from tests to check for the presence
 * of operations or to run them early.
 *
 * The string values are used when encoding these timer IDs in JSON spec tests.
 */
export enum TimerId {
  /** All can be used with runDelayedOperationsEarly() to run all timers. */
  All = 'all',

  /**
   * The following 4 timers are used in persistent_stream.ts for the listen and
   * write streams. The "Idle" timer is used to close the stream due to
   * inactivity. The "ConnectionBackoff" timer is used to restart a stream once
   * the appropriate backoff delay has elapsed.
   */
  ListenStreamIdle = 'listen_stream_idle',
  ListenStreamConnectionBackoff = 'listen_stream_connection_backoff',
  WriteStreamIdle = 'write_stream_idle',
  WriteStreamConnectionBackoff = 'write_stream_connection_backoff',

  /**
   * A timer used in online_state_tracker.ts to transition from
   * OnlineState.Unknown to Offline after a set timeout, rather than waiting
   * indefinitely for success or failure.
   */
  OnlineStateTimeout = 'online_state_timeout',

  /**
   * A timer used to update the client metadata in IndexedDb, which is used
   * to determine the primary leaseholder.
   */
  ClientMetadataRefresh = 'client_metadata_refresh',

  /** A timer used to periodically attempt LRU Garbage collection */
  LruGarbageCollection = 'lru_garbage_collection',

  /** A timer used to retry transactions. */
  RetryTransaction = 'retry_transaction'
}

/**
 * Represents an operation scheduled to be run in the future on an AsyncQueue.
 *
 * It is created via DelayedOperation.createAndSchedule().
 *
 * Supports cancellation (via cancel()) and early execution (via skipDelay()).
 */
class DelayedOperation<T extends unknown> implements CancelablePromise<T> {
  // handle for use with clearTimeout(), or null if the operation has been
  // executed or canceled already.
  private timerHandle: TimerHandle | null;

  private readonly deferred = new Deferred<T>();

  private constructor(
    private readonly asyncQueue: AsyncQueue,
    readonly timerId: TimerId,
    readonly targetTimeMs: number,
    private readonly op: () => Promise<T>,
    private readonly removalCallback: (op: DelayedOperation<T>) => void
  ) {
    // It's normal for the deferred promise to be canceled (due to cancellation)
    // and so we attach a dummy catch callback to avoid
    // 'UnhandledPromiseRejectionWarning' log spam.
    this.deferred.promise.catch(err => {});
  }

  /**
   * Creates and returns a DelayedOperation that has been scheduled to be
   * executed on the provided asyncQueue after the provided delayMs.
   *
   * @param asyncQueue The queue to schedule the operation on.
   * @param id A Timer ID identifying the type of operation this is.
   * @param delayMs The delay (ms) before the operation should be scheduled.
   * @param op The operation to run.
   * @param removalCallback A callback to be called synchronously once the
   *   operation is executed or canceled, notifying the AsyncQueue to remove it
   *   from its delayedOperations list.
   *   PORTING NOTE: This exists to prevent making removeDelayedOperation() and
   *   the DelayedOperation class public.
   */
  static createAndSchedule<R extends unknown>(
    asyncQueue: AsyncQueue,
    timerId: TimerId,
    delayMs: number,
    op: () => Promise<R>,
    removalCallback: (op: DelayedOperation<R>) => void
  ): DelayedOperation<R> {
    const targetTime = Date.now() + delayMs;
    const delayedOp = new DelayedOperation(
      asyncQueue,
      timerId,
      targetTime,
      op,
      removalCallback
    );
    delayedOp.start(delayMs);
    return delayedOp;
  }

  /**
   * Starts the timer. This is called immediately after construction by
   * createAndSchedule().
   */
  private start(delayMs: number): void {
    this.timerHandle = setTimeout(() => this.handleDelayElapsed(), delayMs);
  }

  /**
   * Queues the operation to run immediately (if it hasn't already been run or
   * canceled).
   */
  skipDelay(): void {
    return this.handleDelayElapsed();
  }

  /**
   * Cancels the operation if it hasn't already been executed or canceled. The
   * promise will be rejected.
   *
   * As long as the operation has not yet been run, calling cancel() provides a
   * guarantee that the operation will not be run.
   */
  cancel(reason?: string): void {
    if (this.timerHandle !== null) {
      this.clearTimeout();
      this.deferred.reject(
        new FirestoreError(
          Code.CANCELLED,
          'Operation cancelled' + (reason ? ': ' + reason : '')
        )
      );
    }
  }

  // Promise implementation.
  readonly [Symbol.toStringTag]: 'Promise';
  then = this.deferred.promise.then.bind(this.deferred.promise);
  catch = this.deferred.promise.catch.bind(this.deferred.promise);

  private handleDelayElapsed(): void {
    this.asyncQueue.enqueueAndForget(() => {
      if (this.timerHandle !== null) {
        this.clearTimeout();
        return this.op().then(result => {
          return this.deferred.resolve(result);
        });
      } else {
        return Promise.resolve();
      }
    });
  }

  private clearTimeout(): void {
    if (this.timerHandle !== null) {
      this.removalCallback(this);
      clearTimeout(this.timerHandle);
      this.timerHandle = null;
    }
  }
}

export class AsyncQueue {
  // The last promise in the queue.
  private tail: Promise<unknown> = Promise.resolve();

  // Is this AsyncQueue being shut down? Once it is set to true, it will not
  // be changed again.
  private _isShuttingDown: boolean = false;

  // Operations scheduled to be queued in the future. Operations are
  // automatically removed after they are run or canceled.
  private delayedOperations: Array<DelayedOperation<unknown>> = [];

  // visible for testing
  failure: Error;

  // Flag set while there's an outstanding AsyncQueue operation, used for
  // assertion sanity-checks.
  private operationInProgress = false;

  // List of TimerIds to fast-forward delays for.
  private timerIdsToSkip: TimerId[] = [];

  // Is this AsyncQueue being shut down? If true, this instance will not enqueue
  // any new operations, Promises from enqueue requests will not resolve.
  get isShuttingDown(): boolean {
    return this._isShuttingDown;
  }


  /**
   * Adds a new operation to the queue without waiting for it to complete (i.e.
   * we ignore the Promise result).
   */
  enqueueAndForget<T extends unknown>(op: () => Promise<T>): void {
    // tslint:disable-next-line:no-floating-promises
    this.enqueue(op);
  }

  /**
   * Regardless if the queue has initialized shutdown, adds a new operation to the
   * queue without waiting for it to complete (i.e. we ignore the Promise result).
   */
  enqueueAndForgetEvenAfterShutdown<T extends unknown>(
    op: () => Promise<T>
  ): void {
    this.verifyNotFailed();
    // tslint:disable-next-line:no-floating-promises
    this.enqueueInternal(op);
  }

  /**
   * Regardless if the queue has initialized shutdown, adds a new operation to the
   * queue.
   */
  private enqueueEvenAfterShutdown<T extends unknown>(
    op: () => Promise<T>
  ): Promise<T> {
    this.verifyNotFailed();
    return this.enqueueInternal(op);
  }

  /**
   * Adds a new operation to the queue and initialize the shut down of this queue.
   * Returns a promise that will be resolved when the promise returned by the new
   * operation is (with its value).
   * Once this method is called, the only possible way to request running an operation
   * is through `enqueueAndForgetEvenAfterShutdown`.
   */
  async enqueueAndInitiateShutdown(op: () => Promise<void>): Promise<void> {
    this.verifyNotFailed();
    if (!this._isShuttingDown) {
      this._isShuttingDown = true;
      await this.enqueueEvenAfterShutdown(op);
    }
  }

  /**
   * Adds a new operation to the queue. Returns a promise that will be resolved
   * when the promise returned by the new operation is (with its value).
   */
  enqueue<T extends unknown>(op: () => Promise<T>): Promise<T> {
    this.verifyNotFailed();
    if (this._isShuttingDown) {
      // Return a Promise which never resolves.
      return new Promise<T>(resolve => {});
    }
    return this.enqueueInternal(op);
  }

  private enqueueInternal<T extends unknown>(op: () => Promise<T>): Promise<T> {
    const newTail = this.tail.then(() => {
      this.operationInProgress = true;
      return op()
        .catch(error => {
          this.failure = error;
          this.operationInProgress = false;
          const message = error.stack || error.message || '';
          log.error('INTERNAL UNHANDLED ERROR: ', message);

          // Escape the promise chain and throw the error globally so that
          // e.g. any global crash reporting library detects and reports it.
          // (but not for simulated errors in our tests since this breaks mocha)
          if (message.indexOf('Firestore Test Simulated Error') < 0) {
            setTimeout(() => {
              throw error;
            }, 0);
          }

          // Re-throw the error so that this.tail becomes a rejected Promise and
          // all further attempts to chain (via .then) will just short-circuit
          // and return the rejected Promise.
          throw error;
        })
        .then(result => {
          this.operationInProgress = false;
          return result;
        });
    });
    this.tail = newTail;
    return newTail;
  }

  /**
   * Schedules an operation to be queued on the AsyncQueue once the specified
   * `delayMs` has elapsed. The returned CancelablePromise can be used to cancel
   * the operation prior to its running.
   */
  enqueueAfterDelay<T extends unknown>(
    timerId: TimerId,
    delayMs: number,
    op: () => Promise<T>
  ): CancelablePromise<T> {
    this.verifyNotFailed();

    assert(
      delayMs >= 0,
      `Attempted to schedule an operation with a negative delay of ${delayMs}`
    );

<<<<<<< HEAD
    const delayedOp = DelayedOperation.createAndSchedule<unknown>(
=======
    // While not necessarily harmful, we currently don't expect to have multiple
    // ops with the same timer id in the queue, so defensively reject them.
    assert(
      !this.containsDelayedOperation(timerId),
      `Attempted to schedule multiple operations with timer id ${timerId}.`
    );

    const delayedOp = DelayedOperation.createAndSchedule<T>(
>>>>>>> 4ebedd07
      this,
      timerId,
      delayMs,
      op,
      removedOp =>
        this.removeDelayedOperation(removedOp as DelayedOperation<unknown>)
    );
    this.delayedOperations.push(delayedOp as DelayedOperation<unknown>);

    // Fast-forward delays for timerIds that have been overriden.
    for (const timerIdToSkip of this.timerIdsToSkip) {
      if (this.containsDelayedOperation(timerIdToSkip)) {
        this.runDelayedOperationsEarly(timerIdToSkip)
          .then(() => {})
          .catch(() => 'obligatory catch');
      }
    }

    return delayedOp;
  }

  private verifyNotFailed(): void {
    if (this.failure) {
      fail(
        'AsyncQueue is already failed: ' +
          (this.failure.stack || this.failure.message)
      );
    }
  }

  /**
   * Verifies there's an operation currently in-progress on the AsyncQueue.
   * Unfortunately we can't verify that the running code is in the promise chain
   * of that operation, so this isn't a foolproof check, but it should be enough
   * to catch some bugs.
   */
  verifyOperationInProgress(): void {
    assert(
      this.operationInProgress,
      'verifyOpInProgress() called when no op in progress on this queue.'
    );
  }

  /**
   * Waits until all currently queued tasks are finished executing. Delayed
   * operations are not run.
   */
  drain(): Promise<void> {
    // It should still be possible to drain the queue after it is shutting down.
    return this.enqueueEvenAfterShutdown(() => Promise.resolve());
  }

  /**
   * For Tests: Determine if a delayed operation with a particular TimerId
   * exists.
   */
  containsDelayedOperation(timerId: TimerId): boolean {
    for (const op of this.delayedOperations) {
      if (op.timerId === timerId) {
        return true;
      }
    }
    return false;
  }

  /**
   * For Tests: Runs some or all delayed operations early.
   *
   * @param lastTimerId Delayed operations up to and including this TimerId will
   *  be drained. Throws if no such operation exists. Pass TimerId.All to run
   *  all delayed operations.
   * @returns a Promise that resolves once all operations have been run.
   */
  runDelayedOperationsEarly(lastTimerId: TimerId): Promise<void> {
    // Note that draining may generate more delayed ops, so we do that first.
    return this.drain().then(() => {
      assert(
        lastTimerId === TimerId.All ||
          this.containsDelayedOperation(lastTimerId),
        `Attempted to drain to missing operation ${lastTimerId}`
      );

      // Run ops in the same order they'd run if they ran naturally.
      this.delayedOperations.sort((a, b) => a.targetTimeMs - b.targetTimeMs);

      for (const op of this.delayedOperations) {
        op.skipDelay();
        if (lastTimerId !== TimerId.All && op.timerId === lastTimerId) {
          break;
        }
      }

      return this.drain();
    });
  }

  /**
   * For Tests: Skip all delays for a timer id.
   */
  skipDelaysForTimerId(timerId: TimerId): void {
    this.timerIdsToSkip.push(timerId);
  }

  /** Called once a DelayedOperation is run or canceled. */
  private removeDelayedOperation(op: DelayedOperation<unknown>): void {
    // NOTE: indexOf / slice are O(n), but delayedOperations is expected to be small.
    const index = this.delayedOperations.indexOf(op);
    assert(index >= 0, 'Delayed operation not found.');
    this.delayedOperations.splice(index, 1);
  }
}<|MERGE_RESOLUTION|>--- conflicted
+++ resolved
@@ -326,23 +326,12 @@
       `Attempted to schedule an operation with a negative delay of ${delayMs}`
     );
 
-<<<<<<< HEAD
-    const delayedOp = DelayedOperation.createAndSchedule<unknown>(
-=======
-    // While not necessarily harmful, we currently don't expect to have multiple
-    // ops with the same timer id in the queue, so defensively reject them.
-    assert(
-      !this.containsDelayedOperation(timerId),
-      `Attempted to schedule multiple operations with timer id ${timerId}.`
-    );
-
     const delayedOp = DelayedOperation.createAndSchedule<T>(
->>>>>>> 4ebedd07
       this,
       timerId,
       delayMs,
       op,
-      removedOp =>
+    removedOp =>
         this.removeDelayedOperation(removedOp as DelayedOperation<unknown>)
     );
     this.delayedOperations.push(delayedOp as DelayedOperation<unknown>);
