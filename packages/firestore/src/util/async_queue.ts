/**
 * Copyright 2017 Google Inc.
 *
 * Licensed under the Apache License, Version 2.0 (the "License");
 * you may not use this file except in compliance with the License.
 * You may obtain a copy of the License at
 *
 *   http://www.apache.org/licenses/LICENSE-2.0
 *
 * Unless required by applicable law or agreed to in writing, software
 * distributed under the License is distributed on an "AS IS" BASIS,
 * WITHOUT WARRANTIES OR CONDITIONS OF ANY KIND, either express or implied.
 * See the License for the specific language governing permissions and
 * limitations under the License.
 */

import { assert, fail } from './assert';
import * as log from './log';
import { AnyDuringMigration, AnyJs } from './misc';
import { Deferred } from './promise';
import { Code, FirestoreError } from './error';

type DelayedOperation<T> = {
  // tslint:disable-next-line:no-any Accept any return type from setTimeout().
  handle: any;
  op: () => Promise<T>;
  deferred: Deferred<T>;
};

export class AsyncQueue {
  // The last promise in the queue.
  private tail: Promise<AnyJs | void> = Promise.resolve();

  // A list with timeout handles and their respective deferred promises.
  // Contains an entry for each operation that is queued to run in the future
  // (i.e. it has a delay that has not yet elapsed). Prior to cleanup, this list
  // may also contain entries that have already been run (in which case `handle` is
  // null).
<<<<<<< HEAD
  //
  // tslint:disable-next-line:no-any Accept any type of delayed operation.
  private delayedOperations: DelayedOperation<any>[] = [];
=======
  private delayedOperations: DelayedOperation<AnyJs>[] = [];
>>>>>>> d43d461a

  // The number of operations that are queued to be run in the future (i.e. they
  // have a delay that has not yet elapsed). Unlike `delayedOperations`, this
  // is guaranteed to only contain operations that have not yet been run.
  //
  // Visible for testing.
  delayedOperationsCount = 0;

  // visible for testing
  failure: Error;

  // Flag set while there's an outstanding AsyncQueue operation, used for
  // assertion sanity-checks.
  private operationInProgress = false;

  /**
   * Adds a new operation to the queue. Returns a promise that will be resolved
   * when the promise returned by the new operation is (with its value).
   *
   * Can optionally specify a delay (in milliseconds) to wait before queuing the
   * operation.
   */
  schedule<T>(op: () => Promise<T>, delay?: number): Promise<T> {
    if (this.failure) {
      fail('AsyncQueue is already failed: ' + this.failure.message);
    }

    if ((delay || 0) > 0) {
      this.delayedOperationsCount++;
<<<<<<< HEAD
      const nextIndex = this.delayedOperations.length;
=======
>>>>>>> d43d461a
      const delayedOp: DelayedOperation<T> = {
        handle: null,
        op: op,
        deferred: new Deferred<T>()
      };
      delayedOp.handle = setTimeout(() => {
        this.scheduleInternal(() => {
          return delayedOp.op().then(result => {
            delayedOp.deferred.resolve(result);
          });
        });
<<<<<<< HEAD
        this.delayedOperationsCount--;
        if (this.delayedOperationsCount > 0) {
          delayedOp.handle = null;
        } else {
          this.delayedOperations = [];
        }
      }, delay);
      this.delayedOperations[nextIndex] = delayedOp;
=======
        delayedOp.handle = null;

        this.delayedOperationsCount--;
        if (this.delayedOperationsCount === 0) {
          this.delayedOperations = [];
        }
      }, delay);
      this.delayedOperations.push(delayedOp);
>>>>>>> d43d461a
      return delayedOp.deferred.promise;
    } else {
      return this.scheduleInternal(op);
    }
  }

  private scheduleInternal<T>(op: () => Promise<T>): Promise<T> {
    this.tail = this.tail.then(() => {
      this.operationInProgress = true;
      return op()
        .catch(error => {
          this.failure = error;
          this.operationInProgress = false;
          log.error('INTERNAL UNHANDLED ERROR: ', error.stack || error.message);
          throw error;
        })
        .then(() => {
          this.operationInProgress = false;
        });
    });
    return this.tail as AnyDuringMigration;
  }

  /**
   * Verifies there's an operation currently in-progress on the AsyncQueue.
   * Unfortunately we can't verify that the running code is in the promise chain
   * of that operation, so this isn't a foolproof check, but it should be enough
   * to catch some bugs.
   */
  verifyOperationInProgress(): void {
    assert(
      this.operationInProgress,
      'verifyOpInProgress() called when no op in progress on this queue.'
    );
  }

  /**
   * Waits until all currently scheduled tasks are finished executing. Tasks
<<<<<<< HEAD
   * schedule with a delay can be rejected or queued for immediate execution.
=======
   * scheduled with a delay can be rejected or queued for immediate execution.
>>>>>>> d43d461a
   */
  drain(executeDelayedTasks: boolean): Promise<void> {
    this.delayedOperations.forEach(entry => {
      if (entry.handle) {
        clearTimeout(entry.handle);
        if (executeDelayedTasks) {
          this.scheduleInternal(entry.op).then(
            entry.deferred.resolve,
            entry.deferred.reject
          );
        } else {
          entry.deferred.reject(
            new FirestoreError(
              Code.CANCELLED,
              'Operation cancelled by shutdown'
            )
          );
        }
      }
    });
    this.delayedOperations = [];
    this.delayedOperationsCount = 0;
    return this.schedule(() => Promise.resolve());
  }
}<|MERGE_RESOLUTION|>--- conflicted
+++ resolved
@@ -36,13 +36,7 @@
   // (i.e. it has a delay that has not yet elapsed). Prior to cleanup, this list
   // may also contain entries that have already been run (in which case `handle` is
   // null).
-<<<<<<< HEAD
-  //
-  // tslint:disable-next-line:no-any Accept any type of delayed operation.
-  private delayedOperations: DelayedOperation<any>[] = [];
-=======
   private delayedOperations: DelayedOperation<AnyJs>[] = [];
->>>>>>> d43d461a
 
   // The number of operations that are queued to be run in the future (i.e. they
   // have a delay that has not yet elapsed). Unlike `delayedOperations`, this
@@ -72,10 +66,6 @@
 
     if ((delay || 0) > 0) {
       this.delayedOperationsCount++;
-<<<<<<< HEAD
-      const nextIndex = this.delayedOperations.length;
-=======
->>>>>>> d43d461a
       const delayedOp: DelayedOperation<T> = {
         handle: null,
         op: op,
@@ -87,16 +77,6 @@
             delayedOp.deferred.resolve(result);
           });
         });
-<<<<<<< HEAD
-        this.delayedOperationsCount--;
-        if (this.delayedOperationsCount > 0) {
-          delayedOp.handle = null;
-        } else {
-          this.delayedOperations = [];
-        }
-      }, delay);
-      this.delayedOperations[nextIndex] = delayedOp;
-=======
         delayedOp.handle = null;
 
         this.delayedOperationsCount--;
@@ -105,7 +85,6 @@
         }
       }, delay);
       this.delayedOperations.push(delayedOp);
->>>>>>> d43d461a
       return delayedOp.deferred.promise;
     } else {
       return this.scheduleInternal(op);
@@ -144,11 +123,7 @@
 
   /**
    * Waits until all currently scheduled tasks are finished executing. Tasks
-<<<<<<< HEAD
-   * schedule with a delay can be rejected or queued for immediate execution.
-=======
    * scheduled with a delay can be rejected or queued for immediate execution.
->>>>>>> d43d461a
    */
   drain(executeDelayedTasks: boolean): Promise<void> {
     this.delayedOperations.forEach(entry => {
