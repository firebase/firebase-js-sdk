/**
 * Copyright 2017 Google Inc.
 *
 * Licensed under the Apache License, Version 2.0 (the "License");
 * you may not use this file except in compliance with the License.
 * You may obtain a copy of the License at
 *
 *   http://www.apache.org/licenses/LICENSE-2.0
 *
 * Unless required by applicable law or agreed to in writing, software
 * distributed under the License is distributed on an "AS IS" BASIS,
 * WITHOUT WARRANTIES OR CONDITIONS OF ANY KIND, either express or implied.
 * See the License for the specific language governing permissions and
 * limitations under the License.
 */

import { assert, fail } from './assert';
import * as log from './log';
import { AnyDuringMigration, AnyJs } from './misc';
import { Deferred } from './promise';
import { Code, FirestoreError } from './error';
<<<<<<< HEAD
=======

type DelayedOperation<T> = {
  // tslint:disable-next-line:no-any Accept any return type from setTimeout().
  handle: any;
  op: () => Promise<T>;
  deferred: Deferred<T>;
};
>>>>>>> 84c69383

export class AsyncQueue {
  // The last promise in the queue.
  private tail: Promise<AnyJs | void> = Promise.resolve();

  // A list with timeout handles and their respective deferred promises.
<<<<<<< HEAD
  // Contains an entry for each operation that is queued to run future (i.e. it
  // has a delay that has not yet elapsed). Prior to cleanup, this list may also
  // contain entries that have already been run (in which case `handle` is
  // null).
  private delayedOperations: {
    // tslint:disable-next-line:no-any Accept any return type from setTimeout().
    handle: any;
    deferred: Deferred<AnyJs | void>;
  }[] = [];
=======
  // Contains an entry for each operation that is queued to run in the future
  // (i.e. it has a delay that has not yet elapsed). Prior to cleanup, this list
  // may also contain entries that have already been run (in which case `handle` is
  // null).
  //
  // tslint:disable-next-line:no-any Accept any type of delayed operation.
  private delayedOperations: DelayedOperation<any>[] = [];
>>>>>>> 84c69383

  // The number of operations that are queued to be run in the future (i.e. they
  // have a delay that has not yet elapsed). Unlike `delayedOperations`, this
  // is guaranteed to only contain operations that have not yet been run.
<<<<<<< HEAD
  private delayedOperationsCount = 0;
=======
  //
  // Visible for testing.
  delayedOperationsCount = 0;
>>>>>>> 84c69383

  // visible for testing
  failure: Error;

  // Flag set while there's an outstanding AsyncQueue operation, used for
  // assertion sanity-checks.
  private operationInProgress = false;

  /**
   * Adds a new operation to the queue. Returns a promise that will be resolved
   * when the promise returned by the new operation is (with its value).
   *
   * Can optionally specify a delay (in milliseconds) to wait before queuing the
   * operation.
   */
  schedule<T>(op: () => Promise<T>, delay?: number): Promise<T> {
    if (this.failure) {
      fail('AsyncQueue is already failed: ' + this.failure.message);
    }

    if ((delay || 0) > 0) {
      this.delayedOperationsCount++;
<<<<<<< HEAD
      const deferred = new Deferred<T>();
      const opIndex = this.delayedOperations.length;
      const handle = setTimeout(() => {
=======
      const nextIndex = this.delayedOperations.length;
      const delayedOp: DelayedOperation<T> = {
        handle: null,
        op: op,
        deferred: new Deferred<T>()
      };
      delayedOp.handle = setTimeout(() => {
>>>>>>> 84c69383
        this.scheduleInternal(() => {
          return delayedOp.op().then(result => {
            delayedOp.deferred.resolve(result);
          });
        });
        this.delayedOperationsCount--;
        if (this.delayedOperationsCount > 0) {
<<<<<<< HEAD
          this.delayedOperations[opIndex].handle = null;
=======
          delayedOp.handle = null;
>>>>>>> 84c69383
        } else {
          this.delayedOperations = [];
        }
      }, delay);
<<<<<<< HEAD
      this.delayedOperations[opIndex] = { handle, deferred };
      return deferred.promise;
=======
      this.delayedOperations[nextIndex] = delayedOp;
      return delayedOp.deferred.promise;
>>>>>>> 84c69383
    } else {
      return this.scheduleInternal(op);
    }
  }

  private scheduleInternal<T>(op: () => Promise<T>): Promise<T> {
    this.tail = this.tail.then(() => {
      this.operationInProgress = true;
      return op()
        .catch(error => {
          this.failure = error;
          this.operationInProgress = false;
          log.error('INTERNAL UNHANDLED ERROR: ', error.stack || error.message);
          throw error;
        })
        .then(() => {
          this.operationInProgress = false;
        });
    });
    return this.tail as AnyDuringMigration;
  }

  /**
   * Verifies there's an operation currently in-progress on the AsyncQueue.
   * Unfortunately we can't verify that the running code is in the promise chain
   * of that operation, so this isn't a foolproof check, but it should be enough
   * to catch some bugs.
   */
  verifyOperationInProgress(): void {
    assert(
      this.operationInProgress,
      'verifyOpInProgress() called when no op in progress on this queue.'
    );
  }

  /**
<<<<<<< HEAD
   * Waits for tasks that are scheduled for immediate execution and rejects any
   * tasks that are pending with a non-zero delay.
   */
  drain(): Promise<void> {
    this.delayedOperations.forEach(entry => {
      if (entry.handle) {
        clearTimeout(entry.handle);
        entry.deferred.reject(
          new FirestoreError(Code.CANCELLED, 'Operation cancelled by shutdown')
        );
      }
    });
    this.delayedOperations = [];
=======
   * Waits until all currently scheduled tasks are finished executing. Tasks
   * schedule with a delay can be rejected or queued for immediate execution.
   */
  drain(executeDelayedTasks: boolean): Promise<void> {
    this.delayedOperations.forEach(entry => {
      if (entry.handle) {
        clearTimeout(entry.handle);
        if (executeDelayedTasks) {
          this.scheduleInternal(entry.op).then(
            entry.deferred.resolve,
            entry.deferred.reject
          );
        } else {
          entry.deferred.reject(
            new FirestoreError(
              Code.CANCELLED,
              'Operation cancelled by shutdown'
            )
          );
        }
      }
    });
    this.delayedOperations = [];
    this.delayedOperationsCount = 0;
>>>>>>> 84c69383
    return this.schedule(() => Promise.resolve());
  }
}<|MERGE_RESOLUTION|>--- conflicted
+++ resolved
@@ -19,8 +19,6 @@
 import { AnyDuringMigration, AnyJs } from './misc';
 import { Deferred } from './promise';
 import { Code, FirestoreError } from './error';
-<<<<<<< HEAD
-=======
 
 type DelayedOperation<T> = {
   // tslint:disable-next-line:no-any Accept any return type from setTimeout().
@@ -28,24 +26,12 @@
   op: () => Promise<T>;
   deferred: Deferred<T>;
 };
->>>>>>> 84c69383
 
 export class AsyncQueue {
   // The last promise in the queue.
   private tail: Promise<AnyJs | void> = Promise.resolve();
 
   // A list with timeout handles and their respective deferred promises.
-<<<<<<< HEAD
-  // Contains an entry for each operation that is queued to run future (i.e. it
-  // has a delay that has not yet elapsed). Prior to cleanup, this list may also
-  // contain entries that have already been run (in which case `handle` is
-  // null).
-  private delayedOperations: {
-    // tslint:disable-next-line:no-any Accept any return type from setTimeout().
-    handle: any;
-    deferred: Deferred<AnyJs | void>;
-  }[] = [];
-=======
   // Contains an entry for each operation that is queued to run in the future
   // (i.e. it has a delay that has not yet elapsed). Prior to cleanup, this list
   // may also contain entries that have already been run (in which case `handle` is
@@ -53,18 +39,13 @@
   //
   // tslint:disable-next-line:no-any Accept any type of delayed operation.
   private delayedOperations: DelayedOperation<any>[] = [];
->>>>>>> 84c69383
 
   // The number of operations that are queued to be run in the future (i.e. they
   // have a delay that has not yet elapsed). Unlike `delayedOperations`, this
   // is guaranteed to only contain operations that have not yet been run.
-<<<<<<< HEAD
-  private delayedOperationsCount = 0;
-=======
   //
   // Visible for testing.
   delayedOperationsCount = 0;
->>>>>>> 84c69383
 
   // visible for testing
   failure: Error;
@@ -87,11 +68,6 @@
 
     if ((delay || 0) > 0) {
       this.delayedOperationsCount++;
-<<<<<<< HEAD
-      const deferred = new Deferred<T>();
-      const opIndex = this.delayedOperations.length;
-      const handle = setTimeout(() => {
-=======
       const nextIndex = this.delayedOperations.length;
       const delayedOp: DelayedOperation<T> = {
         handle: null,
@@ -99,7 +75,6 @@
         deferred: new Deferred<T>()
       };
       delayedOp.handle = setTimeout(() => {
->>>>>>> 84c69383
         this.scheduleInternal(() => {
           return delayedOp.op().then(result => {
             delayedOp.deferred.resolve(result);
@@ -107,22 +82,13 @@
         });
         this.delayedOperationsCount--;
         if (this.delayedOperationsCount > 0) {
-<<<<<<< HEAD
-          this.delayedOperations[opIndex].handle = null;
-=======
           delayedOp.handle = null;
->>>>>>> 84c69383
         } else {
           this.delayedOperations = [];
         }
       }, delay);
-<<<<<<< HEAD
-      this.delayedOperations[opIndex] = { handle, deferred };
-      return deferred.promise;
-=======
       this.delayedOperations[nextIndex] = delayedOp;
       return delayedOp.deferred.promise;
->>>>>>> 84c69383
     } else {
       return this.scheduleInternal(op);
     }
@@ -159,21 +125,6 @@
   }
 
   /**
-<<<<<<< HEAD
-   * Waits for tasks that are scheduled for immediate execution and rejects any
-   * tasks that are pending with a non-zero delay.
-   */
-  drain(): Promise<void> {
-    this.delayedOperations.forEach(entry => {
-      if (entry.handle) {
-        clearTimeout(entry.handle);
-        entry.deferred.reject(
-          new FirestoreError(Code.CANCELLED, 'Operation cancelled by shutdown')
-        );
-      }
-    });
-    this.delayedOperations = [];
-=======
    * Waits until all currently scheduled tasks are finished executing. Tasks
    * schedule with a delay can be rejected or queued for immediate execution.
    */
@@ -198,7 +149,6 @@
     });
     this.delayedOperations = [];
     this.delayedOperationsCount = 0;
->>>>>>> 84c69383
     return this.schedule(() => Promise.resolve());
   }
 }