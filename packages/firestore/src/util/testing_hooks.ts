/**
 * @license
 * Copyright 2023 Google LLC
 *
 * Licensed under the Apache License, Version 2.0 (the "License");
 * you may not use this file except in compliance with the License.
 * You may obtain a copy of the License at
 *
 *   http://www.apache.org/licenses/LICENSE-2.0
 *
 * Unless required by applicable law or agreed to in writing, software
 * distributed under the License is distributed on an "AS IS" BASIS,
 * WITHOUT WARRANTIES OR CONDITIONS OF ANY KIND, either express or implied.
 * See the License for the specific language governing permissions and
 * limitations under the License.
 */

<<<<<<< HEAD
import { ensureFirestoreConfigured, Firestore } from '../api/database';
import { TestingHooks as FirestoreClientTestingHooks } from '../core/firestore_client';
import { Query } from '../lite-api/reference';
import { IndexType } from '../local/index_manager';

import { cast } from './input_validation';

/**
 * Manages "testing hooks", hooks into the internals of the SDK to verify
 * internal state and events during integration tests. Do not use this class
 * except for testing purposes.
 *
 * There are two ways to retrieve the global singleton instance of this class:
 * 1. The `instance` property, which returns null if the global singleton
 *      instance has not been created. Use this property if the caller should
 *      "do nothing" if there are no testing hooks registered, such as when
 *      delivering an event to notify registered callbacks.
 * 2. The `getOrCreateInstance()` method, which creates the global singleton
 *      instance if it has not been created. Use this method if the instance is
 *      needed to, for example, register a callback.
 *
 * @internal
 */
export class TestingHooks {
  private readonly onExistenceFilterMismatchCallbacks = new Map<
    Symbol,
    ExistenceFilterMismatchCallback
  >();

  private readonly onTogglePersistentCacheIndexAutoCreationCallbacks = new Map<
    Symbol,
    TogglePersistentCacheIndexAutoCreationCallback
  >();

  private constructor() {}

  /**
   * Returns the singleton instance of this class, or null if it has not been
   * initialized.
   */
  static get instance(): TestingHooks | null {
    return gTestingHooksSingletonInstance;
  }

  /**
   * Returns the singleton instance of this class, creating it if is has never
   * been created before.
   */
  static getOrCreateInstance(): TestingHooks {
    if (gTestingHooksSingletonInstance === null) {
      gTestingHooksSingletonInstance = new TestingHooks();
    }
    return gTestingHooksSingletonInstance;
=======
import {
  setTestingHooksSpi,
  ExistenceFilterMismatchInfo,
  TestingHooksSpi
} from './testing_hooks_spi';

export class TestingHooks {
  private constructor() {
    throw new Error('instances of this class should not be created');
>>>>>>> 9a63921f
  }

  /**
   * Registers a callback to be notified when an existence filter mismatch
   * occurs in the Watch listen stream.
   *
   * The relative order in which callbacks are notified is unspecified; do not
   * rely on any particular ordering. If a given callback is registered multiple
   * times then it will be notified multiple times, once per registration.
   *
   * @param callback the callback to invoke upon existence filter mismatch.
   *
   * @return a function that, when called, unregisters the given callback; only
   * the first invocation of the returned function does anything; all subsequent
   * invocations do nothing.
   */
  static onExistenceFilterMismatch(
    callback: ExistenceFilterMismatchCallback
  ): Unregister {
    return TestingHooksSpiImpl.instance.onExistenceFilterMismatch(callback);
  }

  /**
   * Registers a callback to be notified when
   * `enablePersistentCacheIndexAutoCreation()` or
   * `disablePersistentCacheIndexAutoCreation()` is invoked.
   *
   * The relative order in which callbacks are notified is unspecified; do not
   * rely on any particular ordering. If a given callback is registered multiple
   * times then it will be notified multiple times, once per registration.
   *
   * @param callback the callback to invoke when
   * `enablePersistentCacheIndexAutoCreation()` or
   * `disablePersistentCacheIndexAutoCreation()` is invoked.
   *
   * @return a function that, when called, unregisters the given callback; only
   * the first invocation of the returned function does anything; all subsequent
   * invocations do nothing.
   */
  onTogglePersistentCacheIndexAutoCreation(
    callback: TogglePersistentCacheIndexAutoCreationCallback
  ): () => void {
    const key = Symbol();
    this.onTogglePersistentCacheIndexAutoCreationCallbacks.set(key, callback);
    return () =>
      this.onTogglePersistentCacheIndexAutoCreationCallbacks.delete(key);
  }

  /**
   * Invokes all currently-registered
   * `onTogglePersistentCacheIndexAutoCreation` callbacks.
   * @param promise The argument to specify to the callback.
   */
  notifyPersistentCacheIndexAutoCreationToggled(promise: Promise<void>): void {
    this.onTogglePersistentCacheIndexAutoCreationCallbacks.forEach(callback =>
      callback(promise)
    );
  }

  /**
   * Determines the type of client-side index that will be used when executing the
   * given query against the local cache.
   *
   * @param query The query whose client-side index type to get; it is typed as
   * `unknown` so that it is usable in the minified, bundled code, but it should
   * be a `Query` object.
   */
  async getQueryIndexType(
    query: unknown
  ): Promise<'full' | 'partial' | 'none'> {
    const query_ = cast<Query>(query as Query, Query);
    const firestore = cast(query_.firestore, Firestore);
    const client = ensureFirestoreConfigured(firestore);
    const firestoreClientTestingHooks = new FirestoreClientTestingHooks(client);

    const indexType = await firestoreClientTestingHooks.getQueryIndexType(
      query_._query
    );

    switch (indexType) {
      case IndexType.NONE:
        return 'none';
      case IndexType.PARTIAL:
        return 'partial';
      case IndexType.FULL:
        return 'full';
      default:
        throw new Error(`unrecognized IndexType: ${indexType}`);
    }
  }
}

/**
 * The signature of callbacks registered with
 * `TestingUtils.onExistenceFilterMismatch()`.
 */
export type ExistenceFilterMismatchCallback = (
  info: ExistenceFilterMismatchInfo
) => void;

/**
 * A function that, when invoked, unregisters something that was registered.
 *
 * Only the *first* invocation of this function has any effect; subsequent
 * invocations do nothing.
 */
export type Unregister = () => void;

/**
 * The implementation of `TestingHooksSpi`.
 */
class TestingHooksSpiImpl implements TestingHooksSpi {
  private readonly existenceFilterMismatchCallbacksById = new Map<
    Symbol,
    ExistenceFilterMismatchCallback
  >();

  private constructor() {}

  static get instance(): TestingHooksSpiImpl {
    if (!testingHooksSpiImplInstance) {
      testingHooksSpiImplInstance = new TestingHooksSpiImpl();
      setTestingHooksSpi(testingHooksSpiImplInstance);
    }
    return testingHooksSpiImplInstance;
  }

  notifyOnExistenceFilterMismatch(info: ExistenceFilterMismatchInfo): void {
    this.existenceFilterMismatchCallbacksById.forEach(callback =>
      callback(info)
    );
  }

  onExistenceFilterMismatch(
    callback: ExistenceFilterMismatchCallback
  ): Unregister {
    const id = Symbol();
    const callbacks = this.existenceFilterMismatchCallbacksById;
    callbacks.set(id, callback);
    return () => callbacks.delete(id);
  }
}

<<<<<<< HEAD
/**
 * The signature of callbacks registered with
 * `TestingUtils.onExistenceFilterMismatch()`.
 */
export type ExistenceFilterMismatchCallback = (
  info: ExistenceFilterMismatchInfo
) => void;

/**
 * The signature of callbacks registered with
 * `TestingUtils.onTogglePersistentCacheIndexAutoCreation()`.
 *
 * The `promise` argument will be fulfilled when the asynchronous work started
 * by the call to `enablePersistentCacheIndexAutoCreation()` or
 * `disablePersistentCacheIndexAutoCreation()` completes successfully, or will
 * be rejected if it fails.
 */
export type TogglePersistentCacheIndexAutoCreationCallback = (
  promise: Promise<void>
) => void;

/** The global singleton instance of `TestingHooks`. */
let gTestingHooksSingletonInstance: TestingHooks | null = null;
=======
let testingHooksSpiImplInstance: TestingHooksSpiImpl | null = null;
>>>>>>> 9a63921f
<|MERGE_RESOLUTION|>--- conflicted
+++ resolved
@@ -15,71 +15,25 @@
  * limitations under the License.
  */
 
-<<<<<<< HEAD
 import { ensureFirestoreConfigured, Firestore } from '../api/database';
 import { TestingHooks as FirestoreClientTestingHooks } from '../core/firestore_client';
 import { Query } from '../lite-api/reference';
 import { IndexType } from '../local/index_manager';
 
 import { cast } from './input_validation';
-
-/**
- * Manages "testing hooks", hooks into the internals of the SDK to verify
- * internal state and events during integration tests. Do not use this class
- * except for testing purposes.
- *
- * There are two ways to retrieve the global singleton instance of this class:
- * 1. The `instance` property, which returns null if the global singleton
- *      instance has not been created. Use this property if the caller should
- *      "do nothing" if there are no testing hooks registered, such as when
- *      delivering an event to notify registered callbacks.
- * 2. The `getOrCreateInstance()` method, which creates the global singleton
- *      instance if it has not been created. Use this method if the instance is
- *      needed to, for example, register a callback.
- *
- * @internal
- */
-export class TestingHooks {
-  private readonly onExistenceFilterMismatchCallbacks = new Map<
-    Symbol,
-    ExistenceFilterMismatchCallback
-  >();
-
-  private readonly onTogglePersistentCacheIndexAutoCreationCallbacks = new Map<
-    Symbol,
-    TogglePersistentCacheIndexAutoCreationCallback
-  >();
-
-  private constructor() {}
-
-  /**
-   * Returns the singleton instance of this class, or null if it has not been
-   * initialized.
-   */
-  static get instance(): TestingHooks | null {
-    return gTestingHooksSingletonInstance;
-  }
-
-  /**
-   * Returns the singleton instance of this class, creating it if is has never
-   * been created before.
-   */
-  static getOrCreateInstance(): TestingHooks {
-    if (gTestingHooksSingletonInstance === null) {
-      gTestingHooksSingletonInstance = new TestingHooks();
-    }
-    return gTestingHooksSingletonInstance;
-=======
 import {
   setTestingHooksSpi,
   ExistenceFilterMismatchInfo,
   TestingHooksSpi
 } from './testing_hooks_spi';
 
+/**
+ * Test-only hooks into the internals of the SDK for exclusive use by
+ * Firestore's integration tests.
+ */
 export class TestingHooks {
   private constructor() {
     throw new Error('instances of this class should not be created');
->>>>>>> 9a63921f
   }
 
   /**
@@ -119,23 +73,11 @@
    * the first invocation of the returned function does anything; all subsequent
    * invocations do nothing.
    */
-  onTogglePersistentCacheIndexAutoCreation(
-    callback: TogglePersistentCacheIndexAutoCreationCallback
-  ): () => void {
-    const key = Symbol();
-    this.onTogglePersistentCacheIndexAutoCreationCallbacks.set(key, callback);
-    return () =>
-      this.onTogglePersistentCacheIndexAutoCreationCallbacks.delete(key);
-  }
-
-  /**
-   * Invokes all currently-registered
-   * `onTogglePersistentCacheIndexAutoCreation` callbacks.
-   * @param promise The argument to specify to the callback.
-   */
-  notifyPersistentCacheIndexAutoCreationToggled(promise: Promise<void>): void {
-    this.onTogglePersistentCacheIndexAutoCreationCallbacks.forEach(callback =>
-      callback(promise)
+  static onPersistentCacheIndexAutoCreationToggle(
+    callback: PersistentCacheIndexAutoCreationToggleCallback
+  ): Unregister {
+    return TestingHooksSpiImpl.instance.onPersistentCacheIndexAutoCreationToggle(
+      callback
     );
   }
 
@@ -147,15 +89,15 @@
    * `unknown` so that it is usable in the minified, bundled code, but it should
    * be a `Query` object.
    */
-  async getQueryIndexType(
+  static async getQueryIndexType(
     query: unknown
   ): Promise<'full' | 'partial' | 'none'> {
     const query_ = cast<Query>(query as Query, Query);
     const firestore = cast(query_.firestore, Firestore);
     const client = ensureFirestoreConfigured(firestore);
-    const firestoreClientTestingHooks = new FirestoreClientTestingHooks(client);
-
-    const indexType = await firestoreClientTestingHooks.getQueryIndexType(
+
+    const indexType = await FirestoreClientTestingHooks.getQueryIndexType(
+      client,
       query_._query
     );
 
@@ -181,6 +123,21 @@
 ) => void;
 
 /**
+ * The signature of callbacks registered with
+ * `TestingHooks.onPersistentCacheIndexAutoCreationToggle()`.
+ *
+ * The `promise` argument will be fulfilled when the asynchronous work started
+ * by the call to `enablePersistentCacheIndexAutoCreation()` or
+ * `disablePersistentCacheIndexAutoCreation()` completes successfully, or will
+ * be rejected if it fails.
+ *
+ * The return value of the callback, if any, is ignored.
+ */
+export type PersistentCacheIndexAutoCreationToggleCallback = (
+  promise: Promise<void>
+) => unknown;
+
+/**
  * A function that, when invoked, unregisters something that was registered.
  *
  * Only the *first* invocation of this function has any effect; subsequent
@@ -195,6 +152,11 @@
   private readonly existenceFilterMismatchCallbacksById = new Map<
     Symbol,
     ExistenceFilterMismatchCallback
+  >();
+
+  private readonly persistentCacheIndexAutoCreationToggleCallbacks = new Map<
+    Symbol,
+    PersistentCacheIndexAutoCreationToggleCallback
   >();
 
   private constructor() {}
@@ -221,32 +183,21 @@
     callbacks.set(id, callback);
     return () => callbacks.delete(id);
   }
+
+  notifyPersistentCacheIndexAutoCreationToggle(promise: Promise<void>): void {
+    this.persistentCacheIndexAutoCreationToggleCallbacks.forEach(callback =>
+      callback(promise)
+    );
+  }
+
+  onPersistentCacheIndexAutoCreationToggle(
+    callback: PersistentCacheIndexAutoCreationToggleCallback
+  ): Unregister {
+    const id = Symbol();
+    const callbacks = this.persistentCacheIndexAutoCreationToggleCallbacks;
+    callbacks.set(id, callback);
+    return () => callbacks.delete(id);
+  }
 }
 
-<<<<<<< HEAD
-/**
- * The signature of callbacks registered with
- * `TestingUtils.onExistenceFilterMismatch()`.
- */
-export type ExistenceFilterMismatchCallback = (
-  info: ExistenceFilterMismatchInfo
-) => void;
-
-/**
- * The signature of callbacks registered with
- * `TestingUtils.onTogglePersistentCacheIndexAutoCreation()`.
- *
- * The `promise` argument will be fulfilled when the asynchronous work started
- * by the call to `enablePersistentCacheIndexAutoCreation()` or
- * `disablePersistentCacheIndexAutoCreation()` completes successfully, or will
- * be rejected if it fails.
- */
-export type TogglePersistentCacheIndexAutoCreationCallback = (
-  promise: Promise<void>
-) => void;
-
-/** The global singleton instance of `TestingHooks`. */
-let gTestingHooksSingletonInstance: TestingHooks | null = null;
-=======
-let testingHooksSpiImplInstance: TestingHooksSpiImpl | null = null;
->>>>>>> 9a63921f
+let testingHooksSpiImplInstance: TestingHooksSpiImpl | null = null;