/**
 * @license
 * Copyright 2023 Google LLC
 *
 * Licensed under the Apache License, Version 2.0 (the "License");
 * you may not use this file except in compliance with the License.
 * You may obtain a copy of the License at
 *
 *   http://www.apache.org/licenses/LICENSE-2.0
 *
 * Unless required by applicable law or agreed to in writing, software
 * distributed under the License is distributed on an "AS IS" BASIS,
 * WITHOUT WARRANTIES OR CONDITIONS OF ANY KIND, either express or implied.
 * See the License for the specific language governing permissions and
 * limitations under the License.
 */

<<<<<<< HEAD
import { ensureFirestoreConfigured, Firestore } from '../api/database';
import { TestingHooks as FirestoreClientTestingHooks } from '../core/firestore_client';
import { Query } from '../lite-api/reference';
import { IndexType } from '../local/index_manager';

import { cast } from './input_validation';
=======
import { Unsubscribe } from '../api/reference_impl';

>>>>>>> 0b4eb3b7
import {
  setTestingHooksSpi,
  ExistenceFilterMismatchInfo,
  TestingHooksSpi
} from './testing_hooks_spi';

/**
<<<<<<< HEAD
 * Test-only hooks into the internals of the SDK for exclusive use by
 * Firestore's integration tests.
=======
 * Testing hooks for use by Firestore's integration test suite to reach into the
 * SDK internals to validate logic and behavior that is not visible from the
 * public API surface.
 *
 * @internal
>>>>>>> 0b4eb3b7
 */
export class TestingHooks {
  private constructor() {
    throw new Error('instances of this class should not be created');
  }

  /**
   * Registers a callback to be notified when an existence filter mismatch
   * occurs in the Watch listen stream.
   *
   * The relative order in which callbacks are notified is unspecified; do not
   * rely on any particular ordering. If a given callback is registered multiple
   * times then it will be notified multiple times, once per registration.
   *
   * @param callback the callback to invoke upon existence filter mismatch.
   *
   * @return a function that, when called, unregisters the given callback; only
   * the first invocation of the returned function does anything; all subsequent
   * invocations do nothing.
   */
  static onExistenceFilterMismatch(
    callback: ExistenceFilterMismatchCallback
  ): Unsubscribe {
    return TestingHooksSpiImpl.instance.onExistenceFilterMismatch(callback);
  }

  /**
   * Registers a callback to be notified when
   * `enablePersistentCacheIndexAutoCreation()` or
   * `disablePersistentCacheIndexAutoCreation()` is invoked.
   *
   * The relative order in which callbacks are notified is unspecified; do not
   * rely on any particular ordering. If a given callback is registered multiple
   * times then it will be notified multiple times, once per registration.
   *
   * @param callback the callback to invoke when
   * `enablePersistentCacheIndexAutoCreation()` or
   * `disablePersistentCacheIndexAutoCreation()` is invoked.
   *
   * @return a function that, when called, unregisters the given callback; only
   * the first invocation of the returned function does anything; all subsequent
   * invocations do nothing.
   */
  static onPersistentCacheIndexAutoCreationToggle(
    callback: PersistentCacheIndexAutoCreationToggleCallback
  ): Unregister {
    return TestingHooksSpiImpl.instance.onPersistentCacheIndexAutoCreationToggle(
      callback
    );
  }

  /**
   * Determines the type of client-side index that will be used when executing the
   * given query against the local cache.
   *
   * @param query The query whose client-side index type to get; it is typed as
   * `unknown` so that it is usable in the minified, bundled code, but it should
   * be a `Query` object.
   */
  static async getQueryIndexType(
    query: unknown
  ): Promise<'full' | 'partial' | 'none'> {
    const query_ = cast<Query>(query as Query, Query);
    const firestore = cast(query_.firestore, Firestore);
    const client = ensureFirestoreConfigured(firestore);

    const indexType = await FirestoreClientTestingHooks.getQueryIndexType(
      client,
      query_._query
    );

    switch (indexType) {
      case IndexType.NONE:
        return 'none';
      case IndexType.PARTIAL:
        return 'partial';
      case IndexType.FULL:
        return 'full';
      default:
        throw new Error(`unrecognized IndexType: ${indexType}`);
    }
  }
}

/**
 * The signature of callbacks registered with
 * `TestingUtils.onExistenceFilterMismatch()`.
 * @internal
 */
<<<<<<< HEAD
export type ExistenceFilterMismatchCallback = (
  info: ExistenceFilterMismatchInfo
) => void;

/**
 * The signature of callbacks registered with
 * `TestingHooks.onPersistentCacheIndexAutoCreationToggle()`.
 *
 * The `promise` argument will be fulfilled when the asynchronous work started
 * by the call to `enablePersistentCacheIndexAutoCreation()` or
 * `disablePersistentCacheIndexAutoCreation()` completes successfully, or will
 * be rejected if it fails.
 *
 * The return value of the callback, if any, is ignored.
 */
export type PersistentCacheIndexAutoCreationToggleCallback = (
  promise: Promise<void>
) => unknown;

/**
 * A function that, when invoked, unregisters something that was registered.
 *
 * Only the *first* invocation of this function has any effect; subsequent
 * invocations do nothing.
 */
export type Unregister = () => void;
=======
export interface ExistenceFilterMismatchCallback {
  (info: ExistenceFilterMismatchInfo): void;
}
>>>>>>> 0b4eb3b7

/**
 * The implementation of `TestingHooksSpi`.
 */
class TestingHooksSpiImpl implements TestingHooksSpi {
  private readonly existenceFilterMismatchCallbacksById = new Map<
    Symbol,
    ExistenceFilterMismatchCallback
  >();

  private readonly persistentCacheIndexAutoCreationToggleCallbacks = new Map<
    Symbol,
    PersistentCacheIndexAutoCreationToggleCallback
  >();

  private constructor() {}

  static get instance(): TestingHooksSpiImpl {
    if (!testingHooksSpiImplInstance) {
      testingHooksSpiImplInstance = new TestingHooksSpiImpl();
      setTestingHooksSpi(testingHooksSpiImplInstance);
    }
    return testingHooksSpiImplInstance;
  }

  notifyOnExistenceFilterMismatch(info: ExistenceFilterMismatchInfo): void {
    this.existenceFilterMismatchCallbacksById.forEach(callback =>
      callback(info)
    );
  }

  onExistenceFilterMismatch(
    callback: ExistenceFilterMismatchCallback
  ): Unsubscribe {
    const id = Symbol();
    const callbacks = this.existenceFilterMismatchCallbacksById;
    callbacks.set(id, callback);
    return () => callbacks.delete(id);
  }

  notifyPersistentCacheIndexAutoCreationToggle(promise: Promise<void>): void {
    this.persistentCacheIndexAutoCreationToggleCallbacks.forEach(callback =>
      callback(promise)
    );
  }

  onPersistentCacheIndexAutoCreationToggle(
    callback: PersistentCacheIndexAutoCreationToggleCallback
  ): Unregister {
    const id = Symbol();
    const callbacks = this.persistentCacheIndexAutoCreationToggleCallbacks;
    callbacks.set(id, callback);
    return () => callbacks.delete(id);
  }
}

let testingHooksSpiImplInstance: TestingHooksSpiImpl | null = null;<|MERGE_RESOLUTION|>--- conflicted
+++ resolved
@@ -15,17 +15,13 @@
  * limitations under the License.
  */
 
-<<<<<<< HEAD
 import { ensureFirestoreConfigured, Firestore } from '../api/database';
+import { Unsubscribe } from '../api/reference_impl';
 import { TestingHooks as FirestoreClientTestingHooks } from '../core/firestore_client';
 import { Query } from '../lite-api/reference';
 import { IndexType } from '../local/index_manager';
 
 import { cast } from './input_validation';
-=======
-import { Unsubscribe } from '../api/reference_impl';
-
->>>>>>> 0b4eb3b7
 import {
   setTestingHooksSpi,
   ExistenceFilterMismatchInfo,
@@ -33,16 +29,11 @@
 } from './testing_hooks_spi';
 
 /**
-<<<<<<< HEAD
- * Test-only hooks into the internals of the SDK for exclusive use by
- * Firestore's integration tests.
-=======
  * Testing hooks for use by Firestore's integration test suite to reach into the
  * SDK internals to validate logic and behavior that is not visible from the
  * public API surface.
  *
  * @internal
->>>>>>> 0b4eb3b7
  */
 export class TestingHooks {
   private constructor() {
@@ -88,7 +79,7 @@
    */
   static onPersistentCacheIndexAutoCreationToggle(
     callback: PersistentCacheIndexAutoCreationToggleCallback
-  ): Unregister {
+  ): Unsubscribe {
     return TestingHooksSpiImpl.instance.onPersistentCacheIndexAutoCreationToggle(
       callback
     );
@@ -132,10 +123,9 @@
  * `TestingUtils.onExistenceFilterMismatch()`.
  * @internal
  */
-<<<<<<< HEAD
-export type ExistenceFilterMismatchCallback = (
-  info: ExistenceFilterMismatchInfo
-) => void;
+export interface ExistenceFilterMismatchCallback {
+  (info: ExistenceFilterMismatchInfo): void;
+}
 
 /**
  * The signature of callbacks registered with
@@ -147,23 +137,12 @@
  * be rejected if it fails.
  *
  * The return value of the callback, if any, is ignored.
- */
-export type PersistentCacheIndexAutoCreationToggleCallback = (
-  promise: Promise<void>
-) => unknown;
-
-/**
- * A function that, when invoked, unregisters something that was registered.
- *
- * Only the *first* invocation of this function has any effect; subsequent
- * invocations do nothing.
- */
-export type Unregister = () => void;
-=======
-export interface ExistenceFilterMismatchCallback {
-  (info: ExistenceFilterMismatchInfo): void;
-}
->>>>>>> 0b4eb3b7
+ *
+ * @internal
+ */
+export interface PersistentCacheIndexAutoCreationToggleCallback {
+  (promise: Promise<void>): unknown;
+}
 
 /**
  * The implementation of `TestingHooksSpi`.
@@ -212,7 +191,7 @@
 
   onPersistentCacheIndexAutoCreationToggle(
     callback: PersistentCacheIndexAutoCreationToggleCallback
-  ): Unregister {
+  ): Unsubscribe {
     const id = Symbol();
     const callbacks = this.persistentCacheIndexAutoCreationToggleCallbacks;
     callbacks.set(id, callback);
