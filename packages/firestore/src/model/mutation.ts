/**
 * @license
 * Copyright 2017 Google Inc.
 *
 * Licensed under the Apache License, Version 2.0 (the "License");
 * you may not use this file except in compliance with the License.
 * You may obtain a copy of the License at
 *
 *   http://www.apache.org/licenses/LICENSE-2.0
 *
 * Unless required by applicable law or agreed to in writing, software
 * distributed under the License is distributed on an "AS IS" BASIS,
 * WITHOUT WARRANTIES OR CONDITIONS OF ANY KIND, either express or implied.
 * See the License for the specific language governing permissions and
 * limitations under the License.
 */

import { Timestamp } from '../api/timestamp';
import { SnapshotVersion } from '../core/snapshot_version';
import { assert } from '../util/assert';
import * as misc from '../util/misc';
import { SortedSet } from '../util/sorted_set';

import {
  Document,
  MaybeDocument,
  NoDocument,
  UnknownDocument
} from './document';
import { DocumentKey } from './document_key';
import { FieldValue, ObjectValue } from './field_value';
import { FieldPath } from './path';
import { TransformOperation } from './transform_operation';

/**
 * Provides a set of fields that can be used to partially patch a document.
 * FieldMask is used in conjunction with ObjectValue.
 * Examples:
 *   foo - Overwrites foo entirely with the provided value. If foo is not
 *         present in the companion ObjectValue, the field is deleted.
 *   foo.bar - Overwrites only the field bar of the object foo.
 *             If foo is not an object, foo is replaced with an object
 *             containing foo
 */
export class FieldMask {
  constructor(readonly fields: SortedSet<FieldPath>) {
    // TODO(dimond): validation of FieldMask
  }

  static fromSet(fields: SortedSet<FieldPath>): FieldMask {
    return new FieldMask(fields);
  }

  static fromArray(fields: FieldPath[]): FieldMask {
    let fieldsAsSet = new SortedSet<FieldPath>(FieldPath.comparator);
    fields.forEach(fieldPath => (fieldsAsSet = fieldsAsSet.add(fieldPath)));
    return new FieldMask(fieldsAsSet);
  }

  /**
   * Verifies that `fieldPath` is included by at least one field in this field
   * mask.
   *
   * This is an O(n) operation, where `n` is the size of the field mask.
   */
  covers(fieldPath: FieldPath): boolean {
    let found = false;
    this.fields.forEach(fieldMaskPath => {
      if (fieldMaskPath.isPrefixOf(fieldPath)) {
        found = true;
      }
    });
    return found;
  }

<<<<<<< HEAD
=======
  /**
   * Applies this field mask to the provided object value and returns an object
   * that only contains fields that are specified in both the input object and
   * this field mask.
   */
  applyTo(data: ObjectValue): ObjectValue {
    let filteredObject = ObjectValue.EMPTY;
    this.fields.forEach(fieldMaskPath => {
      if (fieldMaskPath.isEmpty()) {
        return data;
      } else {
        const newValue = data.field(fieldMaskPath);
        if (newValue !== null) {
          filteredObject = filteredObject.set(fieldMaskPath, newValue);
        }
      }
    });

    return filteredObject;
  }

>>>>>>> be8940f3
  isEqual(other: FieldMask): boolean {
    return this.fields.isEqual(other.fields);
  }
}

/** A field path and the TransformOperation to perform upon it. */
export class FieldTransform {
  constructor(
    readonly field: FieldPath,
    readonly transform: TransformOperation
  ) {}

  isEqual(other: FieldTransform): boolean {
    return (
      this.field.isEqual(other.field) && this.transform.isEqual(other.transform)
    );
  }
}

/** The result of successfully applying a mutation to the backend. */
export class MutationResult {
  constructor(
    /**
     * The version at which the mutation was committed:
     *
     * - For most operations, this is the updateTime in the WriteResult.
     * - For deletes, the commitTime of the WriteResponse (because deletes are
     *   not stored and have no updateTime).
     *
     * Note that these versions can be different: No-op writes will not change
     * the updateTime even though the commitTime advances.
     */
    readonly version: SnapshotVersion,
    /**
     * The resulting fields returned from the backend after a
     * TransformMutation has been committed. Contains one FieldValue for each
     * FieldTransform that was in the mutation.
     *
     * Will be null if the mutation was not a TransformMutation.
     */
    readonly transformResults: Array<FieldValue | null> | null
  ) {}
}

export enum MutationType {
  Set,
  Patch,
  Transform,
  Delete
}

/**
 * Encodes a precondition for a mutation. This follows the model that the
 * backend accepts with the special case of an explicit "empty" precondition
 * (meaning no precondition).
 */
export class Precondition {
  static readonly NONE = new Precondition();

  private constructor(
    readonly updateTime?: SnapshotVersion,
    readonly exists?: boolean
  ) {
    assert(
      updateTime === undefined || exists === undefined,
      'Precondition can specify "exists" or "updateTime" but not both'
    );
  }

  /** Creates a new Precondition with an exists flag. */
  static exists(exists: boolean): Precondition {
    return new Precondition(undefined, exists);
  }

  /** Creates a new Precondition based on a version a document exists at. */
  static updateTime(version: SnapshotVersion): Precondition {
    return new Precondition(version);
  }

  /** Returns whether this Precondition is empty. */
  get isNone(): boolean {
    return this.updateTime === undefined && this.exists === undefined;
  }

  /**
   * Returns true if the preconditions is valid for the given document
   * (or null if no document is available).
   */
  isValidFor(maybeDoc: MaybeDocument | null): boolean {
    if (this.updateTime !== undefined) {
      return (
        maybeDoc instanceof Document &&
        maybeDoc.version.isEqual(this.updateTime)
      );
    } else if (this.exists !== undefined) {
      return this.exists === maybeDoc instanceof Document;
    } else {
      assert(this.isNone, 'Precondition should be empty');
      return true;
    }
  }

  isEqual(other: Precondition): boolean {
    return (
      misc.equals(this.updateTime, other.updateTime) &&
      this.exists === other.exists
    );
  }
}

/**
 * A mutation describes a self-contained change to a document. Mutations can
 * create, replace, delete, and update subsets of documents.
 *
 * Mutations not only act on the value of the document but also it version.
 *
 * For local mutations (mutations that haven't been committed yet), we preserve
 * the existing version for Set, Patch, and Transform mutations. For Delete
 * mutations, we reset the version to 0.
 *
 * Here's the expected transition table.
 *
 * MUTATION           APPLIED TO            RESULTS IN
 *
 * SetMutation        Document(v3)          Document(v3)
 * SetMutation        NoDocument(v3)        Document(v0)
 * SetMutation        null                  Document(v0)
 * PatchMutation      Document(v3)          Document(v3)
 * PatchMutation      NoDocument(v3)        NoDocument(v3)
 * PatchMutation      null                  null
 * TransformMutation  Document(v3)          Document(v3)
 * TransformMutation  NoDocument(v3)        NoDocument(v3)
 * TransformMutation  null                  null
 * DeleteMutation     Document(v3)          NoDocument(v0)
 * DeleteMutation     NoDocument(v3)        NoDocument(v0)
 * DeleteMutation     null                  NoDocument(v0)
 *
 * For acknowledged mutations, we use the updateTime of the WriteResponse as
 * the resulting version for Set, Patch, and Transform mutations. As deletes
 * have no explicit update time, we use the commitTime of the WriteResponse for
 * Delete mutations.
 *
 * If a mutation is acknowledged by the backend but fails the precondition check
 * locally, we return an `UnknownDocument` and rely on Watch to send us the
 * updated version.
 *
 * Note that TransformMutations don't create Documents (in the case of being
 * applied to a NoDocument), even though they would on the backend. This is
 * because the client always combines the TransformMutation with a SetMutation
 * or PatchMutation and we only want to apply the transform if the prior
 * mutation resulted in a Document (always true for a SetMutation, but not
 * necessarily for a PatchMutation).
 *
 * ## Subclassing Notes
 *
 * Subclasses of Mutation need to implement applyToRemoteDocument() and
 * applyToLocalView() to implement the actual behavior of applying the mutation
 * to some source document.
 */
export abstract class Mutation {
  readonly type: MutationType;
  readonly key: DocumentKey;
  readonly precondition: Precondition;

  /**
   * Applies this mutation to the given MaybeDocument or null for the purposes
   * of computing a new remote document. If the input document doesn't match the
   * expected state (e.g. it is null or outdated), an `UnknownDocument` can be
   * returned.
   *
   * @param maybeDoc The document to mutate. The input document can be null if
   *     the client has no knowledge of the pre-mutation state of the document.
   * @param mutationResult The result of applying the mutation from the backend.
   * @return The mutated document. The returned document may be an
   *     UnknownDocument if the mutation could not be applied to the locally
   *     cached base document.
   */
  abstract applyToRemoteDocument(
    maybeDoc: MaybeDocument | null,
    mutationResult: MutationResult
  ): MaybeDocument;

  /**
   * Applies this mutation to the given MaybeDocument or null for the purposes
   * of computing the new local view of a document. Both the input and returned
   * documents can be null.
   *
   * @param maybeDoc The document to mutate. The input document can be null if
   *     the client has no knowledge of the pre-mutation state of the document.
   * @param baseDoc The state of the document prior to this mutation batch. The
   *     input document can be null if the client has no knowledge of the
   *     pre-mutation state of the document.
   * @param localWriteTime A timestamp indicating the local write time of the
   *     batch this mutation is a part of.
   * @return The mutated document. The returned document may be null, but only
   *     if maybeDoc was null and the mutation would not create a new document.
   */
  abstract applyToLocalView(
    maybeDoc: MaybeDocument | null,
    baseDoc: MaybeDocument | null,
    localWriteTime: Timestamp
  ): MaybeDocument | null;

  /**
   * If applicable, returns the base value to persist with this mutation. If a
   * base value is provided, the mutation is always applied to this base value,
   * even if document has already beenupdated.
   *
   * The base value is a sparse object that consists of only the document
   * fields for which this mutation contains a non-idempotent transformation
   * (e.g. a numeric increment). The provided alue guarantees consistent
   * behavior for non-idempotent transforms and allow us to return the same
   * latency-compensated value even if the backend has already applied the
   * mutation. The base value is null for idempotent mutations, as they can be
   * re-played even if the backend has already applied them.
   *
   * @return a base value to store along with the mutation, or null for
   * idempotent mutations.
   */
  abstract extractBaseValue(maybeDoc: MaybeDocument | null): ObjectValue | null;

  abstract isEqual(other: Mutation): boolean;

  protected verifyKeyMatches(maybeDoc: MaybeDocument | null): void {
    if (maybeDoc != null) {
      assert(
        maybeDoc.key.isEqual(this.key),
        'Can only apply a mutation to a document with the same key'
      );
    }
  }

  /**
   * Returns the version from the given document for use as the result of a
   * mutation. Mutations are defined to return the version of the base document
   * only if it is an existing document. Deleted and unknown documents have a
   * post-mutation version of SnapshotVersion.MIN.
   */
  protected static getPostMutationVersion(
    maybeDoc: MaybeDocument | null
  ): SnapshotVersion {
    if (maybeDoc instanceof Document) {
      return maybeDoc.version;
    } else {
      return SnapshotVersion.MIN;
    }
  }
}

/**
 * A mutation that creates or replaces the document at the given key with the
 * object value contents.
 */
export class SetMutation extends Mutation {
  constructor(
    readonly key: DocumentKey,
    readonly value: ObjectValue,
    readonly precondition: Precondition
  ) {
    super();
  }

  readonly type: MutationType = MutationType.Set;

  applyToRemoteDocument(
    maybeDoc: MaybeDocument | null,
    mutationResult: MutationResult
  ): MaybeDocument {
    this.verifyKeyMatches(maybeDoc);

    assert(
      mutationResult.transformResults == null,
      'Transform results received by SetMutation.'
    );

    // Unlike applyToLocalView, if we're applying a mutation to a remote
    // document the server has accepted the mutation so the precondition must
    // have held.

    const version = mutationResult.version;
    return new Document(this.key, version, this.value, {
      hasCommittedMutations: true
    });
  }

  applyToLocalView(
    maybeDoc: MaybeDocument | null,
    baseDoc: MaybeDocument | null,
    localWriteTime: Timestamp
  ): MaybeDocument | null {
    this.verifyKeyMatches(maybeDoc);

    if (!this.precondition.isValidFor(maybeDoc)) {
      return maybeDoc;
    }

    const version = Mutation.getPostMutationVersion(maybeDoc);
    return new Document(this.key, version, this.value, {
      hasLocalMutations: true
    });
  }

  extractBaseValue(maybeDoc: MaybeDocument | null): null {
    return null;
  }

  isEqual(other: Mutation): boolean {
    return (
      other instanceof SetMutation &&
      this.key.isEqual(other.key) &&
      this.value.isEqual(other.value) &&
      this.precondition.isEqual(other.precondition)
    );
  }
}

/**
 * A mutation that modifies fields of the document at the given key with the
 * given values. The values are applied through a field mask:
 *
 *  * When a field is in both the mask and the values, the corresponding field
 *    is updated.
 *  * When a field is in neither the mask nor the values, the corresponding
 *    field is unmodified.
 *  * When a field is in the mask but not in the values, the corresponding field
 *    is deleted.
 *  * When a field is not in the mask but is in the values, the values map is
 *    ignored.
 */
export class PatchMutation extends Mutation {
  constructor(
    readonly key: DocumentKey,
    readonly data: ObjectValue,
    readonly fieldMask: FieldMask,
    readonly precondition: Precondition
  ) {
    super();
  }

  readonly type: MutationType = MutationType.Patch;

  applyToRemoteDocument(
    maybeDoc: MaybeDocument | null,
    mutationResult: MutationResult
  ): MaybeDocument {
    this.verifyKeyMatches(maybeDoc);

    assert(
      mutationResult.transformResults == null,
      'Transform results received by PatchMutation.'
    );

    if (!this.precondition.isValidFor(maybeDoc)) {
      // Since the mutation was not rejected, we know that the  precondition
      // matched on the backend. We therefore must not have the expected version
      // of the document in our cache and return an UnknownDocument with the
      // known updateTime.
      return new UnknownDocument(this.key, mutationResult.version);
    }

    const newData = this.patchDocument(maybeDoc);
    return new Document(this.key, mutationResult.version, newData, {
      hasCommittedMutations: true
    });
  }

  applyToLocalView(
    maybeDoc: MaybeDocument | null,
    baseDoc: MaybeDocument | null,
    localWriteTime: Timestamp
  ): MaybeDocument | null {
    this.verifyKeyMatches(maybeDoc);

    if (!this.precondition.isValidFor(maybeDoc)) {
      return maybeDoc;
    }

    const version = Mutation.getPostMutationVersion(maybeDoc);
    const newData = this.patchDocument(maybeDoc);
    return new Document(this.key, version, newData, {
      hasLocalMutations: true
    });
  }

  extractBaseValue(maybeDoc: MaybeDocument | null): null {
    return null;
  }

  isEqual(other: Mutation): boolean {
    return (
      other instanceof PatchMutation &&
      this.key.isEqual(other.key) &&
      this.fieldMask.isEqual(other.fieldMask) &&
      this.precondition.isEqual(other.precondition)
    );
  }

  /**
   * Patches the data of document if available or creates a new document. Note
   * that this does not check whether or not the precondition of this patch
   * holds.
   */
  private patchDocument(maybeDoc: MaybeDocument | null): ObjectValue {
    let data: ObjectValue;
    if (maybeDoc instanceof Document) {
      data = maybeDoc.data;
    } else {
      data = ObjectValue.EMPTY;
    }
    return this.patchObject(data);
  }

  private patchObject(data: ObjectValue): ObjectValue {
    this.fieldMask.fields.forEach(fieldPath => {
      if (!fieldPath.isEmpty()) {
        const newValue = this.data.field(fieldPath);
        if (newValue !== null) {
          data = data.set(fieldPath, newValue);
        } else {
          data = data.delete(fieldPath);
        }
      }
    });
    return data;
  }
}

/**
 * A mutation that modifies specific fields of the document with transform
 * operations. Currently the only supported transform is a server timestamp, but
 * IP Address, increment(n), etc. could be supported in the future.
 *
 * It is somewhat similar to a PatchMutation in that it patches specific fields
 * and has no effect when applied to a null or NoDocument (see comment on
 * Mutation for rationale).
 */
export class TransformMutation extends Mutation {
  readonly type: MutationType = MutationType.Transform;

  // NOTE: We set a precondition of exists: true as a safety-check, since we
  // always combine TransformMutations with a SetMutation or PatchMutation which
  // (if successful) should end up with an existing document.
  readonly precondition = Precondition.exists(true);

  constructor(
    readonly key: DocumentKey,
    readonly fieldTransforms: FieldTransform[]
  ) {
    super();
  }

  applyToRemoteDocument(
    maybeDoc: MaybeDocument | null,
    mutationResult: MutationResult
  ): MaybeDocument {
    this.verifyKeyMatches(maybeDoc);

    assert(
      mutationResult.transformResults != null,
      'Transform results missing for TransformMutation.'
    );

    if (!this.precondition.isValidFor(maybeDoc)) {
      // Since the mutation was not rejected, we know that the  precondition
      // matched on the backend. We therefore must not have the expected version
      // of the document in our cache and return an UnknownDocument with the
      // known updateTime.
      return new UnknownDocument(this.key, mutationResult.version);
    }

    const doc = this.requireDocument(maybeDoc);
    const transformResults = this.serverTransformResults(
      maybeDoc,
      mutationResult.transformResults!
    );

    const version = mutationResult.version;
    const newData = this.transformObject(doc.data, transformResults);
    return new Document(this.key, version, newData, {
      hasCommittedMutations: true
    });
  }

  applyToLocalView(
    maybeDoc: MaybeDocument | null,
    baseDoc: MaybeDocument | null,
    localWriteTime: Timestamp
  ): MaybeDocument | null {
    this.verifyKeyMatches(maybeDoc);

    if (!this.precondition.isValidFor(maybeDoc)) {
      return maybeDoc;
    }

    const doc = this.requireDocument(maybeDoc);
    const transformResults = this.localTransformResults(
      localWriteTime,
      maybeDoc,
      baseDoc
    );
    const newData = this.transformObject(doc.data, transformResults);
    return new Document(this.key, doc.version, newData, {
      hasLocalMutations: true
    });
  }

  extractBaseValue(maybeDoc: MaybeDocument | null): ObjectValue | null {
    let baseObject: ObjectValue | null = null;
    for (const fieldTransform of this.fieldTransforms) {
      let existingValue =
        maybeDoc instanceof Document
          ? maybeDoc.field(fieldTransform.field)
          : undefined;
      let coercedValue = fieldTransform.transform.computeBaseValue(
        existingValue || null
      );

      if (coercedValue != null) {
        if (baseObject == null) {
          baseObject = ObjectValue.EMPTY.set(
            fieldTransform.field,
            coercedValue
          );
        } else {
          baseObject = baseObject.set(fieldTransform.field, coercedValue);
        }
      }
    }
    return baseObject;
  }

  isEqual(other: Mutation): boolean {
    return (
      other instanceof TransformMutation &&
      this.key.isEqual(other.key) &&
      misc.arrayEquals(this.fieldTransforms, other.fieldTransforms) &&
      this.precondition.isEqual(other.precondition)
    );
  }

  /**
   * Asserts that the given MaybeDocument is actually a Document and verifies
   * that it matches the key for this mutation. Since we only support
   * transformations with precondition exists this method is guaranteed to be
   * safe.
   */
  private requireDocument(maybeDoc: MaybeDocument | null): Document {
    assert(
      maybeDoc instanceof Document,
      'Unknown MaybeDocument type ' + maybeDoc
    );
    const doc = maybeDoc! as Document;
    assert(
      doc.key.isEqual(this.key),
      'Can only transform a document with the same key'
    );
    return doc;
  }

  /**
   * Creates a list of "transform results" (a transform result is a field value
   * representing the result of applying a transform) for use after a
   * TransformMutation has been acknowledged by the server.
   *
   * @param baseDoc The document prior to applying this mutation batch.
   * @param serverTransformResults The transform results received by the server.
   * @return The transform results list.
   */
  private serverTransformResults(
    baseDoc: MaybeDocument | null,
    serverTransformResults: Array<FieldValue | null>
  ): FieldValue[] {
    const transformResults = [] as FieldValue[];
    assert(
      this.fieldTransforms.length === serverTransformResults.length,
      `server transform result count (${serverTransformResults.length}) ` +
        `should match field transform count (${this.fieldTransforms.length})`
    );

    for (let i = 0; i < serverTransformResults.length; i++) {
      const fieldTransform = this.fieldTransforms[i];
      const transform = fieldTransform.transform;
      let previousValue: FieldValue | null = null;
      if (baseDoc instanceof Document) {
        previousValue = baseDoc.field(fieldTransform.field);
      }
      transformResults.push(
        transform.applyToRemoteDocument(
          previousValue,
          serverTransformResults[i]
        )
      );
    }
    return transformResults;
  }

  /**
   * Creates a list of "transform results" (a transform result is a field value
   * representing the result of applying a transform) for use when applying a
   * TransformMutation locally.
   *
   * @param localWriteTime The local time of the transform mutation (used to
   *     generate ServerTimestampValues).
   * @param maybeDoc The current state of the document after applying all
   *     previous mutations.
   * @param baseDoc The document prior to applying this mutation batch.
   * @return The transform results list.
   */
  private localTransformResults(
    localWriteTime: Timestamp,
    maybeDoc: MaybeDocument | null,
    baseDoc: MaybeDocument | null
  ): FieldValue[] {
    const transformResults = [] as FieldValue[];
    for (const fieldTransform of this.fieldTransforms) {
      const transform = fieldTransform.transform;

<<<<<<< HEAD
      let previousValue: FieldValue | undefined = undefined;
      if (maybeDoc instanceof Document) {
        previousValue = maybeDoc.field(fieldTransform.field);
      }

      if (previousValue == undefined && baseDoc instanceof Document) {
        // If the current document does not contain a value for the mutated
        // field, use the value that existed before applying this mutation
        // batch. This solves an edge case where a PatchMutation clears the
        // values in a nested map before the TransformMutation is applied.
=======
      let previousValue: FieldValue | null = null;
      if (baseDoc instanceof Document) {
>>>>>>> be8940f3
        previousValue = baseDoc.field(fieldTransform.field);
      }

      transformResults.push(
        transform.applyToLocalView(previousValue || null, localWriteTime)
      );
    }
    return transformResults;
  }

  private transformObject(
    data: ObjectValue,
    transformResults: FieldValue[]
  ): ObjectValue {
    assert(
      transformResults.length === this.fieldTransforms.length,
      'TransformResults length mismatch.'
    );

    for (let i = 0; i < this.fieldTransforms.length; i++) {
      const fieldTransform = this.fieldTransforms[i];
      const fieldPath = fieldTransform.field;
      data = data.set(fieldPath, transformResults[i]);
    }
    return data;
  }
}

/** A mutation that deletes the document at the given key. */
export class DeleteMutation extends Mutation {
  constructor(readonly key: DocumentKey, readonly precondition: Precondition) {
    super();
  }

  readonly type: MutationType = MutationType.Delete;

  applyToRemoteDocument(
    maybeDoc: MaybeDocument | null,
    mutationResult: MutationResult
  ): MaybeDocument {
    this.verifyKeyMatches(maybeDoc);

    assert(
      mutationResult.transformResults == null,
      'Transform results received by DeleteMutation.'
    );

    // Unlike applyToLocalView, if we're applying a mutation to a remote
    // document the server has accepted the mutation so the precondition must
    // have held.

    return new NoDocument(this.key, mutationResult.version, {
      hasCommittedMutations: true
    });
  }

  applyToLocalView(
    maybeDoc: MaybeDocument | null,
    baseDoc: MaybeDocument | null,
    localWriteTime: Timestamp
  ): MaybeDocument | null {
    this.verifyKeyMatches(maybeDoc);

    if (!this.precondition.isValidFor(maybeDoc)) {
      return maybeDoc;
    }

    if (maybeDoc) {
      assert(
        maybeDoc.key.isEqual(this.key),
        'Can only apply mutation to document with same key'
      );
    }
    return new NoDocument(this.key, SnapshotVersion.forDeletedDoc());
  }

  extractBaseValue(maybeDoc: MaybeDocument | null): null {
    return null;
  }

  isEqual(other: Mutation): boolean {
    return (
      other instanceof DeleteMutation &&
      this.key.isEqual(other.key) &&
      this.precondition.isEqual(other.precondition)
    );
  }
}<|MERGE_RESOLUTION|>--- conflicted
+++ resolved
@@ -73,30 +73,6 @@
     return found;
   }
 
-<<<<<<< HEAD
-=======
-  /**
-   * Applies this field mask to the provided object value and returns an object
-   * that only contains fields that are specified in both the input object and
-   * this field mask.
-   */
-  applyTo(data: ObjectValue): ObjectValue {
-    let filteredObject = ObjectValue.EMPTY;
-    this.fields.forEach(fieldMaskPath => {
-      if (fieldMaskPath.isEmpty()) {
-        return data;
-      } else {
-        const newValue = data.field(fieldMaskPath);
-        if (newValue !== null) {
-          filteredObject = filteredObject.set(fieldMaskPath, newValue);
-        }
-      }
-    });
-
-    return filteredObject;
-  }
-
->>>>>>> be8940f3
   isEqual(other: FieldMask): boolean {
     return this.fields.isEqual(other.fields);
   }
@@ -714,8 +690,7 @@
     for (const fieldTransform of this.fieldTransforms) {
       const transform = fieldTransform.transform;
 
-<<<<<<< HEAD
-      let previousValue: FieldValue | undefined = undefined;
+      let previousValue: FieldValue | null = null;
       if (maybeDoc instanceof Document) {
         previousValue = maybeDoc.field(fieldTransform.field);
       }
@@ -725,15 +700,11 @@
         // field, use the value that existed before applying this mutation
         // batch. This solves an edge case where a PatchMutation clears the
         // values in a nested map before the TransformMutation is applied.
-=======
-      let previousValue: FieldValue | null = null;
-      if (baseDoc instanceof Document) {
->>>>>>> be8940f3
         previousValue = baseDoc.field(fieldTransform.field);
       }
 
       transformResults.push(
-        transform.applyToLocalView(previousValue || null, localWriteTime)
+        transform.applyToLocalView(previousValue, localWriteTime)
       );
     }
     return transformResults;
