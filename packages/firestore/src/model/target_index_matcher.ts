--- conflicted
+++ resolved
@@ -18,11 +18,7 @@
 import { FieldFilter, Operator } from '../core/filter';
 import { Direction, OrderBy } from '../core/order_by';
 import { Target } from '../core/target';
-<<<<<<< HEAD
 import { hardAssert } from '../util/assert';
-=======
-import { debugAssert, hardAssert } from '../util/assert';
->>>>>>> 25cda8af
 import { SortedSet } from '../util/sorted_set';
 
 import {
