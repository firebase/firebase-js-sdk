--- conflicted
+++ resolved
@@ -111,13 +111,8 @@
 export abstract class FieldValue {
   readonly typeOrder: TypeOrder;
 
-<<<<<<< HEAD
-  abstract value(): FieldType;
+  abstract value(options?: FieldValueOptions): FieldType;
   abstract isEqual(other: FieldValue): boolean;
-=======
-  abstract value(options?: FieldValueOptions): FieldType;
-  abstract equals(other: FieldValue): boolean;
->>>>>>> b3c2b5b3
   abstract compareTo(other: FieldValue): number;
 
   toString(): string {
