/**
 * Copyright 2017 Google Inc.
 *
 * Licensed under the Apache License, Version 2.0 (the "License");
 * you may not use this file except in compliance with the License.
 * You may obtain a copy of the License at
 *
 *   http://www.apache.org/licenses/LICENSE-2.0
 *
 * Unless required by applicable law or agreed to in writing, software
 * distributed under the License is distributed on an "AS IS" BASIS,
 * WITHOUT WARRANTIES OR CONDITIONS OF ANY KIND, either express or implied.
 * See the License for the specific language governing permissions and
 * limitations under the License.
 */

import { SnapshotVersion } from '../core/snapshot_version';
import { Timestamp } from '../core/timestamp';
import { BatchId, ProtoByteString } from '../core/types';
import {
  documentKeySet,
  DocumentKeySet,
  DocumentVersionMap,
  documentVersionMap
} from './collections';
import { MaybeDocument } from './document';
import { DocumentKey } from './document_key';
import { Mutation, MutationResult } from './mutation';
import { assert } from '../util/assert';
import * as misc from '../util/misc';

export const BATCHID_UNKNOWN = -1;

/**
 * A batch of mutations that will be sent as one unit to the backend.
 */
export class MutationBatch {
  constructor(
    public batchId: BatchId,
    public localWriteTime: Timestamp,
    public mutations: Mutation[]
  ) {}

  /**
   * Applies all the mutations in this MutationBatch to the specified document
   * to create a new remote document
   *
   * @param docKey The key of the document to apply mutations to.
   * @param maybeDoc The document to apply mutations to.
   * @param batchResult The result of applying the MutationBatch to the
   * backend.
   */
  applyToRemoteDocument(
    docKey: DocumentKey,
    maybeDoc: MaybeDocument | null,
    batchResult: MutationBatchResult
  ): MaybeDocument | null {
    if (maybeDoc) {
      assert(
        maybeDoc.key.isEqual(docKey),
        `applyToRemoteDocument: key ${docKey} should match maybeDoc key
        ${maybeDoc.key}`
      );
    }

    const mutationResults = batchResult.mutationResults;
    assert(
      mutationResults.length === this.mutations.length,
      `Mismatch between mutations length
      (${this.mutations.length}) and mutation results length
      (${mutationResults.length}).`
    );

    for (let i = 0; i < this.mutations.length; i++) {
      const mutation = this.mutations[i];
      if (mutation.key.isEqual(docKey)) {
        const mutationResult = mutationResults[i];
        maybeDoc = mutation.applyToRemoteDocument(maybeDoc, mutationResult);
      }
    }
    return maybeDoc;
  }

  /**
   * Computes the local view of a document given all the mutations in this
   * batch.
   *
   * @param docKey The key of the document to apply mutations to.
   * @param maybeDoc The document to apply mutations to.
   */
  applyToLocalView(
    docKey: DocumentKey,
    maybeDoc: MaybeDocument | null
  ): MaybeDocument | null {
    if (maybeDoc) {
      assert(
        maybeDoc.key.isEqual(docKey),
        `applyToLocalDocument: key ${docKey} should match maybeDoc key
        ${maybeDoc.key}`
      );
    }
    let baseDoc = maybeDoc;

    for (let i = 0; i < this.mutations.length; i++) {
      const mutation = this.mutations[i];
<<<<<<< HEAD
      if (mutation.key.isEqual(docKey)) {
        maybeDoc = mutation.applyToLocalView(maybeDoc, this.localWriteTime);
=======
      if (mutation.key.equals(docKey)) {
        maybeDoc = mutation.applyToLocalView(
          maybeDoc,
          baseDoc,
          this.localWriteTime
        );
>>>>>>> b3c2b5b3
      }
    }
    return maybeDoc;
  }

  keys(): DocumentKeySet {
    let keySet = documentKeySet();

    for (const mutation of this.mutations) {
      keySet = keySet.add(mutation.key);
    }
    return keySet;
  }

  isEqual(other: MutationBatch): boolean {
    return (
      this.batchId === other.batchId &&
      misc.arrayEquals(this.mutations, other.mutations)
    );
  }

  /**
   * Returns true if this mutation batch has already been removed from the
   * mutation queue.
   *
   * Note that not all implementations of the MutationQueue necessarily use
   * tombstones as part of their implementation and generally speaking no code
   * outside the mutation queues should really care about this.
   */
  isTombstone(): boolean {
    return this.mutations.length === 0;
  }

  /** Converts this batch into a tombstone */
  toTombstone(): MutationBatch {
    return new MutationBatch(this.batchId, this.localWriteTime, []);
  }
}

/** The result of applying a mutation batch to the backend. */
export class MutationBatchResult {
  private constructor(
    readonly batch: MutationBatch,
    readonly commitVersion: SnapshotVersion,
    readonly mutationResults: MutationResult[],
    readonly streamToken: ProtoByteString,
    /**
     * A pre-computed mapping from each mutated document to the resulting
     * version.
     */
    readonly docVersions: DocumentVersionMap
  ) {}

  /**
   * Creates a new MutationBatchResult for the given batch and results. There
   * must be one result for each mutation in the batch. This static factory
   * caches a document=>version mapping (docVersions).
   */
  static from(
    batch: MutationBatch,
    commitVersion: SnapshotVersion,
    results: MutationResult[],
    streamToken: ProtoByteString
  ) {
    assert(
      batch.mutations.length === results.length,
      'Mutations sent ' +
        batch.mutations.length +
        ' must equal results received ' +
        results.length
    );

    let versionMap = documentVersionMap();
    const mutations = batch.mutations;
    for (let i = 0; i < mutations.length; i++) {
      let version = results[i].version;
      if (version === null) {
        // deletes don't have a version, so we substitute the commitVersion
        // of the entire batch.
        version = commitVersion;
      }

      versionMap = versionMap.insert(mutations[i].key, version);
    }

    return new MutationBatchResult(
      batch,
      commitVersion,
      results,
      streamToken,
      versionMap
    );
  }
}<|MERGE_RESOLUTION|>--- conflicted
+++ resolved
@@ -103,17 +103,12 @@
 
     for (let i = 0; i < this.mutations.length; i++) {
       const mutation = this.mutations[i];
-<<<<<<< HEAD
       if (mutation.key.isEqual(docKey)) {
-        maybeDoc = mutation.applyToLocalView(maybeDoc, this.localWriteTime);
-=======
-      if (mutation.key.equals(docKey)) {
         maybeDoc = mutation.applyToLocalView(
           maybeDoc,
           baseDoc,
           this.localWriteTime
         );
->>>>>>> b3c2b5b3
       }
     }
     return maybeDoc;
