--- conflicted
+++ resolved
@@ -95,11 +95,7 @@
     return `NoDocument(${this.key}, ${this.version})`;
   }
 
-<<<<<<< HEAD
-  equals(other: NoDocument): boolean {
-=======
-  public isEqual(other: NoDocument): boolean {
->>>>>>> 2a2d1989
+  isEqual(other: NoDocument): boolean {
     return (
       other &&
       other.version.isEqual(this.version) &&
