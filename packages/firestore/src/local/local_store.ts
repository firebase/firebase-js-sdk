/**
 * Copyright 2017 Google Inc.
 *
 * Licensed under the Apache License, Version 2.0 (the "License");
 * you may not use this file except in compliance with the License.
 * You may obtain a copy of the License at
 *
 *   http://www.apache.org/licenses/LICENSE-2.0
 *
 * Unless required by applicable law or agreed to in writing, software
 * distributed under the License is distributed on an "AS IS" BASIS,
 * WITHOUT WARRANTIES OR CONDITIONS OF ANY KIND, either express or implied.
 * See the License for the specific language governing permissions and
 * limitations under the License.
 */

import { Timestamp } from '../api/timestamp';
import { User } from '../auth/user';
import { Query } from '../core/query';
import { SnapshotVersion } from '../core/snapshot_version';
import { BatchId, ProtoByteString, TargetId } from '../core/types';
import {
  DocumentKeySet,
  documentKeySet,
  DocumentMap,
  MaybeDocumentMap
} from '../model/collections';
import { MaybeDocument } from '../model/document';
import { DocumentKey } from '../model/document_key';
import { Mutation } from '../model/mutation';
import {
  BATCHID_UNKNOWN,
  MutationBatch,
  MutationBatchResult
} from '../model/mutation_batch';
import { RemoteEvent, TargetChange } from '../remote/remote_event';
import { assert } from '../util/assert';
import * as log from '../util/log';
import * as objUtils from '../util/obj';

import { GarbageCollector } from './garbage_collector';
import { LocalDocumentsView } from './local_documents_view';
import { LocalViewChanges } from './local_view_changes';
import { MutationQueue } from './mutation_queue';
import { Persistence, PersistenceTransaction } from './persistence';
import { PersistencePromise } from './persistence_promise';
import { QueryCache } from './query_cache';
import { QueryData, QueryPurpose } from './query_data';
import { ReferenceSet } from './reference_set';
import { RemoteDocumentCache } from './remote_document_cache';
import { RemoteDocumentChangeBuffer } from './remote_document_change_buffer';
import { ClientId } from './shared_client_state';

const LOG_TAG = 'LocalStore';

/** The result of a write to the local store. */
export interface LocalWriteResult {
  batchId: BatchId;
  changes: MaybeDocumentMap;
}

/** The result of a user-change operation in the local store. */
export interface UserChangeResult {
  readonly affectedDocuments: MaybeDocumentMap;
  readonly removedBatchIds: BatchId[];
  readonly addedBatchIds: BatchId[];
}

/**
 * Local storage in the Firestore client. Coordinates persistence components
 * like the mutation queue and remote document cache to present a
 * latency-compensated view of stored data.
 *
 * The LocalStore is responsible for accepting mutations from the Sync Engine.
 * Writes from the client are put into a queue as provisional Mutations until
 * they are processed by the RemoteStore and confirmed as having been written
 * to the server.
 *
 * The local store provides the local version of documents that have been
 * modified locally. It maintains the constraint:
 *
 *   LocalDocument = RemoteDocument + Active(LocalMutations)
 *
 * (Active mutations are those that are enqueued and have not been previously
 * acknowledged or rejected).
 *
 * The RemoteDocument ("ground truth") state is provided via the
 * applyChangeBatch method. It will be some version of a server-provided
 * document OR will be a server-provided document PLUS acknowledged mutations:
 *
 *   RemoteDocument' = RemoteDocument + Acknowledged(LocalMutations)
 *
 * Note that this "dirty" version of a RemoteDocument will not be identical to a
 * server base version, since it has LocalMutations added to it pending getting
 * an authoritative copy from the server.
 *
 * Since LocalMutations can be rejected by the server, we have to be able to
 * revert a LocalMutation that has already been applied to the LocalDocument
 * (typically done by replaying all remaining LocalMutations to the
 * RemoteDocument to re-apply).
 *
 * The LocalStore is responsible for the garbage collection of the documents it
 * contains. For now, it every doc referenced by a view, the mutation queue, or
 * the RemoteStore.
 *
 * It also maintains the persistence of mapping queries to resume tokens and
 * target ids. It needs to know this data about queries to properly know what
 * docs it would be allowed to garbage collect.
 *
 * The LocalStore must be able to efficiently execute queries against its local
 * cache of the documents, to provide the initial set of results before any
 * remote changes have been received.
 *
 * Note: In TypeScript, most methods return Promises since the implementation
 * may rely on fetching data from IndexedDB which is async.
 * These Promises will only be rejected on an I/O error or other internal
 * (unexpected) failure (e.g. failed assert) and always represent an
 * unrecoverable error (should be caught / reported by the async_queue).
 */
export class LocalStore {
  /**
   * The maximum time to leave a resume token buffered without writing it out.
   * This value is arbitrary: it's long enough to avoid several writes
   * (possibly indefinitely if updates come more frequently than this) but
   * short enough that restarting after crashing will still have a pretty
   * recent resume token.
   */
  private static readonly RESUME_TOKEN_MAX_AGE_MICROS = 5 * 60 * 1e6;

  /**
   * The set of all mutations that have been sent but not yet been applied to
   * the backend.
   */
  private mutationQueue: MutationQueue;

  /** The set of all cached remote documents. */
  private remoteDocuments: RemoteDocumentCache;

  /**
   * The "local" view of all documents (layering mutationQueue on top of
   * remoteDocumentCache).
   */
  private localDocuments: LocalDocumentsView;

  /**
   * The set of document references maintained by any local views.
   */
  private localViewReferences = new ReferenceSet();

  /** Maps a query to the data about that query. */
  private queryCache: QueryCache;

  /** Maps a targetID to data about its query. */
  private queryDataByTarget = {} as { [targetId: number]: QueryData };

  constructor(
    /** Manages our in-memory or durable persistence. */
    private persistence: Persistence,
    initialUser: User,
    /**
     * The garbage collector collects documents that should no longer be
     * cached (e.g. if they are no longer retained by the above reference sets
     * and the garbage collector is performing eager collection).
     */
    private garbageCollector: GarbageCollector
  ) {
    assert(
      persistence.started,
      'LocalStore was passed an unstarted persistence implementation'
    );
    this.mutationQueue = persistence.getMutationQueue(initialUser);
    this.remoteDocuments = persistence.getRemoteDocumentCache();
    this.queryCache = persistence.getQueryCache();
    this.localDocuments = new LocalDocumentsView(
      this.remoteDocuments,
      this.mutationQueue
    );
    this.garbageCollector.addGarbageSource(this.localViewReferences);
    this.garbageCollector.addGarbageSource(this.queryCache);
    this.garbageCollector.addGarbageSource(this.mutationQueue);
  }

  /** Performs any initial startup actions required by the local store. */
  start(): Promise<void> {
    // TODO(multitab): Ensure that we in fact don't need the primary lease.
    return this.persistence.runTransaction(
      'Start LocalStore',
      'readonly',
      txn => this.startMutationQueue(txn)
    );
  }

  /**
   * Tells the LocalStore that the currently authenticated user has changed.
   *
   * In response the local store switches the mutation queue to the new user and
   * returns any resulting document changes.
   */
  handleUserChange(user: User): Promise<UserChangeResult> {
    return this.persistence.runTransaction(
      'Handle user change',
      'readonly',
      txn => {
        // Swap out the mutation queue, grabbing the pending mutation batches
        // before and after.
        let oldBatches: MutationBatch[];
        return this.mutationQueue
          .getAllMutationBatches(txn)
          .next(promisedOldBatches => {
            oldBatches = promisedOldBatches;

            this.garbageCollector.removeGarbageSource(this.mutationQueue);
            this.mutationQueue = this.persistence.getMutationQueue(user);
            this.garbageCollector.addGarbageSource(this.mutationQueue);
            return this.startMutationQueue(txn);
          })
          .next(() => {
            // Recreate our LocalDocumentsView using the new
            // MutationQueue.
            this.localDocuments = new LocalDocumentsView(
              this.remoteDocuments,
              this.mutationQueue
            );
            return this.mutationQueue.getAllMutationBatches(txn);
          })
          .next(newBatches => {
            const removedBatchIds: BatchId[] = [];
            const addedBatchIds: BatchId[] = [];

            // Union the old/new changed keys.
            let changedKeys = documentKeySet();

            for (const batch of oldBatches) {
              removedBatchIds.push(batch.batchId);
              for (const mutation of batch.mutations) {
                changedKeys = changedKeys.add(mutation.key);
              }
            }

            for (const batch of newBatches) {
              addedBatchIds.push(batch.batchId);
              for (const mutation of batch.mutations) {
                changedKeys = changedKeys.add(mutation.key);
              }
            }

            // Return the set of all (potentially) changed documents and the list
            // of mutation batch IDs that were affected by change.
            return this.localDocuments
              .getDocuments(txn, changedKeys)
              .next(affectedDocuments => {
                return {
                  affectedDocuments,
                  removedBatchIds,
                  addedBatchIds
                };
              });
          });
      }
    );
  }

  private startMutationQueue(
    txn: PersistenceTransaction
  ): PersistencePromise<void> {
    return this.mutationQueue.start(txn);
  }

  /* Accept locally generated Mutations and commit them to storage. */
  localWrite(mutations: Mutation[]): Promise<LocalWriteResult> {
    return this.persistence.runTransaction(
      'Locally write mutations',
      'readwrite',
      txn => {
        let batch: MutationBatch;
        const localWriteTime = Timestamp.now();
        return this.mutationQueue
          .addMutationBatch(txn, localWriteTime, mutations)
          .next(promisedBatch => {
            batch = promisedBatch;
            // TODO(koss): This is doing an N^2 update by replaying ALL the
            // mutations on each document (instead of just the ones added) in
            // this batch.
            const keys = batch.keys();
            return this.localDocuments.getDocuments(txn, keys);
          })
          .next((changedDocuments: MaybeDocumentMap) => {
            return { batchId: batch.batchId, changes: changedDocuments };
          });
      }
    );
  }

  /** Returns the local view of the documents affected by a mutation batch. */
  // PORTING NOTE: Multi-tab only.
  lookupMutationDocuments(batchId: BatchId): Promise<MaybeDocumentMap | null> {
    return this.persistence.runTransaction(
      'Lookup mutation documents',
      'readonly',
      txn => {
        return this.mutationQueue
          .lookupMutationKeys(txn, batchId)
          .next(keys => {
            if (keys) {
              return this.localDocuments.getDocuments(
                txn,
                keys
              ) as PersistencePromise<MaybeDocumentMap | null>;
            } else {
              return PersistencePromise.resolve<MaybeDocumentMap | null>(null);
            }
          });
      }
    );
  }

  /**
   * Acknowledge the given batch.
   *
   * On the happy path when a batch is acknowledged, the local store will
   *
   *  + remove the batch from the mutation queue;
   *  + apply the changes to the remote document cache;
   *  + recalculate the latency compensated view implied by those changes (there
   *    may be mutations in the queue that affect the documents but haven't been
   *    acknowledged yet); and
   *  + give the changed documents back the sync engine
   *
   * @returns The resulting (modified) documents.
   */
  acknowledgeBatch(
    batchResult: MutationBatchResult
  ): Promise<MaybeDocumentMap> {
    return this.persistence.runTransaction(
      'Acknowledge batch',
      'readwrite-primary',
      txn => {
        const affected = batchResult.batch.keys();
        const documentBuffer = new RemoteDocumentChangeBuffer(
          this.remoteDocuments
        );
        return this.mutationQueue
          .acknowledgeBatch(txn, batchResult.batch, batchResult.streamToken)
          .next(() =>
            this.applyWriteToRemoteDocuments(txn, batchResult, documentBuffer)
          )
          .next(() => documentBuffer.apply(txn))
          .next(() => this.mutationQueue.performConsistencyCheck(txn))
          .next(() => this.localDocuments.getDocuments(txn, affected));
      }
    );
  }

  /**
   * Remove mutations from the MutationQueue for the specified batch;
   * LocalDocuments will be recalculated.
   *
   * @returns The resulting modified documents.
   */
  rejectBatch(batchId: BatchId): Promise<MaybeDocumentMap> {
    return this.persistence.runTransaction(
      'Reject batch',
      'readwrite-primary',
      txn => {
        let affectedKeys: DocumentKeySet;
        return this.mutationQueue
          .lookupMutationBatch(txn, batchId)
          .next((batch: MutationBatch | null) => {
            assert(batch !== null, 'Attempt to reject nonexistent batch!');
            affectedKeys = batch!.keys();
            return this.mutationQueue.removeMutationBatch(txn, batch!);
          })
          .next(() => {
            return this.mutationQueue.performConsistencyCheck(txn);
          })
          .next(() => {
            return this.localDocuments.getDocuments(txn, affectedKeys);
          });
      }
    );
  }

  /** Returns the last recorded stream token for the current user. */
  getLastStreamToken(): Promise<ProtoByteString> {
    return this.persistence.runTransaction(
      'Get last stream token',
      'readonly',
      txn => {
        return this.mutationQueue.getLastStreamToken(txn);
      }
    );
  }

  /**
   * Sets the stream token for the current user without acknowledging any
   * mutation batch. This is usually only useful after a stream handshake or in
   * response to an error that requires clearing the stream token.
   */
  setLastStreamToken(streamToken: ProtoByteString): Promise<void> {
    return this.persistence.runTransaction(
      'Set last stream token',
      'readwrite-primary',
      txn => {
        return this.mutationQueue.setLastStreamToken(txn, streamToken);
      }
    );
  }

  /**
   * Returns the last consistent snapshot processed (used by the RemoteStore to
   * determine whether to buffer incoming snapshots from the backend).
   */
  getLastRemoteSnapshotVersion(): Promise<SnapshotVersion> {
    return this.persistence.runTransaction(
      'Get last remote snapshot version',
      'readonly',
      txn => this.queryCache.getLastRemoteSnapshotVersion(txn)
    );
  }

  /**
   * Update the "ground-state" (remote) documents. We assume that the remote
   * event reflects any write batches that have been acknowledged or rejected
   * (i.e. we do not re-apply local mutations to updates from this event).
   *
   * LocalDocuments are re-calculated if there are remaining mutations in the
   * queue.
   */
  applyRemoteEvent(remoteEvent: RemoteEvent): Promise<MaybeDocumentMap> {
    const documentBuffer = new RemoteDocumentChangeBuffer(this.remoteDocuments);
    return this.persistence.runTransaction(
      'Apply remote event',
      'readwrite-primary',
      txn => {
        const promises = [] as Array<PersistencePromise<void>>;
        let authoritativeUpdates = documentKeySet();
        objUtils.forEachNumber(
          remoteEvent.targetChanges,
          (targetId: TargetId, change: TargetChange) => {
            // Do not ref/unref unassigned targetIds - it may lead to leaks.
            let queryData = this.queryDataByTarget[targetId];
            if (!queryData) return;

            // When a global snapshot contains updates (either add or modify) we
            // can completely trust these updates as authoritative and blindly
            // apply them to our cache (as a defensive measure to promote
            // self-healing in the unfortunate case that our cache is ever somehow
            // corrupted / out-of-sync).
            //
            // If the document is only updated while removing it from a target
            // then watch isn't obligated to send the absolute latest version: it
            // can send the first version that caused the document not to match.
            change.addedDocuments.forEach(key => {
              authoritativeUpdates = authoritativeUpdates.add(key);
            });
            change.modifiedDocuments.forEach(key => {
              authoritativeUpdates = authoritativeUpdates.add(key);
            });

            promises.push(
              this.queryCache
                .removeMatchingKeys(txn, change.removedDocuments, targetId)
                .next(() => {
                  return this.queryCache.addMatchingKeys(
                    txn,
                    change.addedDocuments,
                    targetId
                  );
                })
            );

            // Update the resume token if the change includes one. Don't clear
            // any preexisting value.
            const resumeToken = change.resumeToken;
            if (resumeToken.length > 0) {
              const oldQueryData = queryData;
              queryData = queryData.copy({
                resumeToken,
                snapshotVersion: remoteEvent.snapshotVersion
              });
              this.queryDataByTarget[targetId] = queryData;

              if (
                LocalStore.shouldPersistQueryData(
                  oldQueryData,
                  queryData,
                  change
                )
              ) {
                promises.push(this.queryCache.updateQueryData(txn, queryData));
              }
            }
          }
        );

        let changedDocKeys = documentKeySet();
        remoteEvent.documentUpdates.forEach((key, doc) => {
          changedDocKeys = changedDocKeys.add(key);
          promises.push(
            documentBuffer.getEntry(txn, key).next(existingDoc => {
              // If a document update isn't authoritative, make sure we don't
              // apply an old document version to the remote cache. We make an
              // exception for SnapshotVersion.MIN which can happen for
              // manufactured events (e.g. in the case of a limbo document
              // resolution failing).
              if (
                existingDoc == null ||
                doc.version.isEqual(SnapshotVersion.MIN) ||
                (authoritativeUpdates.has(doc.key) &&
                  !existingDoc.hasPendingWrites) ||
                doc.version.compareTo(existingDoc.version) >= 0
              ) {
                documentBuffer.addEntry(doc);
              } else {
                log.debug(
                  LOG_TAG,
                  'Ignoring outdated watch update for ',
                  key,
                  '. Current version:',
                  existingDoc.version,
                  ' Watch version:',
                  doc.version
                );
              }

              // The document might be garbage because it was unreferenced by
              // everything. Make sure to mark it as garbage if it is...
              this.garbageCollector.addPotentialGarbageKey(key);
            })
          );
        });

<<<<<<< HEAD
        // HACK: The only reason we allow a null snapshot version is so that we
        // can synthesize remote events when we get permission denied errors while
        // trying to resolve the state of a locally cached document that is in
        // limbo.
        const remoteVersion = remoteEvent.snapshotVersion;
        if (!remoteVersion.isEqual(SnapshotVersion.MIN)) {
          const updateRemoteVersion = this.queryCache
            .getLastRemoteSnapshotVersion(txn)
            .next(lastRemoteVersion => {
              assert(
                remoteVersion.compareTo(lastRemoteVersion) >= 0,
                'Watch stream reverted to previous snapshot?? ' +
                  remoteVersion +
                  ' < ' +
                  lastRemoteVersion
              );
              return this.queryCache.setTargetsMetadata(
                txn,
                /*highestSequenceNumber=*/ 0,
                remoteVersion
              );
=======
          // Update the resume token if the change includes one. Don't clear
          // any preexisting value.
          const resumeToken = change.resumeToken;
          if (resumeToken.length > 0) {
            const oldQueryData = queryData;
            queryData = queryData.copy({
              resumeToken,
              snapshotVersion: remoteEvent.snapshotVersion,
              sequenceNumber: txn.currentSequenceNumber
>>>>>>> dbc8d709
            });
          promises.push(updateRemoteVersion);
        }

<<<<<<< HEAD
        return PersistencePromise.waitFor(promises)
          .next(() => documentBuffer.apply(txn))
          .next(() => {
            return this.localDocuments.getDocuments(txn, changedDocKeys);
=======
      let changedDocKeys = documentKeySet();
      remoteEvent.documentUpdates.forEach((key, doc) => {
        changedDocKeys = changedDocKeys.add(key);
        promises.push(
          documentBuffer.getEntry(txn, key).next(existingDoc => {
            // If a document update isn't authoritative, make sure we don't
            // apply an old document version to the remote cache. We make an
            // exception for SnapshotVersion.MIN which can happen for
            // manufactured events (e.g. in the case of a limbo document
            // resolution failing).
            if (
              existingDoc == null ||
              doc.version.isEqual(SnapshotVersion.MIN) ||
              (authoritativeUpdates.has(doc.key) &&
                !existingDoc.hasPendingWrites) ||
              doc.version.compareTo(existingDoc.version) >= 0
            ) {
              documentBuffer.addEntry(doc);
            } else {
              log.debug(
                LOG_TAG,
                'Ignoring outdated watch update for ',
                key,
                '. Current version:',
                existingDoc.version,
                ' Watch version:',
                doc.version
              );
            }

            // The document might be garbage because it was unreferenced by
            // everything. Make sure to mark it as garbage if it is...
            this.garbageCollector.addPotentialGarbageKey(key);
          })
        );
      });

      // HACK: The only reason we allow a null snapshot version is so that we
      // can synthesize remote events when we get permission denied errors while
      // trying to resolve the state of a locally cached document that is in
      // limbo.
      const remoteVersion = remoteEvent.snapshotVersion;
      if (!remoteVersion.isEqual(SnapshotVersion.MIN)) {
        const updateRemoteVersion = this.queryCache
          .getLastRemoteSnapshotVersion(txn)
          .next(lastRemoteVersion => {
            assert(
              remoteVersion.compareTo(lastRemoteVersion) >= 0,
              'Watch stream reverted to previous snapshot?? ' +
                remoteVersion +
                ' < ' +
                lastRemoteVersion
            );
            return this.queryCache.setTargetsMetadata(
              txn,
              txn.currentSequenceNumber,
              remoteVersion
            );
>>>>>>> dbc8d709
          });
      }
    );
  }

  /**
   * Returns true if the newQueryData should be persisted during an update of
   * an active target. QueryData should always be persisted when a target is
   * being released and should not call this function.
   *
   * While the target is active, QueryData updates can be omitted when nothing
   * about the target has changed except metadata like the resume token or
   * snapshot version. Occasionally it's worth the extra write to prevent these
   * values from getting too stale after a crash, but this doesn't have to be
   * too frequent.
   */
  private static shouldPersistQueryData(
    oldQueryData: QueryData,
    newQueryData: QueryData,
    change: TargetChange
  ): boolean {
    // Avoid clearing any existing value
    if (newQueryData.resumeToken.length === 0) return false;

    // Any resume token is interesting if there isn't one already.
    if (oldQueryData.resumeToken.length === 0) return true;

    // Don't allow resume token changes to be buffered indefinitely. This
    // allows us to be reasonably up-to-date after a crash and avoids needing
    // to loop over all active queries on shutdown. Especially in the browser
    // we may not get time to do anything interesting while the current tab is
    // closing.
    const timeDelta =
      newQueryData.snapshotVersion.toMicroseconds() -
      oldQueryData.snapshotVersion.toMicroseconds();
    if (timeDelta >= this.RESUME_TOKEN_MAX_AGE_MICROS) return true;

    // Otherwise if the only thing that has changed about a target is its resume
    // token it's not worth persisting. Note that the RemoteStore keeps an
    // in-memory view of the currently active targets which includes the current
    // resume token, so stream failure or user changes will still use an
    // up-to-date resume token regardless of what we do here.
    const changes =
      change.addedDocuments.size +
      change.modifiedDocuments.size +
      change.removedDocuments.size;
    return changes > 0;
  }

  /**
   * Notify local store of the changed views to locally pin documents.
   */
  notifyLocalViewChanges(viewChanges: LocalViewChanges[]): void {
    for (const viewChange of viewChanges) {
      this.localViewReferences.addReferences(
        viewChange.addedKeys,
        viewChange.targetId
      );
      this.localViewReferences.removeReferences(
        viewChange.removedKeys,
        viewChange.targetId
      );
    }
  }

  /**
   * Gets the mutation batch after the passed in batchId in the mutation queue
   * or null if empty.
   * @param afterBatchId If provided, the batch to search after.
   * @returns The next mutation or null if there wasn't one.
   */
  nextMutationBatch(afterBatchId?: BatchId): Promise<MutationBatch | null> {
    return this.persistence.runTransaction(
      'Get next mutation batch',
      'readonly',
      txn => {
        if (afterBatchId === undefined) {
          afterBatchId = BATCHID_UNKNOWN;
        }
        return this.mutationQueue.getNextMutationBatchAfterBatchId(
          txn,
          afterBatchId
        );
      }
    );
  }

  /**
   * Read the current value of a Document with a given key or null if not
   * found - used for testing.
   */
  readDocument(key: DocumentKey): Promise<MaybeDocument | null> {
    return this.persistence.runTransaction('read document', 'readonly', txn => {
      return this.localDocuments.getDocument(txn, key);
    });
  }

  /**
   * Assigns the given query an internal ID so that its results can be pinned so
   * they don't get GC'd. A query must be allocated in the local store before
   * the store can be used to manage its view.
   */
  allocateQuery(query: Query): Promise<QueryData> {
<<<<<<< HEAD
=======
    return this.persistence.runTransaction('Allocate query', false, txn => {
      let queryData: QueryData;
      return this.queryCache
        .getQueryData(txn, query)
        .next((cached: QueryData | null) => {
          if (cached) {
            // This query has been listened to previously, so reuse the
            // previous targetID.
            // TODO(mcg): freshen last accessed date?
            queryData = cached;
            return PersistencePromise.resolve();
          } else {
            return this.queryCache.allocateTargetId(txn).next(targetId => {
              queryData = new QueryData(
                query,
                targetId,
                QueryPurpose.Listen,
                txn.currentSequenceNumber
              );
              return this.queryCache.addQueryData(txn, queryData);
            });
          }
        })
        .next(() => {
          assert(
            !this.queryDataByTarget[queryData.targetId],
            'Tried to allocate an already allocated query: ' + query
          );
          this.queryDataByTarget[queryData.targetId] = queryData;
          return queryData;
        });
    });
  }

  /**
   * Unpin all the documents associated with the given query. If
   * `keepPersistedQueryData` is set to false and Eager GC enabled, the method
   * directly removes the associated query data from the query cache.
   */
  // PORTING NOTE: `keepPersistedQueryData` is multi-tab only.
  releaseQuery(query: Query, keepPersistedQueryData: boolean): Promise<void> {
    const requirePrimaryLease = keepPersistedQueryData === false;
>>>>>>> dbc8d709
    return this.persistence.runTransaction(
      'Allocate query',
      'readwrite',
      txn => {
        let queryData: QueryData;
        return this.queryCache
          .getQueryData(txn, query)
          .next((cached: QueryData | null) => {
            if (cached) {
              // This query has been listened to previously, so reuse the
              // previous targetID.
              // TODO(mcg): freshen last accessed date?
              queryData = cached;
              return PersistencePromise.resolve();
            } else {
              return this.queryCache.allocateTargetId(txn).next(targetId => {
                queryData = new QueryData(query, targetId, QueryPurpose.Listen);
                return this.queryCache.addQueryData(txn, queryData);
              });
            }
          })
          .next(() => {
            assert(
              !this.queryDataByTarget[queryData.targetId],
              'Tried to allocate an already allocated query: ' + query
            );
            this.queryDataByTarget[queryData.targetId] = queryData;
            return queryData;
          });
      }
    );
  }

  /**
   * Unpin all the documents associated with the given query. If
   * `keepPersistedQueryData` is set to false and Eager GC enabled, the method
   * directly removes the associated query data from the query cache.
   */
  // PORTING NOTE: `keepPersistedQueryData` is multi-tab only.
  releaseQuery(query: Query, keepPersistedQueryData: boolean): Promise<void> {
    const mode = keepPersistedQueryData ? 'readonly' : 'readwrite-primary';
    return this.persistence.runTransaction('Release query', mode, txn => {
      return this.queryCache
        .getQueryData(txn, query)
        .next((queryData: QueryData | null) => {
          assert(
            queryData != null,
            'Tried to release nonexistent query: ' + query
          );
          const targetId = queryData!.targetId;
          const cachedQueryData = this.queryDataByTarget[targetId];

          this.localViewReferences.removeReferencesForId(targetId);
          delete this.queryDataByTarget[targetId];
          if (!keepPersistedQueryData && this.garbageCollector.isEager) {
            return this.queryCache.removeQueryData(txn, queryData!);
          } else if (
            cachedQueryData.snapshotVersion > queryData!.snapshotVersion
          ) {
            // If we've been avoiding persisting the resumeToken (see
            // shouldPersistQueryData for conditions and rationale) we need to
            // persist the token now because there will no longer be an
            // in-memory version to fall back on.
            return this.queryCache.updateQueryData(txn, cachedQueryData);
          } else {
            return PersistencePromise.resolve();
          }
        });
    });
  }

  /**
   * Runs the specified query against all the documents in the local store and
   * returns the results.
   */
  executeQuery(query: Query): Promise<DocumentMap> {
    return this.persistence.runTransaction('Execute query', 'readonly', txn => {
      return this.localDocuments.getDocumentsMatchingQuery(txn, query);
    });
  }

  /**
   * Returns the keys of the documents that are associated with the given
   * target id in the remote table.
   */
  remoteDocumentKeys(targetId: TargetId): Promise<DocumentKeySet> {
    return this.persistence.runTransaction(
      'Remote document keys',
      'readonly',
      txn => {
        return this.queryCache.getMatchingKeysForTargetId(txn, targetId);
      }
    );
  }

  /**
   * Collect garbage if necessary.
   * Should be called periodically by Sync Engine to recover resources. The
   * implementation must guarantee that GC won't happen in other places than
   * this method call.
   */
  collectGarbage(): Promise<void> {
    // Call collectGarbage regardless of whether isGCEnabled so the referenceSet
    // doesn't continue to accumulate the garbage keys.
    return this.persistence.runTransaction(
      'Garbage collection',
      'readwrite-primary',
      txn => {
        return this.garbageCollector.collectGarbage(txn).next(garbage => {
          const promises = [] as Array<PersistencePromise<void>>;
          garbage.forEach(key => {
            promises.push(this.remoteDocuments.removeEntry(txn, key));
          });
          return PersistencePromise.waitFor(promises);
        });
      }
    );
  }

  // PORTING NOTE: Multi-tab only.
  getActiveClients(): Promise<ClientId[]> {
    return this.persistence.getActiveClients();
  }

  // PORTING NOTE: Multi-tab only.
  removeCachedMutationBatchMetadata(batchId: BatchId): void {
    this.mutationQueue.removeCachedMutationKeys(batchId);
  }

  // PORTING NOTE: Multi-tab only.
  setNetworkEnabled(networkEnabled: boolean): void {
    this.persistence.setNetworkEnabled(networkEnabled);
  }

  private applyWriteToRemoteDocuments(
    txn: PersistenceTransaction,
    batchResult: MutationBatchResult,
    documentBuffer: RemoteDocumentChangeBuffer
  ): PersistencePromise<void> {
    const batch = batchResult.batch;
    const docKeys = batch.keys();
    let promiseChain = PersistencePromise.resolve();
    docKeys.forEach(docKey => {
      promiseChain = promiseChain
        .next(() => {
          return documentBuffer.getEntry(txn, docKey);
        })
        .next((remoteDoc: MaybeDocument | null) => {
          let doc = remoteDoc;
          const ackVersion = batchResult.docVersions.get(docKey);
          assert(
            ackVersion !== null,
            'ackVersions should contain every doc in the write.'
          );
          if (!doc || doc.version.compareTo(ackVersion!) < 0) {
            doc = batch.applyToRemoteDocument(docKey, doc, batchResult);
            if (!doc) {
              assert(
                !remoteDoc,
                'Mutation batch ' +
                  batch +
                  ' applied to document ' +
                  remoteDoc +
                  ' resulted in null'
              );
            } else {
              documentBuffer.addEntry(doc);
            }
          }
        });
    });
    return promiseChain.next(() =>
      this.mutationQueue.removeMutationBatch(txn, batch)
    );
  }

  // PORTING NOTE: Multi-tab only.
  getQueryForTarget(targetId: TargetId): Promise<Query | null> {
    if (this.queryDataByTarget[targetId]) {
      return Promise.resolve(this.queryDataByTarget[targetId].query);
    } else {
      return this.persistence.runTransaction(
        'Get query data',
        'readonly',
        txn => {
          return this.queryCache
            .getQueryDataForTarget(txn, targetId)
            .next(queryData => (queryData ? queryData.query : null));
        }
      );
    }
  }

  // PORTING NOTE: Multi-tab only.
  getNewDocumentChanges(): Promise<MaybeDocumentMap> {
    return this.persistence.runTransaction(
      'Get new document changes',
      'readonly',
      txn => {
        return this.remoteDocuments.getNewDocumentChanges(txn);
      }
    );
  }
}<|MERGE_RESOLUTION|>--- conflicted
+++ resolved
@@ -530,7 +530,6 @@
           );
         });
 
-<<<<<<< HEAD
         // HACK: The only reason we allow a null snapshot version is so that we
         // can synthesize remote events when we get permission denied errors while
         // trying to resolve the state of a locally cached document that is in
@@ -549,89 +548,17 @@
               );
               return this.queryCache.setTargetsMetadata(
                 txn,
-                /*highestSequenceNumber=*/ 0,
+                txn.currentSequenceNumber,
                 remoteVersion
               );
-=======
-          // Update the resume token if the change includes one. Don't clear
-          // any preexisting value.
-          const resumeToken = change.resumeToken;
-          if (resumeToken.length > 0) {
-            const oldQueryData = queryData;
-            queryData = queryData.copy({
-              resumeToken,
-              snapshotVersion: remoteEvent.snapshotVersion,
-              sequenceNumber: txn.currentSequenceNumber
->>>>>>> dbc8d709
             });
           promises.push(updateRemoteVersion);
         }
 
-<<<<<<< HEAD
         return PersistencePromise.waitFor(promises)
           .next(() => documentBuffer.apply(txn))
           .next(() => {
             return this.localDocuments.getDocuments(txn, changedDocKeys);
-=======
-      let changedDocKeys = documentKeySet();
-      remoteEvent.documentUpdates.forEach((key, doc) => {
-        changedDocKeys = changedDocKeys.add(key);
-        promises.push(
-          documentBuffer.getEntry(txn, key).next(existingDoc => {
-            // If a document update isn't authoritative, make sure we don't
-            // apply an old document version to the remote cache. We make an
-            // exception for SnapshotVersion.MIN which can happen for
-            // manufactured events (e.g. in the case of a limbo document
-            // resolution failing).
-            if (
-              existingDoc == null ||
-              doc.version.isEqual(SnapshotVersion.MIN) ||
-              (authoritativeUpdates.has(doc.key) &&
-                !existingDoc.hasPendingWrites) ||
-              doc.version.compareTo(existingDoc.version) >= 0
-            ) {
-              documentBuffer.addEntry(doc);
-            } else {
-              log.debug(
-                LOG_TAG,
-                'Ignoring outdated watch update for ',
-                key,
-                '. Current version:',
-                existingDoc.version,
-                ' Watch version:',
-                doc.version
-              );
-            }
-
-            // The document might be garbage because it was unreferenced by
-            // everything. Make sure to mark it as garbage if it is...
-            this.garbageCollector.addPotentialGarbageKey(key);
-          })
-        );
-      });
-
-      // HACK: The only reason we allow a null snapshot version is so that we
-      // can synthesize remote events when we get permission denied errors while
-      // trying to resolve the state of a locally cached document that is in
-      // limbo.
-      const remoteVersion = remoteEvent.snapshotVersion;
-      if (!remoteVersion.isEqual(SnapshotVersion.MIN)) {
-        const updateRemoteVersion = this.queryCache
-          .getLastRemoteSnapshotVersion(txn)
-          .next(lastRemoteVersion => {
-            assert(
-              remoteVersion.compareTo(lastRemoteVersion) >= 0,
-              'Watch stream reverted to previous snapshot?? ' +
-                remoteVersion +
-                ' < ' +
-                lastRemoteVersion
-            );
-            return this.queryCache.setTargetsMetadata(
-              txn,
-              txn.currentSequenceNumber,
-              remoteVersion
-            );
->>>>>>> dbc8d709
           });
       }
     );
@@ -735,54 +662,9 @@
    * the store can be used to manage its view.
    */
   allocateQuery(query: Query): Promise<QueryData> {
-<<<<<<< HEAD
-=======
-    return this.persistence.runTransaction('Allocate query', false, txn => {
-      let queryData: QueryData;
-      return this.queryCache
-        .getQueryData(txn, query)
-        .next((cached: QueryData | null) => {
-          if (cached) {
-            // This query has been listened to previously, so reuse the
-            // previous targetID.
-            // TODO(mcg): freshen last accessed date?
-            queryData = cached;
-            return PersistencePromise.resolve();
-          } else {
-            return this.queryCache.allocateTargetId(txn).next(targetId => {
-              queryData = new QueryData(
-                query,
-                targetId,
-                QueryPurpose.Listen,
-                txn.currentSequenceNumber
-              );
-              return this.queryCache.addQueryData(txn, queryData);
-            });
-          }
-        })
-        .next(() => {
-          assert(
-            !this.queryDataByTarget[queryData.targetId],
-            'Tried to allocate an already allocated query: ' + query
-          );
-          this.queryDataByTarget[queryData.targetId] = queryData;
-          return queryData;
-        });
-    });
-  }
-
-  /**
-   * Unpin all the documents associated with the given query. If
-   * `keepPersistedQueryData` is set to false and Eager GC enabled, the method
-   * directly removes the associated query data from the query cache.
-   */
-  // PORTING NOTE: `keepPersistedQueryData` is multi-tab only.
-  releaseQuery(query: Query, keepPersistedQueryData: boolean): Promise<void> {
-    const requirePrimaryLease = keepPersistedQueryData === false;
->>>>>>> dbc8d709
     return this.persistence.runTransaction(
       'Allocate query',
-      'readwrite',
+      'readonly',
       txn => {
         let queryData: QueryData;
         return this.queryCache
@@ -796,7 +678,12 @@
               return PersistencePromise.resolve();
             } else {
               return this.queryCache.allocateTargetId(txn).next(targetId => {
-                queryData = new QueryData(query, targetId, QueryPurpose.Listen);
+                queryData = new QueryData(
+                  query,
+                  targetId,
+                  QueryPurpose.Listen,
+                  txn.currentSequenceNumber
+                );
                 return this.queryCache.addQueryData(txn, queryData);
               });
             }
