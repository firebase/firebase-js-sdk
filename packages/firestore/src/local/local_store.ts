--- conflicted
+++ resolved
@@ -182,16 +182,11 @@
 
   /** Performs any initial startup actions required by the local store. */
   start(): Promise<void> {
-<<<<<<< HEAD
-    return this.persistence.runTransaction('Start LocalStore', false, txn =>
-      this.mutationQueue.start(txn)
-=======
     // TODO(multitab): Ensure that we in fact don't need the primary lease.
     return this.persistence.runTransaction(
       'Start LocalStore',
       'readonly',
       txn => this.startMutationQueue(txn)
->>>>>>> e2098a2a
     );
   }
 
@@ -202,42 +197,6 @@
    * returns any resulting document changes.
    */
   handleUserChange(user: User): Promise<UserChangeResult> {
-<<<<<<< HEAD
-    return this.persistence.runTransaction('Handle user change', false, txn => {
-      // Swap out the mutation queue, grabbing the pending mutation batches
-      // before and after.
-      let oldBatches: MutationBatch[];
-      return this.mutationQueue
-        .getAllMutationBatches(txn)
-        .next(promisedOldBatches => {
-          oldBatches = promisedOldBatches;
-
-          this.garbageCollector.removeGarbageSource(this.mutationQueue);
-          this.mutationQueue = this.persistence.getMutationQueue(user);
-          this.garbageCollector.addGarbageSource(this.mutationQueue);
-          return this.mutationQueue.start(txn);
-        })
-        .next(() => {
-          // Recreate our LocalDocumentsView using the new
-          // MutationQueue.
-          this.localDocuments = new LocalDocumentsView(
-            this.remoteDocuments,
-            this.mutationQueue
-          );
-          return this.mutationQueue.getAllMutationBatches(txn);
-        })
-        .next(newBatches => {
-          const removedBatchIds: BatchId[] = [];
-          const addedBatchIds: BatchId[] = [];
-
-          // Union the old/new changed keys.
-          let changedKeys = documentKeySet();
-
-          for (const batch of oldBatches) {
-            removedBatchIds.push(batch.batchId);
-            for (const mutation of batch.mutations) {
-              changedKeys = changedKeys.add(mutation.key);
-=======
     return this.persistence.runTransaction(
       'Handle user change',
       'readonly',
@@ -276,7 +235,6 @@
               for (const mutation of batch.mutations) {
                 changedKeys = changedKeys.add(mutation.key);
               }
->>>>>>> e2098a2a
             }
 
             for (const batch of newBatches) {
@@ -300,6 +258,12 @@
           });
       }
     );
+  }
+
+  private startMutationQueue(
+    txn: PersistenceTransaction
+  ): PersistencePromise<void> {
+    return this.mutationQueue.start(txn);
   }
 
   /* Accept locally generated Mutations and commit them to storage. */
