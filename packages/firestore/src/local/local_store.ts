--- conflicted
+++ resolved
@@ -632,38 +632,6 @@
   /**
    * Notify local store of the changed views to locally pin documents.
    */
-<<<<<<< HEAD
-  notifyLocalViewChanges(viewChanges: LocalViewChanges[]): Promise<void> {
-    return this.persistence.runTransaction(
-      'Notify local view changes',
-      false,
-      txn => {
-        const promises = [] as Array<PersistencePromise<void>>;
-        for (const view of viewChanges) {
-          promises.push(
-            this.queryCache
-              .getQueryData(txn, view.query)
-              .next((queryData: QueryData | null) => {
-                assert(
-                  queryData !== null,
-                  'Local view changes contain unallocated query.'
-                );
-                const targetId = queryData!.targetId;
-                this.localViewReferences.addReferences(
-                  view.addedKeys,
-                  targetId
-                );
-                this.localViewReferences.removeReferences(
-                  view.removedKeys,
-                  targetId
-                );
-              })
-          );
-        }
-        return PersistencePromise.waitFor(promises);
-      }
-    );
-=======
   notifyLocalViewChanges(viewChanges: LocalViewChanges[]): void {
     for (const viewChange of viewChanges) {
       this.localViewReferences.addReferences(
@@ -675,7 +643,6 @@
         viewChange.targetId
       );
     }
->>>>>>> 5c485dc4
   }
 
   /**
