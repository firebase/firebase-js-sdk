--- conflicted
+++ resolved
@@ -18,11 +18,7 @@
 import { ListenSequence } from '../core/listen_sequence';
 import { ListenSequenceNumber, TargetId } from '../core/types';
 import { debugAssert } from '../util/assert';
-import {
-  AsyncQueue,
-  TimerId,
-  executeWithIndexedDbRecovery
-} from '../util/async_queue';
+import { AsyncQueue, TimerId } from '../util/async_queue';
 import { getLogLevel, logDebug, LogLevel } from '../util/log';
 import { primitiveComparator } from '../util/misc';
 import { CancelablePromise } from '../util/promise';
@@ -36,6 +32,8 @@
 import { PersistencePromise } from './persistence_promise';
 import { TargetData } from './target_data';
 import { isIndexedDbTransactionError } from './simple_db';
+
+const LOG_TAG = 'LruGarbageCollector';
 
 /**
  * Persistence layers intending to use LRU Garbage collection should have reference delegates that
@@ -270,17 +268,9 @@
     this.gcTask = this.asyncQueue.enqueueAfterDelay(
       TimerId.LruGarbageCollection,
       delay,
-      () => {
+      async () => {
         this.gcTask = null;
         this.hasRun = true;
-<<<<<<< HEAD
-        return executeWithIndexedDbRecovery(
-          () => localStore.collectGarbage(this.garbageCollector).then(() => {}),
-          /* recoveryHandler= */ () => {}
-        )
-          .then(() => this.scheduleGC(localStore))
-          .catch(ignoreIfPrimaryLeaseLoss);
-=======
         try {
           await localStore.collectGarbage(this.garbageCollector);
         } catch (e) {
@@ -295,7 +285,6 @@
           }
         }
         await this.scheduleGC(localStore);
->>>>>>> fb900595
       }
     );
   }
