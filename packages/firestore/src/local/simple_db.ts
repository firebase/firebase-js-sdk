/**
 * @license
 * Copyright 2017 Google LLC
 *
 * Licensed under the Apache License, Version 2.0 (the "License");
 * you may not use this file except in compliance with the License.
 * You may obtain a copy of the License at
 *
 *   http://www.apache.org/licenses/LICENSE-2.0
 *
 * Unless required by applicable law or agreed to in writing, software
 * distributed under the License is distributed on an "AS IS" BASIS,
 * WITHOUT WARRANTIES OR CONDITIONS OF ANY KIND, either express or implied.
 * See the License for the specific language governing permissions and
 * limitations under the License.
 */

import { getUA } from '@firebase/util';
import { debugAssert } from '../util/assert';
import { Code, FirestoreError } from '../util/error';
import { logDebug, logError } from '../util/log';
import { Deferred } from '../util/promise';
import { PersistencePromise } from './persistence_promise';

// References to `window` are guarded by SimpleDb.isAvailable()
/* eslint-disable no-restricted-globals */

const LOG_TAG = 'SimpleDb';

/**
 * The maximum number of retry attempts for an IndexedDb transaction that fails
 * with a DOMException.
 */
const TRANSACTION_RETRY_COUNT = 3;

// The different modes supported by `SimpleDb.runTransaction()`
type SimpleDbTransactionMode = 'readonly' | 'readwrite';

export interface SimpleDbSchemaConverter {
  createOrUpgrade(
    db: IDBDatabase,
    txn: IDBTransaction,
    fromVersion: number,
    toVersion: number
  ): PersistencePromise<void>;
}

/**
 * Provides a wrapper around IndexedDb with a simplified interface that uses
 * Promise-like return values to chain operations. Real promises cannot be used
 * since .then() continuations are executed asynchronously (e.g. via
 * .setImmediate), which would cause IndexedDB to end the transaction.
 * See PersistencePromise for more details.
 */
export class SimpleDb {
  private db?: IDBDatabase;
  private versionchangelistener?: (event: IDBVersionChangeEvent) => void;

  /** Deletes the specified database. */
  static delete(name: string): Promise<void> {
    logDebug(LOG_TAG, 'Removing database:', name);
    return wrapRequest<void>(window.indexedDB.deleteDatabase(name)).toPromise();
  }

  /** Returns true if IndexedDB is available in the current environment. */
  static isAvailable(): boolean {
    if (typeof indexedDB === 'undefined') {
      return false;
    }

    if (SimpleDb.isMockPersistence()) {
      return true;
    }

    // We extensively use indexed array values and compound keys,
    // which IE and Edge do not support. However, they still have indexedDB
    // defined on the window, so we need to check for them here and make sure
    // to return that persistence is not enabled for those browsers.
    // For tracking support of this feature, see here:
    // https://developer.microsoft.com/en-us/microsoft-edge/platform/status/indexeddbarraysandmultientrysupport/

    // Check the UA string to find out the browser.
    const ua = getUA();

    // IE 10
    // ua = 'Mozilla/5.0 (compatible; MSIE 10.0; Windows NT 6.2; Trident/6.0)';

    // IE 11
    // ua = 'Mozilla/5.0 (Windows NT 6.3; Trident/7.0; rv:11.0) like Gecko';

    // Edge
    // ua = 'Mozilla/5.0 (Windows NT 10.0; WOW64) AppleWebKit/537.36 (KHTML,
    // like Gecko) Chrome/39.0.2171.71 Safari/537.36 Edge/12.0';

    // iOS Safari: Disable for users running iOS version < 10.
    const iOSVersion = SimpleDb.getIOSVersion(ua);
    const isUnsupportedIOS = 0 < iOSVersion && iOSVersion < 10;

    // Android browser: Disable for userse running version < 4.5.
    const androidVersion = SimpleDb.getAndroidVersion(ua);
    const isUnsupportedAndroid = 0 < androidVersion && androidVersion < 4.5;

    if (
      ua.indexOf('MSIE ') > 0 ||
      ua.indexOf('Trident/') > 0 ||
      ua.indexOf('Edge/') > 0 ||
      isUnsupportedIOS ||
      isUnsupportedAndroid
    ) {
      return false;
    } else {
      return true;
    }
  }

  /**
   * Returns true if the backing IndexedDB store is the Node IndexedDBShim
   * (see https://github.com/axemclion/IndexedDBShim).
   */
  static isMockPersistence(): boolean {
    return (
      typeof process !== 'undefined' &&
      process.env?.USE_MOCK_PERSISTENCE === 'YES'
    );
  }

  /** Helper to get a typed SimpleDbStore from a transaction. */
  static getStore<KeyType extends IDBValidKey, ValueType extends unknown>(
    txn: SimpleDbTransaction,
    store: string
  ): SimpleDbStore<KeyType, ValueType> {
    return txn.store<KeyType, ValueType>(store);
  }

  // visible for testing
  /** Parse User Agent to determine iOS version. Returns -1 if not found. */
  static getIOSVersion(ua: string): number {
    const iOSVersionRegex = ua.match(/i(?:phone|pad|pod) os ([\d_]+)/i);
    const version = iOSVersionRegex
      ? iOSVersionRegex[1].split('_').slice(0, 2).join('.')
      : '-1';
    return Number(version);
  }

  // visible for testing
  /** Parse User Agent to determine Android version. Returns -1 if not found. */
  static getAndroidVersion(ua: string): number {
    const androidVersionRegex = ua.match(/Android ([\d.]+)/i);
    const version = androidVersionRegex
      ? androidVersionRegex[1].split('.').slice(0, 2).join('.')
      : '-1';
    return Number(version);
  }

  /*
   * Creates a new SimpleDb wrapper for IndexedDb database `name`.
   *
   * Note that `version` must not be a downgrade. IndexedDB does not support
   * downgrading the schema version. We currently do not support any way to do
   * versioning outside of IndexedDB's versioning mechanism, as only
   * version-upgrade transactions are allowed to do things like create
   * objectstores.
   */
  constructor(
    private readonly name: string,
    private readonly version: number,
    private readonly schemaConverter: SimpleDbSchemaConverter
  ) {
    debugAssert(
      SimpleDb.isAvailable(),
      'IndexedDB not supported in current environment.'
    );

    const iOSVersion = SimpleDb.getIOSVersion(getUA());
    // NOTE: According to https://bugs.webkit.org/show_bug.cgi?id=197050, the
    // bug we're checking for should exist in iOS >= 12.2 and < 13, but for
    // whatever reason it's much harder to hit after 12.2 so we only proactively
    // log on 12.2.
    if (iOSVersion === 12.2) {
      logError(
        'Firestore persistence suffers from a bug in iOS 12.2 ' +
          'Safari that may cause your app to stop working. See ' +
          'https://stackoverflow.com/q/56496296/110915 for details ' +
          'and a potential workaround.'
      );
    }
  }

  /**
   * Opens the specified database, creating or upgrading it if necessary.
   */
  async ensureDb(action: string): Promise<IDBDatabase> {
    if (!this.db) {
      logDebug(LOG_TAG, 'Opening database:', this.name);
      this.db = await new Promise<IDBDatabase>((resolve, reject) => {
        // TODO(mikelehen): Investigate browser compatibility.
        // https://developer.mozilla.org/en-US/docs/Web/API/IndexedDB_API/Using_IndexedDB
        // suggests IE9 and older WebKit browsers handle upgrade
        // differently. They expect setVersion, as described here:
        // https://developer.mozilla.org/en-US/docs/Web/API/IDBVersionChangeRequest/setVersion
        const request = indexedDB.open(this.name, this.version);

        request.onsuccess = (event: Event) => {
          const db = (event.target as IDBOpenDBRequest).result;
          resolve(db);
        };

        request.onblocked = () => {
          reject(
            new IndexedDbTransactionError(
              action,
              'Cannot upgrade IndexedDB schema while another tab is open. ' +
                'Close all tabs that access Firestore and reload this page to proceed.'
            )
          );
        };

        request.onerror = (event: Event) => {
          const error: DOMException = (event.target as IDBOpenDBRequest).error!;
          if (error.name === 'VersionError') {
            reject(
              new FirestoreError(
                Code.FAILED_PRECONDITION,
                'A newer version of the Firestore SDK was previously used and so the persisted ' +
                  'data is not compatible with the version of the SDK you are now using. The SDK ' +
                  'will operate with persistence disabled. If you need persistence, please ' +
                  're-upgrade to a newer version of the SDK or else clear the persisted IndexedDB ' +
                  'data for your app to start fresh.'
              )
            );
          } else {
            reject(new IndexedDbTransactionError(action, error));
          }
        };

        request.onupgradeneeded = (event: IDBVersionChangeEvent) => {
          logDebug(
            LOG_TAG,
            'Database "' + this.name + '" requires upgrade from version:',
            event.oldVersion
          );
          const db = (event.target as IDBOpenDBRequest).result;
          this.schemaConverter
            .createOrUpgrade(
              db,
              request.transaction!,
              event.oldVersion,
              this.version
            )
            .next(() => {
              logDebug(
                LOG_TAG,
                'Database upgrade to version ' + this.version + ' complete'
              );
            });
        };
      });
    }

    if (this.versionchangelistener) {
      this.db.onversionchange = event => this.versionchangelistener!(event);
    }
    return this.db;
  }

  setVersionChangeListener(
    versionChangeListener: (event: IDBVersionChangeEvent) => void
  ): void {
    this.versionchangelistener = versionChangeListener;
    if (this.db) {
      this.db.onversionchange = (event: IDBVersionChangeEvent) => {
        return versionChangeListener(event);
      };
    }
  }

  async runTransaction<T>(
    action: string,
    mode: SimpleDbTransactionMode,
    objectStores: string[],
    transactionFn: (transaction: SimpleDbTransaction) => PersistencePromise<T>
  ): Promise<T> {
    const readonly = mode === 'readonly';
    let attemptNumber = 0;

    while (true) {
      ++attemptNumber;

      try {
        this.db = await this.ensureDb(action);

        const transaction = SimpleDbTransaction.open(
          this.db,
          action,
          readonly ? 'readonly' : 'readwrite',
          objectStores
        );
        const transactionFnResult = transactionFn(transaction)
          .catch(error => {
            // Abort the transaction if there was an error.
            transaction.abort(error);
            // We cannot actually recover, and calling `abort()` will cause the transaction's
            // completion promise to be rejected. This in turn means that we won't use
            // `transactionFnResult` below. We return a rejection here so that we don't add the
            // possibility of returning `void` to the type of `transactionFnResult`.
            return PersistencePromise.reject<T>(error);
          })
          .toPromise();

        // As noted above, errors are propagated by aborting the transaction. So
        // we swallow any error here to avoid the browser logging it as unhandled.
        transactionFnResult.catch(() => {});

        // Wait for the transaction to complete (i.e. IndexedDb's onsuccess event to
        // fire), but still return the original transactionFnResult back to the
        // caller.
        await transaction.completionPromise;
        return transactionFnResult;
      } catch (error) {
        // TODO(schmidt-sebastian): We could probably be smarter about this and
        // not retry exceptions that are likely unrecoverable (such as quota
        // exceeded errors).

        // Note: We cannot use an instanceof check for FirestoreException, since the
        // exception is wrapped in a generic error by our async/await handling.
        const retryable =
          error.name !== 'FirebaseError' &&
          attemptNumber < TRANSACTION_RETRY_COUNT;
        logDebug(
          LOG_TAG,
          'Transaction failed with error:',
          error.message,
          'Retrying:',
          retryable
        );

        this.close();

        if (!retryable) {
          return Promise.reject(error);
        }
      }
    }
  }

  close(): void {
    if (this.db) {
      this.db.close();
    }
    this.db = undefined;
  }
}

/**
 * A controller for iterating over a key range or index. It allows an iterate
 * callback to delete the currently-referenced object, or jump to a new key
 * within the key range or index.
 */
export class IterationController {
  private shouldStop = false;
  private nextKey: IDBValidKey | null = null;

  constructor(private dbCursor: IDBCursorWithValue) {}

  get isDone(): boolean {
    return this.shouldStop;
  }

  get skipToKey(): IDBValidKey | null {
    return this.nextKey;
  }

  set cursor(value: IDBCursorWithValue) {
    this.dbCursor = value;
  }

  /**
   * This function can be called to stop iteration at any point.
   */
  done(): void {
    this.shouldStop = true;
  }

  /**
   * This function can be called to skip to that next key, which could be
   * an index or a primary key.
   */
  skip(key: IDBValidKey): void {
    this.nextKey = key;
  }

  /**
   * Delete the current cursor value from the object store.
   *
   * NOTE: You CANNOT do this with a keysOnly query.
   */
  delete(): PersistencePromise<void> {
    return wrapRequest<void>(this.dbCursor.delete());
  }
}

/**
 * Callback used with iterate() method.
 */
export type IterateCallback<KeyType, ValueType> = (
  key: KeyType,
  value: ValueType,
  control: IterationController
) => void | PersistencePromise<void>;

/** Options available to the iterate() method. */
export interface IterateOptions {
  /** Index to iterate over (else primary keys will be iterated) */
  index?: string;

  /** IndxedDB Range to iterate over (else entire store will be iterated) */
  range?: IDBKeyRange;

  /** If true, values aren't read while iterating. */
  keysOnly?: boolean;

  /** If true, iterate over the store in reverse. */
  reverse?: boolean;
}

/** An error that wraps exceptions that thrown during IndexedDB execution. */
export class IndexedDbTransactionError extends FirestoreError {
  name = 'IndexedDbTransactionError';

  constructor(actionName: string, cause: Error | string) {
    super(
      Code.UNAVAILABLE,
      `IndexedDB transaction '${actionName}' failed: ${cause}`
    );
  }
}

/** Verifies whether `e` is an IndexedDbTransactionError. */
export function isIndexedDbTransactionError(e: Error): boolean {
  // Use name equality, as instanceof checks on errors don't work with errors
  // that wrap other errors.
  return e.name === 'IndexedDbTransactionError';
}

/**
 * Wraps an IDBTransaction and exposes a store() method to get a handle to a
 * specific object store.
 */
export class SimpleDbTransaction {
  private aborted = false;

  /**
   * A promise that resolves with the result of the IndexedDb transaction.
   */
  private readonly completionDeferred = new Deferred<void>();

  static open(
    db: IDBDatabase,
    action: string,
    mode: IDBTransactionMode,
    objectStoreNames: string[]
  ): SimpleDbTransaction {
    try {
<<<<<<< HEAD
      return new SimpleDbTransaction(action, db.transaction(mode));
=======
      return new SimpleDbTransaction(
        action,
        db.transaction(objectStoreNames, mode)
      );
>>>>>>> 34c8693e
    } catch (e) {
      throw new IndexedDbTransactionError(action, e);
    }
  }

  constructor(
    private readonly action: string,
    private readonly transaction: IDBTransaction
  ) {
    this.transaction.oncomplete = () => {
      this.completionDeferred.resolve();
    };
    this.transaction.onabort = () => {
      if (transaction.error) {
        this.completionDeferred.reject(
          new IndexedDbTransactionError(action, transaction.error)
        );
      } else {
        this.completionDeferred.resolve();
      }
    };
    this.transaction.onerror = (event: Event) => {
      const error = checkForAndReportiOSError(
        (event.target as IDBRequest).error!
      );
      this.completionDeferred.reject(
        new IndexedDbTransactionError(action, error)
      );
    };
  }

  get completionPromise(): Promise<void> {
    return this.completionDeferred.promise;
  }

  abort(error?: Error): void {
    if (error) {
      this.completionDeferred.reject(error);
    }

    if (!this.aborted) {
      logDebug(
        LOG_TAG,
        'Aborting transaction:',
        error ? error.message : 'Client-initiated abort'
      );
      this.aborted = true;
      this.transaction.abort();
    }
  }

  /**
   * Returns a SimpleDbStore<KeyType, ValueType> for the specified store. All
   * operations performed on the SimpleDbStore happen within the context of this
   * transaction and it cannot be used anymore once the transaction is
   * completed.
   *
   * Note that we can't actually enforce that the KeyType and ValueType are
   * correct, but they allow type safety through the rest of the consuming code.
   */
  store<KeyType extends IDBValidKey, ValueType extends unknown>(
    storeName: string
  ): SimpleDbStore<KeyType, ValueType> {
    const store = this.transaction.objectStore(storeName);
    debugAssert(!!store, 'Object store not part of transaction: ' + storeName);
    return new SimpleDbStore<KeyType, ValueType>(store);
  }
}

/**
 * A wrapper around an IDBObjectStore providing an API that:
 *
 * 1) Has generic KeyType / ValueType parameters to provide strongly-typed
 * methods for acting against the object store.
 * 2) Deals with IndexedDB's onsuccess / onerror event callbacks, making every
 * method return a PersistencePromise instead.
 * 3) Provides a higher-level API to avoid needing to do excessive wrapping of
 * intermediate IndexedDB types (IDBCursorWithValue, etc.)
 */
export class SimpleDbStore<
  KeyType extends IDBValidKey,
  ValueType extends unknown
> {
  constructor(private store: IDBObjectStore) {}

  /**
   * Writes a value into the Object Store.
   *
   * @param key Optional explicit key to use when writing the object, else the
   * key will be auto-assigned (e.g. via the defined keyPath for the store).
   * @param value The object to write.
   */
  put(value: ValueType): PersistencePromise<void>;
  put(key: KeyType, value: ValueType): PersistencePromise<void>;
  put(
    keyOrValue: KeyType | ValueType,
    value?: ValueType
  ): PersistencePromise<void> {
    let request;
    if (value !== undefined) {
      logDebug(LOG_TAG, 'PUT', this.store.name, keyOrValue, value);
      request = this.store.put(value, keyOrValue as KeyType);
    } else {
      logDebug(LOG_TAG, 'PUT', this.store.name, '<auto-key>', keyOrValue);
      request = this.store.put(keyOrValue as ValueType);
    }
    return wrapRequest<void>(request);
  }

  /**
   * Adds a new value into an Object Store and returns the new key. Similar to
   * IndexedDb's `add()`, this method will fail on primary key collisions.
   *
   * @param value The object to write.
   * @return The key of the value to add.
   */
  add(value: ValueType): PersistencePromise<KeyType> {
    logDebug(LOG_TAG, 'ADD', this.store.name, value, value);
    const request = this.store.add(value as ValueType);
    return wrapRequest<KeyType>(request);
  }

  /**
   * Gets the object with the specified key from the specified store, or null
   * if no object exists with the specified key.
   *
   * @key The key of the object to get.
   * @return The object with the specified key or null if no object exists.
   */
  get(key: KeyType): PersistencePromise<ValueType | null> {
    const request = this.store.get(key);
    // We're doing an unsafe cast to ValueType.
    // eslint-disable-next-line @typescript-eslint/no-explicit-any
    return wrapRequest<any>(request).next(result => {
      // Normalize nonexistence to null.
      if (result === undefined) {
        result = null;
      }
      logDebug(LOG_TAG, 'GET', this.store.name, key, result);
      return result;
    });
  }

  delete(key: KeyType | IDBKeyRange): PersistencePromise<void> {
    logDebug(LOG_TAG, 'DELETE', this.store.name, key);
    const request = this.store.delete(key);
    return wrapRequest<void>(request);
  }

  /**
   * If we ever need more of the count variants, we can add overloads. For now,
   * all we need is to count everything in a store.
   *
   * Returns the number of rows in the store.
   */
  count(): PersistencePromise<number> {
    logDebug(LOG_TAG, 'COUNT', this.store.name);
    const request = this.store.count();
    return wrapRequest<number>(request);
  }

  loadAll(): PersistencePromise<ValueType[]>;
  loadAll(range: IDBKeyRange): PersistencePromise<ValueType[]>;
  loadAll(index: string, range: IDBKeyRange): PersistencePromise<ValueType[]>;
  loadAll(
    indexOrRange?: string | IDBKeyRange,
    range?: IDBKeyRange
  ): PersistencePromise<ValueType[]> {
    const cursor = this.cursor(this.options(indexOrRange, range));
    const results: ValueType[] = [];
    return this.iterateCursor(cursor, (key, value) => {
      results.push(value);
    }).next(() => {
      return results;
    });
  }

  deleteAll(): PersistencePromise<void>;
  deleteAll(range: IDBKeyRange): PersistencePromise<void>;
  deleteAll(index: string, range: IDBKeyRange): PersistencePromise<void>;
  deleteAll(
    indexOrRange?: string | IDBKeyRange,
    range?: IDBKeyRange
  ): PersistencePromise<void> {
    logDebug(LOG_TAG, 'DELETE ALL', this.store.name);
    const options = this.options(indexOrRange, range);
    options.keysOnly = false;
    const cursor = this.cursor(options);
    return this.iterateCursor(cursor, (key, value, control) => {
      // NOTE: Calling delete() on a cursor is documented as more efficient than
      // calling delete() on an object store with a single key
      // (https://developer.mozilla.org/en-US/docs/Web/API/IDBObjectStore/delete),
      // however, this requires us *not* to use a keysOnly cursor
      // (https://developer.mozilla.org/en-US/docs/Web/API/IDBCursor/delete). We
      // may want to compare the performance of each method.
      return control.delete();
    });
  }

  /**
   * Iterates over keys and values in an object store.
   *
   * @param options Options specifying how to iterate the objects in the store.
   * @param callback will be called for each iterated object. Iteration can be
   * canceled at any point by calling the doneFn passed to the callback.
   * The callback can return a PersistencePromise if it performs async
   * operations but note that iteration will continue without waiting for them
   * to complete.
   * @returns A PersistencePromise that resolves once all PersistencePromises
   * returned by callbacks resolve.
   */
  iterate(
    callback: IterateCallback<KeyType, ValueType>
  ): PersistencePromise<void>;
  iterate(
    options: IterateOptions,
    callback: IterateCallback<KeyType, ValueType>
  ): PersistencePromise<void>;
  iterate(
    optionsOrCallback: IterateOptions | IterateCallback<KeyType, ValueType>,
    callback?: IterateCallback<KeyType, ValueType>
  ): PersistencePromise<void> {
    let options;
    if (!callback) {
      options = {};
      callback = optionsOrCallback as IterateCallback<KeyType, ValueType>;
    } else {
      options = optionsOrCallback as IterateOptions;
    }
    const cursor = this.cursor(options);
    return this.iterateCursor(cursor, callback);
  }

  /**
   * Iterates over a store, but waits for the given callback to complete for
   * each entry before iterating the next entry. This allows the callback to do
   * asynchronous work to determine if this iteration should continue.
   *
   * The provided callback should return `true` to continue iteration, and
   * `false` otherwise.
   */
  iterateSerial(
    callback: (k: KeyType, v: ValueType) => PersistencePromise<boolean>
  ): PersistencePromise<void> {
    const cursorRequest = this.cursor({});
    return new PersistencePromise((resolve, reject) => {
      cursorRequest.onerror = (event: Event) => {
        const error = checkForAndReportiOSError(
          (event.target as IDBRequest).error!
        );
        reject(error);
      };
      cursorRequest.onsuccess = (event: Event) => {
        const cursor: IDBCursorWithValue = (event.target as IDBRequest).result;
        if (!cursor) {
          resolve();
          return;
        }

        callback(cursor.primaryKey as KeyType, cursor.value).next(
          shouldContinue => {
            if (shouldContinue) {
              cursor.continue();
            } else {
              resolve();
            }
          }
        );
      };
    });
  }

  private iterateCursor(
    cursorRequest: IDBRequest,
    fn: IterateCallback<KeyType, ValueType>
  ): PersistencePromise<void> {
    const results: Array<PersistencePromise<void>> = [];
    return new PersistencePromise((resolve, reject) => {
      cursorRequest.onerror = (event: Event) => {
        reject((event.target as IDBRequest).error!);
      };
      cursorRequest.onsuccess = (event: Event) => {
        const cursor: IDBCursorWithValue = (event.target as IDBRequest).result;
        if (!cursor) {
          resolve();
          return;
        }
        const controller = new IterationController(cursor);
        const userResult = fn(
          cursor.primaryKey as KeyType,
          cursor.value,
          controller
        );
        if (userResult instanceof PersistencePromise) {
          const userPromise: PersistencePromise<void> = userResult.catch(
            err => {
              controller.done();
              return PersistencePromise.reject(err);
            }
          );
          results.push(userPromise);
        }
        if (controller.isDone) {
          resolve();
        } else if (controller.skipToKey === null) {
          cursor.continue();
        } else {
          cursor.continue(controller.skipToKey);
        }
      };
    }).next(() => {
      return PersistencePromise.waitFor(results);
    });
  }

  private options(
    indexOrRange?: string | IDBKeyRange,
    range?: IDBKeyRange
  ): IterateOptions {
    let indexName: string | undefined = undefined;
    if (indexOrRange !== undefined) {
      if (typeof indexOrRange === 'string') {
        indexName = indexOrRange;
      } else {
        debugAssert(
          range === undefined,
          '3rd argument must not be defined if 2nd is a range.'
        );
        range = indexOrRange;
      }
    }
    return { index: indexName, range };
  }

  private cursor(options: IterateOptions): IDBRequest {
    let direction: IDBCursorDirection = 'next';
    if (options.reverse) {
      direction = 'prev';
    }
    if (options.index) {
      const index = this.store.index(options.index);
      if (options.keysOnly) {
        return index.openKeyCursor(options.range, direction);
      } else {
        return index.openCursor(options.range, direction);
      }
    } else {
      return this.store.openCursor(options.range, direction);
    }
  }
}

/**
 * Wraps an IDBRequest in a PersistencePromise, using the onsuccess / onerror
 * handlers to resolve / reject the PersistencePromise as appropriate.
 */
function wrapRequest<R>(request: IDBRequest): PersistencePromise<R> {
  return new PersistencePromise<R>((resolve, reject) => {
    request.onsuccess = (event: Event) => {
      const result = (event.target as IDBRequest).result;
      resolve(result);
    };

    request.onerror = (event: Event) => {
      const error = checkForAndReportiOSError(
        (event.target as IDBRequest).error!
      );
      reject(error);
    };
  });
}

// Guard so we only report the error once.
let reportedIOSError = false;
function checkForAndReportiOSError(error: DOMException): Error {
  const iOSVersion = SimpleDb.getIOSVersion(getUA());
  if (iOSVersion >= 12.2 && iOSVersion < 13) {
    const IOS_ERROR =
      'An internal error was encountered in the Indexed Database server';
    if (error.message.indexOf(IOS_ERROR) >= 0) {
      // Wrap error in a more descriptive one.
      const newError = new FirestoreError(
        'internal',
        `IOS_INDEXEDDB_BUG1: IndexedDb has thrown '${IOS_ERROR}'. This is likely ` +
          `due to an unavoidable bug in iOS. See https://stackoverflow.com/q/56496296/110915 ` +
          `for details and a potential workaround.`
      );
      if (!reportedIOSError) {
        reportedIOSError = true;
        // Throw a global exception outside of this promise chain, for the user to
        // potentially catch.
        setTimeout(() => {
          throw newError;
        }, 0);
      }
      return newError;
    }
  }
  return error;
}<|MERGE_RESOLUTION|>--- conflicted
+++ resolved
@@ -461,14 +461,10 @@
     objectStoreNames: string[]
   ): SimpleDbTransaction {
     try {
-<<<<<<< HEAD
-      return new SimpleDbTransaction(action, db.transaction(mode));
-=======
       return new SimpleDbTransaction(
         action,
         db.transaction(objectStoreNames, mode)
       );
->>>>>>> 34c8693e
     } catch (e) {
       throw new IndexedDbTransactionError(action, e);
     }
