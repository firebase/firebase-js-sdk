--- conflicted
+++ resolved
@@ -22,7 +22,6 @@
 import { AnyJs } from '../util/misc';
 import { Deferred } from '../util/promise';
 import { Code, FirestoreError } from '../util/error';
-import { DatabaseId } from '../core/database_info';
 
 const LOG_TAG = 'SimpleDb';
 
@@ -45,20 +44,9 @@
 export class SimpleDb {
   /** Opens the specified database, creating or upgrading it if necessary. */
   static openOrCreate(
-    databaseId: DatabaseId,
     name: string,
     version: number,
-<<<<<<< HEAD
-    runUpgrade: (
-      db: IDBDatabase,
-      databaseId: DatabaseId,
-      txn: SimpleDbTransaction,
-      fromVersion: number,
-      toVersion: number
-    ) => PersistencePromise<void>
-=======
     schemaConverter: SimpleDbSchemaConverter
->>>>>>> 7d9f1117
   ): Promise<SimpleDb> {
     assert(
       SimpleDb.isAvailable(),
@@ -103,24 +91,14 @@
         // we wrap that in a SimpleDbTransaction to allow use of our friendlier
         // API for schema migration operations.
         const txn = new SimpleDbTransaction(request.transaction);
-<<<<<<< HEAD
-        runUpgrade(db, databaseId, txn, event.oldVersion, SCHEMA_VERSION).next(
-          () => {
-=======
         schemaConverter
           .createOrUpgrade(db, txn, event.oldVersion, SCHEMA_VERSION)
           .next(() => {
->>>>>>> 7d9f1117
             debug(
               LOG_TAG,
               'Database upgrade to version ' + SCHEMA_VERSION + ' complete'
             );
-<<<<<<< HEAD
-          }
-        );
-=======
           });
->>>>>>> 7d9f1117
       };
     }).toPromise();
   }
