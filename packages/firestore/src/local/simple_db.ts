/**
 * @license
 * Copyright 2017 Google LLC
 *
 * Licensed under the Apache License, Version 2.0 (the "License");
 * you may not use this file except in compliance with the License.
 * You may obtain a copy of the License at
 *
 *   http://www.apache.org/licenses/LICENSE-2.0
 *
 * Unless required by applicable law or agreed to in writing, software
 * distributed under the License is distributed on an "AS IS" BASIS,
 * WITHOUT WARRANTIES OR CONDITIONS OF ANY KIND, either express or implied.
 * See the License for the specific language governing permissions and
 * limitations under the License.
 */

import { getGlobal, getUA, isIndexedDBAvailable } from '@firebase/util';

<<<<<<< HEAD
import { debugAssert, fail } from '../util/assert';
=======
import { debugAssert } from '../util/assert';
import { generateUniqueDebugId } from '../util/debug_uid';
>>>>>>> 3f24c156
import { Code, FirestoreError } from '../util/error';
import { logDebug, logError } from '../util/log';
import { Deferred } from '../util/promise';

import {
  ClearSiteDataDatabaseDeletedEvent,
  DatabaseDeletedListener,
  VersionChangeDatabaseDeletedEvent
} from './persistence';
import { PersistencePromise } from './persistence_promise';

// References to `indexedDB` are guarded by SimpleDb.isAvailable() and getGlobal()
/* eslint-disable no-restricted-globals */

const LOG_TAG = 'SimpleDb';

/**
 * The maximum number of retry attempts for an IndexedDb transaction that fails
 * with a DOMException.
 */
const TRANSACTION_RETRY_COUNT = 3;

// The different modes supported by `SimpleDb.runTransaction()`
type SimpleDbTransactionMode = 'readonly' | 'readwrite';

export interface SimpleDbSchemaConverter {
  createOrUpgrade(
    db: IDBDatabase,
    txn: IDBTransaction,
    fromVersion: number,
    toVersion: number
  ): PersistencePromise<void>;
}

/**
 * Wraps an IDBTransaction and exposes a store() method to get a handle to a
 * specific object store.
 */
export class SimpleDbTransaction {
  private aborted = false;

  /**
   * A `Promise` that resolves with the result of the IndexedDb transaction.
   */
  private readonly completionDeferred = new Deferred<void>();

  static open(
    db: IDBDatabase,
    action: string,
    mode: IDBTransactionMode,
    objectStoreNames: string[]
  ): SimpleDbTransaction {
    try {
      return new SimpleDbTransaction(
        action,
        db.transaction(objectStoreNames, mode)
      );
    } catch (e) {
      throw new IndexedDbTransactionError(action, e as Error);
    }
  }

  constructor(
    private readonly action: string,
    private readonly transaction: IDBTransaction
  ) {
    this.transaction.oncomplete = () => {
      this.completionDeferred.resolve();
    };
    this.transaction.onabort = () => {
      if (transaction.error) {
        this.completionDeferred.reject(
          new IndexedDbTransactionError(action, transaction.error)
        );
      } else {
        this.completionDeferred.resolve();
      }
    };
    this.transaction.onerror = (event: Event) => {
      const error = checkForAndReportiOSError(
        (event.target as IDBRequest).error!
      );
      this.completionDeferred.reject(
        new IndexedDbTransactionError(action, error)
      );
    };
  }

  get completionPromise(): Promise<void> {
    return this.completionDeferred.promise;
  }

  abort(error?: Error): void {
    if (error) {
      this.completionDeferred.reject(error);
    }

    if (!this.aborted) {
      logDebug(
        LOG_TAG,
        'Aborting transaction:',
        error ? error.message : 'Client-initiated abort'
      );
      this.aborted = true;
      this.transaction.abort();
    }
  }

  maybeCommit(): void {
    // If the browser supports V3 IndexedDB, we invoke commit() explicitly to
    // speed up index DB processing if the event loop remains blocks.
    // eslint-disable-next-line @typescript-eslint/no-explicit-any
    const maybeV3IndexedDb = this.transaction as any;
    if (!this.aborted && typeof maybeV3IndexedDb.commit === 'function') {
      maybeV3IndexedDb.commit();
    }
  }

  /**
   * Returns a SimpleDbStore<KeyType, ValueType> for the specified store. All
   * operations performed on the SimpleDbStore happen within the context of this
   * transaction and it cannot be used anymore once the transaction is
   * completed.
   *
   * Note that we can't actually enforce that the KeyType and ValueType are
   * correct, but they allow type safety through the rest of the consuming code.
   */
  store<KeyType extends IDBValidKey, ValueType extends unknown>(
    storeName: string
  ): SimpleDbStore<KeyType, ValueType> {
    const store = this.transaction.objectStore(storeName);
    debugAssert(!!store, 'Object store not part of transaction: ' + storeName);
    return new SimpleDbStore<KeyType, ValueType>(store);
  }
}

/**
 * Provides a wrapper around IndexedDb with a simplified interface that uses
 * Promise-like return values to chain operations. Real promises cannot be used
 * since .then() continuations are executed asynchronously (e.g. via
 * .setImmediate), which would cause IndexedDB to end the transaction.
 * See PersistencePromise for more details.
 */
export class SimpleDb {
  private db?: IDBDatabase;
  private databaseDeletedListener?: DatabaseDeletedListener;
  private lastClosedDbVersion: number | null = null;

  /** Deletes the specified database. */
  static delete(name: string): Promise<void> {
    logDebug(LOG_TAG, 'Removing database:', name);
    const globals = getGlobal();
    return wrapRequest<void>(
      globals.indexedDB.deleteDatabase(name)
    ).toPromise();
  }

  /** Returns true if IndexedDB is available in the current environment. */
  static isAvailable(): boolean {
    if (!isIndexedDBAvailable()) {
      return false;
    }

    if (SimpleDb.isMockPersistence()) {
      return true;
    }

    // We extensively use indexed array values and compound keys,
    // which IE and Edge do not support. However, they still have indexedDB
    // defined on the window, so we need to check for them here and make sure
    // to return that persistence is not enabled for those browsers.
    // For tracking support of this feature, see here:
    // https://developer.microsoft.com/en-us/microsoft-edge/platform/status/indexeddbarraysandmultientrysupport/

    // Check the UA string to find out the browser.
    const ua = getUA();

    // IE 10
    // ua = 'Mozilla/5.0 (compatible; MSIE 10.0; Windows NT 6.2; Trident/6.0)';

    // IE 11
    // ua = 'Mozilla/5.0 (Windows NT 6.3; Trident/7.0; rv:11.0) like Gecko';

    // Edge
    // ua = 'Mozilla/5.0 (Windows NT 10.0; WOW64) AppleWebKit/537.36 (KHTML,
    // like Gecko) Chrome/39.0.2171.71 Safari/537.36 Edge/12.0';

    // iOS Safari: Disable for users running iOS version < 10.
    const iOSVersion = SimpleDb.getIOSVersion(ua);
    const isUnsupportedIOS = 0 < iOSVersion && iOSVersion < 10;

    // Android browser: Disable for users running version < 4.5.
    const androidVersion = getAndroidVersion(ua);
    const isUnsupportedAndroid = 0 < androidVersion && androidVersion < 4.5;

    if (
      ua.indexOf('MSIE ') > 0 ||
      ua.indexOf('Trident/') > 0 ||
      ua.indexOf('Edge/') > 0 ||
      isUnsupportedIOS ||
      isUnsupportedAndroid
    ) {
      return false;
    } else {
      return true;
    }
  }

  /**
   * Returns true if the backing IndexedDB store is the Node IndexedDBShim
   * (see https://github.com/axemclion/IndexedDBShim).
   */
  static isMockPersistence(): boolean {
    return (
      typeof process !== 'undefined' &&
      process.env?.USE_MOCK_PERSISTENCE === 'YES'
    );
  }

  /** Helper to get a typed SimpleDbStore from a transaction. */
  static getStore<KeyType extends IDBValidKey, ValueType extends unknown>(
    txn: SimpleDbTransaction,
    store: string
  ): SimpleDbStore<KeyType, ValueType> {
    return txn.store<KeyType, ValueType>(store);
  }

  // visible for testing
  /** Parse User Agent to determine iOS version. Returns -1 if not found. */
  static getIOSVersion(ua: string): number {
    const iOSVersionRegex = ua.match(/i(?:phone|pad|pod) os ([\d_]+)/i);
    const version = iOSVersionRegex
      ? iOSVersionRegex[1].split('_').slice(0, 2).join('.')
      : '-1';
    return Number(version);
  }

  /*
   * Creates a new SimpleDb wrapper for IndexedDb database `name`.
   *
   * Note that `version` must not be a downgrade. IndexedDB does not support
   * downgrading the schema version. We currently do not support any way to do
   * versioning outside of IndexedDB's versioning mechanism, as only
   * version-upgrade transactions are allowed to do things like create
   * objectstores.
   */
  constructor(
    private readonly name: string,
    private readonly version: number,
    private readonly schemaConverter: SimpleDbSchemaConverter
  ) {
    debugAssert(
      SimpleDb.isAvailable(),
      'IndexedDB not supported in current environment.'
    );

    const iOSVersion = SimpleDb.getIOSVersion(getUA());
    // NOTE: According to https://bugs.webkit.org/show_bug.cgi?id=197050, the
    // bug we're checking for should exist in iOS >= 12.2 and < 13, but for
    // whatever reason it's much harder to hit after 12.2 so we only proactively
    // log on 12.2.
    if (iOSVersion === 12.2) {
      logError(
        'Firestore persistence suffers from a bug in iOS 12.2 ' +
          'Safari that may cause your app to stop working. See ' +
          'https://stackoverflow.com/q/56496296/110915 for details ' +
          'and a potential workaround.'
      );
    }
  }

  /**
   * Opens the specified database, creating or upgrading it if necessary.
   */
  async ensureDb(action: string): Promise<IDBDatabase> {
    if (!this.db) {
      logDebug(LOG_TAG, 'Opening database:', this.name);
      this.db = await new Promise<IDBDatabase>((resolve, reject) => {
        // TODO(mikelehen): Investigate browser compatibility.
        // https://developer.mozilla.org/en-US/docs/Web/API/IndexedDB_API/Using_IndexedDB
        // suggests IE9 and older WebKit browsers handle upgrade
        // differently. They expect setVersion, as described here:
        // https://developer.mozilla.org/en-US/docs/Web/API/IDBVersionChangeRequest/setVersion
        const request = indexedDB.open(this.name, this.version);

        // Store information about "Clear Site Data" being detected in the
        // "onupgradeneeded" event listener and handle it in the "onsuccess"
        // event listener, as opposed to throwing directly from the
        // "onupgradeneeded" event listener. Do this because throwing from the
        // "onupgradeneeded" event listener results in a generic error being
        // reported to the "onerror" event listener that cannot be distinguished
        // from other errors.
        const clearSiteDataEvent: ClearSiteDataDatabaseDeletedEvent[] = [];

        request.onsuccess = (event: Event) => {
          let error: unknown;
          if (clearSiteDataEvent.length > 0) {
            try {
              this.databaseDeletedListener?.(clearSiteDataEvent[0]);
            } catch (e) {
              error = e;
            }
          }

          const db = (event.target as IDBOpenDBRequest).result;

          if (error) {
            reject(error);
            db.close();
          } else {
            resolve(db);
          }
        };

        request.onblocked = () => {
          reject(
            new IndexedDbTransactionError(
              action,
              'Cannot upgrade IndexedDB schema while another tab is open. ' +
                'Close all tabs that access Firestore and reload this page to proceed.'
            )
          );
        };

        request.onerror = (event: Event) => {
          const error: DOMException = (event.target as IDBOpenDBRequest).error!;
          if (error.name === 'VersionError') {
            reject(
              new FirestoreError(
                Code.FAILED_PRECONDITION,
                'A newer version of the Firestore SDK was previously used and so the persisted ' +
                  'data is not compatible with the version of the SDK you are now using. The SDK ' +
                  'will operate with persistence disabled. If you need persistence, please ' +
                  're-upgrade to a newer version of the SDK or else clear the persisted IndexedDB ' +
                  'data for your app to start fresh.'
              )
            );
          } else if (error.name === 'InvalidStateError') {
            reject(
              new FirestoreError(
                Code.FAILED_PRECONDITION,
                'Unable to open an IndexedDB connection. This could be due to running in a ' +
                  'private browsing session on a browser whose private browsing sessions do not ' +
                  'support IndexedDB: ' +
                  error
              )
            );
          } else {
            reject(new IndexedDbTransactionError(action, error));
          }
        };

        request.onupgradeneeded = (event: IDBVersionChangeEvent) => {
          logDebug(
            LOG_TAG,
            'Database "' + this.name + '" requires upgrade from version:',
            event.oldVersion
          );
          const db = (event.target as IDBOpenDBRequest).result;
          if (
            this.lastClosedDbVersion !== null &&
            this.lastClosedDbVersion !== event.oldVersion
          ) {
<<<<<<< HEAD
            // This thrown error will get passed to the `onerror` callback
            // registered above, and will then be propagated correctly.
            fail(
              0x3456,
              `refusing to open IndexedDB database due to potential ` +
                `corruption of the IndexedDB database data; this corruption ` +
                `could be caused by clicking the "clear site data" button in ` +
                `a web browser; try reloading the web page to re-initialize ` +
                `the IndexedDB database: ` +
                `lastClosedDbVersion=${this.lastClosedDbVersion}, ` +
                `event.oldVersion=${event.oldVersion}, ` +
                `event.newVersion=${event.newVersion}, ` +
                `db.version=${db.version}`
=======
            clearSiteDataEvent.push(
              new ClearSiteDataDatabaseDeletedEvent({
                eventId: generateUniqueDebugId(),
                lastClosedVersion: this.lastClosedDbVersion,
                eventOldVersion: event.oldVersion,
                eventNewVersion: event.newVersion,
                dbVersion: db.version
              })
>>>>>>> 3f24c156
            );
          }
          this.schemaConverter
            .createOrUpgrade(
              db,
              request.transaction!,
              event.oldVersion,
              this.version
            )
            .next(() => {
              logDebug(
                LOG_TAG,
                'Database upgrade to version ' + this.version + ' complete'
              );
            });
        };
      });

      this.db.addEventListener(
        'close',
        event => {
          const db = event.target as IDBDatabase;
          this.lastClosedDbVersion = db.version;
        },
        { passive: true }
      );
    }

    this.db.addEventListener(
      'versionchange',
      event => {
        // Notify the listener if another tab attempted to delete the IndexedDb
        // database, such as by calling clearIndexedDbPersistence().
        if (event.newVersion === null) {
          this.databaseDeletedListener?.(
            new VersionChangeDatabaseDeletedEvent({
              eventId: generateUniqueDebugId(),
              eventNewVersion: event.newVersion
            })
          );
        }
      },
      { passive: true }
    );

    return this.db;
  }

  setDatabaseDeletedListener(
    databaseDeletedListener: DatabaseDeletedListener
  ): void {
    if (this.databaseDeletedListener) {
      throw new Error(
        'setDatabaseDeletedListener() may only be called once, ' +
          'and it has already been called'
      );
    }
    this.databaseDeletedListener = databaseDeletedListener;
  }

  async runTransaction<T>(
    action: string,
    mode: SimpleDbTransactionMode,
    objectStores: string[],
    transactionFn: (transaction: SimpleDbTransaction) => PersistencePromise<T>
  ): Promise<T> {
    const readonly = mode === 'readonly';
    let attemptNumber = 0;

    while (true) {
      ++attemptNumber;

      try {
        this.db = await this.ensureDb(action);

        const transaction = SimpleDbTransaction.open(
          this.db,
          action,
          readonly ? 'readonly' : 'readwrite',
          objectStores
        );
        const transactionFnResult = transactionFn(transaction)
          .next(result => {
            transaction.maybeCommit();
            return result;
          })
          .catch(error => {
            // Abort the transaction if there was an error.
            transaction.abort(error);
            // We cannot actually recover, and calling `abort()` will cause the transaction's
            // completion promise to be rejected. This in turn means that we won't use
            // `transactionFnResult` below. We return a rejection here so that we don't add the
            // possibility of returning `void` to the type of `transactionFnResult`.
            return PersistencePromise.reject<T>(error);
          })
          .toPromise();

        // As noted above, errors are propagated by aborting the transaction. So
        // we swallow any error here to avoid the browser logging it as unhandled.
        transactionFnResult.catch(() => {});

        // Wait for the transaction to complete (i.e. IndexedDb's onsuccess event to
        // fire), but still return the original transactionFnResult back to the
        // caller.
        await transaction.completionPromise;
        return transactionFnResult;
      } catch (e) {
        const error = e as Error;
        // TODO(schmidt-sebastian): We could probably be smarter about this and
        // not retry exceptions that are likely unrecoverable (such as quota
        // exceeded errors).

        // Note: We cannot use an instanceof check for FirestoreException, since the
        // exception is wrapped in a generic error by our async/await handling.
        const retryable =
          error.name !== 'FirebaseError' &&
          attemptNumber < TRANSACTION_RETRY_COUNT;
        logDebug(
          LOG_TAG,
          'Transaction failed with error:',
          error.message,
          'Retrying:',
          retryable
        );

        this.close();

        if (!retryable) {
          return Promise.reject(error);
        }
      }
    }
  }

  close(): void {
    if (this.db) {
      this.db.close();
    }
    this.db = undefined;
  }
}

/** Parse User Agent to determine Android version. Returns -1 if not found. */
export function getAndroidVersion(ua: string): number {
  const androidVersionRegex = ua.match(/Android ([\d.]+)/i);
  const version = androidVersionRegex
    ? androidVersionRegex[1].split('.').slice(0, 2).join('.')
    : '-1';
  return Number(version);
}

/**
 * A controller for iterating over a key range or index. It allows an iterate
 * callback to delete the currently-referenced object, or jump to a new key
 * within the key range or index.
 */
export class IterationController {
  private shouldStop = false;
  private nextKey: IDBValidKey | null = null;

  constructor(private dbCursor: IDBCursorWithValue) {}

  get isDone(): boolean {
    return this.shouldStop;
  }

  get skipToKey(): IDBValidKey | null {
    return this.nextKey;
  }

  set cursor(value: IDBCursorWithValue) {
    this.dbCursor = value;
  }

  /**
   * This function can be called to stop iteration at any point.
   */
  done(): void {
    this.shouldStop = true;
  }

  /**
   * This function can be called to skip to that next key, which could be
   * an index or a primary key.
   */
  skip(key: IDBValidKey): void {
    this.nextKey = key;
  }

  /**
   * Delete the current cursor value from the object store.
   *
   * NOTE: You CANNOT do this with a keysOnly query.
   */
  delete(): PersistencePromise<void> {
    return wrapRequest<void>(this.dbCursor.delete());
  }
}

/**
 * Callback used with iterate() method.
 */
export type IterateCallback<KeyType, ValueType> = (
  key: KeyType,
  value: ValueType,
  control: IterationController
) => void | PersistencePromise<void>;

/** Options available to the iterate() method. */
export interface IterateOptions {
  /** Index to iterate over (else primary keys will be iterated) */
  index?: string;

  /** IndexedDB Range to iterate over (else entire store will be iterated) */
  range?: IDBKeyRange;

  /** If true, values aren't read while iterating. */
  keysOnly?: boolean;

  /** If true, iterate over the store in reverse. */
  reverse?: boolean;
}

/** An error that wraps exceptions that thrown during IndexedDB execution. */
export class IndexedDbTransactionError extends FirestoreError {
  name = 'IndexedDbTransactionError';

  constructor(actionName: string, cause: Error | string) {
    super(
      Code.UNAVAILABLE,
      `IndexedDB transaction '${actionName}' failed: ${cause}`
    );
  }
}

/** Verifies whether `e` is an IndexedDbTransactionError. */
export function isIndexedDbTransactionError(e: Error): boolean {
  // Use name equality, as instanceof checks on errors don't work with errors
  // that wrap other errors.
  return e.name === 'IndexedDbTransactionError';
}

/**
 * A wrapper around an IDBObjectStore providing an API that:
 *
 * 1) Has generic KeyType / ValueType parameters to provide strongly-typed
 * methods for acting against the object store.
 * 2) Deals with IndexedDB's onsuccess / onerror event callbacks, making every
 * method return a PersistencePromise instead.
 * 3) Provides a higher-level API to avoid needing to do excessive wrapping of
 * intermediate IndexedDB types (IDBCursorWithValue, etc.)
 */
export class SimpleDbStore<
  KeyType extends IDBValidKey,
  ValueType extends unknown
> {
  constructor(private store: IDBObjectStore) {}

  /**
   * Writes a value into the Object Store.
   *
   * @param key - Optional explicit key to use when writing the object, else the
   * key will be auto-assigned (e.g. via the defined keyPath for the store).
   * @param value - The object to write.
   */
  put(value: ValueType): PersistencePromise<void>;
  put(key: KeyType, value: ValueType): PersistencePromise<void>;
  put(
    keyOrValue: KeyType | ValueType,
    value?: ValueType
  ): PersistencePromise<void> {
    let request;
    if (value !== undefined) {
      logDebug(LOG_TAG, 'PUT', this.store.name, keyOrValue, value);
      request = this.store.put(value, keyOrValue as KeyType);
    } else {
      logDebug(LOG_TAG, 'PUT', this.store.name, '<auto-key>', keyOrValue);
      request = this.store.put(keyOrValue as ValueType);
    }
    return wrapRequest<void>(request);
  }

  /**
   * Adds a new value into an Object Store and returns the new key. Similar to
   * IndexedDb's `add()`, this method will fail on primary key collisions.
   *
   * @param value - The object to write.
   * @returns The key of the value to add.
   */
  add(value: ValueType): PersistencePromise<KeyType> {
    logDebug(LOG_TAG, 'ADD', this.store.name, value, value);
    const request = this.store.add(value as ValueType);
    return wrapRequest<KeyType>(request);
  }

  /**
   * Gets the object with the specified key from the specified store, or null
   * if no object exists with the specified key.
   *
   * @key The key of the object to get.
   * @returns The object with the specified key or null if no object exists.
   */
  get(key: KeyType): PersistencePromise<ValueType | null> {
    const request = this.store.get(key);
    // We're doing an unsafe cast to ValueType.
    // eslint-disable-next-line @typescript-eslint/no-explicit-any
    return wrapRequest<any>(request).next(result => {
      // Normalize nonexistence to null.
      if (result === undefined) {
        result = null;
      }
      logDebug(LOG_TAG, 'GET', this.store.name, key, result);
      return result;
    });
  }

  delete(key: KeyType | IDBKeyRange): PersistencePromise<void> {
    logDebug(LOG_TAG, 'DELETE', this.store.name, key);
    const request = this.store.delete(key);
    return wrapRequest<void>(request);
  }

  /**
   * If we ever need more of the count variants, we can add overloads. For now,
   * all we need is to count everything in a store.
   *
   * Returns the number of rows in the store.
   */
  count(): PersistencePromise<number> {
    logDebug(LOG_TAG, 'COUNT', this.store.name);
    const request = this.store.count();
    return wrapRequest<number>(request);
  }

  /** Loads all elements from the object store. */
  loadAll(): PersistencePromise<ValueType[]>;
  /** Loads all elements for the index range from the object store. */
  loadAll(range: IDBKeyRange): PersistencePromise<ValueType[]>;
  /** Loads all elements ordered by the given index. */
  loadAll(index: string): PersistencePromise<ValueType[]>;
  /**
   * Loads all elements from the object store that fall into the provided in the
   * index range for the given index.
   */
  loadAll(index: string, range: IDBKeyRange): PersistencePromise<ValueType[]>;
  loadAll(
    indexOrRange?: string | IDBKeyRange,
    range?: IDBKeyRange
  ): PersistencePromise<ValueType[]> {
    const iterateOptions = this.options(indexOrRange, range);
    // Use `getAll()` if the browser supports IndexedDB v3, as it is roughly
    // 20% faster.
    const store = iterateOptions.index
      ? this.store.index(iterateOptions.index)
      : this.store;
    if (typeof store.getAll === 'function') {
      const request = store.getAll(iterateOptions.range);
      return new PersistencePromise((resolve, reject) => {
        request.onerror = (event: Event) => {
          reject((event.target as IDBRequest).error!);
        };
        request.onsuccess = (event: Event) => {
          resolve((event.target as IDBRequest).result);
        };
      });
    } else {
      const cursor = this.cursor(iterateOptions);
      const results: ValueType[] = [];
      return this.iterateCursor(cursor, (key, value) => {
        results.push(value);
      }).next(() => {
        return results;
      });
    }
  }

  /**
   * Loads the first `count` elements from the provided index range. Loads all
   * elements if no limit is provided.
   */
  loadFirst(
    range: IDBKeyRange,
    count: number | null
  ): PersistencePromise<ValueType[]> {
    const request = this.store.getAll(
      range,
      count === null ? undefined : count
    );
    return new PersistencePromise((resolve, reject) => {
      request.onerror = (event: Event) => {
        reject((event.target as IDBRequest).error!);
      };
      request.onsuccess = (event: Event) => {
        resolve((event.target as IDBRequest).result);
      };
    });
  }

  deleteAll(): PersistencePromise<void>;
  deleteAll(range: IDBKeyRange): PersistencePromise<void>;
  deleteAll(index: string, range: IDBKeyRange): PersistencePromise<void>;
  deleteAll(
    indexOrRange?: string | IDBKeyRange,
    range?: IDBKeyRange
  ): PersistencePromise<void> {
    logDebug(LOG_TAG, 'DELETE ALL', this.store.name);
    const options = this.options(indexOrRange, range);
    options.keysOnly = false;
    const cursor = this.cursor(options);
    return this.iterateCursor(cursor, (key, value, control) => {
      // NOTE: Calling delete() on a cursor is documented as more efficient than
      // calling delete() on an object store with a single key
      // (https://developer.mozilla.org/en-US/docs/Web/API/IDBObjectStore/delete),
      // however, this requires us *not* to use a keysOnly cursor
      // (https://developer.mozilla.org/en-US/docs/Web/API/IDBCursor/delete). We
      // may want to compare the performance of each method.
      return control.delete();
    });
  }

  /**
   * Iterates over keys and values in an object store.
   *
   * @param options - Options specifying how to iterate the objects in the
   * store.
   * @param callback - will be called for each iterated object. Iteration can be
   * canceled at any point by calling the doneFn passed to the callback.
   * The callback can return a PersistencePromise if it performs async
   * operations but note that iteration will continue without waiting for them
   * to complete.
   * @returns A PersistencePromise that resolves once all PersistencePromises
   * returned by callbacks resolve.
   */
  iterate(
    callback: IterateCallback<KeyType, ValueType>
  ): PersistencePromise<void>;
  iterate(
    options: IterateOptions,
    callback: IterateCallback<KeyType, ValueType>
  ): PersistencePromise<void>;
  iterate(
    optionsOrCallback: IterateOptions | IterateCallback<KeyType, ValueType>,
    callback?: IterateCallback<KeyType, ValueType>
  ): PersistencePromise<void> {
    let options;
    if (!callback) {
      options = {};
      callback = optionsOrCallback as IterateCallback<KeyType, ValueType>;
    } else {
      options = optionsOrCallback as IterateOptions;
    }
    const cursor = this.cursor(options);
    return this.iterateCursor(cursor, callback);
  }

  /**
   * Iterates over a store, but waits for the given callback to complete for
   * each entry before iterating the next entry. This allows the callback to do
   * asynchronous work to determine if this iteration should continue.
   *
   * The provided callback should return `true` to continue iteration, and
   * `false` otherwise.
   */
  iterateSerial(
    callback: (k: KeyType, v: ValueType) => PersistencePromise<boolean>
  ): PersistencePromise<void> {
    const cursorRequest = this.cursor({});
    return new PersistencePromise((resolve, reject) => {
      cursorRequest.onerror = (event: Event) => {
        const error = checkForAndReportiOSError(
          (event.target as IDBRequest).error!
        );
        reject(error);
      };
      cursorRequest.onsuccess = (event: Event) => {
        const cursor: IDBCursorWithValue = (event.target as IDBRequest).result;
        if (!cursor) {
          resolve();
          return;
        }

        callback(cursor.primaryKey as KeyType, cursor.value).next(
          shouldContinue => {
            if (shouldContinue) {
              cursor.continue();
            } else {
              resolve();
            }
          }
        );
      };
    });
  }

  private iterateCursor(
    cursorRequest: IDBRequest,
    fn: IterateCallback<KeyType, ValueType>
  ): PersistencePromise<void> {
    const results: Array<PersistencePromise<void>> = [];
    return new PersistencePromise((resolve, reject) => {
      cursorRequest.onerror = (event: Event) => {
        reject((event.target as IDBRequest).error!);
      };
      cursorRequest.onsuccess = (event: Event) => {
        const cursor: IDBCursorWithValue = (event.target as IDBRequest).result;
        if (!cursor) {
          resolve();
          return;
        }
        const controller = new IterationController(cursor);
        const userResult = fn(
          cursor.primaryKey as KeyType,
          cursor.value,
          controller
        );
        if (userResult instanceof PersistencePromise) {
          const userPromise: PersistencePromise<void> = userResult.catch(
            err => {
              controller.done();
              return PersistencePromise.reject(err);
            }
          );
          results.push(userPromise);
        }
        if (controller.isDone) {
          resolve();
        } else if (controller.skipToKey === null) {
          cursor.continue();
        } else {
          cursor.continue(controller.skipToKey);
        }
      };
    }).next(() => PersistencePromise.waitFor(results));
  }

  private options(
    indexOrRange?: string | IDBKeyRange,
    range?: IDBKeyRange
  ): IterateOptions {
    let indexName: string | undefined = undefined;
    if (indexOrRange !== undefined) {
      if (typeof indexOrRange === 'string') {
        indexName = indexOrRange;
      } else {
        debugAssert(
          range === undefined,
          '3rd argument must not be defined if 2nd is a range.'
        );
        range = indexOrRange;
      }
    }
    return { index: indexName, range };
  }

  private cursor(options: IterateOptions): IDBRequest {
    let direction: IDBCursorDirection = 'next';
    if (options.reverse) {
      direction = 'prev';
    }
    if (options.index) {
      const index = this.store.index(options.index);
      if (options.keysOnly) {
        return index.openKeyCursor(options.range, direction);
      } else {
        return index.openCursor(options.range, direction);
      }
    } else {
      return this.store.openCursor(options.range, direction);
    }
  }
}

/**
 * Wraps an IDBRequest in a PersistencePromise, using the onsuccess / onerror
 * handlers to resolve / reject the PersistencePromise as appropriate.
 */
function wrapRequest<R>(request: IDBRequest): PersistencePromise<R> {
  return new PersistencePromise<R>((resolve, reject) => {
    request.onsuccess = (event: Event) => {
      const result = (event.target as IDBRequest).result;
      resolve(result);
    };

    request.onerror = (event: Event) => {
      const error = checkForAndReportiOSError(
        (event.target as IDBRequest).error!
      );
      reject(error);
    };
  });
}

// Guard so we only report the error once.
let reportedIOSError = false;
function checkForAndReportiOSError(error: DOMException): Error {
  const iOSVersion = SimpleDb.getIOSVersion(getUA());
  if (iOSVersion >= 12.2 && iOSVersion < 13) {
    const IOS_ERROR =
      'An internal error was encountered in the Indexed Database server';
    if (error.message.indexOf(IOS_ERROR) >= 0) {
      // Wrap error in a more descriptive one.
      const newError = new FirestoreError(
        'internal',
        `IOS_INDEXEDDB_BUG1: IndexedDb has thrown '${IOS_ERROR}'. This is likely ` +
          `due to an unavoidable bug in iOS. See https://stackoverflow.com/q/56496296/110915 ` +
          `for details and a potential workaround.`
      );
      if (!reportedIOSError) {
        reportedIOSError = true;
        // Throw a global exception outside of this promise chain, for the user to
        // potentially catch.
        setTimeout(() => {
          throw newError;
        }, 0);
      }
      return newError;
    }
  }
  return error;
}<|MERGE_RESOLUTION|>--- conflicted
+++ resolved
@@ -17,12 +17,8 @@
 
 import { getGlobal, getUA, isIndexedDBAvailable } from '@firebase/util';
 
-<<<<<<< HEAD
-import { debugAssert, fail } from '../util/assert';
-=======
 import { debugAssert } from '../util/assert';
 import { generateUniqueDebugId } from '../util/debug_uid';
->>>>>>> 3f24c156
 import { Code, FirestoreError } from '../util/error';
 import { logDebug, logError } from '../util/log';
 import { Deferred } from '../util/promise';
@@ -323,6 +319,7 @@
             try {
               this.databaseDeletedListener?.(clearSiteDataEvent[0]);
             } catch (e) {
+              logError(`zzyzx this.databaseDeletedListener?.(clearSiteDataEvent[0]) threw`, e);
               error = e;
             }
           }
@@ -386,21 +383,6 @@
             this.lastClosedDbVersion !== null &&
             this.lastClosedDbVersion !== event.oldVersion
           ) {
-<<<<<<< HEAD
-            // This thrown error will get passed to the `onerror` callback
-            // registered above, and will then be propagated correctly.
-            fail(
-              0x3456,
-              `refusing to open IndexedDB database due to potential ` +
-                `corruption of the IndexedDB database data; this corruption ` +
-                `could be caused by clicking the "clear site data" button in ` +
-                `a web browser; try reloading the web page to re-initialize ` +
-                `the IndexedDB database: ` +
-                `lastClosedDbVersion=${this.lastClosedDbVersion}, ` +
-                `event.oldVersion=${event.oldVersion}, ` +
-                `event.newVersion=${event.newVersion}, ` +
-                `db.version=${db.version}`
-=======
             clearSiteDataEvent.push(
               new ClearSiteDataDatabaseDeletedEvent({
                 eventId: generateUniqueDebugId(),
@@ -409,7 +391,6 @@
                 eventNewVersion: event.newVersion,
                 dbVersion: db.version
               })
->>>>>>> 3f24c156
             );
           }
           this.schemaConverter
