/**
 * @license
 * Copyright 2017 Google LLC
 *
 * Licensed under the Apache License, Version 2.0 (the "License");
 * you may not use this file except in compliance with the License.
 * You may obtain a copy of the License at
 *
 *   http://www.apache.org/licenses/LICENSE-2.0
 *
 * Unless required by applicable law or agreed to in writing, software
 * distributed under the License is distributed on an "AS IS" BASIS,
 * WITHOUT WARRANTIES OR CONDITIONS OF ANY KIND, either express or implied.
 * See the License for the specific language governing permissions and
 * limitations under the License.
 */

import { getGlobal, getUA, isIndexedDBAvailable } from '@firebase/util';

import { debugAssert, fail } from '../util/assert';
import { Code, FirestoreError } from '../util/error';
import { logDebug, logError } from '../util/log';
import { Deferred } from '../util/promise';

import { PersistencePromise } from './persistence_promise';

// References to `indexedDB` are guarded by SimpleDb.isAvailable() and getGlobal()
/* eslint-disable no-restricted-globals */

const LOG_TAG = 'SimpleDb';

/**
 * The maximum number of retry attempts for an IndexedDb transaction that fails
 * with a DOMException.
 */
const TRANSACTION_RETRY_COUNT = 3;

// The different modes supported by `SimpleDb.runTransaction()`
type SimpleDbTransactionMode = 'readonly' | 'readwrite';

export interface SimpleDbSchemaConverter {
  createOrUpgrade(
    db: IDBDatabase,
    txn: IDBTransaction,
    fromVersion: number,
    toVersion: number
  ): PersistencePromise<void>;
}

/**
 * Wraps an IDBTransaction and exposes a store() method to get a handle to a
 * specific object store.
 */
export class SimpleDbTransaction {
  private aborted = false;

  /**
   * A `Promise` that resolves with the result of the IndexedDb transaction.
   */
  private readonly completionDeferred = new Deferred<void>();

  static open(
    db: IDBDatabase,
    action: string,
    mode: IDBTransactionMode,
    objectStoreNames: string[]
  ): SimpleDbTransaction {
    try {
      return new SimpleDbTransaction(
        action,
        db.transaction(objectStoreNames, mode)
      );
    } catch (e) {
      throw new IndexedDbTransactionError(action, e as Error);
    }
  }

  constructor(
    private readonly action: string,
    private readonly transaction: IDBTransaction
  ) {
    this.transaction.oncomplete = () => {
      this.completionDeferred.resolve();
    };
    this.transaction.onabort = () => {
      if (transaction.error) {
        this.completionDeferred.reject(
          new IndexedDbTransactionError(action, transaction.error)
        );
      } else {
        this.completionDeferred.resolve();
      }
    };
    this.transaction.onerror = (event: Event) => {
      const error = checkForAndReportiOSError(
        (event.target as IDBRequest).error!
      );
      this.completionDeferred.reject(
        new IndexedDbTransactionError(action, error)
      );
    };
  }

  get completionPromise(): Promise<void> {
    return this.completionDeferred.promise;
  }

  abort(error?: Error): void {
    if (error) {
      this.completionDeferred.reject(error);
    }

    if (!this.aborted) {
      logDebug(
        LOG_TAG,
        'Aborting transaction:',
        error ? error.message : 'Client-initiated abort'
      );
      this.aborted = true;
      this.transaction.abort();
    }
  }

  maybeCommit(): void {
    // If the browser supports V3 IndexedDB, we invoke commit() explicitly to
    // speed up index DB processing if the event loop remains blocks.
    // eslint-disable-next-line @typescript-eslint/no-explicit-any
    const maybeV3IndexedDb = this.transaction as any;
    if (!this.aborted && typeof maybeV3IndexedDb.commit === 'function') {
      maybeV3IndexedDb.commit();
    }
  }

  /**
   * Returns a SimpleDbStore<KeyType, ValueType> for the specified store. All
   * operations performed on the SimpleDbStore happen within the context of this
   * transaction and it cannot be used anymore once the transaction is
   * completed.
   *
   * Note that we can't actually enforce that the KeyType and ValueType are
   * correct, but they allow type safety through the rest of the consuming code.
   */
  store<KeyType extends IDBValidKey, ValueType extends unknown>(
    storeName: string
  ): SimpleDbStore<KeyType, ValueType> {
    const store = this.transaction.objectStore(storeName);
    debugAssert(!!store, 'Object store not part of transaction: ' + storeName);
    return new SimpleDbStore<KeyType, ValueType>(store);
  }
}

/**
 * Provides a wrapper around IndexedDb with a simplified interface that uses
 * Promise-like return values to chain operations. Real promises cannot be used
 * since .then() continuations are executed asynchronously (e.g. via
 * .setImmediate), which would cause IndexedDB to end the transaction.
 * See PersistencePromise for more details.
 */
export class SimpleDb {
  private db?: IDBDatabase;
  private lastClosedDbVersion: number | null = null;
  private versionchangelistener?: (event: IDBVersionChangeEvent) => void;

  /** Deletes the specified database. */
  static delete(name: string): Promise<void> {
    logDebug(LOG_TAG, 'Removing database:', name);
    const globals = getGlobal();
    return wrapRequest<void>(
      globals.indexedDB.deleteDatabase(name)
    ).toPromise();
  }

  /** Returns true if IndexedDB is available in the current environment. */
  static isAvailable(): boolean {
    if (!isIndexedDBAvailable()) {
      return false;
    }

    if (SimpleDb.isMockPersistence()) {
      return true;
    }

    // We extensively use indexed array values and compound keys,
    // which IE and Edge do not support. However, they still have indexedDB
    // defined on the window, so we need to check for them here and make sure
    // to return that persistence is not enabled for those browsers.
    // For tracking support of this feature, see here:
    // https://developer.microsoft.com/en-us/microsoft-edge/platform/status/indexeddbarraysandmultientrysupport/

    // Check the UA string to find out the browser.
    const ua = getUA();

    // IE 10
    // ua = 'Mozilla/5.0 (compatible; MSIE 10.0; Windows NT 6.2; Trident/6.0)';

    // IE 11
    // ua = 'Mozilla/5.0 (Windows NT 6.3; Trident/7.0; rv:11.0) like Gecko';

    // Edge
    // ua = 'Mozilla/5.0 (Windows NT 10.0; WOW64) AppleWebKit/537.36 (KHTML,
    // like Gecko) Chrome/39.0.2171.71 Safari/537.36 Edge/12.0';

    // iOS Safari: Disable for users running iOS version < 10.
    const iOSVersion = SimpleDb.getIOSVersion(ua);
    const isUnsupportedIOS = 0 < iOSVersion && iOSVersion < 10;

    // Android browser: Disable for users running version < 4.5.
    const androidVersion = getAndroidVersion(ua);
    const isUnsupportedAndroid = 0 < androidVersion && androidVersion < 4.5;

    if (
      ua.indexOf('MSIE ') > 0 ||
      ua.indexOf('Trident/') > 0 ||
      ua.indexOf('Edge/') > 0 ||
      isUnsupportedIOS ||
      isUnsupportedAndroid
    ) {
      return false;
    } else {
      return true;
    }
  }

  /**
   * Returns true if the backing IndexedDB store is the Node IndexedDBShim
   * (see https://github.com/axemclion/IndexedDBShim).
   */
  static isMockPersistence(): boolean {
    return (
      typeof process !== 'undefined' &&
      process.env?.USE_MOCK_PERSISTENCE === 'YES'
    );
  }

  /** Helper to get a typed SimpleDbStore from a transaction. */
  static getStore<KeyType extends IDBValidKey, ValueType extends unknown>(
    txn: SimpleDbTransaction,
    store: string
  ): SimpleDbStore<KeyType, ValueType> {
    return txn.store<KeyType, ValueType>(store);
  }

  // visible for testing
  /** Parse User Agent to determine iOS version. Returns -1 if not found. */
  static getIOSVersion(ua: string): number {
    const iOSVersionRegex = ua.match(/i(?:phone|pad|pod) os ([\d_]+)/i);
    const version = iOSVersionRegex
      ? iOSVersionRegex[1].split('_').slice(0, 2).join('.')
      : '-1';
    return Number(version);
  }

  /*
   * Creates a new SimpleDb wrapper for IndexedDb database `name`.
   *
   * Note that `version` must not be a downgrade. IndexedDB does not support
   * downgrading the schema version. We currently do not support any way to do
   * versioning outside of IndexedDB's versioning mechanism, as only
   * version-upgrade transactions are allowed to do things like create
   * objectstores.
   */
  constructor(
    private readonly name: string,
    private readonly version: number,
    private readonly schemaConverter: SimpleDbSchemaConverter
  ) {
    debugAssert(
      SimpleDb.isAvailable(),
      'IndexedDB not supported in current environment.'
    );

    const iOSVersion = SimpleDb.getIOSVersion(getUA());
    // NOTE: According to https://bugs.webkit.org/show_bug.cgi?id=197050, the
    // bug we're checking for should exist in iOS >= 12.2 and < 13, but for
    // whatever reason it's much harder to hit after 12.2 so we only proactively
    // log on 12.2.
    if (iOSVersion === 12.2) {
      logError(
        'Firestore persistence suffers from a bug in iOS 12.2 ' +
          'Safari that may cause your app to stop working. See ' +
          'https://stackoverflow.com/q/56496296/110915 for details ' +
          'and a potential workaround.'
      );
    }
  }

  /**
   * Opens the specified database, creating or upgrading it if necessary.
   */
  async ensureDb(action: string): Promise<IDBDatabase> {
    if (!this.db) {
      logDebug(LOG_TAG, 'Opening database:', this.name);
      this.db = await new Promise<IDBDatabase>((resolve, reject) => {
        // TODO(mikelehen): Investigate browser compatibility.
        // https://developer.mozilla.org/en-US/docs/Web/API/IndexedDB_API/Using_IndexedDB
        // suggests IE9 and older WebKit browsers handle upgrade
        // differently. They expect setVersion, as described here:
        // https://developer.mozilla.org/en-US/docs/Web/API/IDBVersionChangeRequest/setVersion
        const request = indexedDB.open(this.name, this.version);

        request.onsuccess = (event: Event) => {
          const db = (event.target as IDBOpenDBRequest).result;
          resolve(db);
        };

        request.onblocked = () => {
          reject(
            new IndexedDbTransactionError(
              action,
              'Cannot upgrade IndexedDB schema while another tab is open. ' +
                'Close all tabs that access Firestore and reload this page to proceed.'
            )
          );
        };

        request.onerror = (event: Event) => {
          const error: DOMException = (event.target as IDBOpenDBRequest).error!;
          if (error.name === 'VersionError') {
            reject(
              new FirestoreError(
                Code.FAILED_PRECONDITION,
                'A newer version of the Firestore SDK was previously used and so the persisted ' +
                  'data is not compatible with the version of the SDK you are now using. The SDK ' +
                  'will operate with persistence disabled. If you need persistence, please ' +
                  're-upgrade to a newer version of the SDK or else clear the persisted IndexedDB ' +
                  'data for your app to start fresh.'
              )
            );
          } else if (error.name === 'InvalidStateError') {
            reject(
              new FirestoreError(
                Code.FAILED_PRECONDITION,
                'Unable to open an IndexedDB connection. This could be due to running in a ' +
                  'private browsing session on a browser whose private browsing sessions do not ' +
                  'support IndexedDB: ' +
                  error
              )
            );
          } else {
            reject(new IndexedDbTransactionError(action, error));
          }
        };

        request.onupgradeneeded = (event: IDBVersionChangeEvent) => {
          logDebug(
            LOG_TAG,
            'Database "' + this.name + '" requires upgrade from version:',
            event.oldVersion
          );
          const db = (event.target as IDBOpenDBRequest).result;
<<<<<<< HEAD
          if (
            this.lastClosedDbVersion !== null &&
            this.lastClosedDbVersion !== event.oldVersion
          ) {
            // This thrown error will get passed to the `onerror` callback
            // registered above, and will then be propagated correctly.
            fail(
              0x3456,
              `refusing to open IndexedDB database due to potential ` +
                `corruption of the IndexedDB database data; this corruption ` +
                `could be caused by clicking the "clear site data" button in ` +
                `a web browser; try reloading the web page to re-initialize ` +
                `the IndexedDB database: ` +
                `lastClosedDbVersion=${this.lastClosedDbVersion}, ` +
                `event.oldVersion=${event.oldVersion}, ` +
                `event.newVersion=${event.newVersion}, ` +
                `db.version=${db.version}`
            );
          }
=======
>>>>>>> 2058432e
          this.schemaConverter
            .createOrUpgrade(
              db,
              request.transaction!,
              event.oldVersion,
              this.version
            )
            .next(() => {
              logDebug(
                LOG_TAG,
                'Database upgrade to version ' + this.version + ' complete'
              );
            });
        };
      });
    }

    if (this.versionchangelistener) {
      this.db.onversionchange = event => this.versionchangelistener!(event);
    }

    return this.db;
  }

  setVersionChangeListener(
    versionChangeListener: (event: IDBVersionChangeEvent) => void
  ): void {
    this.versionchangelistener = versionChangeListener;
    if (this.db) {
      this.db.onversionchange = (event: IDBVersionChangeEvent) => {
        return versionChangeListener(event);
      };
    }
  }

  async runTransaction<T>(
    action: string,
    mode: SimpleDbTransactionMode,
    objectStores: string[],
    transactionFn: (transaction: SimpleDbTransaction) => PersistencePromise<T>
  ): Promise<T> {
    const readonly = mode === 'readonly';
    let attemptNumber = 0;

    while (true) {
      ++attemptNumber;

      try {
        this.db = await this.ensureDb(action);

        const transaction = SimpleDbTransaction.open(
          this.db,
          action,
          readonly ? 'readonly' : 'readwrite',
          objectStores
        );
        const transactionFnResult = transactionFn(transaction)
          .next(result => {
            transaction.maybeCommit();
            return result;
          })
          .catch(error => {
            // Abort the transaction if there was an error.
            transaction.abort(error);
            // We cannot actually recover, and calling `abort()` will cause the transaction's
            // completion promise to be rejected. This in turn means that we won't use
            // `transactionFnResult` below. We return a rejection here so that we don't add the
            // possibility of returning `void` to the type of `transactionFnResult`.
            return PersistencePromise.reject<T>(error);
          })
          .toPromise();

        // As noted above, errors are propagated by aborting the transaction. So
        // we swallow any error here to avoid the browser logging it as unhandled.
        transactionFnResult.catch(() => {});

        // Wait for the transaction to complete (i.e. IndexedDb's onsuccess event to
        // fire), but still return the original transactionFnResult back to the
        // caller.
        await transaction.completionPromise;
        return transactionFnResult;
      } catch (e) {
        const error = e as Error;
        // TODO(schmidt-sebastian): We could probably be smarter about this and
        // not retry exceptions that are likely unrecoverable (such as quota
        // exceeded errors).

        // Note: We cannot use an instanceof check for FirestoreException, since the
        // exception is wrapped in a generic error by our async/await handling.
        const retryable =
          error.name !== 'FirebaseError' &&
          attemptNumber < TRANSACTION_RETRY_COUNT;
        logDebug(
          LOG_TAG,
          'Transaction failed with error:',
          error.message,
          'Retrying:',
          retryable
        );

        this.close();

        if (!retryable) {
          return Promise.reject(error);
        }
      }
    }
  }

  close(): void {
    if (this.db) {
      this.db.close();
    }
    this.db = undefined;
  }
}

/** Parse User Agent to determine Android version. Returns -1 if not found. */
export function getAndroidVersion(ua: string): number {
  const androidVersionRegex = ua.match(/Android ([\d.]+)/i);
  const version = androidVersionRegex
    ? androidVersionRegex[1].split('.').slice(0, 2).join('.')
    : '-1';
  return Number(version);
}

/**
 * A controller for iterating over a key range or index. It allows an iterate
 * callback to delete the currently-referenced object, or jump to a new key
 * within the key range or index.
 */
export class IterationController {
  private shouldStop = false;
  private nextKey: IDBValidKey | null = null;

  constructor(private dbCursor: IDBCursorWithValue) {}

  get isDone(): boolean {
    return this.shouldStop;
  }

  get skipToKey(): IDBValidKey | null {
    return this.nextKey;
  }

  set cursor(value: IDBCursorWithValue) {
    this.dbCursor = value;
  }

  /**
   * This function can be called to stop iteration at any point.
   */
  done(): void {
    this.shouldStop = true;
  }

  /**
   * This function can be called to skip to that next key, which could be
   * an index or a primary key.
   */
  skip(key: IDBValidKey): void {
    this.nextKey = key;
  }

  /**
   * Delete the current cursor value from the object store.
   *
   * NOTE: You CANNOT do this with a keysOnly query.
   */
  delete(): PersistencePromise<void> {
    return wrapRequest<void>(this.dbCursor.delete());
  }
}

/**
 * Callback used with iterate() method.
 */
export type IterateCallback<KeyType, ValueType> = (
  key: KeyType,
  value: ValueType,
  control: IterationController
) => void | PersistencePromise<void>;

/** Options available to the iterate() method. */
export interface IterateOptions {
  /** Index to iterate over (else primary keys will be iterated) */
  index?: string;

  /** IndexedDB Range to iterate over (else entire store will be iterated) */
  range?: IDBKeyRange;

  /** If true, values aren't read while iterating. */
  keysOnly?: boolean;

  /** If true, iterate over the store in reverse. */
  reverse?: boolean;
}

/** An error that wraps exceptions that thrown during IndexedDB execution. */
export class IndexedDbTransactionError extends FirestoreError {
  name = 'IndexedDbTransactionError';

  constructor(actionName: string, cause: Error | string) {
    super(
      Code.UNAVAILABLE,
      `IndexedDB transaction '${actionName}' failed: ${cause}`
    );
  }
}

/** Verifies whether `e` is an IndexedDbTransactionError. */
export function isIndexedDbTransactionError(e: Error): boolean {
  // Use name equality, as instanceof checks on errors don't work with errors
  // that wrap other errors.
  return e.name === 'IndexedDbTransactionError';
}

/**
 * A wrapper around an IDBObjectStore providing an API that:
 *
 * 1) Has generic KeyType / ValueType parameters to provide strongly-typed
 * methods for acting against the object store.
 * 2) Deals with IndexedDB's onsuccess / onerror event callbacks, making every
 * method return a PersistencePromise instead.
 * 3) Provides a higher-level API to avoid needing to do excessive wrapping of
 * intermediate IndexedDB types (IDBCursorWithValue, etc.)
 */
export class SimpleDbStore<
  KeyType extends IDBValidKey,
  ValueType extends unknown
> {
  constructor(private store: IDBObjectStore) {}

  /**
   * Writes a value into the Object Store.
   *
   * @param key - Optional explicit key to use when writing the object, else the
   * key will be auto-assigned (e.g. via the defined keyPath for the store).
   * @param value - The object to write.
   */
  put(value: ValueType): PersistencePromise<void>;
  put(key: KeyType, value: ValueType): PersistencePromise<void>;
  put(
    keyOrValue: KeyType | ValueType,
    value?: ValueType
  ): PersistencePromise<void> {
    let request;
    if (value !== undefined) {
      logDebug(LOG_TAG, 'PUT', this.store.name, keyOrValue, value);
      request = this.store.put(value, keyOrValue as KeyType);
    } else {
      logDebug(LOG_TAG, 'PUT', this.store.name, '<auto-key>', keyOrValue);
      request = this.store.put(keyOrValue as ValueType);
    }
    return wrapRequest<void>(request);
  }

  /**
   * Adds a new value into an Object Store and returns the new key. Similar to
   * IndexedDb's `add()`, this method will fail on primary key collisions.
   *
   * @param value - The object to write.
   * @returns The key of the value to add.
   */
  add(value: ValueType): PersistencePromise<KeyType> {
    logDebug(LOG_TAG, 'ADD', this.store.name, value, value);
    const request = this.store.add(value as ValueType);
    return wrapRequest<KeyType>(request);
  }

  /**
   * Gets the object with the specified key from the specified store, or null
   * if no object exists with the specified key.
   *
   * @key The key of the object to get.
   * @returns The object with the specified key or null if no object exists.
   */
  get(key: KeyType): PersistencePromise<ValueType | null> {
    const request = this.store.get(key);
    // We're doing an unsafe cast to ValueType.
    // eslint-disable-next-line @typescript-eslint/no-explicit-any
    return wrapRequest<any>(request).next(result => {
      // Normalize nonexistence to null.
      if (result === undefined) {
        result = null;
      }
      logDebug(LOG_TAG, 'GET', this.store.name, key, result);
      return result;
    });
  }

  delete(key: KeyType | IDBKeyRange): PersistencePromise<void> {
    logDebug(LOG_TAG, 'DELETE', this.store.name, key);
    const request = this.store.delete(key);
    return wrapRequest<void>(request);
  }

  /**
   * If we ever need more of the count variants, we can add overloads. For now,
   * all we need is to count everything in a store.
   *
   * Returns the number of rows in the store.
   */
  count(): PersistencePromise<number> {
    logDebug(LOG_TAG, 'COUNT', this.store.name);
    const request = this.store.count();
    return wrapRequest<number>(request);
  }

  /** Loads all elements from the object store. */
  loadAll(): PersistencePromise<ValueType[]>;
  /** Loads all elements for the index range from the object store. */
  loadAll(range: IDBKeyRange): PersistencePromise<ValueType[]>;
  /** Loads all elements ordered by the given index. */
  loadAll(index: string): PersistencePromise<ValueType[]>;
  /**
   * Loads all elements from the object store that fall into the provided in the
   * index range for the given index.
   */
  loadAll(index: string, range: IDBKeyRange): PersistencePromise<ValueType[]>;
  loadAll(
    indexOrRange?: string | IDBKeyRange,
    range?: IDBKeyRange
  ): PersistencePromise<ValueType[]> {
    const iterateOptions = this.options(indexOrRange, range);
    // Use `getAll()` if the browser supports IndexedDB v3, as it is roughly
    // 20% faster.
    const store = iterateOptions.index
      ? this.store.index(iterateOptions.index)
      : this.store;
    if (typeof store.getAll === 'function') {
      const request = store.getAll(iterateOptions.range);
      return new PersistencePromise((resolve, reject) => {
        request.onerror = (event: Event) => {
          reject((event.target as IDBRequest).error!);
        };
        request.onsuccess = (event: Event) => {
          resolve((event.target as IDBRequest).result);
        };
      });
    } else {
      const cursor = this.cursor(iterateOptions);
      const results: ValueType[] = [];
      return this.iterateCursor(cursor, (key, value) => {
        results.push(value);
      }).next(() => {
        return results;
      });
    }
  }

  /**
   * Loads the first `count` elements from the provided index range. Loads all
   * elements if no limit is provided.
   */
  loadFirst(
    range: IDBKeyRange,
    count: number | null
  ): PersistencePromise<ValueType[]> {
    const request = this.store.getAll(
      range,
      count === null ? undefined : count
    );
    return new PersistencePromise((resolve, reject) => {
      request.onerror = (event: Event) => {
        reject((event.target as IDBRequest).error!);
      };
      request.onsuccess = (event: Event) => {
        resolve((event.target as IDBRequest).result);
      };
    });
  }

  deleteAll(): PersistencePromise<void>;
  deleteAll(range: IDBKeyRange): PersistencePromise<void>;
  deleteAll(index: string, range: IDBKeyRange): PersistencePromise<void>;
  deleteAll(
    indexOrRange?: string | IDBKeyRange,
    range?: IDBKeyRange
  ): PersistencePromise<void> {
    logDebug(LOG_TAG, 'DELETE ALL', this.store.name);
    const options = this.options(indexOrRange, range);
    options.keysOnly = false;
    const cursor = this.cursor(options);
    return this.iterateCursor(cursor, (key, value, control) => {
      // NOTE: Calling delete() on a cursor is documented as more efficient than
      // calling delete() on an object store with a single key
      // (https://developer.mozilla.org/en-US/docs/Web/API/IDBObjectStore/delete),
      // however, this requires us *not* to use a keysOnly cursor
      // (https://developer.mozilla.org/en-US/docs/Web/API/IDBCursor/delete). We
      // may want to compare the performance of each method.
      return control.delete();
    });
  }

  /**
   * Iterates over keys and values in an object store.
   *
   * @param options - Options specifying how to iterate the objects in the
   * store.
   * @param callback - will be called for each iterated object. Iteration can be
   * canceled at any point by calling the doneFn passed to the callback.
   * The callback can return a PersistencePromise if it performs async
   * operations but note that iteration will continue without waiting for them
   * to complete.
   * @returns A PersistencePromise that resolves once all PersistencePromises
   * returned by callbacks resolve.
   */
  iterate(
    callback: IterateCallback<KeyType, ValueType>
  ): PersistencePromise<void>;
  iterate(
    options: IterateOptions,
    callback: IterateCallback<KeyType, ValueType>
  ): PersistencePromise<void>;
  iterate(
    optionsOrCallback: IterateOptions | IterateCallback<KeyType, ValueType>,
    callback?: IterateCallback<KeyType, ValueType>
  ): PersistencePromise<void> {
    let options;
    if (!callback) {
      options = {};
      callback = optionsOrCallback as IterateCallback<KeyType, ValueType>;
    } else {
      options = optionsOrCallback as IterateOptions;
    }
    const cursor = this.cursor(options);
    return this.iterateCursor(cursor, callback);
  }

  /**
   * Iterates over a store, but waits for the given callback to complete for
   * each entry before iterating the next entry. This allows the callback to do
   * asynchronous work to determine if this iteration should continue.
   *
   * The provided callback should return `true` to continue iteration, and
   * `false` otherwise.
   */
  iterateSerial(
    callback: (k: KeyType, v: ValueType) => PersistencePromise<boolean>
  ): PersistencePromise<void> {
    const cursorRequest = this.cursor({});
    return new PersistencePromise((resolve, reject) => {
      cursorRequest.onerror = (event: Event) => {
        const error = checkForAndReportiOSError(
          (event.target as IDBRequest).error!
        );
        reject(error);
      };
      cursorRequest.onsuccess = (event: Event) => {
        const cursor: IDBCursorWithValue = (event.target as IDBRequest).result;
        if (!cursor) {
          resolve();
          return;
        }

        callback(cursor.primaryKey as KeyType, cursor.value).next(
          shouldContinue => {
            if (shouldContinue) {
              cursor.continue();
            } else {
              resolve();
            }
          }
        );
      };
    });
  }

  private iterateCursor(
    cursorRequest: IDBRequest,
    fn: IterateCallback<KeyType, ValueType>
  ): PersistencePromise<void> {
    const results: Array<PersistencePromise<void>> = [];
    return new PersistencePromise((resolve, reject) => {
      cursorRequest.onerror = (event: Event) => {
        reject((event.target as IDBRequest).error!);
      };
      cursorRequest.onsuccess = (event: Event) => {
        const cursor: IDBCursorWithValue = (event.target as IDBRequest).result;
        if (!cursor) {
          resolve();
          return;
        }
        const controller = new IterationController(cursor);
        const userResult = fn(
          cursor.primaryKey as KeyType,
          cursor.value,
          controller
        );
        if (userResult instanceof PersistencePromise) {
          const userPromise: PersistencePromise<void> = userResult.catch(
            err => {
              controller.done();
              return PersistencePromise.reject(err);
            }
          );
          results.push(userPromise);
        }
        if (controller.isDone) {
          resolve();
        } else if (controller.skipToKey === null) {
          cursor.continue();
        } else {
          cursor.continue(controller.skipToKey);
        }
      };
    }).next(() => PersistencePromise.waitFor(results));
  }

  private options(
    indexOrRange?: string | IDBKeyRange,
    range?: IDBKeyRange
  ): IterateOptions {
    let indexName: string | undefined = undefined;
    if (indexOrRange !== undefined) {
      if (typeof indexOrRange === 'string') {
        indexName = indexOrRange;
      } else {
        debugAssert(
          range === undefined,
          '3rd argument must not be defined if 2nd is a range.'
        );
        range = indexOrRange;
      }
    }
    return { index: indexName, range };
  }

  private cursor(options: IterateOptions): IDBRequest {
    let direction: IDBCursorDirection = 'next';
    if (options.reverse) {
      direction = 'prev';
    }
    if (options.index) {
      const index = this.store.index(options.index);
      if (options.keysOnly) {
        return index.openKeyCursor(options.range, direction);
      } else {
        return index.openCursor(options.range, direction);
      }
    } else {
      return this.store.openCursor(options.range, direction);
    }
  }
}

/**
 * Wraps an IDBRequest in a PersistencePromise, using the onsuccess / onerror
 * handlers to resolve / reject the PersistencePromise as appropriate.
 */
function wrapRequest<R>(request: IDBRequest): PersistencePromise<R> {
  return new PersistencePromise<R>((resolve, reject) => {
    request.onsuccess = (event: Event) => {
      const result = (event.target as IDBRequest).result;
      resolve(result);
    };

    request.onerror = (event: Event) => {
      const error = checkForAndReportiOSError(
        (event.target as IDBRequest).error!
      );
      reject(error);
    };
  });
}

// Guard so we only report the error once.
let reportedIOSError = false;
function checkForAndReportiOSError(error: DOMException): Error {
  const iOSVersion = SimpleDb.getIOSVersion(getUA());
  if (iOSVersion >= 12.2 && iOSVersion < 13) {
    const IOS_ERROR =
      'An internal error was encountered in the Indexed Database server';
    if (error.message.indexOf(IOS_ERROR) >= 0) {
      // Wrap error in a more descriptive one.
      const newError = new FirestoreError(
        'internal',
        `IOS_INDEXEDDB_BUG1: IndexedDb has thrown '${IOS_ERROR}'. This is likely ` +
          `due to an unavoidable bug in iOS. See https://stackoverflow.com/q/56496296/110915 ` +
          `for details and a potential workaround.`
      );
      if (!reportedIOSError) {
        reportedIOSError = true;
        // Throw a global exception outside of this promise chain, for the user to
        // potentially catch.
        setTimeout(() => {
          throw newError;
        }, 0);
      }
      return newError;
    }
  }
  return error;
}<|MERGE_RESOLUTION|>--- conflicted
+++ resolved
@@ -348,7 +348,6 @@
             event.oldVersion
           );
           const db = (event.target as IDBOpenDBRequest).result;
-<<<<<<< HEAD
           if (
             this.lastClosedDbVersion !== null &&
             this.lastClosedDbVersion !== event.oldVersion
@@ -368,8 +367,6 @@
                 `db.version=${db.version}`
             );
           }
-=======
->>>>>>> 2058432e
           this.schemaConverter
             .createOrUpgrade(
               db,
