/**
 * Copyright 2017 Google Inc.
 *
 * Licensed under the Apache License, Version 2.0 (the "License");
 * you may not use this file except in compliance with the License.
 * You may obtain a copy of the License at
 *
 *   http://www.apache.org/licenses/LICENSE-2.0
 *
 * Unless required by applicable law or agreed to in writing, software
 * distributed under the License is distributed on an "AS IS" BASIS,
 * WITHOUT WARRANTIES OR CONDITIONS OF ANY KIND, either express or implied.
 * See the License for the specific language governing permissions and
 * limitations under the License.
 */

import * as api from '../protos/firestore_proto_api';
import { BatchId } from '../core/types';
import { TargetId } from '../core/types';
import { ResourcePath } from '../model/path';
import { assert } from '../util/assert';

import { encode, EncodedResourcePath } from './encoded_resource_path';
import { SimpleDbTransaction } from './simple_db';
import { PersistencePromise } from './persistence_promise';
import { SnapshotVersion } from '../core/snapshot_version';

/**
 * Schema Version for the Web client:
 * 1. Initial version including Mutation Queue, Query Cache, and Remote Document
 *    Cache
 * 2. Used to ensure a targetGlobal object exists and add targetCount to it. No
 *    longer required because migration 3 unconditionally clears it.
 * 3. Dropped and re-created Query Cache to deal with cache corruption related
 *    to limbo resolution. Addresses
 *    https://github.com/firebase/firebase-ios-sdk/issues/1548
<<<<<<< HEAD
 * 4. Multi-Tab Support.
 */
export const SCHEMA_VERSION = 4;
=======
 */
export const SCHEMA_VERSION = 3;
>>>>>>> b8a061b6

/**
 * Performs database creation and schema upgrades.
 *
 * Note that in production, this method is only ever used to upgrade the schema
 * to SCHEMA_VERSION. Different values of toVersion are only used for testing
 * and local feature development.
 */
export function createOrUpgradeDb(
  db: IDBDatabase,
  txn: SimpleDbTransaction,
  fromVersion: number,
  toVersion: number
): PersistencePromise<void> {
  assert(
    fromVersion < toVersion && fromVersion >= 0 && toVersion <= SCHEMA_VERSION,
    'Unexpected schema upgrade from v${fromVersion} to v{toVersion}.'
  );

  if (fromVersion < 1 && toVersion >= 1) {
    createOwnerStore(db);
    createMutationQueue(db);
    createQueryCache(db);
    createRemoteDocumentCache(db);
  }

  // Migration 2 to populate the targetGlobal object no longer needed since
  // migration 3 unconditionally clears it.

  let p = PersistencePromise.resolve();
  if (fromVersion < 3 && toVersion >= 3) {
    // Brand new clients don't need to drop and recreate--only clients that
    // potentially have corrupt data.
    if (fromVersion !== 0) {
      dropQueryCache(db);
      createQueryCache(db);
    }
    p = p.next(() => writeEmptyTargetGlobalEntry(txn));
<<<<<<< HEAD
  }

  if (fromVersion < 4 && toVersion >= 4) {
    if (fromVersion !== 0) {
      // Schema version 3 uses auto-generated keys to generate globally unique
      // mutation batch IDs (this was previously ensured internally by the
      // client). To migrate to the new schema, we have to read all mutations
      // and write them back out. We preserve the existing batch IDs to guarantee
      // consistency with other object stores. Any further mutation batch IDs will
      // be auto-generated.
      p = p.next(() => upgradeMutationBatchSchemaAndMigrateData(db, txn));
    }

    p = p.next(() => {
      createClientMetadataStore(db);
      createRemoteDocumentChangesStore(db);
    });
=======
>>>>>>> b8a061b6
  }

  return p;
}

// TODO(mikelehen): Get rid of "as any" if/when TypeScript fixes their types.
// https://github.com/Microsoft/TypeScript/issues/14322
type KeyPath = any; // tslint:disable-line:no-any

/**
 * Wrapper class to store timestamps (seconds and nanos) in IndexedDb objects.
 */
export class DbTimestamp {
  constructor(public seconds: number, public nanoseconds: number) {}
}

// The key for the singleton object in the 'owner' store is 'owner'.
export type DbOwnerKey = 'owner';

/**
 * A singleton object to be stored in the 'owner' store in IndexedDb.
 *
 * A given database can be owned by a single tab at a given time. That tab
 * must validate that it is still the owner before every write operation and
 * should regularly write an updated timestamp to prevent other tabs from
 * "stealing" ownership of the db.
 */
// TODO(multitab): Rename this class to reflect the primary/secondary naming
// in the rest of the client.
export class DbOwner {
  /** Name of the IndexedDb object store. */
  static store = 'owner';

  constructor(
    public ownerId: string,
    /** Whether to allow shared access from multiple tabs. */
    public allowTabSynchronization: boolean,
    public leaseTimestampMs: number
  ) {}
}

function createOwnerStore(db: IDBDatabase): void {
  db.createObjectStore(DbOwner.store);
}

/** Object keys in the 'mutationQueues' store are userId strings. */
export type DbMutationQueueKey = string;

/**
 * An object to be stored in the 'mutationQueues' store in IndexedDb.
 *
 * Each user gets a single queue of MutationBatches to apply to the server.
 * DbMutationQueue tracks the metadata about the queue.
 */
export class DbMutationQueue {
  /** Name of the IndexedDb object store.  */
  static store = 'mutationQueues';

  /** Keys are automatically assigned via the userId property. */
  static keyPath = 'userId';

  constructor(
    /**
     * The normalized user ID to which this queue belongs.
     */
    public userId: string,
    /**
     * An identifier for the highest numbered batch that has been acknowledged
     * by the server. All MutationBatches in this queue with batchIds less
     * than or equal to this value are considered to have been acknowledged by
     * the server.
     */
    public lastAcknowledgedBatchId: number,
    /**
     * A stream token that was previously sent by the server.
     *
     * See StreamingWriteRequest in datastore.proto for more details about
     * usage.
     *
     * After sending this token, earlier tokens may not be used anymore so
     * only a single stream token is retained.
     */
    public lastStreamToken: string
  ) {}
}

/** The 'mutations' store  is keyed by batch ID. */
export type DbMutationBatchKey = BatchId;

/**
 * An object to be stored in the 'mutations' store in IndexedDb.
 *
 * Represents a batch of user-level mutations intended to be sent to the server
 * in a single write. Each user-level batch gets a separate DbMutationBatch
 * with a new batchId.
 */
export class DbMutationBatch {
  /** Name of the IndexedDb object store.  */
  static store = 'mutations';

  /** Keys are automatically assigned via the userId, batchId properties. */
  static keyPath = 'batchId';

  /** The index name for lookup of mutations by user. */
  static userMutationsIndex = 'userMutationsIndex';

  /** The user mutations index is keyed by [userId, batchId] pairs. */
  static userMutationsKeyPath = ['userId', 'batchId'];

  constructor(
    /**
     * The normalized user ID to which this batch belongs.
     */
    public userId: string,
    /**
     * An identifier for this batch, allocated using an auto-generated key.
     */
    public batchId: BatchId,
    /**
     * The local write time of the batch, stored as milliseconds since the
     * epoch.
     */
    public localWriteTimeMs: number,
    /**
     * A list of mutations to apply. All mutations will be applied atomically.
     *
     * Mutations are serialized via JsonProtoSerializer.toMutation().
     */
    public mutations: api.Write[]
  ) {}
}

/**
 * The key for a db document mutation, which is made up of a userID, path, and
 * batchId. Note that the path must be serialized into a form that indexedDB can
 * sort.
 */
export type DbDocumentMutationKey = [string, EncodedResourcePath, BatchId];

function createMutationQueue(db: IDBDatabase): void {
  db.createObjectStore(DbMutationQueue.store, {
    keyPath: DbMutationQueue.keyPath
  });

  const mutationBatchesStore = db.createObjectStore(DbMutationBatch.store, {
    keyPath: DbMutationBatch.keyPath,
    autoIncrement: true
  });
  mutationBatchesStore.createIndex(
    DbMutationBatch.userMutationsIndex,
    DbMutationBatch.userMutationsKeyPath,
    { unique: true }
  );

  db.createObjectStore(DbDocumentMutation.store);
}

/**
 * Upgrade function to migrate the 'mutations' store from V1 to V3. Loads
 * and rewrites all data.
 */
function upgradeMutationBatchSchemaAndMigrateData(
  db: IDBDatabase,
  txn: SimpleDbTransaction
): PersistencePromise<void> {
  const v1MutationsStore = txn.store<[string, number], DbMutationBatch>(
    DbMutationBatch.store
  );
  return v1MutationsStore.loadAll().next(existingMutations => {
    db.deleteObjectStore(DbMutationBatch.store);

    const mutationsStore = db.createObjectStore(DbMutationBatch.store, {
      keyPath: DbMutationBatch.keyPath,
      autoIncrement: true
    });
    mutationsStore.createIndex(
      DbMutationBatch.userMutationsIndex,
      DbMutationBatch.userMutationsKeyPath,
      { unique: true }
    );

    const v3MutationsStore = txn.store<DbMutationBatchKey, DbMutationBatch>(
      DbMutationBatch.store
    );
    const writeAll = existingMutations.map(mutation =>
      v3MutationsStore.put(mutation)
    );

    return PersistencePromise.waitFor(writeAll);
  });
}

/**
 * An object to be stored in the 'documentMutations' store in IndexedDb.
 *
 * A manually maintained index of all the mutation batches that affect a given
 * document key. The rows in this table are references based on the contents of
 * DbMutationBatch.mutations.
 */
export class DbDocumentMutation {
  static store = 'documentMutations';

  /**
   * Creates a [userId] key for use in the DbDocumentMutations index to iterate
   * over all of a user's document mutations.
   */
  static prefixForUser(userId: string): [string] {
    return [userId];
  }

  /**
   * Creates a [userId, encodedPath] key for use in the DbDocumentMutations
   * index to iterate over all at document mutations for a given path or lower.
   */
  static prefixForPath(
    userId: string,
    path: ResourcePath
  ): [string, EncodedResourcePath] {
    return [userId, encode(path)];
  }

  /**
   * Creates a full index key of [userId, encodedPath, batchId] for inserting
   * and deleting into the DbDocumentMutations index.
   */
  static key(
    userId: string,
    path: ResourcePath,
    batchId: BatchId
  ): DbDocumentMutationKey {
    return [userId, encode(path), batchId];
  }

  /**
   * Because we store all the useful information for this store in the key,
   * there is no useful information to store as the value. The raw (unencoded)
   * path cannot be stored because IndexedDb doesn't store prototype
   * information.
   */
  static PLACEHOLDER = new DbDocumentMutation();

  private constructor() {}
}

/**
 * A key in the 'remoteDocuments' object store is a string array containing the
 * segments that make up the path.
 */
export type DbRemoteDocumentKey = string[];

function createRemoteDocumentCache(db: IDBDatabase): void {
  db.createObjectStore(DbRemoteDocument.store);
}

/**
 * Represents the known absence of a document at a particular version.
 * Stored in IndexedDb as part of a DbRemoteDocument object.
 */
export class DbNoDocument {
  constructor(public path: string[], public readTime: DbTimestamp) {}
}

/**
 * An object to be stored in the 'remoteDocuments' store in IndexedDb. It
 * represents either a cached document (if it exists) or a cached "no-document"
 * (if it is known to not exist).
 *
 * Note: This is the persisted equivalent of a MaybeDocument and could perhaps
 * be made more general if necessary.
 */
export class DbRemoteDocument {
  static store = 'remoteDocuments';

  constructor(
    /**
     * Set to an instance of a DbNoDocument if it is known that no document
     * exists.
     */
    public noDocument: DbNoDocument | null,
    /**
     * Set to an instance of a Document if there's a cached version of the
     * document.
     */
    public document: api.Document | null
  ) {}
}

/**
 * A key in the 'targets' object store is a targetId of the query.
 */
export type DbTargetKey = TargetId;

/**
 * The persisted type for a query nested with in the 'targets' store in
 * IndexedDb. We use the proto definitions for these two kinds of queries in
 * order to avoid writing extra serialization logic.
 */
export type DbQuery = api.QueryTarget | api.DocumentsTarget;

/**
 * An object to be stored in the 'targets' store in IndexedDb.
 *
 * This is based on and should be kept in sync with the proto used in the iOS
 * client.
 *
 * Each query the client listens to against the server is tracked on disk so
 * that the query can be efficiently resumed on restart.
 */
export class DbTarget {
  static store = 'targets';

  /** Keys are automatically assigned via the targetId property. */
  static keyPath = 'targetId';

  /** The name of the queryTargets index. */
  static queryTargetsIndexName = 'queryTargetsIndex';

  /**
   * The index of all canonicalIds to the targets that they match. This is not
   * a unique mapping because canonicalId does not promise a unique name for all
   * possible queries, so we append the targetId to make the mapping unique.
   */
  static queryTargetsKeyPath = ['canonicalId', 'targetId'];

  constructor(
    /**
     * An auto-generated sequential numeric identifier for the query.
     *
     * Queries are stored using their canonicalId as the key, but these
     * canonicalIds can be quite long so we additionally assign a unique
     * queryId which can be used by referenced data structures (e.g.
     * indexes) to minimize the on-disk cost.
     */
    public targetId: TargetId,
    /**
     * The canonical string representing this query. This is not unique.
     */
    public canonicalId: string,
    /**
     * The last readTime received from the Watch Service for this query.
     *
     * This is the same value as TargetChange.read_time in the protos.
     */
    public readTime: DbTimestamp,
    /**
     * An opaque, server-assigned token that allows watching a query to be
     * resumed after disconnecting without retransmitting all the data
     * that matches the query. The resume token essentially identifies a
     * point in time from which the server should resume sending results.
     *
     * This is related to the snapshotVersion in that the resumeToken
     * effectively also encodes that value, but the resumeToken is opaque
     * and sometimes encodes additional information.
     *
     * A consequence of this is that the resumeToken should be used when
     * asking the server to reason about where this client is in the watch
     * stream, but the client should use the snapshotVersion for its own
     * purposes.
     *
     * This is the same value as TargetChange.resume_token in the protos.
     */
    public resumeToken: string,
    /**
     * A sequence number representing the last time this query was
     * listened to, used for garbage collection purposes.
     *
     * Conventionally this would be a timestamp value, but device-local
     * clocks are unreliable and they must be able to create new listens
     * even while disconnected. Instead this should be a monotonically
     * increasing number that's incremented on each listen call.
     *
     * This is different from the queryId since the queryId is an
     * immutable identifier assigned to the Query on first use while
     * lastListenSequenceNumber is updated every time the query is
     * listened to.
     */
    public lastListenSequenceNumber: number,
    /**
     * The query for this target.
     *
     * Because canonical ids are not unique we must store the actual query. We
     * use the proto to have an object we can persist without having to
     * duplicate translation logic to and from a `Query` object.
     */
    public query: DbQuery
  ) {}
}

/**
 * The key for a DbTargetDocument, containing a targetId and an encoded resource
 * path.
 */
export type DbTargetDocumentKey = [TargetId, EncodedResourcePath];

/**
 * An object representing an association between a target and a document.
 * Stored in the targetDocument object store to store the documents tracked by a
 * particular target.
 */
export class DbTargetDocument {
  /** Name of the IndexedDb object store.  */
  static store = 'targetDocuments';

  /** Keys are automatically assigned via the targetId, path properties. */
  static keyPath = ['targetId', 'path'];

  /** The index name for the reverse index. */
  static documentTargetsIndex = 'documentTargetsIndex';

  /** We also need to create the reverse index for these properties. */
  static documentTargetsKeyPath = ['path', 'targetId'];

  constructor(
    /**
     * The targetId identifying a target.
     */
    public targetId: TargetId,
    /**
     * The path to the document, as encoded in the key.
     */
    public path: EncodedResourcePath
  ) {}
}

/**
 * The type to represent the single allowed key for the DbTargetGlobal store.
 */
export type DbTargetGlobalKey = typeof DbTargetGlobal.key;

/**
 * A record of global state tracked across all Targets, tracked separately
 * to avoid the need for extra indexes.
 *
 * This should be kept in-sync with the proto used in the iOS client.
 */
export class DbTargetGlobal {
  /**
   * The key string used for the single object that exists in the
   * DbTargetGlobal store.
   */
  static key = 'targetGlobalKey';
  static store = 'targetGlobal';

  constructor(
    /**
     * The highest numbered target id across all targets.
     *
     * See DbTarget.targetId.
     */
    public highestTargetId: TargetId,
    /**
     * The highest numbered lastListenSequenceNumber across all targets.
     *
     * See DbTarget.lastListenSequenceNumber.
     */
    public highestListenSequenceNumber: number,
    /**
     * A global snapshot version representing the last consistent snapshot we
     * received from the backend. This is monotonically increasing and any
     * snapshots received from the backend prior to this version (e.g. for
     * targets resumed with a resumeToken) should be suppressed (buffered)
     * until the backend has caught up to this snapshot version again. This
     * prevents our cache from ever going backwards in time.
     */
    public lastRemoteSnapshotVersion: DbTimestamp,
    /**
     * The number of targets persisted.
     */
    public targetCount: number
  ) {}
}

function createQueryCache(db: IDBDatabase): void {
  const targetDocumentsStore = db.createObjectStore(DbTargetDocument.store, {
    keyPath: DbTargetDocument.keyPath as KeyPath
  });
  targetDocumentsStore.createIndex(
    DbTargetDocument.documentTargetsIndex,
    DbTargetDocument.documentTargetsKeyPath,
    { unique: true }
  );

  const targetStore = db.createObjectStore(DbTarget.store, {
    keyPath: DbTarget.keyPath
  });

  // NOTE: This is unique only because the TargetId is the suffix.
  targetStore.createIndex(
    DbTarget.queryTargetsIndexName,
    DbTarget.queryTargetsKeyPath,
    { unique: true }
  );
  db.createObjectStore(DbTargetGlobal.store);
}

function dropQueryCache(db: IDBDatabase): void {
  db.deleteObjectStore(DbTargetDocument.store);
  db.deleteObjectStore(DbTarget.store);
  db.deleteObjectStore(DbTargetGlobal.store);
<<<<<<< HEAD
}

/**
 * Creates the target global singleton row.
 *
 * @param {IDBTransaction} txn The version upgrade transaction for indexeddb
 */
function writeEmptyTargetGlobalEntry(
  txn: SimpleDbTransaction
): PersistencePromise<void> {
  const globalStore = txn.store<DbTargetGlobalKey, DbTargetGlobal>(
    DbTargetGlobal.store
  );
  const metadata = new DbTargetGlobal(
    /*highestTargetId=*/ 0,
    /*lastListenSequenceNumber=*/ 0,
    SnapshotVersion.MIN.toTimestamp(),
    /*targetCount=*/ 0
  );
  return globalStore.put(DbTargetGlobal.key, metadata);
}

/**
 * An object store to store the keys of changed documents. This is used to
 * facilitate storing document changelogs in the Remote Document Cache.
=======
}

/**
 * Creates the target global singleton row.
>>>>>>> b8a061b6
 *
 * PORTING NOTE: This is used for change propagation during multi-tab syncing
 * and not needed on iOS and Android.
 */
<<<<<<< HEAD
export class DbRemoteDocumentChanges {
  /** Name of the IndexedDb object store.  */
  static store = 'remoteDocumentChanges';

  /** Keys are auto-generated via the `id` property. */
  static keyPath = 'id';

  /** The auto-generated key of this entry. */
  id?: number;

  constructor(
    /** The keys of the changed documents. */
    public changes: EncodedResourcePath[]
  ) {}
}

/*
 * The key for DbRemoteDocumentChanges, consisting of an auto-incrementing
 * number.
*/
export type DbRemoteDocumentChangesKey = number;

function createRemoteDocumentChangesStore(db: IDBDatabase): void {
  db.createObjectStore(DbRemoteDocumentChanges.store, {
    keyPath: 'id',
    autoIncrement: true
  });
=======
function writeEmptyTargetGlobalEntry(
  txn: SimpleDbTransaction
): PersistencePromise<void> {
  const globalStore = txn.store<DbTargetGlobalKey, DbTargetGlobal>(
    DbTargetGlobal.store
  );
  const metadata = new DbTargetGlobal(
    /*highestTargetId=*/ 0,
    /*lastListenSequenceNumber=*/ 0,
    SnapshotVersion.MIN.toTimestamp(),
    /*targetCount=*/ 0
  );
  return globalStore.put(DbTargetGlobal.key, metadata);
>>>>>>> b8a061b6
}

/**
 * A record of the metadata state of each client.
 *
 * PORTING NOTE: This is used to synchronize multi-tab state and does not need
 * to be ported to iOS or Android.
 */
export class DbClientMetadata {
  /** Name of the IndexedDb object store. */
  static store = 'clientMetadata';

  /** Keys are automatically assigned via the clientId properties. */
  static keyPath = 'clientId';

  constructor(
    /** The auto-generated client id assigned at client startup. */
    public clientId: string,
    /** The last time this state was updated. */
    public updateTimeMs: number,
    /** Whether the client's network connection is enabled. */
    public networkEnabled: boolean,
    /** Whether this client is running in a foreground tab. */
    public inForeground: boolean
  ) {}
}

/** Object keys in the 'clientMetadata' store are clientId strings. */
export type DbClientMetadataKey = string;

function createClientMetadataStore(db: IDBDatabase): void {
  db.createObjectStore(DbClientMetadata.store, {
    keyPath: DbClientMetadata.keyPath
  });
}

// Visible for testing
export const V1_STORES = [
  DbMutationQueue.store,
  DbMutationBatch.store,
  DbDocumentMutation.store,
  DbRemoteDocument.store,
  DbTarget.store,
  DbOwner.store,
  DbTargetGlobal.store,
  DbTargetDocument.store
];

// V2 is no longer usable (see comment at top of file)

// Visible for testing
export const V3_STORES = V1_STORES;

// Visible for testing
export const V4_STORES = [
  ...V3_STORES,
  DbClientMetadata.store,
  DbRemoteDocumentChanges.store
];

/**
 * The list of all default IndexedDB stores used throughout the SDK. This is
 * used when creating transactions so that access across all stores is done
 * atomically.
 */
export const ALL_STORES = V4_STORES;<|MERGE_RESOLUTION|>--- conflicted
+++ resolved
@@ -34,14 +34,9 @@
  * 3. Dropped and re-created Query Cache to deal with cache corruption related
  *    to limbo resolution. Addresses
  *    https://github.com/firebase/firebase-ios-sdk/issues/1548
-<<<<<<< HEAD
  * 4. Multi-Tab Support.
  */
 export const SCHEMA_VERSION = 4;
-=======
- */
-export const SCHEMA_VERSION = 3;
->>>>>>> b8a061b6
 
 /**
  * Performs database creation and schema upgrades.
@@ -80,7 +75,6 @@
       createQueryCache(db);
     }
     p = p.next(() => writeEmptyTargetGlobalEntry(txn));
-<<<<<<< HEAD
   }
 
   if (fromVersion < 4 && toVersion >= 4) {
@@ -98,8 +92,6 @@
       createClientMetadataStore(db);
       createRemoteDocumentChangesStore(db);
     });
-=======
->>>>>>> b8a061b6
   }
 
   return p;
@@ -599,7 +591,6 @@
   db.deleteObjectStore(DbTargetDocument.store);
   db.deleteObjectStore(DbTarget.store);
   db.deleteObjectStore(DbTargetGlobal.store);
-<<<<<<< HEAD
 }
 
 /**
@@ -622,20 +613,14 @@
   return globalStore.put(DbTargetGlobal.key, metadata);
 }
 
+
 /**
  * An object store to store the keys of changed documents. This is used to
  * facilitate storing document changelogs in the Remote Document Cache.
-=======
-}
-
-/**
- * Creates the target global singleton row.
->>>>>>> b8a061b6
  *
  * PORTING NOTE: This is used for change propagation during multi-tab syncing
  * and not needed on iOS and Android.
  */
-<<<<<<< HEAD
 export class DbRemoteDocumentChanges {
   /** Name of the IndexedDb object store.  */
   static store = 'remoteDocumentChanges';
@@ -663,21 +648,6 @@
     keyPath: 'id',
     autoIncrement: true
   });
-=======
-function writeEmptyTargetGlobalEntry(
-  txn: SimpleDbTransaction
-): PersistencePromise<void> {
-  const globalStore = txn.store<DbTargetGlobalKey, DbTargetGlobal>(
-    DbTargetGlobal.store
-  );
-  const metadata = new DbTargetGlobal(
-    /*highestTargetId=*/ 0,
-    /*lastListenSequenceNumber=*/ 0,
-    SnapshotVersion.MIN.toTimestamp(),
-    /*targetCount=*/ 0
-  );
-  return globalStore.put(DbTargetGlobal.key, metadata);
->>>>>>> b8a061b6
 }
 
 /**
