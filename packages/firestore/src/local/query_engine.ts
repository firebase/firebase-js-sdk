--- conflicted
+++ resolved
@@ -139,34 +139,16 @@
     query: Query,
     lastLimboFreeSnapshotVersion: SnapshotVersion,
     remoteKeys: DocumentKeySet,
-    context: AggregateContext | undefined
+    aggregateContext: AggregateContext | undefined
   ): PersistencePromise<DocumentMap /*TODO(COUNT), remoteMatches*/> {
     debugAssert(this.initialized, 'initialize() not called');
 
-<<<<<<< HEAD
-    return this.performQueryUsingIndex(transaction, query, context)
-      .next(result =>
-        result
-          ? result
-          : this.performQueryUsingRemoteKeys(
-              transaction,
-              query,
-              remoteKeys,
-              lastLimboFreeSnapshotVersion,
-              context
-            )
-      )
-      .next(result =>
-        result
-          ? result
-          : this.executeFullCollectionScan(transaction, query, context)
-=======
     // Stores the result from executing the query; using this object is more
     // convenient than passing the result between steps of the persistence
     // transaction and improves readability comparatively.
     const queryResult: { result: DocumentMap | null } = { result: null };
 
-    return this.performQueryUsingIndex(transaction, query)
+    return this.performQueryUsingIndex(transaction, query, aggregateContext)
       .next(result => {
         queryResult.result = result;
       })
@@ -178,7 +160,8 @@
           transaction,
           query,
           remoteKeys,
-          lastLimboFreeSnapshotVersion
+          lastLimboFreeSnapshotVersion,
+          aggregateContext
         ).next(result => {
           queryResult.result = result;
         });
@@ -188,19 +171,22 @@
           return;
         }
         const context = new QueryContext();
-        return this.executeFullCollectionScan(transaction, query, context).next(
-          result => {
-            queryResult.result = result;
-            if (this.indexAutoCreationEnabled) {
-              return this.createCacheIndexes(
-                transaction,
-                query,
-                context,
-                result.size
-              );
-            }
+        return this.executeFullCollectionScan(
+          transaction,
+          query,
+          context,
+          aggregateContext
+        ).next(result => {
+          queryResult.result = result;
+          if (this.indexAutoCreationEnabled) {
+            return this.createCacheIndexes(
+              transaction,
+              query,
+              context,
+              result.size
+            );
           }
-        );
+        });
       })
       .next(() => queryResult.result!);
   }
@@ -254,7 +240,6 @@
       return this.indexManager.createTargetIndexes(
         transaction,
         queryToTarget(query)
->>>>>>> 5f6304d3
       );
     }
 
@@ -357,77 +342,38 @@
     transaction: PersistenceTransaction,
     query: Query,
     remoteKeys: DocumentKeySet,
-<<<<<<< HEAD
     lastLimboFreeSnapshotVersion: SnapshotVersion,
-    context: AggregateContext | undefined = undefined
-  ): PersistencePromise<DocumentMap> {
-=======
-    lastLimboFreeSnapshotVersion: SnapshotVersion
+    aggregateContext: AggregateContext | undefined = undefined
   ): PersistencePromise<DocumentMap | null> {
->>>>>>> 5f6304d3
     if (queryMatchesAllDocuments(query)) {
       // Queries that match all documents don't benefit from using
       // key-based lookups. It is more efficient to scan all documents in a
       // collection, rather than to perform individual lookups.
-<<<<<<< HEAD
-      return this.executeFullCollectionScan(transaction, query, context);
-=======
       return PersistencePromise.resolve<DocumentMap | null>(null);
->>>>>>> 5f6304d3
     }
 
     // Queries that have never seen a snapshot without limbo free documents
     // should also be run as a full collection scan.
     if (lastLimboFreeSnapshotVersion.isEqual(SnapshotVersion.min())) {
-<<<<<<< HEAD
-      return this.executeFullCollectionScan(transaction, query, context);
+      return PersistencePromise.resolve<DocumentMap | null>(null);
     }
 
     return this.localDocumentsView!.getDocuments(
       transaction,
       remoteKeys,
-      context
+      aggregateContext
     ).next(documents => {
       const previousResults = this.applyQuery(query, documents);
-=======
-      return PersistencePromise.resolve<DocumentMap | null>(null);
-    }
-
-    return this.localDocumentsView!.getDocuments(transaction, remoteKeys).next(
-      documents => {
-        const previousResults = this.applyQuery(query, documents);
-
-        if (
-          this.needsRefill(
-            query,
-            previousResults,
-            remoteKeys,
-            lastLimboFreeSnapshotVersion
-          )
-        ) {
-          return PersistencePromise.resolve<DocumentMap | null>(null);
-        }
-
-        if (getLogLevel() <= LogLevel.DEBUG) {
-          logDebug(
-            'QueryEngine',
-            'Re-using previous result from %s to execute query: %s',
-            lastLimboFreeSnapshotVersion.toString(),
-            stringifyQuery(query)
-          );
-        }
->>>>>>> 5f6304d3
 
       if (
         this.needsRefill(
           query,
-<<<<<<< HEAD
           previousResults,
           remoteKeys,
           lastLimboFreeSnapshotVersion
         )
       ) {
-        return this.executeFullCollectionScan(transaction, query, context);
+        return PersistencePromise.resolve<DocumentMap | null>(null);
       }
 
       if (getLogLevel() <= LogLevel.DEBUG) {
@@ -437,13 +383,6 @@
           lastLimboFreeSnapshotVersion.toString(),
           stringifyQuery(query)
         );
-=======
-          newIndexOffsetSuccessorFromReadTime(
-            lastLimboFreeSnapshotVersion,
-            INITIAL_LARGEST_BATCH_ID
-          )
-        ).next<DocumentMap | null>(results => results);
->>>>>>> 5f6304d3
       }
 
       // Retrieve all results for documents that were updated since the last
@@ -456,7 +395,7 @@
           lastLimboFreeSnapshotVersion,
           INITIAL_LARGEST_BATCH_ID
         )
-      );
+      ).next<DocumentMap | null>(results => results);
     });
   }
 
@@ -530,11 +469,8 @@
   private executeFullCollectionScan(
     transaction: PersistenceTransaction,
     query: Query,
-<<<<<<< HEAD
-    context: AggregateContext | undefined = undefined
-=======
-    context: QueryContext
->>>>>>> 5f6304d3
+    context: QueryContext,
+    aggregateContext: AggregateContext | undefined = undefined
   ): PersistencePromise<DocumentMap> {
     if (getLogLevel() <= LogLevel.DEBUG) {
       logDebug(
@@ -548,7 +484,8 @@
       transaction,
       query,
       IndexOffset.min(),
-      context
+      context,
+      aggregateContext
     );
   }
 
@@ -566,7 +503,7 @@
     // Retrieve all results for documents that were updated since the offset.
 
     return this.localDocumentsView
-      .getDocumentsMatchingQuery(transaction, query, offset, context)
+      .getDocumentsMatchingQuery(transaction, query, offset, undefined, context)
       .next(remainingResults => {
         // Merge with existing results
         indexedResults.forEach(d => {
