/**
 * Copyright 2017 Google Inc.
 *
 * Licensed under the Apache License, Version 2.0 (the "License");
 * you may not use this file except in compliance with the License.
 * You may obtain a copy of the License at
 *
 *   http://www.apache.org/licenses/LICENSE-2.0
 *
 * Unless required by applicable law or agreed to in writing, software
 * distributed under the License is distributed on an "AS IS" BASIS,
 * WITHOUT WARRANTIES OR CONDITIONS OF ANY KIND, either express or implied.
 * See the License for the specific language governing permissions and
 * limitations under the License.
 */

import { Query } from '../core/query';
import { documentKeySet, DocumentMap, documentMap } from '../model/collections';
import { Document, MaybeDocument, NoDocument } from '../model/document';
import { DocumentKey } from '../model/document_key';

import {
  DbRemoteDocument,
  DbRemoteDocumentKey,
  DbDocumentChanges,
  DbDocumentChangesKey
} from './indexeddb_schema';
import { LocalSerializer } from './local_serializer';
import { PersistenceTransaction } from './persistence';
import { PersistencePromise } from './persistence_promise';
import { RemoteDocumentCache } from './remote_document_cache';
<<<<<<< HEAD
import { SimpleDbStore, SimpleDbTransaction } from './simple_db';
import { SnapshotVersion } from '../core/snapshot_version';
=======
import { SimpleDb, SimpleDbStore } from './simple_db';
>>>>>>> 20ce53ed

export class IndexedDbRemoteDocumentCache implements RemoteDocumentCache {
  /** The last key read by `getNextDocumentChanges()`. */
  private lastReturnedKey = 0;

  constructor(private serializer: LocalSerializer) {}

  start(transaction: PersistenceTransaction): PersistencePromise<void> {
    // If there are no existing changes, we set `lastReturnedKey` to 0 since
    // IndexedDb's auto-generated keys start at 1.
    this.lastReturnedKey = 0;

    return documentChangesStore(transaction).iterate(
      { keysOnly: true, reverse: true },
      (key, value, control) => {
        this.lastReturnedKey = key;
        control.done();
      }
    );
  }

  addEntries(
    transaction: PersistenceTransaction,
    maybeDocuments: MaybeDocument[]
  ): PersistencePromise<void> {
    const promises: Array<PersistencePromise<void>> = [];
    const documentStore = remoteDocumentsStore(transaction);

    let changedKeys = documentKeySet();
    for (const maybeDocument of maybeDocuments) {
      promises.push(
        documentStore.put(
          dbKey(maybeDocument.key),
          this.serializer.toDbRemoteDocument(maybeDocument)
        )
      );
      changedKeys = changedKeys.add(maybeDocument.key);
    }

    promises.push(
      documentChangesStore(transaction).put({
        changes: this.serializer.toDbResourcePaths(changedKeys)
      })
    );
    return PersistencePromise.waitFor(promises);
  }

  removeEntry(
    transaction: PersistenceTransaction,
    documentKey: DocumentKey
  ): PersistencePromise<void> {
    // We don't need to keep changelog for these removals since `removeEntry` is
    // only used for garbage collection.
    return remoteDocumentsStore(transaction).delete(dbKey(documentKey));
  }

  getEntry(
    transaction: PersistenceTransaction,
    documentKey: DocumentKey
  ): PersistencePromise<MaybeDocument | null> {
    return remoteDocumentsStore(transaction)
      .get(dbKey(documentKey))
      .next(dbRemoteDoc => {
        return dbRemoteDoc
          ? this.serializer.fromDbRemoteDocument(dbRemoteDoc)
          : null;
      });
  }

  getDocumentsMatchingQuery(
    transaction: PersistenceTransaction,
    query: Query
  ): PersistencePromise<DocumentMap> {
    let results = documentMap();

    // Documents are ordered by key, so we can use a prefix scan to narrow down
    // the documents we need to match the query against.
    const startKey = query.path.toArray();
    const range = IDBKeyRange.lowerBound(startKey);
    return remoteDocumentsStore(transaction)
      .iterate({ range }, (key, dbRemoteDoc, control) => {
        const maybeDoc = this.serializer.fromDbRemoteDocument(dbRemoteDoc);
        if (!query.path.isPrefixOf(maybeDoc.key.path)) {
          control.done();
        } else if (maybeDoc instanceof Document && query.matches(maybeDoc)) {
          results = results.insert(maybeDoc.key, maybeDoc);
        }
      })
      .next(() => results);
  }

  getNextDocumentChanges(
    transaction: PersistenceTransaction
  ): PersistencePromise<MaybeDocument[]> {
    const documentPromises: Array<PersistencePromise<MaybeDocument>> = [];

    let changedKeys = documentKeySet();

    const range = IDBKeyRange.lowerBound(
      this.lastReturnedKey,
      /*lowerOpen=*/ true
    );

    return documentChangesStore(transaction)
      .iterate({ range }, (_, snapshotChange) => {
        changedKeys = changedKeys.unionWith(
          this.serializer.fromDbResourcePaths(snapshotChange.changes)
        );
        this.lastReturnedKey = snapshotChange.autoGeneratedKey;
      })
      .next(() => {
        changedKeys.forEach(key => {
          documentPromises.push(
            this.getEntry(transaction, key).next(
              maybeDoc =>
                maybeDoc || new NoDocument(key, SnapshotVersion.forDeletedDoc())
            )
          );
        });
      })
      .next(() => PersistencePromise.map(documentPromises));
  }
}

/**
 * Helper to get a typed SimpleDbStore for the remoteDocuments object store.
 */
function remoteDocumentsStore(
  txn: PersistenceTransaction
): SimpleDbStore<DbRemoteDocumentKey, DbRemoteDocument> {
<<<<<<< HEAD
  return getStore<DbRemoteDocumentKey, DbRemoteDocument>(
    txn,
    DbRemoteDocument.store
  );
}

/**
 * Helper to get a typed SimpleDbStore for the documentChangesStore object store.
 */
function documentChangesStore(
  txn: PersistenceTransaction
): SimpleDbStore<DbDocumentChangesKey, DbDocumentChanges> {
  return getStore<DbDocumentChangesKey, DbDocumentChanges>(
    txn,
    DbDocumentChanges.store
  );
}

/**
 * Helper to get a typed SimpleDbStore from a transaction.
 */
function getStore<KeyType extends IDBValidKey, ValueType>(
  txn: PersistenceTransaction,
  store: string
): SimpleDbStore<KeyType, ValueType> {
  if (txn instanceof SimpleDbTransaction) {
    return txn.store<KeyType, ValueType>(store);
  } else {
    return fail('Invalid transaction object provided!');
  }
=======
  return SimpleDb.getStore<DbRemoteDocumentKey, DbRemoteDocument>(
    txn,
    DbRemoteDocument.store
  );
>>>>>>> 20ce53ed
}

function dbKey(docKey: DocumentKey): DbRemoteDocumentKey {
  return docKey.path.toArray();
}<|MERGE_RESOLUTION|>--- conflicted
+++ resolved
@@ -29,12 +29,8 @@
 import { PersistenceTransaction } from './persistence';
 import { PersistencePromise } from './persistence_promise';
 import { RemoteDocumentCache } from './remote_document_cache';
-<<<<<<< HEAD
-import { SimpleDbStore, SimpleDbTransaction } from './simple_db';
+import { SimpleDb, SimpleDbStore } from './simple_db';
 import { SnapshotVersion } from '../core/snapshot_version';
-=======
-import { SimpleDb, SimpleDbStore } from './simple_db';
->>>>>>> 20ce53ed
 
 export class IndexedDbRemoteDocumentCache implements RemoteDocumentCache {
   /** The last key read by `getNextDocumentChanges()`. */
@@ -165,8 +161,7 @@
 function remoteDocumentsStore(
   txn: PersistenceTransaction
 ): SimpleDbStore<DbRemoteDocumentKey, DbRemoteDocument> {
-<<<<<<< HEAD
-  return getStore<DbRemoteDocumentKey, DbRemoteDocument>(
+  return SimpleDb.getStore<DbRemoteDocumentKey, DbRemoteDocument>(
     txn,
     DbRemoteDocument.store
   );
@@ -178,32 +173,11 @@
 function documentChangesStore(
   txn: PersistenceTransaction
 ): SimpleDbStore<DbDocumentChangesKey, DbDocumentChanges> {
-  return getStore<DbDocumentChangesKey, DbDocumentChanges>(
+  return SimpleDb.getStore<DbDocumentChangesKey, DbDocumentChanges>(
     txn,
     DbDocumentChanges.store
   );
 }
-
-/**
- * Helper to get a typed SimpleDbStore from a transaction.
- */
-function getStore<KeyType extends IDBValidKey, ValueType>(
-  txn: PersistenceTransaction,
-  store: string
-): SimpleDbStore<KeyType, ValueType> {
-  if (txn instanceof SimpleDbTransaction) {
-    return txn.store<KeyType, ValueType>(store);
-  } else {
-    return fail('Invalid transaction object provided!');
-  }
-=======
-  return SimpleDb.getStore<DbRemoteDocumentKey, DbRemoteDocument>(
-    txn,
-    DbRemoteDocument.store
-  );
->>>>>>> 20ce53ed
-}
-
 function dbKey(docKey: DocumentKey): DbRemoteDocumentKey {
   return docKey.path.toArray();
 }