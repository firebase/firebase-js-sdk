/**
 * @license
 * Copyright 2019 Google LLC
 *
 * Licensed under the Apache License, Version 2.0 (the "License");
 * you may not use this file except in compliance with the License.
 * You may obtain a copy of the License at
 *
 *   http://www.apache.org/licenses/LICENSE-2.0
 *
 * Unless required by applicable law or agreed to in writing, software
 * distributed under the License is distributed on an "AS IS" BASIS,
 * WITHOUT WARRANTIES OR CONDITIONS OF ANY KIND, either express or implied.
 * See the License for the specific language governing permissions and
 * limitations under the License.
 */

import { Target } from '../core/target';
import { DocumentMap } from '../model/collections';
import { DocumentKey } from '../model/document_key';
import { FieldIndex, IndexOffset } from '../model/field_index';
import { ResourcePath } from '../model/path';
import { debugAssert } from '../util/assert';
import { SortedSet } from '../util/sorted_set';

import { IndexManager, IndexType } from './index_manager';
import { PersistencePromise } from './persistence_promise';
import { PersistenceTransaction } from './persistence_transaction';

/**
 * An in-memory implementation of IndexManager.
 */
export class MemoryIndexManager implements IndexManager {
  private collectionParentIndex = new MemoryCollectionParentIndex();

  addToCollectionParentIndex(
    transaction: PersistenceTransaction,
    collectionPath: ResourcePath
  ): PersistencePromise<void> {
    this.collectionParentIndex.add(collectionPath);
    return PersistencePromise.resolve();
  }

  getCollectionParents(
    transaction: PersistenceTransaction,
    collectionId: string
  ): PersistencePromise<ResourcePath[]> {
    return PersistencePromise.resolve(
      this.collectionParentIndex.getEntries(collectionId)
    );
  }

  addFieldIndex(
    transaction: PersistenceTransaction,
    index: FieldIndex
  ): PersistencePromise<void> {
    // Field indices are not supported with memory persistence.
    return PersistencePromise.resolve();
  }

  deleteFieldIndex(
    transaction: PersistenceTransaction,
    index: FieldIndex
  ): PersistencePromise<void> {
    // Field indices are not supported with memory persistence.
    return PersistencePromise.resolve();
  }

  getDocumentsMatchingTarget(
    transaction: PersistenceTransaction,
    target: Target
  ): PersistencePromise<DocumentKey[] | null> {
    // Field indices are not supported with memory persistence.
    return PersistencePromise.resolve<DocumentKey[] | null>(null);
  }

  getIndexType(
    transaction: PersistenceTransaction,
    target: Target
  ): PersistencePromise<IndexType> {
    // Field indices are not supported with memory persistence.
    return PersistencePromise.resolve<IndexType>(IndexType.NONE);
  }

  getFieldIndexes(
    transaction: PersistenceTransaction,
    collectionGroup?: string
  ): PersistencePromise<FieldIndex[]> {
    // Field indices are not supported with memory persistence.
    return PersistencePromise.resolve<FieldIndex[]>([]);
  }

  getNextCollectionGroupToUpdate(
    transaction: PersistenceTransaction
  ): PersistencePromise<string | null> {
    // Field indices are not supported with memory persistence.
    return PersistencePromise.resolve<string | null>(null);
  }

  getMinOffset(
    transaction: PersistenceTransaction,
    target: Target
  ): PersistencePromise<IndexOffset> {
    return PersistencePromise.resolve(IndexOffset.min());
  }

<<<<<<< HEAD
  getMinOffsetFromCollectionGroup(
    transaction: PersistenceTransaction,
    collectionGroup: string
  ): PersistencePromise<IndexOffset> {
    return PersistencePromise.resolve(IndexOffset.min());
  }

=======
>>>>>>> af7a1820
  updateCollectionGroup(
    transaction: PersistenceTransaction,
    collectionGroup: string,
    offset: IndexOffset
  ): PersistencePromise<void> {
    // Field indices are not supported with memory persistence.
    return PersistencePromise.resolve();
  }

  updateIndexEntries(
    transaction: PersistenceTransaction,
    documents: DocumentMap
  ): PersistencePromise<void> {
    // Field indices are not supported with memory persistence.
    return PersistencePromise.resolve();
  }
}

/**
 * Internal implementation of the collection-parent index exposed by MemoryIndexManager.
 * Also used for in-memory caching by IndexedDbIndexManager and initial index population
 * in indexeddb_schema.ts
 */
export class MemoryCollectionParentIndex {
  private index = {} as {
    [collectionId: string]: SortedSet<ResourcePath>;
  };

  // Returns false if the entry already existed.
  add(collectionPath: ResourcePath): boolean {
    debugAssert(collectionPath.length % 2 === 1, 'Expected a collection path.');
    const collectionId = collectionPath.lastSegment();
    const parentPath = collectionPath.popLast();
    const existingParents =
      this.index[collectionId] ||
      new SortedSet<ResourcePath>(ResourcePath.comparator);
    const added = !existingParents.has(parentPath);
    this.index[collectionId] = existingParents.add(parentPath);
    return added;
  }

  has(collectionPath: ResourcePath): boolean {
    const collectionId = collectionPath.lastSegment();
    const parentPath = collectionPath.popLast();
    const existingParents = this.index[collectionId];
    return existingParents && existingParents.has(parentPath);
  }

  getEntries(collectionId: string): ResourcePath[] {
    const parentPaths =
      this.index[collectionId] ||
      new SortedSet<ResourcePath>(ResourcePath.comparator);
    return parentPaths.toArray();
  }
}<|MERGE_RESOLUTION|>--- conflicted
+++ resolved
@@ -104,7 +104,6 @@
     return PersistencePromise.resolve(IndexOffset.min());
   }
 
-<<<<<<< HEAD
   getMinOffsetFromCollectionGroup(
     transaction: PersistenceTransaction,
     collectionGroup: string
@@ -112,8 +111,6 @@
     return PersistencePromise.resolve(IndexOffset.min());
   }
 
-=======
->>>>>>> af7a1820
   updateCollectionGroup(
     transaction: PersistenceTransaction,
     collectionGroup: string,
