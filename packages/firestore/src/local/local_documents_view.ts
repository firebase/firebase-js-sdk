--- conflicted
+++ resolved
@@ -22,10 +22,7 @@
   Query,
   queryMatches
 } from '../core/query';
-<<<<<<< HEAD
 import { Timestamp } from '../lite-api/timestamp';
-=======
->>>>>>> 34964891
 import {
   DocumentKeySet,
   OverlayMap,
@@ -41,7 +38,6 @@
 import { Document, MutableDocument } from '../model/document';
 import { DocumentKey } from '../model/document_key';
 import { IndexOffset } from '../model/field_index';
-<<<<<<< HEAD
 import { FieldMask } from '../model/field_mask';
 import {
   calculateOverlayMutation,
@@ -49,10 +45,6 @@
   PatchMutation
 } from '../model/mutation';
 import { Overlay } from '../model/overlay';
-=======
-import { mutationApplyToLocalView } from '../model/mutation';
-import { MutationBatch } from '../model/mutation_batch';
->>>>>>> 34964891
 import { ResourcePath } from '../model/path';
 import { debugAssert } from '../util/assert';
 import { SortedMap } from '../util/sorted_map';
@@ -392,11 +384,7 @@
     // Query the remote documents and overlay mutations.
     let remoteDocuments: MutableDocumentMap;
     return this.remoteDocumentCache
-<<<<<<< HEAD
-      .getAll(transaction, query.path, offset.readTime)
-=======
       .getAllFromCollection(transaction, query.path, offset)
->>>>>>> 34964891
       .next(queryResults => {
         remoteDocuments = queryResults;
         return this.documentOverlayCache.getOverlaysForCollection(
