/**
 * Copyright 2017 Google Inc.
 *
 * Licensed under the Apache License, Version 2.0 (the "License");
 * you may not use this file except in compliance with the License.
 * You may obtain a copy of the License at
 *
 *   http://www.apache.org/licenses/LICENSE-2.0
 *
 * Unless required by applicable law or agreed to in writing, software
 * distributed under the License is distributed on an "AS IS" BASIS,
 * WITHOUT WARRANTIES OR CONDITIONS OF ANY KIND, either express or implied.
 * See the License for the specific language governing permissions and
 * limitations under the License.
 */

import { Query } from '../core/query';
import { SnapshotVersion } from '../core/snapshot_version';
import { TargetId } from '../core/types';
import { DocumentKeySet } from '../model/collections';

import { GarbageSource } from './garbage_source';
import { PersistenceTransaction } from './persistence';
import { PersistencePromise } from './persistence_promise';
import { QueryData } from './query_data';

/**
 * Represents cached queries received from the remote backend.
 *
 * The cache is keyed by Query and entries in the cache are QueryData instances.
 */
export interface QueryCache extends GarbageSource {
  /**
   * Starts up the query cache.
   */
  start(transaction: PersistenceTransaction): PersistencePromise<void>;

  /**
   * A global snapshot version representing the last consistent snapshot we
   * received from the backend. This is monotonically increasing and any
   * snapshots received from the backend prior to this version (e.g. for targets
   * resumed with a resume_token) should be suppressed (buffered) until the
   * backend has caught up to this snapshot version again. This prevents our
   * cache from ever going backwards in time.
   *
   * This is updated whenever our we get a TargetChange with a read_time and
   * empty target_ids.
   */
  getLastRemoteSnapshotVersion(
    transaction: PersistenceTransaction
  ): PersistencePromise<SnapshotVersion>;

  /**
   * Set the snapshot version representing the last consistent snapshot received
   * from the backend. (see getLastRemoteSnapshotVersion() for more details).
   *
   * @param snapshotVersion The new snapshot version.
   */
  setLastRemoteSnapshotVersion(
    transaction: PersistenceTransaction,
    snapshotVersion: SnapshotVersion
  ): PersistencePromise<void>;

  /**
   * Adds an entry in the cache.
   *
   * The cache key is extracted from `queryData.query`. The key must not already
   * exist in the cache.
   *
   * @param queryData A QueryData instance to put in the cache.
   */
  addQueryData(
    transaction: PersistenceTransaction,
    queryData: QueryData
  ): PersistencePromise<void>;

  /**
   * Updates an entry in the cache.
   *
   * The cache key is extracted from `queryData.query`. The entry must already
   * exist in the cache, and it will be replaced.
   * @param {QueryData} queryData The QueryData to be replaced into the cache.
   */
  updateQueryData(
    transaction: PersistenceTransaction,
    queryData: QueryData
  ): PersistencePromise<void>;

  /**
   * Removes the cached entry for the given query data. It is an error to remove
   * a query data that does not exist.
   */
  removeQueryData(
    transaction: PersistenceTransaction,
    queryData: QueryData
  ): PersistencePromise<void>;

  /**
   * The number of targets currently in the cache.
   */
  // Visible for testing.
  getQueryCount(
    transaction: PersistenceTransaction
  ): PersistencePromise<number>;

  /**
   * Looks up a QueryData entry by query in the cache.
   *
   * Multi-Tab Note: This operation is safe to use from secondary clients.
   *
   * @param query The query corresponding to the entry to look up.
   * @return The cached QueryData entry, or null if the cache has no entry for
   * the query.
   */
  getQueryData(
    transaction: PersistenceTransaction,
    query: Query
  ): PersistencePromise<QueryData | null>;

  /**
   * Looks up a QueryData entry by target ID in the cache.
   *
   * Multi-Tab Note: This operation is safe to use from secondary clients.
   *
<<<<<<< HEAD
   * @param The target ID of the QueryData entry to look up.
   * @return The cached QueryData entry, or null if the cache has no entry for
   * the query.
   */
=======
   * @param targetId The target ID of the QueryData entry to look up.
   * @return The cached QueryData entry, or null if the cache has no entry for
   * the query.
   */
  // PORTING NOTE: Multi-tab only.
>>>>>>> 9843fb41
  getQueryDataForTarget(
    txn: PersistenceTransaction,
    targetId: TargetId
  ): PersistencePromise<QueryData | null>;

  /**
   * Adds the given document keys to cached query results of the given target
   * ID.
   */
  addMatchingKeys(
    transaction: PersistenceTransaction,
    keys: DocumentKeySet,
    targetId: TargetId
  ): PersistencePromise<void>;

  /**
   * Removes the given document keys from the cached query results of the
   * given target ID.
   */
  removeMatchingKeys(
    transaction: PersistenceTransaction,
    keys: DocumentKeySet,
    targetId: TargetId
  ): PersistencePromise<void>;

  /**
   * Removes all the keys in the query results of the given target ID.
   */
  removeMatchingKeysForTargetId(
    transaction: PersistenceTransaction,
    targetId: TargetId
  ): PersistencePromise<void>;

  /**
   * Returns the document keys that match the provided target ID.
   *
   * Multi-Tab Note: This operation is safe to use from secondary clients.
   */
  getMatchingKeysForTargetId(
    transaction: PersistenceTransaction,
    targetId: TargetId
  ): PersistencePromise<DocumentKeySet>;

  /**
   * Returns a new target ID that is higher than any query in the cache. If
   * there are no queries in the cache, returns the first valid target ID.
   * Allocated target IDs are persisted and `allocateTargetId()` will never
   * return the same ID twice.
   */
  allocateTargetId(
    transaction: PersistenceTransaction
  ): PersistencePromise<TargetId>;
}<|MERGE_RESOLUTION|>--- conflicted
+++ resolved
@@ -122,18 +122,11 @@
    *
    * Multi-Tab Note: This operation is safe to use from secondary clients.
    *
-<<<<<<< HEAD
-   * @param The target ID of the QueryData entry to look up.
-   * @return The cached QueryData entry, or null if the cache has no entry for
-   * the query.
-   */
-=======
    * @param targetId The target ID of the QueryData entry to look up.
    * @return The cached QueryData entry, or null if the cache has no entry for
    * the query.
    */
   // PORTING NOTE: Multi-tab only.
->>>>>>> 9843fb41
   getQueryDataForTarget(
     txn: PersistenceTransaction,
     targetId: TargetId
