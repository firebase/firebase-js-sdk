/**
 * Copyright 2017 Google Inc.
 *
 * Licensed under the Apache License, Version 2.0 (the "License");
 * you may not use this file except in compliance with the License.
 * You may obtain a copy of the License at
 *
 *   http://www.apache.org/licenses/LICENSE-2.0
 *
 * Unless required by applicable law or agreed to in writing, software
 * distributed under the License is distributed on an "AS IS" BASIS,
 * WITHOUT WARRANTIES OR CONDITIONS OF ANY KIND, either express or implied.
 * See the License for the specific language governing permissions and
 * limitations under the License.
 */

import { Timestamp } from '../api/timestamp';
import { User } from '../auth/user';
import { Query } from '../core/query';
import { BatchId, ProtoByteString } from '../core/types';
import { DocumentKeySet } from '../model/collections';
import { DocumentKey } from '../model/document_key';
import { Mutation } from '../model/mutation';
import { BATCHID_UNKNOWN, MutationBatch } from '../model/mutation_batch';
import { ResourcePath } from '../model/path';
import { assert, fail } from '../util/assert';
import { primitiveComparator } from '../util/misc';
import { SortedSet } from '../util/sorted_set';

import * as EncodedResourcePath from './encoded_resource_path';
import { GarbageCollector } from './garbage_collector';
import {
  DbDocumentMutation,
  DbDocumentMutationKey,
  DbMutationBatch,
  DbMutationBatchKey,
  DbMutationQueue,
  DbMutationQueueKey
} from './indexeddb_schema';
import { LocalSerializer } from './local_serializer';
import { MutationQueue } from './mutation_queue';
import { PersistenceTransaction } from './persistence';
import { PersistencePromise } from './persistence_promise';
import { SimpleDbStore } from './simple_db';
import { IndexedDbPersistence } from './indexeddb_persistence';

/** A mutation queue for a specific user, backed by IndexedDB. */
export class IndexedDbMutationQueue implements MutationQueue {
  /**
   * Caches the document keys for pending mutation batches. If the mutation
   * has been removed from IndexedDb, the cached value may continue to
   * be used to retrieve the batch's document keys. To remove a cached value
   * locally, `removeCachedMutationKeys()` should be invoked either directly
   * or through `removeMutationBatches()`.
   *
   * With multi-tab, when the primary client acknowledges or rejects a mutation,
   * this cache is used by secondary clients to invalidate the local
   * view of the documents that were previously affected by the mutation.
   */
  // PORTING NOTE: Multi-tab only.
  private documentKeysByBatchId = {} as { [batchId: number]: DocumentKeySet };

  private garbageCollector: GarbageCollector | null = null;

  constructor(
    /**
     * The normalized userId (e.g. null UID => "" userId) used to store /
     * retrieve mutations.
     */
    private userId: string,
    private serializer: LocalSerializer
  ) {}

  /**
   * Creates a new mutation queue for the given user.
   * @param user The user for which to create a mutation queue.
   * @param serializer The serializer to use when persisting to IndexedDb.
   */
  static forUser(
    user: User,
    serializer: LocalSerializer
  ): IndexedDbMutationQueue {
    // TODO(mcg): Figure out what constraints there are on userIDs
    // In particular, are there any reserved characters? are empty ids allowed?
    // For the moment store these together in the same mutations table assuming
    // that empty userIDs aren't allowed.
    assert(user.uid !== '', 'UserID must not be an empty string.');
    const userId = user.isAuthenticated() ? user.uid! : '';
    return new IndexedDbMutationQueue(userId, serializer);
  }

  start(transaction: PersistenceTransaction): PersistencePromise<void> {
    // PORTING NOTE: On the Web, mutation batch IDs are auto-generated by
    // IndexedDb, which guarantees their uniqueness across all users.
    return PersistencePromise.resolve();
  }

  checkEmpty(transaction: PersistenceTransaction): PersistencePromise<boolean> {
    let empty = true;
    const range = IDBKeyRange.bound(
      [this.userId, Number.NEGATIVE_INFINITY],
      [this.userId, Number.POSITIVE_INFINITY]
    );
    return mutationsStore(transaction)
      .iterate(
        { index: DbMutationBatch.userMutationsIndex, range },
        (key, value, control) => {
          empty = false;
          control.done();
        }
      )
      .next(() => empty);
  }

  getHighestAcknowledgedBatchId(
    transaction: PersistenceTransaction
  ): PersistencePromise<BatchId> {
    return this.getMutationQueueMetadata(transaction).next(metadata => {
      return metadata.lastAcknowledgedBatchId;
    });
  }

  acknowledgeBatch(
    transaction: PersistenceTransaction,
    batch: MutationBatch,
    streamToken: ProtoByteString
  ): PersistencePromise<void> {
    return this.getMutationQueueMetadata(transaction).next(metadata => {
      const batchId = batch.batchId;
      assert(
        batchId > metadata.lastAcknowledgedBatchId,
        'Mutation batchIDs must be acknowledged in order'
      );

      metadata.lastAcknowledgedBatchId = batchId;
      metadata.lastStreamToken = convertStreamToken(streamToken);

      return mutationQueuesStore(transaction).put(metadata);
    });
  }

  getLastStreamToken(
    transaction: PersistenceTransaction
  ): PersistencePromise<ProtoByteString> {
<<<<<<< HEAD
    return this.getMutationQueueMetadata(transaction).next(
      metadata => metadata.lastStreamToken
=======
    return PersistencePromise.resolve<ProtoByteString>(
      this.metadata.lastStreamToken
>>>>>>> fd413785
    );
  }

  setLastStreamToken(
    transaction: PersistenceTransaction,
    streamToken: ProtoByteString
  ): PersistencePromise<void> {
    return this.getMutationQueueMetadata(transaction).next(metadata => {
      metadata.lastStreamToken = convertStreamToken(streamToken);
      return mutationQueuesStore(transaction).put(metadata);
    });
  }

  addMutationBatch(
    transaction: PersistenceTransaction,
    localWriteTime: Timestamp,
    mutations: Mutation[]
  ): PersistencePromise<MutationBatch> {
    const documentStore = documentMutationsStore(transaction);
    const mutationStore = mutationsStore(transaction);

    // The IndexedDb implementation in Chrome (and Firefox) does not handle
    // compound indices that include auto-generated keys correctly. To ensure
    // that the index entry is added correctly in all browsers, we perform two
    // writes: The first write is used to retrieve the next auto-generated Batch
    // ID, and the second write populates the index and stores the actual
    // mutation batch.
    // See: https://bugs.chromium.org/p/chromium/issues/detail?id=701972

    // tslint:disable-next-line:no-any We write an empty object to obtain key
    return mutationStore.add({} as any).next(batchId => {
      assert(typeof batchId === 'number', 'Auto-generated key is not a number');

      const batch = new MutationBatch(batchId, localWriteTime, mutations);
      const dbBatch = this.serializer.toDbMutationBatch(this.userId, batch);

      this.documentKeysByBatchId[batchId] = batch.keys();

      const promises: Array<PersistencePromise<void>> = [];
      for (const mutation of mutations) {
        const indexKey = DbDocumentMutation.key(
          this.userId,
          mutation.key.path,
          batchId
        );
        promises.push(mutationStore.put(dbBatch));
        promises.push(
          documentStore.put(indexKey, DbDocumentMutation.PLACEHOLDER)
        );
      }
      return PersistencePromise.waitFor(promises).next(() => batch);
    });
  }

  lookupMutationBatch(
    transaction: PersistenceTransaction,
    batchId: BatchId
  ): PersistencePromise<MutationBatch | null> {
    return mutationsStore(transaction)
      .get(batchId)
      .next(dbBatch => {
        if (dbBatch) {
          assert(
            dbBatch.userId === this.userId,
            `Unexpected user '${dbBatch.userId}' for mutation batch ${batchId}`
          );
          return this.serializer.fromDbMutationBatch(dbBatch);
        }
        return null;
      });
  }

  lookupMutationKeys(
    transaction: PersistenceTransaction,
    batchId: BatchId
  ): PersistencePromise<DocumentKeySet | null> {
    if (this.documentKeysByBatchId[batchId]) {
      return PersistencePromise.resolve(this.documentKeysByBatchId[batchId]);
    } else {
      return this.lookupMutationBatch(transaction, batchId).next(batch => {
        if (batch) {
          const keys = batch.keys();
          this.documentKeysByBatchId[batchId] = keys;
          return keys;
        } else {
          return null;
        }
      });
    }
  }

  getNextMutationBatchAfterBatchId(
    transaction: PersistenceTransaction,
    batchId: BatchId
  ): PersistencePromise<MutationBatch | null> {
    return this.getMutationQueueMetadata(transaction).next(metadata => {
      // All batches with batchId <= this.metadata.lastAcknowledgedBatchId have
      // been acknowledged so the first unacknowledged batch after batchID will
      // have a batchID larger than both of these values.
      const nextBatchId =
        Math.max(batchId, metadata.lastAcknowledgedBatchId) + 1;

      const range = IDBKeyRange.lowerBound([this.userId, nextBatchId]);
      let foundBatch: MutationBatch | null = null;
      return mutationsStore(transaction)
        .iterate(
          { index: DbMutationBatch.userMutationsIndex, range },
          (key, dbBatch, control) => {
            if (dbBatch.userId === this.userId) {
              assert(
                dbBatch.batchId >= nextBatchId,
                'Should have found mutation after ' + nextBatchId
              );
              foundBatch = this.serializer.fromDbMutationBatch(dbBatch);
            }
            control.done();
          }
        )
        .next(() => foundBatch);
    });
  }

  getAllMutationBatches(
    transaction: PersistenceTransaction
  ): PersistencePromise<MutationBatch[]> {
    return this.getAllMutationBatchesThroughBatchId(
      transaction,
      Number.POSITIVE_INFINITY
    );
  }

  getAllMutationBatchesThroughBatchId(
    transaction: PersistenceTransaction,
    batchId: BatchId
  ): PersistencePromise<MutationBatch[]> {
    const range = IDBKeyRange.bound(
      [this.userId, BATCHID_UNKNOWN],
      [this.userId, batchId]
    );
    return mutationsStore(transaction)
      .loadAll(DbMutationBatch.userMutationsIndex, range)
      .next(dbBatches =>
        dbBatches.map(dbBatch => this.serializer.fromDbMutationBatch(dbBatch))
      );
  }

  getAllMutationBatchesAffectingDocumentKey(
    transaction: PersistenceTransaction,
    documentKey: DocumentKey
  ): PersistencePromise<MutationBatch[]> {
    // Scan the document-mutation index starting with a prefix starting with
    // the given documentKey.
    const indexPrefix = DbDocumentMutation.prefixForPath(
      this.userId,
      documentKey.path
    );
    const indexStart = IDBKeyRange.lowerBound(indexPrefix);

    const results: MutationBatch[] = [];
    return documentMutationsStore(transaction)
      .iterate({ range: indexStart }, (indexKey, _, control) => {
        const [userID, encodedPath, batchId] = indexKey;

        // Only consider rows matching exactly the specific key of
        // interest. Note that because we order by path first, and we
        // order terminators before path separators, we'll encounter all
        // the index rows for documentKey contiguously. In particular, all
        // the rows for documentKey will occur before any rows for
        // documents nested in a subcollection beneath documentKey so we
        // can stop as soon as we hit any such row.
        const path = EncodedResourcePath.decode(encodedPath);
        if (userID !== this.userId || !documentKey.path.isEqual(path)) {
          control.done();
          return;
        }
        // Look up the mutation batch in the store.
        return mutationsStore(transaction)
          .get(batchId)
          .next(mutation => {
            if (!mutation) {
              fail(
                'Dangling document-mutation reference found: ' +
                  indexKey +
                  ' which points to ' +
                  batchId
              );
            }
            assert(
              mutation.userId === this.userId,
              `Unexpected user '${
                mutation.userId
              }' for mutation batch ${batchId}`
            );
            results.push(this.serializer.fromDbMutationBatch(mutation!));
          });
      })
      .next(() => results);
  }

  getAllMutationBatchesAffectingDocumentKeys(
    transaction: PersistenceTransaction,
    documentKeys: DocumentKeySet
  ): PersistencePromise<MutationBatch[]> {
    let uniqueBatchIDs = new SortedSet<BatchId>(primitiveComparator);

    const promises: Array<PersistencePromise<void>> = [];
    documentKeys.forEach(documentKey => {
      const indexStart = DbDocumentMutation.prefixForPath(
        this.userId,
        documentKey.path
      );
      const range = IDBKeyRange.lowerBound(indexStart);

      const promise = documentMutationsStore(transaction).iterate(
        { range },
        (indexKey, _, control) => {
          const [userID, encodedPath, batchID] = indexKey;

          // Only consider rows matching exactly the specific key of
          // interest. Note that because we order by path first, and we
          // order terminators before path separators, we'll encounter all
          // the index rows for documentKey contiguously. In particular, all
          // the rows for documentKey will occur before any rows for
          // documents nested in a subcollection beneath documentKey so we
          // can stop as soon as we hit any such row.
          const path = EncodedResourcePath.decode(encodedPath);
          if (userID !== this.userId || !documentKey.path.isEqual(path)) {
            control.done();
            return;
          }

          uniqueBatchIDs = uniqueBatchIDs.add(batchID);
        }
      );

      promises.push(promise);
    });

    return PersistencePromise.waitFor(promises).next(() =>
      this.lookupMutationBatches(transaction, uniqueBatchIDs)
    );
  }

  getAllMutationBatchesAffectingQuery(
    transaction: PersistenceTransaction,
    query: Query
  ): PersistencePromise<MutationBatch[]> {
    assert(
      !query.isDocumentQuery(),
      "Document queries shouldn't go down this path"
    );

    const queryPath = query.path;
    const immediateChildrenLength = queryPath.length + 1;

    // TODO(mcg): Actually implement a single-collection query
    //
    // This is actually executing an ancestor query, traversing the whole
    // subtree below the collection which can be horrifically inefficient for
    // some structures. The right way to solve this is to implement the full
    // value index, but that's not in the cards in the near future so this is
    // the best we can do for the moment.
    //
    // Since we don't yet index the actual properties in the mutations, our
    // current approach is to just return all mutation batches that affect
    // documents in the collection being queried.
    const indexPrefix = DbDocumentMutation.prefixForPath(
      this.userId,
      queryPath
    );
    const indexStart = IDBKeyRange.lowerBound(indexPrefix);

    // Collect up unique batchIDs encountered during a scan of the index. Use a
    // SortedSet to accumulate batch IDs so they can be traversed in order in a
    // scan of the main table.
    let uniqueBatchIDs = new SortedSet<BatchId>(primitiveComparator);
    return documentMutationsStore(transaction)
      .iterate({ range: indexStart }, (indexKey, _, control) => {
        const [userID, encodedPath, batchID] = indexKey;
        const path = EncodedResourcePath.decode(encodedPath);
        if (userID !== this.userId || !queryPath.isPrefixOf(path)) {
          control.done();
          return;
        }
        // Rows with document keys more than one segment longer than the
        // query path can't be matches. For example, a query on 'rooms'
        // can't match the document /rooms/abc/messages/xyx.
        // TODO(mcg): we'll need a different scanner when we implement
        // ancestor queries.
        if (path.length !== immediateChildrenLength) {
          return;
        }
        uniqueBatchIDs = uniqueBatchIDs.add(batchID);
      })
      .next(() => this.lookupMutationBatches(transaction, uniqueBatchIDs));
  }

  private lookupMutationBatches(
    transaction: PersistenceTransaction,
    batchIDs: SortedSet<BatchId>
  ): PersistencePromise<MutationBatch[]> {
    const results: MutationBatch[] = [];
    const promises: Array<PersistencePromise<void>> = [];
    // TODO(rockwood): Implement this using iterate.
    batchIDs.forEach(batchId => {
      promises.push(
        mutationsStore(transaction)
          .get(batchId)
          .next(mutation => {
            if (mutation === null) {
              fail(
                'Dangling document-mutation reference found, ' +
                  'which points to ' +
                  batchId
              );
            }
            assert(
              mutation.userId === this.userId,
              `Unexpected user '${
                mutation.userId
              }' for mutation batch ${batchId}`
            );
            results.push(this.serializer.fromDbMutationBatch(mutation!));
          })
      );
    });
    return PersistencePromise.waitFor(promises).next(() => results);
  }

  removeMutationBatches(
    transaction: PersistenceTransaction,
    batches: MutationBatch[]
  ): PersistencePromise<void> {
    const mutationStore = mutationsStore(transaction);
    const indexTxn = documentMutationsStore(transaction);
    const promises: Array<PersistencePromise<void>> = [];

    for (const batch of batches) {
      const range = IDBKeyRange.only(batch.batchId);
      let numDeleted = 0;
      const removePromise = mutationStore.iterate(
        { range },
        (key, value, control) => {
          numDeleted++;
          return control.delete();
        }
      );
      promises.push(
        removePromise.next(() => {
          assert(
            numDeleted === 1,
            'Dangling document-mutation reference found: Missing batch ' +
              batch.batchId
          );
        })
      );
      for (const mutation of batch.mutations) {
        const indexKey = DbDocumentMutation.key(
          this.userId,
          mutation.key.path,
          batch.batchId
        );
        this.removeCachedMutationKeys(batch.batchId);
        promises.push(indexTxn.delete(indexKey));
        if (this.garbageCollector !== null) {
          this.garbageCollector.addPotentialGarbageKey(mutation.key);
        }
      }
    }
    return PersistencePromise.waitFor(promises);
  }

  removeCachedMutationKeys(batchId: BatchId): void {
    delete this.documentKeysByBatchId[batchId];
  }

  performConsistencyCheck(
    txn: PersistenceTransaction
  ): PersistencePromise<void> {
    return this.checkEmpty(txn).next(empty => {
      if (!empty) {
        return PersistencePromise.resolve();
      }

      // Verify that there are no entries in the documentMutations index if
      // the queue is empty.
      const startRange = IDBKeyRange.lowerBound(
        DbDocumentMutation.prefixForUser(this.userId)
      );
      const danglingMutationReferences: ResourcePath[] = [];
      return documentMutationsStore(txn)
        .iterate({ range: startRange }, (key, _, control) => {
          const userID = key[0];
          if (userID !== this.userId) {
            control.done();
            return;
          } else {
            const path = EncodedResourcePath.decode(key[1]);
            danglingMutationReferences.push(path);
          }
        })
        .next(() => {
          assert(
            danglingMutationReferences.length === 0,
            'Document leak -- detected dangling mutation references when queue is empty. Dangling keys: ' +
              danglingMutationReferences.map(p => p.canonicalString())
          );
        });
    });
  }

  setGarbageCollector(gc: GarbageCollector | null): void {
    this.garbageCollector = gc;
  }

  containsKey(
    txn: PersistenceTransaction,
    key: DocumentKey
  ): PersistencePromise<boolean> {
    const indexKey = DbDocumentMutation.prefixForPath(this.userId, key.path);
    const encodedPath = indexKey[1];
    const startRange = IDBKeyRange.lowerBound(indexKey);
    let containsKey = false;
    return documentMutationsStore(txn)
      .iterate({ range: startRange, keysOnly: true }, (key, value, control) => {
        const [userID, keyPath, /*batchID*/ _] = key;
        if (userID === this.userId && keyPath === encodedPath) {
          containsKey = true;
        }
        control.done();
      })
      .next(() => containsKey);
  }

  // PORTING NOTE: Multi-tab only (state is held in memory in other clients).
  /** Returns the mutation queue's metadata from IndexedDb. */
  private getMutationQueueMetadata(
    transaction: PersistenceTransaction
  ): PersistencePromise<DbMutationQueue> {
    return mutationQueuesStore(transaction)
      .get(this.userId)
      .next((metadata: DbMutationQueue | null) => {
        return (
          metadata ||
          new DbMutationQueue(
            this.userId,
            BATCHID_UNKNOWN,
            /*lastStreamToken=*/ ''
          )
        );
      });
  }
}

function convertStreamToken(token: ProtoByteString): string {
  if (token instanceof Uint8Array) {
    // TODO(b/78771403): Convert tokens to strings during deserialization
    assert(
      process.env.USE_MOCK_PERSISTENCE === 'YES',
      'Persisting non-string stream tokens is only supported with mock persistence.'
    );
    return token.toString();
  } else {
    return token;
  }
}

/**
 * Helper to get a typed SimpleDbStore for the mutations object store.
 */
function mutationsStore(
  txn: PersistenceTransaction
): SimpleDbStore<DbMutationBatchKey, DbMutationBatch> {
  return IndexedDbPersistence.getStore<DbMutationBatchKey, DbMutationBatch>(
    txn,
    DbMutationBatch.store
  );
}

/**
 * Helper to get a typed SimpleDbStore for the mutationQueues object store.
 */
function documentMutationsStore(
  txn: PersistenceTransaction
): SimpleDbStore<DbDocumentMutationKey, DbDocumentMutation> {
  return IndexedDbPersistence.getStore<
    DbDocumentMutationKey,
    DbDocumentMutation
  >(txn, DbDocumentMutation.store);
}

/**
 * Helper to get a typed SimpleDbStore for the mutationQueues object store.
 */
function mutationQueuesStore(
  txn: PersistenceTransaction
): SimpleDbStore<DbMutationQueueKey, DbMutationQueue> {
  return IndexedDbPersistence.getStore<DbMutationQueueKey, DbMutationQueue>(
    txn,
    DbMutationQueue.store
  );
}<|MERGE_RESOLUTION|>--- conflicted
+++ resolved
@@ -142,13 +142,8 @@
   getLastStreamToken(
     transaction: PersistenceTransaction
   ): PersistencePromise<ProtoByteString> {
-<<<<<<< HEAD
-    return this.getMutationQueueMetadata(transaction).next(
+    return this.getMutationQueueMetadata(transaction).next<ProtoByteString>(
       metadata => metadata.lastStreamToken
-=======
-    return PersistencePromise.resolve<ProtoByteString>(
-      this.metadata.lastStreamToken
->>>>>>> fd413785
     );
   }
 
