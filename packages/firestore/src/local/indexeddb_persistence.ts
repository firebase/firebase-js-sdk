--- conflicted
+++ resolved
@@ -245,19 +245,10 @@
         .next(canActAsPrimary => {
           if (canActAsPrimary !== this.isPrimary) {
             this.isPrimary = canActAsPrimary;
-<<<<<<< HEAD
-=======
+
             this.queue.enqueue(async () => {
               // Verify that `shutdown()` hasn't been called yet by the time
               // we invoke the `primaryStateListener`.
-              if (this.started) {
-                return this.primaryStateListener(this.isPrimary);
-              }
-            });
-          }
->>>>>>> 62d94ab4
-
-            this.queue.enqueue(async () => {
               if (this.started) {
                 return this.primaryStateListener(this.isPrimary);
               }
@@ -334,39 +325,32 @@
         // - every clients network state if `offline`  and no other client's
         //   tab is in the foreground.
         if (currentLeaseIsValid) {
-<<<<<<< HEAD
-          if (!this.isLocalClient(currentPrimary)) {
+          if (this.isLocalClient(currentPrimary)) {
+            if (!isOffline) {
+              return true;
+            }
+          } else {
+            if (!currentPrimary.allowTabSynchronization) {
+              // Fail the `canActAsPrimary` check if the current leaseholder has
+              // not opted into multi-tab synchronization. If this happens at
+              // client startup, we reject the Promise returned by
+              // `enablePersistence()` and the user can continue to use Firestore
+              // with in-memory persistence.
+              // If this fails during a lease refresh, we will instead block the
+              // AsyncQueue from executing further operations. Note that this is
+              // acceptable since mixing & matching different `synchronizeTabs`
+              // settings is not supported.
+              //
+              // TODO(multitab): Remove this check when `synchronizeTabs` can no
+              // longer be turned off.
+              throw new FirestoreError(
+                Code.FAILED_PRECONDITION,
+                PRIMARY_LEASE_EXCLUSIVE_ERROR_MSG
+              );
+            }
+
             return false;
           }
-          if (!isOffline) {
-            return true;
-          }
-=======
-          if (this.isLocalClient(currentPrimary)) {
-            return true;
-          }
-
-          if (!currentPrimary.allowTabSynchronization) {
-            // Fail the `canActAsPrimary` check if the current leaseholder has
-            // not opted into multi-tab synchronization. If this happens at
-            // client startup, we reject the Promise returned by
-            // `enablePersistence()` and the user can continue to use Firestore
-            // with in-memory persistence.
-            // If this fails during a lease refresh, we will instead block the
-            // AsyncQueue from executing further operations. Note that this is
-            // acceptable since mixing & matching different `synchronizeTabs`
-            // settings is not supported.
-            //
-            // TODO(multitab): Remove this check when `synchronizeTabs` can no
-            // longer be turned off.
-            throw new FirestoreError(
-              Code.FAILED_PRECONDITION,
-              PRIMARY_LEASE_EXCLUSIVE_ERROR_MSG
-            );
-          }
-
-          return false;
->>>>>>> 62d94ab4
         }
 
         if (!isOffline && this.inForeground) {
