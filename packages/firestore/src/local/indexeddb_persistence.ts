/**
 * Copyright 2017 Google Inc.
 *
 * Licensed under the Apache License, Version 2.0 (the "License");
 * you may not use this file except in compliance with the License.
 * You may obtain a copy of the License at
 *
 *   http://www.apache.org/licenses/LICENSE-2.0
 *
 * Unless required by applicable law or agreed to in writing, software
 * distributed under the License is distributed on an "AS IS" BASIS,
 * WITHOUT WARRANTIES OR CONDITIONS OF ANY KIND, either express or implied.
 * See the License for the specific language governing permissions and
 * limitations under the License.
 */

import { User } from '../auth/user';
import { DatabaseInfo } from '../core/database_info';
import { JsonProtoSerializer } from '../remote/serializer';
import { assert, fail } from '../util/assert';
import { Code, FirestoreError } from '../util/error';
import * as log from '../util/log';

import { IndexedDbMutationQueue } from './indexeddb_mutation_queue';
import { IndexedDbQueryCache } from './indexeddb_query_cache';
import { IndexedDbRemoteDocumentCache } from './indexeddb_remote_document_cache';
import {
  ALL_STORES,
  createOrUpgradeDb,
  DbClientMetadataKey,
  DbClientMetadata,
  DbOwner,
  DbOwnerKey,
  SCHEMA_VERSION
} from './indexeddb_schema';
import { LocalSerializer } from './local_serializer';
import { MutationQueue } from './mutation_queue';
import {
  Persistence,
  PersistenceTransaction,
  PrimaryStateListener
} from './persistence';
import { PersistencePromise } from './persistence_promise';
import { QueryCache } from './query_cache';
import { RemoteDocumentCache } from './remote_document_cache';
import { SimpleDb, SimpleDbStore, SimpleDbTransaction } from './simple_db';
import { Platform } from '../platform/platform';
import { AsyncQueue, TimerId } from '../util/async_queue';
import { ClientId } from './shared_client_state';
import { CancelablePromise } from '../util/promise';

const LOG_TAG = 'IndexedDbPersistence';

/**
 * Oldest acceptable age in milliseconds for client metadata read from
 * IndexedDB. Client metadata and primary leases that are older than 5 seconds
 * are ignored.
 */
const CLIENT_METADATA_MAX_AGE_MS = 5000;
/**
 * The interval at which clients will update their metadata, including
 * refreshing their primary lease if held or potentially trying to acquire it if
 * not held.
 *
 * Primary clients may opportunistically refresh their metadata earlier
 * if they're already performing an IndexedDB operation.
 */
const CLIENT_METADATA_REFRESH_INTERVAL_MS = 4000;
/** User-facing error when the primary lease is required but not available. */
const PRIMARY_LEASE_LOST_ERROR_MSG =
  'The current tab is not in the required state to perform this operation. ' +
  'It might be necessary to refresh the browser tab.';
const PRIMARY_LEASE_EXCLUSIVE_ERROR_MSG =
  'Another tab has exclusive access to the persistence layer. ' +
  'To allow shared access, make sure to invoke ' +
  '`enablePersistence()` with `experimentalTabSynchronization:true` in all tabs.';
const UNSUPPORTED_PLATFORM_ERROR_MSG =
  'This platform is either missing' +
  ' IndexedDB or is known to have an incomplete implementation. Offline' +
  ' persistence has been disabled.';

// The format of the LocalStorage key that stores zombied client is:
//     firestore_zombie_<persistence_prefix>_<instance_key>
const ZOMBIED_CLIENTS_KEY_PREFIX = 'firestore_zombie';

export class IndexedDbTransaction extends PersistenceTransaction {
  constructor(readonly simpleDbTransaction: SimpleDbTransaction) {
    super();
  }
}

/**
 * An IndexedDB-backed instance of Persistence. Data is stored persistently
 * across sessions.
 *
 * Currently the Firestore SDK only supports a single consumer of the database,
 * but browsers obviously support multiple tabs. IndexedDbPersistence ensures a
 * single consumer of the database via an "owner lease" stored in the database.
 *
 * On startup, IndexedDbPersistence assigns itself a random "ownerId" and writes
 * it to a special "owner" object in the database (if no entry exists already or
 * the current entry is expired). This owner lease is then verified inside every
 * transaction to ensure the lease has not been lost.
 *
 * If a tab opts not to acquire the owner lease (because there's an existing
 * non-expired owner) or loses the owner lease, IndexedDbPersistence enters a
 * failed state and all subsequent operations will automatically fail.
 *
 * The current owner regularly refreshes the owner lease with new timestamps to
 * prevent newly-opened tabs from taking over ownership.
 *
 * Additionally there is an optimization so that when a tab is closed, the owner
 * lease is released immediately (this is especially important to make sure that
 * a refreshed tab is able to immediately re-acquire the owner lease).
 * Unfortunately, IndexedDB cannot be reliably used in window.unload since it is
 * an asynchronous API. So in addition to attempting to give up the lease,
 * the owner writes its ownerId to a "zombiedClientId" entry in LocalStorage
 * which acts as an indicator that another tab should go ahead and take the
 * owner lease immediately regardless of the current lease timestamp.
 *
 * TODO(multitab): Update this comment with multi-tab changes.
 */
export class IndexedDbPersistence implements Persistence {
  static getStore<Key extends IDBValidKey, Value>(
    txn: PersistenceTransaction,
    store: string
  ): SimpleDbStore<Key, Value> {
    if (txn instanceof IndexedDbTransaction) {
      return SimpleDb.getStore<Key, Value>(txn.simpleDbTransaction, store);
    } else {
      fail('IndexedDbPersistence must use instances of IndexedDbTransaction');
    }
  }

  /**
   * The name of the main (and currently only) IndexedDB database. this name is
   * appended to the prefix provided to the IndexedDbPersistence constructor.
   */
  static MAIN_DATABASE = 'main';

  private readonly document: Document | null;
  private readonly window: Window;

  private simpleDb: SimpleDb;
  private _started = false;
  private isPrimary = false;
  private networkEnabled = true;
  private dbName: string;

  /**
   * Set to an Error object if we encounter an unrecoverable error. All further
   * transactions will be failed with this error.
   */
  private persistenceError: Error | null;
  /** Our window.unload handler, if registered. */
  private windowUnloadHandler: (() => void) | null;
  private inForeground = false;

  private serializer: LocalSerializer;

  /** Our 'visibilitychange' listener if registered. */
  private documentVisibilityHandler: ((e?: Event) => void) | null;

  /** The client metadata refresh task. */
  private clientMetadataRefresher: CancelablePromise<void>;

  /** Whether to allow shared multi-tab access to the persistence layer. */
  private allowTabSynchronization: boolean;

  /** A listener to notify on primary state changes. */
  private primaryStateListener: PrimaryStateListener = _ => Promise.resolve();

  constructor(
    private readonly persistenceKey: string,
    private readonly clientId: ClientId,
    platform: Platform,
    private readonly queue: AsyncQueue,
    serializer: JsonProtoSerializer
  ) {
    this.dbName = persistenceKey + IndexedDbPersistence.MAIN_DATABASE;
    this.serializer = new LocalSerializer(serializer);
    this.document = platform.document;
    this.window = platform.window;
  }

  /**
   * Attempt to start IndexedDb persistence.
   *
   * @param {boolean} synchronizeTabs Whether to enable shared persistence
   *     across multiple tabs.
   * @return {Promise<void>} Whether persistence was enabled.
   */
  start(synchronizeTabs?: boolean): Promise<void> {
    if (!IndexedDbPersistence.isAvailable()) {
      this.persistenceError = new FirestoreError(
        Code.UNIMPLEMENTED,
        UNSUPPORTED_PLATFORM_ERROR_MSG
      );
      return Promise.reject(this.persistenceError);
    }

    assert(!this.started, 'IndexedDbPersistence double-started!');
    this.allowTabSynchronization = !!synchronizeTabs;

    assert(this.window !== null, "Expected 'window' to be defined");

    return SimpleDb.openOrCreate(this.dbName, SCHEMA_VERSION, createOrUpgradeDb)
      .then(db => {
        this.simpleDb = db;
      })
      .then(() => {
        this.attachVisibilityHandler();
        this.attachWindowUnloadHook();
        return this.updateClientMetadataAndTryBecomePrimary().then(() =>
          this.scheduleClientMetadataAndPrimaryLeaseRefreshes()
        );
      })
      .then(() => {
        this._started = true;
      });
  }

  setPrimaryStateListener(
    primaryStateListener: PrimaryStateListener
  ): Promise<void> {
    this.primaryStateListener = primaryStateListener;
    return primaryStateListener(this.isPrimary);
  }

  setNetworkEnabled(networkEnabled: boolean): void {
    if (this.networkEnabled !== networkEnabled) {
      this.networkEnabled = networkEnabled;
      // Schedule a primary lease refresh for immediate execution. The eventual
      // lease update will be propagated via `primaryStateListener`.
      this.queue.enqueue(async () => {
        if (this.started) {
          await this.updateClientMetadataAndTryBecomePrimary();
        }
      });
    }
  }

  /**
   * Updates the client metadata in IndexedDb and attempts to either obtain or
   * extend the primary lease for the local client. Asynchronously notifies the
   * primary state listener if the client either newly obtained or released its
   * primary lease.
   */
  private updateClientMetadataAndTryBecomePrimary(): Promise<void> {
    return this.simpleDb.runTransaction('readwrite', ALL_STORES, txn => {
      const metadataStore = clientMetadataStore(txn);
      return metadataStore
        .put(
          new DbClientMetadata(
            this.clientId,
            Date.now(),
            this.networkEnabled,
            this.inForeground
          )
        )
        .next(() => this.canActAsPrimary(txn))
        .next(canActAsPrimary => {
          const wasPrimary = this.isPrimary;
          this.isPrimary = canActAsPrimary;

          if (wasPrimary !== this.isPrimary) {
            this.queue.enqueue(async () => {
              // Verify that `shutdown()` hasn't been called yet by the time
              // we invoke the `primaryStateListener`.
              if (this.started) {
                return this.primaryStateListener(this.isPrimary);
              }
            });
          }

          if (wasPrimary && !this.isPrimary) {
            return this.releasePrimaryLeaseIfHeld(txn);
          } else if (this.isPrimary) {
            return this.acquireOrExtendPrimaryLease(txn);
          }
        });
    });
  }

  private removeClientMetadata(
    txn: SimpleDbTransaction
  ): PersistencePromise<void> {
    const metadataStore = clientMetadataStore(txn);
    return metadataStore.delete(this.clientId);
  }

  /**
   * Schedules a recurring timer to update the client metadata and to either
   * extend or acquire the primary lease if the client is eligible.
   */
  private scheduleClientMetadataAndPrimaryLeaseRefreshes(): void {
    this.clientMetadataRefresher = this.queue.enqueueAfterDelay(
      TimerId.ClientMetadataRefresh,
      CLIENT_METADATA_REFRESH_INTERVAL_MS,
      () => {
        return this.updateClientMetadataAndTryBecomePrimary().then(() =>
          this.scheduleClientMetadataAndPrimaryLeaseRefreshes()
        );
      }
    );
  }

  /** Checks whether `client` is the local client. */
  private isLocalClient(client: DbOwner | null): boolean {
    return client ? client.ownerId === this.clientId : false;
  }

  /**
   * Evaluate the state of all active clients and determine whether the local
   * client is or can act as the holder of the primary lease. Returns whether
   * the client is eligible for the lease, but does not actually acquire it.
   * May return 'false' even if there is no active leaseholder and another
   * (foreground) client should become leaseholder instead.
   */
  private canActAsPrimary(
    txn: SimpleDbTransaction
  ): PersistencePromise<boolean> {
    const store = ownerStore(txn);
    return store
      .get('owner')
      .next(currentPrimary => {
        const currentLeaseIsValid =
          currentPrimary !== null &&
          this.isWithinMaxAge(currentPrimary.leaseTimestampMs) &&
          !this.isClientZombied(currentPrimary.ownerId);

        // A client is eligible for the primary lease if:
        // - its network is enabled and the client's tab is in the foreground.
        // - its network is enabled and no other client's tab is in the
        //   foreground.
        // - every clients network is disabled and the client's tab is in the
        //   foreground.
        // - every clients network is disabled and no other client's tab is in
        //   the foreground.
        if (currentLeaseIsValid) {
          if (this.isLocalClient(currentPrimary) && this.networkEnabled) {
            return true;
          }

          if (!this.isLocalClient(currentPrimary)) {
            if (!currentPrimary.allowTabSynchronization) {
              // Fail the `canActAsPrimary` check if the current leaseholder has
              // not opted into multi-tab synchronization. If this happens at
              // client startup, we reject the Promise returned by
              // `enablePersistence()` and the user can continue to use Firestore
              // with in-memory persistence.
              // If this fails during a lease refresh, we will instead block the
              // AsyncQueue from executing further operations. Note that this is
              // acceptable since mixing & matching different `synchronizeTabs`
              // settings is not supported.
              //
              // TODO(multitab): Remove this check when `synchronizeTabs` can no
              // longer be turned off.
              throw new FirestoreError(
                Code.FAILED_PRECONDITION,
                PRIMARY_LEASE_EXCLUSIVE_ERROR_MSG
              );
            }

            return false;
          }
        }

        if (this.networkEnabled && this.inForeground) {
          return true;
        }

        let canActAsPrimary = true;
        return clientMetadataStore(txn)
          .iterate((key, otherClient, control) => {
            if (
              this.clientId !== otherClient.clientId &&
              this.isWithinMaxAge(otherClient.updateTimeMs) &&
              !this.isClientZombied(otherClient.clientId)
            ) {
              const otherClientHasBetterNetworkState =
                !this.networkEnabled && otherClient.networkEnabled;
              const otherClientHasBetterVisibility =
                !this.inForeground && otherClient.inForeground;
              const otherClientHasSameNetworkState =
                this.networkEnabled === otherClient.networkEnabled;
              if (
                otherClientHasBetterNetworkState ||
                (otherClientHasBetterVisibility &&
                  otherClientHasSameNetworkState)
              ) {
                canActAsPrimary = false;
                control.done();
              }
            }
          })
          .next(() => canActAsPrimary);
      })
      .next(canActAsPrimary => {
        if (this.isPrimary !== canActAsPrimary) {
          log.debug(
            LOG_TAG,
            `Client ${
              canActAsPrimary ? 'is' : 'is not'
            } eligible for a primary lease.`
          );
        }
        return canActAsPrimary;
      });
  }

  async shutdown(deleteData?: boolean): Promise<void> {
    // The shutdown() operations are idempotent and can be called even when
    // start() aborted (e.g. because it couldn't acquire the persistence lease).
    this._started = false;

    this.markClientZombied();
    if (this.clientMetadataRefresher) {
      this.clientMetadataRefresher.cancel();
    }
    this.detachVisibilityHandler();
    this.detachWindowUnloadHook();
    await this.simpleDb.runTransaction(
      'readwrite',
      [DbOwner.store, DbClientMetadata.store],
      txn => {
        return this.releasePrimaryLeaseIfHeld(txn).next(() =>
          this.removeClientMetadata(txn)
        );
      }
    );
    this.simpleDb.close();

    // Remove the entry marking the client as zombied from LocalStorage since
    // we successfully deleted its metadata from IndexedDb.
    this.removeClientZombiedEntry();
    if (deleteData) {
      await SimpleDb.delete(this.dbName);
    }
  }

  getActiveClients(): Promise<ClientId[]> {
    const clientIds: ClientId[] = [];
    return this.simpleDb
      .runTransaction('readonly', [DbClientMetadata.store], txn => {
        return clientMetadataStore(txn).iterate((key, value) => {
          if (this.isWithinMaxAge(value.updateTimeMs)) {
            clientIds.push(value.clientId);
          }
        });
      })
      .then(() => clientIds);
  }

  get started(): boolean {
    return this._started;
  }

  getMutationQueue(user: User): MutationQueue {
    assert(
      this.started,
      'Cannot initialize MutationQueue before persistence is started.'
    );
    return IndexedDbMutationQueue.forUser(user, this.serializer);
  }

  getQueryCache(): QueryCache {
    assert(
      this.started,
      'Cannot initialize QueryCache before persistence is started.'
    );
    return new IndexedDbQueryCache(this.serializer);
  }

  getRemoteDocumentCache(): RemoteDocumentCache {
    assert(
      this.started,
      'Cannot initialize RemoteDocumentCache before persistence is started.'
    );
    return new IndexedDbRemoteDocumentCache(
      this.serializer,
      /*keepDocumentChangeLog=*/ this.allowTabSynchronization
    );
  }

  runTransaction<T>(
    action: string,
    requirePrimaryLease: boolean,
    transactionOperation: (
      transaction: PersistenceTransaction
    ) => PersistencePromise<T>
  ): Promise<T> {
    // TODO(multitab): Consider removing `requirePrimaryLease` and exposing
    // three different write modes (readonly, readwrite, readwrite_primary).
    if (this.persistenceError) {
      return Promise.reject(this.persistenceError);
    }

    log.debug(LOG_TAG, 'Starting transaction:', action);

    // Do all transactions as readwrite against all object stores, since we
    // are the only reader/writer.
    return this.simpleDb.runTransaction(
      'readwrite',
      ALL_STORES,
      simpleDbTxn => {
        if (requirePrimaryLease) {
          // While we merely verify that we have (or can acquire) the lease
          // immediately, we wait to extend the primary lease until after
          // executing transactionOperation(). This ensures that even if the
          // transactionOperation takes a long time, we'll use a recent
          // leaseTimestampMs in the extended (or newly acquired) lease.
          return this.canActAsPrimary(simpleDbTxn)
            .next(canActAsPrimary => {
              if (!canActAsPrimary) {
                // TODO(multitab): Handle this gracefully and transition back to
                // secondary state.
                log.error(
                  `Failed to obtain primary lease for action '${action}'.`
                );
                this.isPrimary = false;
                this.queue.enqueue(() => this.primaryStateListener(false));
                throw new FirestoreError(
                  Code.FAILED_PRECONDITION,
                  PRIMARY_LEASE_LOST_ERROR_MSG
                );
              }
              return transactionOperation(
                new IndexedDbTransaction(simpleDbTxn)
              );
            })
            .next(result => {
              return this.acquireOrExtendPrimaryLease(simpleDbTxn).next(
                () => result
              );
            });
        } else {
          return this.verifyAllowTabSynchronization(simpleDbTxn).next(() =>
            transactionOperation(new IndexedDbTransaction(simpleDbTxn))
          );
        }
      }
    );
  }

  /**
   * Verifies that the current tab is the primary leaseholder or alternatively
   * that the leaseholder has opted into multi-tab synchronization.
   */
  // TODO(multitab): Remove this check when `synchronizeTabs` can no longer be
  // turned off.
  private verifyAllowTabSynchronization(
    txn: SimpleDbTransaction
  ): PersistencePromise<void> {
    const store = ownerStore(txn);
    return store.get('owner').next(currentPrimary => {
      const currentLeaseIsValid =
        currentPrimary !== null &&
        this.isWithinMaxAge(currentPrimary.leaseTimestampMs) &&
        !this.isClientZombied(currentPrimary.ownerId);

      if (currentLeaseIsValid && !this.isLocalClient(currentPrimary)) {
        if (!currentPrimary.allowTabSynchronization) {
          throw new FirestoreError(
            Code.FAILED_PRECONDITION,
            PRIMARY_LEASE_EXCLUSIVE_ERROR_MSG
          );
        }
      }
    });
  }

  /**
   * Obtains or extends the new primary lease for the local client. This
   * method does not verify that the client is eligible for this lease.
   */
  private acquireOrExtendPrimaryLease(txn): PersistencePromise<void> {
    const newPrimary = new DbOwner(
      this.clientId,
      this.allowTabSynchronization,
      Date.now()
    );
    return ownerStore(txn).put('owner', newPrimary);
  }

  static isAvailable(): boolean {
    return SimpleDb.isAvailable();
  }

  /**
   * Generates a string used as a prefix when storing data in IndexedDB and
   * LocalStorage.
   */
  static buildStoragePrefix(databaseInfo: DatabaseInfo): string {
    // Use two different prefix formats:
    //
    //   * firestore / persistenceKey / projectID . databaseID / ...
    //   * firestore / persistenceKey / projectID / ...
    //
    // projectIDs are DNS-compatible names and cannot contain dots
    // so there's no danger of collisions.
    let database = databaseInfo.databaseId.projectId;
    if (!databaseInfo.databaseId.isDefaultDatabase) {
      database += '.' + databaseInfo.databaseId.database;
    }

    return 'firestore/' + databaseInfo.persistenceKey + '/' + database + '/';
  }

  /** Checks the primary lease and removes it if we are the current primary. */
  private releasePrimaryLeaseIfHeld(
    txn: SimpleDbTransaction
  ): PersistencePromise<void> {
    this.isPrimary = false;

    const store = ownerStore(txn);
    return store.get('owner').next(primaryClient => {
      if (this.isLocalClient(primaryClient)) {
        log.debug(LOG_TAG, 'Releasing primary lease.');
        return store.delete('owner');
      } else {
        return PersistencePromise.resolve();
      }
    });
  }

  /** Verifies that `updateTimeMs` is within CLIENT_STATE_MAX_AGE_MS. */
  private isWithinMaxAge(updateTimeMs: number): boolean {
    const now = Date.now();
    const minAcceptable = now - CLIENT_METADATA_MAX_AGE_MS;
    const maxAcceptable = now;
    if (updateTimeMs < minAcceptable) {
      return false;
    } else if (updateTimeMs > maxAcceptable) {
      log.error(
        `Detected an update time that is in the future: ${updateTimeMs} > ${maxAcceptable}`
      );
      return false;
    }

    return true;
  }

  private attachVisibilityHandler(): void {
    if (
      this.document !== null &&
      typeof this.document.addEventListener === 'function'
    ) {
      this.documentVisibilityHandler = () => {
        this.queue.enqueue<DbOwner | void>(() => {
          this.inForeground = this.document.visibilityState === 'visible';
          return this.updateClientMetadataAndTryBecomePrimary();
        });
      };

      this.document.addEventListener(
        'visibilitychange',
        this.documentVisibilityHandler
      );

      this.inForeground = this.document.visibilityState === 'visible';
    }
  }

  private detachVisibilityHandler(): void {
    if (this.documentVisibilityHandler) {
      assert(
        this.document !== null &&
          typeof this.document.addEventListener === 'function',
        "Expected 'document.addEventListener' to be a function"
      );
      this.document.removeEventListener(
        'visibilitychange',
        this.documentVisibilityHandler
      );
      this.documentVisibilityHandler = null;
    }
  }

  /**
   * Attaches a window.unload handler that will synchronously write our
   * ownerId to a "zombie owner id" location in localstorage. This can be used
   * by tabs trying to acquire the lease to determine that the lease should be
   * acquired immediately even if the timestamp is recent. This is particularly
   * important for the refresh case (so the tab correctly re-acquires the owner
   * lease). LocalStorage is used for this rather than IndexedDb because it is
   * a synchronous API and so can be used reliably from an unload handler.
   */
  private attachWindowUnloadHook(): void {
    if (typeof this.window.addEventListener === 'function') {
      this.windowUnloadHandler = () => {
<<<<<<< HEAD
        // Note: In theory, this should be scheduled on the AsyncQueue since it
        // accesses internal state. We execute this code directly during shutdown
        // to make sure it gets a chance to run.
        this.markClientZombied();

        this.queue.enqueue(() => {
          // Attempt graceful shutdown (including releasing our owner lease), but
          // there's no guarantee it will complete.
          return this.shutdown();
        });
=======
        // Record that we're zombied.
        this.setZombiedOwnerId(this.ownerId);

        // Attempt graceful shutdown (including releasing our owner lease), but
        // there's no guarantee it will complete.
        // tslint:disable-next-line:no-floating-promises
        this.shutdown();
>>>>>>> dc9a5d18
      };
      this.window.addEventListener('unload', this.windowUnloadHandler);
    }
  }

  private detachWindowUnloadHook(): void {
    if (this.windowUnloadHandler) {
      assert(
        typeof this.window.removeEventListener === 'function',
        "Expected 'window.removeEventListener' to be a function"
      );
      this.window.removeEventListener('unload', this.windowUnloadHandler);
      this.windowUnloadHandler = null;
    }
  }

  /**
   * Returns any recorded "zombied owner" (i.e. a previous owner that became
   * zombied due to their tab closing) from LocalStorage, or null if no such
   * record exists.
   */
  private isClientZombied(clientId: ClientId): boolean {
    if (this.window.localStorage === undefined) {
      assert(
        process.env.USE_MOCK_PERSISTENCE === 'YES',
        'Operating without LocalStorage is only supported with IndexedDbShim.'
      );
      return null;
    }

    try {
      const isZombied =
        this.window.localStorage.getItem(
          this.zombiedClientLocalStorageKey(clientId)
        ) !== null;
      log.debug(
        LOG_TAG,
        `Client '${clientId}' ${
          isZombied ? 'is' : 'is not'
        } zombied in LocalStorage`
      );
      return isZombied;
    } catch (e) {
      // Gracefully handle if LocalStorage isn't available / working.
      log.error(LOG_TAG, 'Failed to get zombied client id.', e);
      return null;
    }
  }

  /**
   * Record client as zombied (a client that had its tab closed). Zombied
   * clients are ignored during primary tab selection.
   */
  private markClientZombied(): void {
    try {
      // TODO(multitab): Garbage Collect Local Storage
      this.window.localStorage.setItem(
        this.zombiedClientLocalStorageKey(this.clientId),
        String(Date.now())
      );
    } catch (e) {
      // Gracefully handle if LocalStorage isn't available / working.
      log.error('Failed to set zombie owner id.', e);
    }
  }

  /** Removes the zombied client entry if it exists. */
  private removeClientZombiedEntry(): void {
    try {
      this.window.localStorage.removeItem(
        this.zombiedClientLocalStorageKey(this.clientId)
      );
    } catch (e) {
      // Ignore
    }
  }

  private zombiedClientLocalStorageKey(clientId: ClientId): string {
    return `${ZOMBIED_CLIENTS_KEY_PREFIX}_${this.persistenceKey}_${clientId}`;
  }
}

export function isPrimaryLeaseLostError(err: FirestoreError): boolean {
  return (
    err.code === Code.FAILED_PRECONDITION &&
    err.message === PRIMARY_LEASE_LOST_ERROR_MSG
  );
}
/**
 * Helper to get a typed SimpleDbStore for the owner object store.
 */
function ownerStore(
  txn: SimpleDbTransaction
): SimpleDbStore<DbOwnerKey, DbOwner> {
  return txn.store<DbOwnerKey, DbOwner>(DbOwner.store);
}

/**
 * Helper to get a typed SimpleDbStore for the client metadata object store.
 */
function clientMetadataStore(
  txn: SimpleDbTransaction
): SimpleDbStore<DbClientMetadataKey, DbClientMetadata> {
  return txn.store<DbClientMetadataKey, DbClientMetadata>(
    DbClientMetadata.store
  );
}<|MERGE_RESOLUTION|>--- conflicted
+++ resolved
@@ -232,7 +232,7 @@
       this.networkEnabled = networkEnabled;
       // Schedule a primary lease refresh for immediate execution. The eventual
       // lease update will be propagated via `primaryStateListener`.
-      this.queue.enqueue(async () => {
+      this.queue.enqueueAndForget(async () => {
         if (this.started) {
           await this.updateClientMetadataAndTryBecomePrimary();
         }
@@ -264,7 +264,7 @@
           this.isPrimary = canActAsPrimary;
 
           if (wasPrimary !== this.isPrimary) {
-            this.queue.enqueue(async () => {
+            this.queue.enqueueAndForget(async () => {
               // Verify that `shutdown()` hasn't been called yet by the time
               // we invoke the `primaryStateListener`.
               if (this.started) {
@@ -519,7 +519,9 @@
                   `Failed to obtain primary lease for action '${action}'.`
                 );
                 this.isPrimary = false;
-                this.queue.enqueue(() => this.primaryStateListener(false));
+                this.queue.enqueueAndForget(() =>
+                  this.primaryStateListener(false)
+                );
                 throw new FirestoreError(
                   Code.FAILED_PRECONDITION,
                   PRIMARY_LEASE_LOST_ERROR_MSG
@@ -647,7 +649,7 @@
       typeof this.document.addEventListener === 'function'
     ) {
       this.documentVisibilityHandler = () => {
-        this.queue.enqueue<DbOwner | void>(() => {
+        this.queue.enqueueAndForget<DbOwner | void>(() => {
           this.inForeground = this.document.visibilityState === 'visible';
           return this.updateClientMetadataAndTryBecomePrimary();
         });
@@ -689,26 +691,16 @@
   private attachWindowUnloadHook(): void {
     if (typeof this.window.addEventListener === 'function') {
       this.windowUnloadHandler = () => {
-<<<<<<< HEAD
         // Note: In theory, this should be scheduled on the AsyncQueue since it
         // accesses internal state. We execute this code directly during shutdown
         // to make sure it gets a chance to run.
         this.markClientZombied();
 
-        this.queue.enqueue(() => {
+        this.queue.enqueueAndForget(() => {
           // Attempt graceful shutdown (including releasing our owner lease), but
           // there's no guarantee it will complete.
           return this.shutdown();
         });
-=======
-        // Record that we're zombied.
-        this.setZombiedOwnerId(this.ownerId);
-
-        // Attempt graceful shutdown (including releasing our owner lease), but
-        // there's no guarantee it will complete.
-        // tslint:disable-next-line:no-floating-promises
-        this.shutdown();
->>>>>>> dc9a5d18
       };
       this.window.addEventListener('unload', this.windowUnloadHandler);
     }
