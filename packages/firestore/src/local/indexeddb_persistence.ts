/**
 * Copyright 2017 Google Inc.
 *
 * Licensed under the Apache License, Version 2.0 (the "License");
 * you may not use this file except in compliance with the License.
 * You may obtain a copy of the License at
 *
 *   http://www.apache.org/licenses/LICENSE-2.0
 *
 * Unless required by applicable law or agreed to in writing, software
 * distributed under the License is distributed on an "AS IS" BASIS,
 * WITHOUT WARRANTIES OR CONDITIONS OF ANY KIND, either express or implied.
 * See the License for the specific language governing permissions and
 * limitations under the License.
 */

import { User } from '../auth/user';
import { DatabaseInfo } from '../core/database_info';
import { ListenSequence, SequenceNumberSyncer } from '../core/listen_sequence';
import { ListenSequenceNumber, TargetId } from '../core/types';
import { DocumentKey } from '../model/document_key';
import { JsonProtoSerializer } from '../remote/serializer';
import { assert, fail } from '../util/assert';
import { Code, FirestoreError } from '../util/error';
import * as log from '../util/log';

<<<<<<< HEAD
import { Platform } from '../platform/platform';
import { AsyncQueue, TimerId } from '../util/async_queue';
import { CancelablePromise } from '../util/promise';
import { decode, encode, EncodedResourcePath } from './encoded_resource_path';
import {
  IndexedDbMutationQueue,
  mutationQueuesContainKey
} from './indexeddb_mutation_queue';
import {
  documentTargetStore,
=======
import { ListenSequence, SequenceNumberSyncer } from '../core/listen_sequence';
import { Platform } from '../platform/platform';
import { AsyncQueue, TimerId } from '../util/async_queue';
import { CancelablePromise } from '../util/promise';
import { IndexedDbMutationQueue } from './indexeddb_mutation_queue';
import {
>>>>>>> 950499d5
  getHighestListenSequenceNumber,
  IndexedDbQueryCache
} from './indexeddb_query_cache';
import { IndexedDbRemoteDocumentCache } from './indexeddb_remote_document_cache';
import {
  ALL_STORES,
  DbClientMetadata,
  DbClientMetadataKey,
  DbPrimaryClient,
  DbPrimaryClientKey,
<<<<<<< HEAD
  DbTargetDocument,
=======
>>>>>>> 950499d5
  DbTargetGlobal,
  SCHEMA_VERSION,
  SchemaConverter
} from './indexeddb_schema';
import { LocalSerializer } from './local_serializer';
import {
  ActiveTargets,
  LruDelegate,
  LruGarbageCollector
} from './lru_garbage_collector';
import { MutationQueue } from './mutation_queue';
import {
  Persistence,
  PersistenceTransaction,
  PrimaryStateListener,
  ReferenceDelegate
} from './persistence';
import { PersistencePromise } from './persistence_promise';
import { QueryData } from './query_data';
import { ReferenceSet } from './reference_set';
import { RemoteDocumentCache } from './remote_document_cache';
import { ClientId } from './shared_client_state';
import { SimpleDb, SimpleDbStore, SimpleDbTransaction } from './simple_db';

const LOG_TAG = 'IndexedDbPersistence';

/**
 * Oldest acceptable age in milliseconds for client metadata read from
 * IndexedDB. Client metadata and primary leases that are older than 5 seconds
 * are ignored.
 */
const CLIENT_METADATA_MAX_AGE_MS = 5000;

/**
 * Oldest acceptable age in milliseconds for client metadata before it and its
 * associated data (such as the remote document cache changelog) can be
 * garbage collected. Clients that exceed this threshold will not be able to
 * replay Watch events that occurred before this threshold.
 */
const CLIENT_STATE_GARBAGE_COLLECTION_THRESHOLD_MS = 30 * 60 * 1000; // 30 Minutes

/**
 * The interval at which clients will update their metadata, including
 * refreshing their primary lease if held or potentially trying to acquire it if
 * not held.
 *
 * Primary clients may opportunistically refresh their metadata earlier
 * if they're already performing an IndexedDB operation.
 */
const CLIENT_METADATA_REFRESH_INTERVAL_MS = 4000;
/** User-facing error when the primary lease is required but not available. */
const PRIMARY_LEASE_LOST_ERROR_MSG =
  'The current tab is not in the required state to perform this operation. ' +
  'It might be necessary to refresh the browser tab.';
const PRIMARY_LEASE_EXCLUSIVE_ERROR_MSG =
  'Another tab has exclusive access to the persistence layer. ' +
  'To allow shared access, make sure to invoke ' +
  '`enablePersistence()` with `experimentalTabSynchronization:true` in all tabs.';
const UNSUPPORTED_PLATFORM_ERROR_MSG =
  'This platform is either missing' +
  ' IndexedDB or is known to have an incomplete implementation. Offline' +
  ' persistence has been disabled.';

// The format of the LocalStorage key that stores zombied client is:
//     firestore_zombie_<persistence_prefix>_<instance_key>
const ZOMBIED_CLIENTS_KEY_PREFIX = 'firestore_zombie';

export class IndexedDbTransaction extends PersistenceTransaction {
  constructor(
    readonly simpleDbTransaction: SimpleDbTransaction,
    readonly currentSequenceNumber
  ) {
    super();
  }
}

/**
 * An IndexedDB-backed instance of Persistence. Data is stored persistently
 * across sessions.
 *
 * On Web only, the Firestore SDKs support shared access to its persistence
 * layer. This allows multiple browser tabs to read and write to IndexedDb and
 * to synchronize state even without network connectivity. Shared access is
 * currently optional and not enabled unless all clients invoke
 * `enablePersistence()` with `{experimentalTabSynchronization:true}`.
 *
 * In multi-tab mode, if multiple clients are active at the same time, the SDK
 * will designate one client as the “primary client”. An effort is made to pick
 * a visible, network-connected and active client, and this client is
 * responsible for letting other clients know about its presence. The primary
 * client writes a unique client-generated identifier (the client ID) to
 * IndexedDb’s “owner” store every 4 seconds. If the primary client fails to
 * update this entry, another client can acquire the lease and take over as
 * primary.
 *
 * Some persistence operations in the SDK are designated as primary-client only
 * operations. This includes the acknowledgment of mutations and all updates of
 * remote documents. The effects of these operations are written to persistence
 * and then broadcast to other tabs via LocalStorage (see
 * `WebStorageSharedClientState`), which then refresh their state from
 * persistence.
 *
 * Similarly, the primary client listens to notifications sent by secondary
 * clients to discover persistence changes written by secondary clients, such as
 * the addition of new mutations and query targets.
 *
 * If multi-tab is not enabled and another tab already obtained the primary
 * lease, IndexedDbPersistence enters a failed state and all subsequent
 * operations will automatically fail.
 *
 * Additionally, there is an optimization so that when a tab is closed, the
 * primary lease is released immediately (this is especially important to make
 * sure that a refreshed tab is able to immediately re-acquire the primary
 * lease). Unfortunately, IndexedDB cannot be reliably used in window.unload
 * since it is an asynchronous API. So in addition to attempting to give up the
 * lease, the leaseholder writes its client ID to a "zombiedClient" entry in
 * LocalStorage which acts as an indicator that another tab should go ahead and
 * take the primary lease immediately regardless of the current lease timestamp.
 *
 * TODO(b/114226234): Remove `experimentalTabSynchronization` section when
 * multi-tab is no longer optional.
 */
export type MultiClientParams = {
  sequenceNumberSyncer: SequenceNumberSyncer;
};
export class IndexedDbPersistence implements Persistence {
  static getStore<Key extends IDBValidKey, Value>(
    txn: PersistenceTransaction,
    store: string
  ): SimpleDbStore<Key, Value> {
    if (txn instanceof IndexedDbTransaction) {
      return SimpleDb.getStore<Key, Value>(txn.simpleDbTransaction, store);
    } else {
      throw fail(
        'IndexedDbPersistence must use instances of IndexedDbTransaction'
      );
    }
  }

  /**
   * The name of the main (and currently only) IndexedDB database. this name is
   * appended to the prefix provided to the IndexedDbPersistence constructor.
   */
  static MAIN_DATABASE = 'main';

  static async createIndexedDbPersistence(
    persistenceKey: string,
    clientId: ClientId,
    platform: Platform,
    queue: AsyncQueue,
    serializer: JsonProtoSerializer
  ): Promise<IndexedDbPersistence> {
    const persistence = new IndexedDbPersistence(
      persistenceKey,
      clientId,
      platform,
      queue,
      serializer
    );
    await persistence.start();
    return persistence;
  }

  static async createMultiClientIndexedDbPersistence(
    persistenceKey: string,
    clientId: ClientId,
    platform: Platform,
    queue: AsyncQueue,
    serializer: JsonProtoSerializer,
    multiClientParams: MultiClientParams
  ): Promise<IndexedDbPersistence> {
    const persistence = new IndexedDbPersistence(
      persistenceKey,
      clientId,
      platform,
      queue,
      serializer,
      multiClientParams
    );
    await persistence.start();
    return persistence;
  }

  private readonly document: Document | null;
  private readonly window: Window;

  private simpleDb: SimpleDb;
  private _started = false;
  private isPrimary = false;
  private networkEnabled = true;
  private dbName: string;

  /** Our window.unload handler, if registered. */
  private windowUnloadHandler: (() => void) | null;
  private inForeground = false;

  private serializer: LocalSerializer;

  /** Our 'visibilitychange' listener if registered. */
  private documentVisibilityHandler: ((e?: Event) => void) | null;

  /** The client metadata refresh task. */
  private clientMetadataRefresher: CancelablePromise<void>;

  /** The last time we garbage collected the Remote Document Changelog. */
  private lastGarbageCollectionTime = Number.NEGATIVE_INFINITY;

  /** Whether to allow shared multi-tab access to the persistence layer. */
  private allowTabSynchronization: boolean;

  /** A listener to notify on primary state changes. */
  private primaryStateListener: PrimaryStateListener = _ => Promise.resolve();

  private queryCache: IndexedDbQueryCache;
  private remoteDocumentCache: IndexedDbRemoteDocumentCache;
  private readonly webStorage: Storage;
  private listenSequence: ListenSequence;
  readonly referenceDelegate: IndexedDbLruDelegate;

  // Note that `multiClientParams` must be present to enable multi-client support while multi-tab
  // is still experimental. When multi-client is switched to always on, `multiClientParams` will
  // no longer be optional.
  private constructor(
    private readonly persistenceKey: string,
    private readonly clientId: ClientId,
    platform: Platform,
    private readonly queue: AsyncQueue,
    serializer: JsonProtoSerializer,
    private readonly multiClientParams?: MultiClientParams
  ) {
    if (!IndexedDbPersistence.isAvailable()) {
      throw new FirestoreError(
        Code.UNIMPLEMENTED,
        UNSUPPORTED_PLATFORM_ERROR_MSG
      );
    }
    this.referenceDelegate = new IndexedDbLruDelegate(this);
    this.dbName = persistenceKey + IndexedDbPersistence.MAIN_DATABASE;
    this.serializer = new LocalSerializer(serializer);
    this.document = platform.document;
    this.allowTabSynchronization = multiClientParams !== undefined;
    this.queryCache = new IndexedDbQueryCache(
      this.referenceDelegate,
      this.serializer
    );
    this.remoteDocumentCache = new IndexedDbRemoteDocumentCache(
      this.serializer,
      /*keepDocumentChangeLog=*/ this.allowTabSynchronization
    );
    if (platform.window && platform.window.localStorage) {
      this.window = platform.window;
      this.webStorage = this.window.localStorage;
    } else {
      throw new FirestoreError(
        Code.UNIMPLEMENTED,
        'IndexedDB persistence is only available on platforms that support LocalStorage.'
      );
    }
  }

  /**
   * Attempt to start IndexedDb persistence.
   *
   * @return {Promise<void>} Whether persistence was enabled.
   */
  private start(): Promise<void> {
    assert(!this.started, 'IndexedDbPersistence double-started!');
    assert(this.window !== null, "Expected 'window' to be defined");

    return SimpleDb.openOrCreate(
      this.dbName,
      SCHEMA_VERSION,
      new SchemaConverter(this.serializer)
    )
      .then(db => {
        this.simpleDb = db;
      })
      .then(() => this.startRemoteDocumentCache())
      .then(() => {
        this.attachVisibilityHandler();
        this.attachWindowUnloadHook();
        return this.updateClientMetadataAndTryBecomePrimary().then(() =>
          this.scheduleClientMetadataAndPrimaryLeaseRefreshes()
        );
      })
      .then(() => {
        return this.simpleDb.runTransaction(
          'readonly',
          [DbTargetGlobal.store],
          txn => {
            return getHighestListenSequenceNumber(txn).next(
              highestListenSequenceNumber => {
                const sequenceNumberSyncer = this.multiClientParams
                  ? this.multiClientParams.sequenceNumberSyncer
                  : undefined;
                this.listenSequence = new ListenSequence(
                  highestListenSequenceNumber,
                  sequenceNumberSyncer
                );
              }
            );
          }
        );
      })
      .then(() => {
        this._started = true;
      })
      .catch(reason => {
        this.simpleDb && this.simpleDb.close();
        return Promise.reject(reason);
      });
  }

  private startRemoteDocumentCache(): Promise<void> {
    return this.simpleDb.runTransaction('readonly', ALL_STORES, txn =>
      this.remoteDocumentCache.start(txn)
    );
  }

  setPrimaryStateListener(
    primaryStateListener: PrimaryStateListener
  ): Promise<void> {
    this.primaryStateListener = primaryStateListener;
    return primaryStateListener(this.isPrimary);
  }

  setNetworkEnabled(networkEnabled: boolean): void {
    if (this.networkEnabled !== networkEnabled) {
      this.networkEnabled = networkEnabled;
      // Schedule a primary lease refresh for immediate execution. The eventual
      // lease update will be propagated via `primaryStateListener`.
      this.queue.enqueueAndForget(async () => {
        if (this.started) {
          await this.updateClientMetadataAndTryBecomePrimary();
        }
      });
    }
  }

  /**
   * Updates the client metadata in IndexedDb and attempts to either obtain or
   * extend the primary lease for the local client. Asynchronously notifies the
   * primary state listener if the client either newly obtained or released its
   * primary lease.
   */
  private updateClientMetadataAndTryBecomePrimary(): Promise<void> {
    return this.simpleDb.runTransaction('readwrite', ALL_STORES, txn => {
      const metadataStore = clientMetadataStore(txn);
      return metadataStore
        .put(
          new DbClientMetadata(
            this.clientId,
            Date.now(),
            this.networkEnabled,
            this.inForeground,
            this.remoteDocumentCache.lastProcessedDocumentChangeId
          )
        )
        .next(() => this.canActAsPrimary(txn))
        .next(canActAsPrimary => {
          const wasPrimary = this.isPrimary;
          this.isPrimary = canActAsPrimary;

          if (wasPrimary !== this.isPrimary) {
            this.queue.enqueueAndForget(async () => {
              // Verify that `shutdown()` hasn't been called yet by the time
              // we invoke the `primaryStateListener`.
              if (this.started) {
                return this.primaryStateListener(this.isPrimary);
              }
            });
          }

          if (wasPrimary && !this.isPrimary) {
            return this.releasePrimaryLeaseIfHeld(txn);
          } else if (this.isPrimary) {
            return this.acquireOrExtendPrimaryLease(txn);
          }
        });
    });
  }

  private removeClientMetadata(
    txn: SimpleDbTransaction
  ): PersistencePromise<void> {
    const metadataStore = clientMetadataStore(txn);
    return metadataStore.delete(this.clientId);
  }

  /**
   * If the garbage collection threshold has passed, prunes the
   * RemoteDocumentChanges and the ClientMetadata store based on the last update
   * time of all clients.
   */
  private async maybeGarbageCollectMultiClientState(): Promise<void> {
    if (
      this.isPrimary &&
      !this.isWithinAge(
        this.lastGarbageCollectionTime,
        CLIENT_STATE_GARBAGE_COLLECTION_THRESHOLD_MS
      )
    ) {
      this.lastGarbageCollectionTime = Date.now();

      let activeClients: DbClientMetadata[];
      let inactiveClients: DbClientMetadata[] = [];

      await this.runTransaction(
        'maybeGarbageCollectMultiClientState',
        'readwrite-primary',
        txn => {
          const metadataStore = IndexedDbPersistence.getStore<
            DbClientMetadataKey,
            DbClientMetadata
          >(txn, DbClientMetadata.store);

          return metadataStore
            .loadAll()
            .next(existingClients => {
              activeClients = this.filterActiveClients(
                existingClients,
                CLIENT_STATE_GARBAGE_COLLECTION_THRESHOLD_MS
              );
              inactiveClients = existingClients.filter(
                client => activeClients.indexOf(client) === -1
              );
            })
            .next(() =>
              // Delete metadata for clients that are no longer considered active.
              PersistencePromise.forEach(inactiveClients, inactiveClient =>
                metadataStore.delete(inactiveClient.clientId)
              )
            )
            .next(() => {
              // Retrieve the minimum change ID from the set of active clients.

              // The primary client doesn't read from the document change log,
              // and hence we exclude it when we determine the minimum
              // `lastProcessedDocumentChangeId`.
              activeClients = activeClients.filter(
                client => client.clientId !== this.clientId
              );

              if (activeClients.length > 0) {
                const processedChangeIds = activeClients.map(
                  client => client.lastProcessedDocumentChangeId || 0
                );
                const oldestChangeId = Math.min(...processedChangeIds);
                return this.remoteDocumentCache.removeDocumentChangesThroughChangeId(
                  txn,
                  oldestChangeId
                );
              }
            });
        }
      );

      // Delete potential leftover entries that may continue to mark the
      // inactive clients as zombied in LocalStorage.
      // Ideally we'd delete the IndexedDb and LocalStorage zombie entries for
      // the client atomically, but we can't. So we opt to delete the IndexedDb
      // entries first to avoid potentially reviving a zombied client.
      inactiveClients.forEach(inactiveClient => {
        this.window.localStorage.removeItem(
          this.zombiedClientLocalStorageKey(inactiveClient.clientId)
        );
      });
    }
  }

  /**
   * Schedules a recurring timer to update the client metadata and to either
   * extend or acquire the primary lease if the client is eligible.
   */
  private scheduleClientMetadataAndPrimaryLeaseRefreshes(): void {
    this.clientMetadataRefresher = this.queue.enqueueAfterDelay(
      TimerId.ClientMetadataRefresh,
      CLIENT_METADATA_REFRESH_INTERVAL_MS,
      () => {
        return this.updateClientMetadataAndTryBecomePrimary()
          .then(() => this.maybeGarbageCollectMultiClientState())
          .then(() => this.scheduleClientMetadataAndPrimaryLeaseRefreshes());
      }
    );
  }

  /** Checks whether `client` is the local client. */
  private isLocalClient(client: DbPrimaryClient | null): boolean {
    return client ? client.ownerId === this.clientId : false;
  }

  /**
   * Evaluate the state of all active clients and determine whether the local
   * client is or can act as the holder of the primary lease. Returns whether
   * the client is eligible for the lease, but does not actually acquire it.
   * May return 'false' even if there is no active leaseholder and another
   * (foreground) client should become leaseholder instead.
   */
  private canActAsPrimary(
    txn: SimpleDbTransaction
  ): PersistencePromise<boolean> {
    const store = primaryClientStore(txn);
    return store
      .get(DbPrimaryClient.key)
      .next(currentPrimary => {
        const currentLeaseIsValid =
          currentPrimary !== null &&
          this.isWithinAge(
            currentPrimary.leaseTimestampMs,
            CLIENT_METADATA_MAX_AGE_MS
          ) &&
          !this.isClientZombied(currentPrimary.ownerId);

        // A client is eligible for the primary lease if:
        // - its network is enabled and the client's tab is in the foreground.
        // - its network is enabled and no other client's tab is in the
        //   foreground.
        // - every clients network is disabled and the client's tab is in the
        //   foreground.
        // - every clients network is disabled and no other client's tab is in
        //   the foreground.
        if (currentLeaseIsValid) {
          if (this.isLocalClient(currentPrimary) && this.networkEnabled) {
            return true;
          }

          if (!this.isLocalClient(currentPrimary)) {
            if (!currentPrimary!.allowTabSynchronization) {
              // Fail the `canActAsPrimary` check if the current leaseholder has
              // not opted into multi-tab synchronization. If this happens at
              // client startup, we reject the Promise returned by
              // `enablePersistence()` and the user can continue to use Firestore
              // with in-memory persistence.
              // If this fails during a lease refresh, we will instead block the
              // AsyncQueue from executing further operations. Note that this is
              // acceptable since mixing & matching different `synchronizeTabs`
              // settings is not supported.
              //
              // TODO(b/114226234): Remove this check when `synchronizeTabs` can
              // no longer be turned off.
              throw new FirestoreError(
                Code.FAILED_PRECONDITION,
                PRIMARY_LEASE_EXCLUSIVE_ERROR_MSG
              );
            }

            return false;
          }
        }

        if (this.networkEnabled && this.inForeground) {
          return true;
        }

        return clientMetadataStore(txn)
          .loadAll()
          .next(existingClients => {
            // Process all existing clients and determine whether at least one of
            // them is better suited to obtain the primary lease.
            const preferredCandidate = this.filterActiveClients(
              existingClients,
              CLIENT_METADATA_MAX_AGE_MS
            ).find(otherClient => {
              if (this.clientId !== otherClient.clientId) {
                const otherClientHasBetterNetworkState =
                  !this.networkEnabled && otherClient.networkEnabled;
                const otherClientHasBetterVisibility =
                  !this.inForeground && otherClient.inForeground;
                const otherClientHasSameNetworkState =
                  this.networkEnabled === otherClient.networkEnabled;
                if (
                  otherClientHasBetterNetworkState ||
                  (otherClientHasBetterVisibility &&
                    otherClientHasSameNetworkState)
                ) {
                  return true;
                }
              }
              return false;
            });
            return preferredCandidate === undefined;
          });
      })
      .next(canActAsPrimary => {
        if (this.isPrimary !== canActAsPrimary) {
          log.debug(
            LOG_TAG,
            `Client ${
              canActAsPrimary ? 'is' : 'is not'
            } eligible for a primary lease.`
          );
        }
        return canActAsPrimary;
      });
  }

  async shutdown(deleteData?: boolean): Promise<void> {
    // The shutdown() operations are idempotent and can be called even when
    // start() aborted (e.g. because it couldn't acquire the persistence lease).
    this._started = false;

    this.markClientZombied();
    if (this.clientMetadataRefresher) {
      this.clientMetadataRefresher.cancel();
    }
    this.detachVisibilityHandler();
    this.detachWindowUnloadHook();
    await this.simpleDb.runTransaction(
      'readwrite',
      [DbPrimaryClient.store, DbClientMetadata.store],
      txn => {
        return this.releasePrimaryLeaseIfHeld(txn).next(() =>
          this.removeClientMetadata(txn)
        );
      }
    );
    this.simpleDb.close();

    // Remove the entry marking the client as zombied from LocalStorage since
    // we successfully deleted its metadata from IndexedDb.
    this.removeClientZombiedEntry();
    if (deleteData) {
      await SimpleDb.delete(this.dbName);
    }
  }

  /**
   * Returns clients that are not zombied and have an updateTime within the
   * provided threshold.
   */
  private filterActiveClients(
    clients: DbClientMetadata[],
    activityThresholdMs: number
  ): DbClientMetadata[] {
    return clients.filter(
      client =>
        this.isWithinAge(client.updateTimeMs, activityThresholdMs) &&
        !this.isClientZombied(client.clientId)
    );
  }

  getActiveClients(): Promise<ClientId[]> {
    return this.simpleDb.runTransaction(
      'readonly',
      [DbClientMetadata.store],
      txn => {
        return clientMetadataStore(txn)
          .loadAll()
          .next(clients =>
            this.filterActiveClients(clients, CLIENT_METADATA_MAX_AGE_MS).map(
              clientMetadata => clientMetadata.clientId
            )
          );
      }
    );
  }

  get started(): boolean {
    return this._started;
  }

  getMutationQueue(user: User): MutationQueue {
    assert(
      this.started,
      'Cannot initialize MutationQueue before persistence is started.'
    );
    return IndexedDbMutationQueue.forUser(user, this.serializer);
  }

  getQueryCache(): IndexedDbQueryCache {
    assert(
      this.started,
      'Cannot initialize QueryCache before persistence is started.'
    );
    return this.queryCache;
  }

  getRemoteDocumentCache(): RemoteDocumentCache {
    assert(
      this.started,
      'Cannot initialize RemoteDocumentCache before persistence is started.'
    );
    return this.remoteDocumentCache;
  }

  runTransaction<T>(
    action: string,
    mode: 'readonly' | 'readwrite' | 'readwrite-primary',
    transactionOperation: (
      transaction: PersistenceTransaction
    ) => PersistencePromise<T>
  ): Promise<T> {
    log.debug(LOG_TAG, 'Starting transaction:', action);

    // Do all transactions as readwrite against all object stores, since we
    // are the only reader/writer.
    return this.simpleDb.runTransaction(
      mode === 'readonly' ? 'readonly' : 'readwrite',
      ALL_STORES,
      simpleDbTxn => {
        if (mode === 'readwrite-primary') {
          // While we merely verify that we have (or can acquire) the lease
          // immediately, we wait to extend the primary lease until after
          // executing transactionOperation(). This ensures that even if the
          // transactionOperation takes a long time, we'll use a recent
          // leaseTimestampMs in the extended (or newly acquired) lease.
          return this.canActAsPrimary(simpleDbTxn)
            .next(canActAsPrimary => {
              if (!canActAsPrimary) {
                log.error(
                  `Failed to obtain primary lease for action '${action}'.`
                );
                this.isPrimary = false;
                this.queue.enqueueAndForget(() =>
                  this.primaryStateListener(false)
                );
                throw new FirestoreError(
                  Code.FAILED_PRECONDITION,
                  PRIMARY_LEASE_LOST_ERROR_MSG
                );
              }
              return transactionOperation(
                new IndexedDbTransaction(
                  simpleDbTxn,
                  this.listenSequence.next()
                )
              );
            })
            .next(result => {
              return this.acquireOrExtendPrimaryLease(simpleDbTxn).next(
                () => result
              );
            });
        } else {
          return this.verifyAllowTabSynchronization(simpleDbTxn).next(() =>
            transactionOperation(
              new IndexedDbTransaction(simpleDbTxn, this.listenSequence.next())
            )
          );
        }
      }
    );
  }

  /**
   * Verifies that the current tab is the primary leaseholder or alternatively
   * that the leaseholder has opted into multi-tab synchronization.
   */
  // TODO(b/114226234): Remove this check when `synchronizeTabs` can no longer
  // be turned off.
  private verifyAllowTabSynchronization(
    txn: SimpleDbTransaction
  ): PersistencePromise<void> {
    const store = primaryClientStore(txn);
    return store.get(DbPrimaryClient.key).next(currentPrimary => {
      const currentLeaseIsValid =
        currentPrimary !== null &&
        this.isWithinAge(
          currentPrimary.leaseTimestampMs,
          CLIENT_METADATA_MAX_AGE_MS
        ) &&
        !this.isClientZombied(currentPrimary.ownerId);

      if (currentLeaseIsValid && !this.isLocalClient(currentPrimary)) {
        if (!currentPrimary!.allowTabSynchronization) {
          throw new FirestoreError(
            Code.FAILED_PRECONDITION,
            PRIMARY_LEASE_EXCLUSIVE_ERROR_MSG
          );
        }
      }
    });
  }

  /**
   * Obtains or extends the new primary lease for the local client. This
   * method does not verify that the client is eligible for this lease.
   */
  private acquireOrExtendPrimaryLease(txn): PersistencePromise<void> {
    const newPrimary = new DbPrimaryClient(
      this.clientId,
      this.allowTabSynchronization,
      Date.now()
    );
    return primaryClientStore(txn).put(DbPrimaryClient.key, newPrimary);
  }

  static isAvailable(): boolean {
    return SimpleDb.isAvailable();
  }

  /**
   * Generates a string used as a prefix when storing data in IndexedDB and
   * LocalStorage.
   */
  static buildStoragePrefix(databaseInfo: DatabaseInfo): string {
    // Use two different prefix formats:
    //
    //   * firestore / persistenceKey / projectID . databaseID / ...
    //   * firestore / persistenceKey / projectID / ...
    //
    // projectIDs are DNS-compatible names and cannot contain dots
    // so there's no danger of collisions.
    let database = databaseInfo.databaseId.projectId;
    if (!databaseInfo.databaseId.isDefaultDatabase) {
      database += '.' + databaseInfo.databaseId.database;
    }

    return 'firestore/' + databaseInfo.persistenceKey + '/' + database + '/';
  }

  /** Checks the primary lease and removes it if we are the current primary. */
  private releasePrimaryLeaseIfHeld(
    txn: SimpleDbTransaction
  ): PersistencePromise<void> {
    this.isPrimary = false;

    const store = primaryClientStore(txn);
    return store.get(DbPrimaryClient.key).next(primaryClient => {
      if (this.isLocalClient(primaryClient)) {
        log.debug(LOG_TAG, 'Releasing primary lease.');
        return store.delete(DbPrimaryClient.key);
      } else {
        return PersistencePromise.resolve();
      }
    });
  }

  /** Verifies that `updateTimeMs` is within `maxAgeMs`. */
  private isWithinAge(updateTimeMs: number, maxAgeMs: number): boolean {
    const now = Date.now();
    const minAcceptable = now - maxAgeMs;
    const maxAcceptable = now;
    if (updateTimeMs < minAcceptable) {
      return false;
    } else if (updateTimeMs > maxAcceptable) {
      log.error(
        `Detected an update time that is in the future: ${updateTimeMs} > ${maxAcceptable}`
      );
      return false;
    }

    return true;
  }

  private attachVisibilityHandler(): void {
    if (
      this.document !== null &&
      typeof this.document.addEventListener === 'function'
    ) {
      this.documentVisibilityHandler = () => {
        this.queue.enqueueAndForget(() => {
          this.inForeground = this.document!.visibilityState === 'visible';
          return this.updateClientMetadataAndTryBecomePrimary();
        });
      };

      this.document.addEventListener(
        'visibilitychange',
        this.documentVisibilityHandler
      );

      this.inForeground = this.document.visibilityState === 'visible';
    }
  }

  private detachVisibilityHandler(): void {
    if (this.documentVisibilityHandler) {
      assert(
        this.document !== null &&
          typeof this.document.addEventListener === 'function',
        "Expected 'document.addEventListener' to be a function"
      );
      this.document!.removeEventListener(
        'visibilitychange',
        this.documentVisibilityHandler
      );
      this.documentVisibilityHandler = null;
    }
  }

  /**
   * Attaches a window.unload handler that will synchronously write our
   * clientId to a "zombie client id" location in LocalStorage. This can be used
   * by tabs trying to acquire the primary lease to determine that the lease
   * is no longer valid even if the timestamp is recent. This is particularly
   * important for the refresh case (so the tab correctly re-acquires the
   * primary lease). LocalStorage is used for this rather than IndexedDb because
   * it is a synchronous API and so can be used reliably from  an unload
   * handler.
   */
  private attachWindowUnloadHook(): void {
    if (typeof this.window.addEventListener === 'function') {
      this.windowUnloadHandler = () => {
        // Note: In theory, this should be scheduled on the AsyncQueue since it
        // accesses internal state. We execute this code directly during shutdown
        // to make sure it gets a chance to run.
        this.markClientZombied();

        this.queue.enqueueAndForget(() => {
          // Attempt graceful shutdown (including releasing our primary lease),
          // but there's no guarantee it will complete.
          return this.shutdown();
        });
      };
      this.window.addEventListener('unload', this.windowUnloadHandler);
    }
  }

  private detachWindowUnloadHook(): void {
    if (this.windowUnloadHandler) {
      assert(
        typeof this.window.removeEventListener === 'function',
        "Expected 'window.removeEventListener' to be a function"
      );
      this.window.removeEventListener('unload', this.windowUnloadHandler);
      this.windowUnloadHandler = null;
    }
  }

  /**
   * Returns whether a client is "zombied" based on its LocalStorage entry.
   * Clients become zombied when their tab closes without running all of the
   * cleanup logic in `shutdown()`.
   */
  private isClientZombied(clientId: ClientId): boolean {
    try {
      const isZombied =
        this.webStorage.getItem(this.zombiedClientLocalStorageKey(clientId)) !==
        null;
      log.debug(
        LOG_TAG,
        `Client '${clientId}' ${
          isZombied ? 'is' : 'is not'
        } zombied in LocalStorage`
      );
      return isZombied;
    } catch (e) {
      // Gracefully handle if LocalStorage isn't working.
      log.error(LOG_TAG, 'Failed to get zombied client id.', e);
      return false;
    }
  }

  /**
   * Record client as zombied (a client that had its tab closed). Zombied
   * clients are ignored during primary tab selection.
   */
  private markClientZombied(): void {
    try {
      this.webStorage.setItem(
        this.zombiedClientLocalStorageKey(this.clientId),
        String(Date.now())
      );
    } catch (e) {
      // Gracefully handle if LocalStorage isn't available / working.
      log.error('Failed to set zombie client id.', e);
    }
  }

  /** Removes the zombied client entry if it exists. */
  private removeClientZombiedEntry(): void {
    try {
      this.webStorage.removeItem(
        this.zombiedClientLocalStorageKey(this.clientId)
      );
    } catch (e) {
      // Ignore
    }
  }

  private zombiedClientLocalStorageKey(clientId: ClientId): string {
    return `${ZOMBIED_CLIENTS_KEY_PREFIX}_${this.persistenceKey}_${clientId}`;
  }
}

export function isPrimaryLeaseLostError(err: FirestoreError): boolean {
  return (
    err.code === Code.FAILED_PRECONDITION &&
    err.message === PRIMARY_LEASE_LOST_ERROR_MSG
  );
}
/**
 * Helper to get a typed SimpleDbStore for the primary client object store.
 */
function primaryClientStore(
  txn: SimpleDbTransaction
): SimpleDbStore<DbPrimaryClientKey, DbPrimaryClient> {
  return txn.store<DbPrimaryClientKey, DbPrimaryClient>(DbPrimaryClient.store);
}

/**
 * Helper to get a typed SimpleDbStore for the client metadata object store.
 */
function clientMetadataStore(
  txn: SimpleDbTransaction
): SimpleDbStore<DbClientMetadataKey, DbClientMetadata> {
  return txn.store<DbClientMetadataKey, DbClientMetadata>(
    DbClientMetadata.store
  );
}

/** Provides LRU functionality for IndexedDB persistence. */
export class IndexedDbLruDelegate implements ReferenceDelegate, LruDelegate {
  private inMemoryPins: ReferenceSet | null;

  readonly garbageCollector: LruGarbageCollector;

  constructor(private readonly db: IndexedDbPersistence) {
    this.garbageCollector = new LruGarbageCollector(this);
  }

  getTargetCount(txn: PersistenceTransaction): PersistencePromise<number> {
    return this.db.getQueryCache().getQueryCount(txn);
  }

  forEachTarget(
    txn: PersistenceTransaction,
    f: (q: QueryData) => void
  ): PersistencePromise<void> {
    return this.db.getQueryCache().forEachTarget(txn, f);
  }

  forEachOrphanedDocumentSequenceNumber(
    txn: PersistenceTransaction,
    f: (sequenceNumber: ListenSequenceNumber) => void
  ): PersistencePromise<void> {
    return this.forEachOrphanedDocument(txn, (docKey, sequenceNumber) =>
      f(sequenceNumber)
    );
  }

  setInMemoryPins(inMemoryPins: ReferenceSet): void {
    this.inMemoryPins = inMemoryPins;
  }

  addReference(
    txn: PersistenceTransaction,
    key: DocumentKey
  ): PersistencePromise<void> {
    return writeSentinelKey(txn, key);
  }

  removeReference(
    txn: PersistenceTransaction,
    key: DocumentKey
  ): PersistencePromise<void> {
    return writeSentinelKey(txn, key);
  }

  removeTargets(
    txn: PersistenceTransaction,
    upperBound: ListenSequenceNumber,
    activeTargetIds: ActiveTargets
  ): PersistencePromise<number> {
    return this.db
      .getQueryCache()
      .removeTargets(txn, upperBound, activeTargetIds);
  }

  removeMutationReference(
    txn: PersistenceTransaction,
    key: DocumentKey
  ): PersistencePromise<void> {
    return writeSentinelKey(txn, key);
  }

  /**
   * Returns true if anything would prevent this document from being garbage
   * collected, given that the document in question is not present in any
   * targets and has a sequence number less than or equal to the upper bound for
   * the collection run.
   */
  private isPinned(
    txn: PersistenceTransaction,
    docKey: DocumentKey
  ): PersistencePromise<boolean> {
    return this.inMemoryPins!.containsKey(txn, docKey).next(isPinned => {
      if (isPinned) {
        return PersistencePromise.resolve(true);
      } else {
        return mutationQueuesContainKey(txn, docKey);
      }
    });
  }

  removeOrphanedDocuments(
    txn: PersistenceTransaction,
    upperBound: ListenSequenceNumber
  ): PersistencePromise<number> {
    let count = 0;
    const promises: Array<PersistencePromise<void>> = [];
    const iteration = this.forEachOrphanedDocument(
      txn,
      (docKey, sequenceNumber) => {
        if (sequenceNumber <= upperBound) {
          const p = this.isPinned(txn, docKey).next(isPinned => {
            if (!isPinned) {
              count++;
              return this.removeOrphanedDocument(txn, docKey);
            }
          });
          promises.push(p);
        }
      }
    );
    // Wait for iteration first to make sure we have a chance to add all of the
    // removal promises to the array.
    return iteration
      .next(() => PersistencePromise.waitFor(promises))
      .next(() => count);
  }

  /**
   * Clears a document from the cache. The document is assumed to be orphaned, so target-document
   * associations are not queried. We remove it from the remote document cache, as well as remove
   * its sentinel row.
   */
  private removeOrphanedDocument(
    txn: PersistenceTransaction,
    docKey: DocumentKey
  ): PersistencePromise<void> {
    return PersistencePromise.waitFor([
      documentTargetStore(txn).delete(sentinelKey(docKey)),
      this.db.getRemoteDocumentCache().removeEntry(txn, docKey)
    ]);
  }

  removeTarget(
    txn: PersistenceTransaction,
    queryData: QueryData
  ): PersistencePromise<void> {
    const updated = queryData.copy({
      sequenceNumber: txn.currentSequenceNumber
    });
    return this.db.getQueryCache().updateQueryData(txn, updated);
  }

  updateLimboDocument(
    txn: PersistenceTransaction,
    key: DocumentKey
  ): PersistencePromise<void> {
    return writeSentinelKey(txn, key);
  }

  /**
   * Call provided function for each document in the cache that is 'orphaned'. Orphaned
   * means not a part of any target, so the only entry in the target-document index for
   * that document will be the sentinel row (targetId 0), which will also have the sequence
   * number for the last time the document was accessed.
   */
  private forEachOrphanedDocument(
    txn: PersistenceTransaction,
    f: (docKey: DocumentKey, sequenceNumber: ListenSequenceNumber) => void
  ): PersistencePromise<void> {
    const store = documentTargetStore(txn);
    let nextToReport: ListenSequenceNumber = ListenSequence.INVALID;
    let nextPath: EncodedResourcePath;
    return store
      .iterate(
        {
          index: DbTargetDocument.documentTargetsIndex
        },
        ([targetId, docKey], { path, sequenceNumber }) => {
          if (targetId === 0) {
            // if nextToReport is valid, report it, this is a new key so the
            // last one must not be a member of any targets.
            if (nextToReport !== ListenSequence.INVALID) {
              f(new DocumentKey(decode(nextPath)), nextToReport);
            }
            // set nextToReport to be this sequence number. It's the next one we
            // might report, if we don't find any targets for this document.
            // Note that the sequence number must be defined when the targetId
            // is 0.
            nextToReport = sequenceNumber!;
            nextPath = path;
          } else {
            // set nextToReport to be invalid, we know we don't need to report
            // this one since we found a target for it.
            nextToReport = ListenSequence.INVALID;
          }
        }
      )
      .next(() => {
        // Since we report sequence numbers after getting to the next key, we
        // need to check if the last key we iterated over was an orphaned
        // document and report it.
        if (nextToReport !== ListenSequence.INVALID) {
          f(new DocumentKey(decode(nextPath)), nextToReport);
        }
      });
  }
}

function sentinelKey(key: DocumentKey): [TargetId, EncodedResourcePath] {
  return [0, encode(key.path)];
}

/**
 * @return A value suitable for writing a sentinel row in the target-document
 * store.
 */
function sentinelRow(
  key: DocumentKey,
  sequenceNumber: ListenSequenceNumber
): DbTargetDocument {
  return new DbTargetDocument(0, encode(key.path), sequenceNumber);
}

function writeSentinelKey(
  txn: PersistenceTransaction,
  key: DocumentKey
): PersistencePromise<void> {
  return documentTargetStore(txn).put(
    sentinelRow(key, txn.currentSequenceNumber)
  );
}<|MERGE_RESOLUTION|>--- conflicted
+++ resolved
@@ -19,15 +19,14 @@
 import { ListenSequence, SequenceNumberSyncer } from '../core/listen_sequence';
 import { ListenSequenceNumber, TargetId } from '../core/types';
 import { DocumentKey } from '../model/document_key';
+import { Platform } from '../platform/platform';
 import { JsonProtoSerializer } from '../remote/serializer';
 import { assert, fail } from '../util/assert';
+import { AsyncQueue, TimerId } from '../util/async_queue';
 import { Code, FirestoreError } from '../util/error';
 import * as log from '../util/log';
-
-<<<<<<< HEAD
-import { Platform } from '../platform/platform';
-import { AsyncQueue, TimerId } from '../util/async_queue';
 import { CancelablePromise } from '../util/promise';
+
 import { decode, encode, EncodedResourcePath } from './encoded_resource_path';
 import {
   IndexedDbMutationQueue,
@@ -35,14 +34,6 @@
 } from './indexeddb_mutation_queue';
 import {
   documentTargetStore,
-=======
-import { ListenSequence, SequenceNumberSyncer } from '../core/listen_sequence';
-import { Platform } from '../platform/platform';
-import { AsyncQueue, TimerId } from '../util/async_queue';
-import { CancelablePromise } from '../util/promise';
-import { IndexedDbMutationQueue } from './indexeddb_mutation_queue';
-import {
->>>>>>> 950499d5
   getHighestListenSequenceNumber,
   IndexedDbQueryCache
 } from './indexeddb_query_cache';
@@ -53,10 +44,7 @@
   DbClientMetadataKey,
   DbPrimaryClient,
   DbPrimaryClientKey,
-<<<<<<< HEAD
   DbTargetDocument,
-=======
->>>>>>> 950499d5
   DbTargetGlobal,
   SCHEMA_VERSION,
   SchemaConverter
