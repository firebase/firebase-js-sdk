/**
 * @license
 * Copyright 2017 Google Inc.
 *
 * Licensed under the Apache License, Version 2.0 (the "License");
 * you may not use this file except in compliance with the License.
 * You may obtain a copy of the License at
 *
 *   http://www.apache.org/licenses/LICENSE-2.0
 *
 * Unless required by applicable law or agreed to in writing, software
 * distributed under the License is distributed on an "AS IS" BASIS,
 * WITHOUT WARRANTIES OR CONDITIONS OF ANY KIND, either express or implied.
 * See the License for the specific language governing permissions and
 * limitations under the License.
 */

import { User } from '../auth/user';
import { DatabaseInfo } from '../core/database_info';
import { ListenSequence, SequenceNumberSyncer } from '../core/listen_sequence';
import { ListenSequenceNumber, TargetId } from '../core/types';
import { DocumentKey } from '../model/document_key';
import { Platform } from '../platform/platform';
import { JsonProtoSerializer } from '../remote/serializer';
import { assert, fail } from '../util/assert';
import { AsyncQueue, TimerId } from '../util/async_queue';
import { Code, FirestoreError } from '../util/error';
import * as log from '../util/log';
import { CancelablePromise } from '../util/promise';

import { decode, encode, EncodedResourcePath } from './encoded_resource_path';
import { IndexedDbIndexManager } from './indexeddb_index_manager';
import {
  IndexedDbMutationQueue,
  mutationQueuesContainKey
} from './indexeddb_mutation_queue';
import {
  documentTargetStore,
  getHighestListenSequenceNumber,
  IndexedDbQueryCache
} from './indexeddb_query_cache';
import { IndexedDbRemoteDocumentCache } from './indexeddb_remote_document_cache';
import {
  ALL_STORES,
  DbClientMetadata,
  DbClientMetadataKey,
  DbPrimaryClient,
  DbPrimaryClientKey,
  DbTargetDocument,
  DbTargetGlobal,
  SCHEMA_VERSION,
  SchemaConverter
} from './indexeddb_schema';
import { LocalSerializer } from './local_serializer';
import {
  ActiveTargets,
  LruDelegate,
  LruGarbageCollector,
  LruParams
} from './lru_garbage_collector';
import { MutationQueue } from './mutation_queue';
import {
  Persistence,
  PersistenceTransaction,
  PersistenceTransactionMode,
  PrimaryStateListener,
  ReferenceDelegate
} from './persistence';
import { PersistencePromise } from './persistence_promise';
import { QueryData } from './query_data';
import { ReferenceSet } from './reference_set';
import { ClientId } from './shared_client_state';
import { SimpleDb, SimpleDbStore, SimpleDbTransaction } from './simple_db';

const LOG_TAG = 'IndexedDbPersistence';

/**
 * Oldest acceptable age in milliseconds for client metadata before the client
 * is considered inactive and its associated data is garbage collected.
 */
const MAX_CLIENT_AGE_MS = 30 * 60 * 1000; // 30 minutes

/**
 * Oldest acceptable metadata age for clients that may participate in the
 * primary lease election. Clients that have not updated their client metadata
 * within 5 seconds are not eligible to receive a primary lease.
 */
const MAX_PRIMARY_ELIGIBLE_AGE_MS = 5000;

/**
 * The interval at which clients will update their metadata, including
 * refreshing their primary lease if held or potentially trying to acquire it if
 * not held.
 *
 * Primary clients may opportunistically refresh their metadata earlier
 * if they're already performing an IndexedDB operation.
 */
const CLIENT_METADATA_REFRESH_INTERVAL_MS = 4000;
/** User-facing error when the primary lease is required but not available. */
const PRIMARY_LEASE_LOST_ERROR_MSG =
  'The current tab is not in the required state to perform this operation. ' +
  'It might be necessary to refresh the browser tab.';
const PRIMARY_LEASE_EXCLUSIVE_ERROR_MSG =
  'Another tab has exclusive access to the persistence layer. ' +
  'To allow shared access, make sure to invoke ' +
  '`enablePersistence()` with `synchronizeTabs:true` in all tabs.';
const UNSUPPORTED_PLATFORM_ERROR_MSG =
  'This platform is either missing' +
  ' IndexedDB or is known to have an incomplete implementation. Offline' +
  ' persistence has been disabled.';

// The format of the LocalStorage key that stores zombied client is:
//     firestore_zombie_<persistence_prefix>_<instance_key>
const ZOMBIED_CLIENTS_KEY_PREFIX = 'firestore_zombie';

export class IndexedDbTransaction extends PersistenceTransaction {
  constructor(
    readonly simpleDbTransaction: SimpleDbTransaction,
    readonly currentSequenceNumber: ListenSequenceNumber
  ) {
    super();
  }
}

// The different modes supported by `IndexedDbPersistence.runTransaction()`
type IndexedDbTransactionMode =
  | 'readonly'
  | 'readwrite'
  | 'readwrite-primary'
  | 'readonly-idempotent'
  | 'readwrite-idempotent'
  | 'readwrite-primary-idempotent';

/**
 * An IndexedDB-backed instance of Persistence. Data is stored persistently
 * across sessions.
 *
 * On Web only, the Firestore SDKs support shared access to its persistence
 * layer. This allows multiple browser tabs to read and write to IndexedDb and
 * to synchronize state even without network connectivity. Shared access is
 * currently optional and not enabled unless all clients invoke
 * `enablePersistence()` with `{synchronizeTabs:true}`.
 *
 * In multi-tab mode, if multiple clients are active at the same time, the SDK
 * will designate one client as the “primary client”. An effort is made to pick
 * a visible, network-connected and active client, and this client is
 * responsible for letting other clients know about its presence. The primary
 * client writes a unique client-generated identifier (the client ID) to
 * IndexedDb’s “owner” store every 4 seconds. If the primary client fails to
 * update this entry, another client can acquire the lease and take over as
 * primary.
 *
 * Some persistence operations in the SDK are designated as primary-client only
 * operations. This includes the acknowledgment of mutations and all updates of
 * remote documents. The effects of these operations are written to persistence
 * and then broadcast to other tabs via LocalStorage (see
 * `WebStorageSharedClientState`), which then refresh their state from
 * persistence.
 *
 * Similarly, the primary client listens to notifications sent by secondary
 * clients to discover persistence changes written by secondary clients, such as
 * the addition of new mutations and query targets.
 *
 * If multi-tab is not enabled and another tab already obtained the primary
 * lease, IndexedDbPersistence enters a failed state and all subsequent
 * operations will automatically fail.
 *
 * Additionally, there is an optimization so that when a tab is closed, the
 * primary lease is released immediately (this is especially important to make
 * sure that a refreshed tab is able to immediately re-acquire the primary
 * lease). Unfortunately, IndexedDB cannot be reliably used in window.unload
 * since it is an asynchronous API. So in addition to attempting to give up the
 * lease, the leaseholder writes its client ID to a "zombiedClient" entry in
 * LocalStorage which acts as an indicator that another tab should go ahead and
 * take the primary lease immediately regardless of the current lease timestamp.
 *
 * TODO(b/114226234): Remove `synchronizeTabs` section when multi-tab is no
 * longer optional.
 */
export class IndexedDbPersistence implements Persistence {
  static getStore<Key extends IDBValidKey, Value>(
    txn: PersistenceTransaction,
    store: string
  ): SimpleDbStore<Key, Value> {
    if (txn instanceof IndexedDbTransaction) {
      return SimpleDb.getStore<Key, Value>(txn.simpleDbTransaction, store);
    } else {
      throw fail(
        'IndexedDbPersistence must use instances of IndexedDbTransaction'
      );
    }
  }

  /**
   * The name of the main (and currently only) IndexedDB database. this name is
   * appended to the prefix provided to the IndexedDbPersistence constructor.
   */
  static MAIN_DATABASE = 'main';

  static async createIndexedDbPersistence(options: {
    allowTabSynchronization: boolean;
    persistenceKey: string;
    clientId: ClientId;
    platform: Platform;
    lruParams: LruParams;
    queue: AsyncQueue;
    serializer: JsonProtoSerializer;
    sequenceNumberSyncer: SequenceNumberSyncer;
  }): Promise<IndexedDbPersistence> {
    if (!IndexedDbPersistence.isAvailable()) {
      throw new FirestoreError(
        Code.UNIMPLEMENTED,
        UNSUPPORTED_PLATFORM_ERROR_MSG
      );
    }

    const persistence = new IndexedDbPersistence(
      options.allowTabSynchronization,
      options.persistenceKey,
      options.clientId,
      options.platform,
      options.lruParams,
      options.queue,
      options.serializer,
      options.sequenceNumberSyncer
    );
    await persistence.start();
    return persistence;
  }

  private readonly document: Document | null;
  private readonly window: Window;

  // Technically these types should be `| undefined` because they are
  // initialized asynchronously by start(), but that would be more misleading
  // than useful.
  private simpleDb!: SimpleDb;
  private listenSequence!: ListenSequence;

  private _started = false;
  private isPrimary = false;
  private networkEnabled = true;
  private dbName: string;

  /** Our window.unload handler, if registered. */
  private windowUnloadHandler: (() => void) | null = null;
  private inForeground = false;

  private serializer: LocalSerializer;

  /** Our 'visibilitychange' listener if registered. */
  private documentVisibilityHandler: ((e?: Event) => void) | null = null;

  /** The client metadata refresh task. */
  private clientMetadataRefresher: CancelablePromise<void> | null = null;

  /** The last time we garbage collected the client metadata object store. */
  private lastGarbageCollectionTime = Number.NEGATIVE_INFINITY;

  /** A listener to notify on primary state changes. */
  private primaryStateListener: PrimaryStateListener = _ => Promise.resolve();

  private readonly queryCache: IndexedDbQueryCache;
  private readonly indexManager: IndexedDbIndexManager;
  private readonly remoteDocumentCache: IndexedDbRemoteDocumentCache;
  private readonly webStorage: Storage;
  readonly referenceDelegate: IndexedDbLruDelegate;

  private constructor(
    private readonly allowTabSynchronization: boolean,
    private readonly persistenceKey: string,
    private readonly clientId: ClientId,
    platform: Platform,
    lruParams: LruParams,
    private readonly queue: AsyncQueue,
    serializer: JsonProtoSerializer,
    private readonly sequenceNumberSyncer: SequenceNumberSyncer
  ) {
    this.referenceDelegate = new IndexedDbLruDelegate(this, lruParams);
    this.dbName = persistenceKey + IndexedDbPersistence.MAIN_DATABASE;
    this.serializer = new LocalSerializer(serializer);
    this.document = platform.document;
    this.queryCache = new IndexedDbQueryCache(
      this.referenceDelegate,
      this.serializer
    );
    this.indexManager = new IndexedDbIndexManager();
    this.remoteDocumentCache = new IndexedDbRemoteDocumentCache(
      this.serializer,
      this.indexManager
    );
    if (platform.window && platform.window.localStorage) {
      this.window = platform.window;
      this.webStorage = this.window.localStorage;
    } else {
      throw new FirestoreError(
        Code.UNIMPLEMENTED,
        'IndexedDB persistence is only available on platforms that support LocalStorage.'
      );
    }
  }

  /**
   * Attempt to start IndexedDb persistence.
   *
   * @return {Promise<void>} Whether persistence was enabled.
   */
  private start(): Promise<void> {
    assert(!this.started, 'IndexedDbPersistence double-started!');
    assert(this.window !== null, "Expected 'window' to be defined");

    return SimpleDb.openOrCreate(
      this.dbName,
      SCHEMA_VERSION,
      new SchemaConverter(this.serializer)
    )
      .then(db => {
        this.simpleDb = db;
        // NOTE: This is expected to fail sometimes (in the case of another tab already
        // having the persistence lock), so it's the first thing we should do.
        return this.updateClientMetadataAndTryBecomePrimary();
      })
      .then(() => {
        this.attachVisibilityHandler();
        this.attachWindowUnloadHook();

        this.scheduleClientMetadataAndPrimaryLeaseRefreshes();

        return this.startRemoteDocumentCache();
      })
      .then(() => {
        return this.simpleDb.runTransaction(
          'readonly',
          [DbTargetGlobal.store],
          txn => {
            return getHighestListenSequenceNumber(txn).next(
              highestListenSequenceNumber => {
                this.listenSequence = new ListenSequence(
                  highestListenSequenceNumber,
                  this.sequenceNumberSyncer
                );
              }
            );
          }
        );
      })
      .then(() => {
        this._started = true;
      })
      .catch(reason => {
        this.simpleDb && this.simpleDb.close();
        return Promise.reject(reason);
      });
  }

  private startRemoteDocumentCache(): Promise<void> {
    return this.simpleDb.runTransaction('readonly', ALL_STORES, txn =>
      this.remoteDocumentCache.start(txn)
    );
  }

  setPrimaryStateListener(
    primaryStateListener: PrimaryStateListener
  ): Promise<void> {
    this.primaryStateListener = async primaryState => {
      if (this.started) {
        return primaryStateListener(primaryState);
      }
    };
    return primaryStateListener(this.isPrimary);
  }

  setDatabaseDeletedListener(
    databaseDeletedListener: () => Promise<void>
  ): void {
    this.simpleDb.setVersionChangeListener(async event => {
      // Check if an attempt is made to delete IndexedDB.
      if (event.newVersion === null) {
        await databaseDeletedListener();
      }
    });
  }

  setNetworkEnabled(networkEnabled: boolean): void {
    if (this.networkEnabled !== networkEnabled) {
      this.networkEnabled = networkEnabled;
      // Schedule a primary lease refresh for immediate execution. The eventual
      // lease update will be propagated via `primaryStateListener`.
      this.queue.enqueueAndForget(async () => {
        if (this.started) {
          await this.updateClientMetadataAndTryBecomePrimary();
        }
      });
    }
  }

  /**
   * Updates the client metadata in IndexedDb and attempts to either obtain or
   * extend the primary lease for the local client. Asynchronously notifies the
   * primary state listener if the client either newly obtained or released its
   * primary lease.
   */
  private updateClientMetadataAndTryBecomePrimary(): Promise<void> {
    return this.simpleDb.runTransaction('readwrite', ALL_STORES, txn => {
      const metadataStore = clientMetadataStore(txn);
      return metadataStore
        .put(
          new DbClientMetadata(
            this.clientId,
            Date.now(),
            this.networkEnabled,
            this.inForeground
          )
        )
        .next(() => {
          if (this.isPrimary) {
            return this.verifyPrimaryLease(txn).next(success => {
              if (!success) {
                this.isPrimary = false;
                this.queue.enqueueAndForget(() =>
                  this.primaryStateListener(false)
                );
              }
            });
          }
        })
        .next(() => this.canActAsPrimary(txn))
        .next(canActAsPrimary => {
          const wasPrimary = this.isPrimary;
          this.isPrimary = canActAsPrimary;

          if (wasPrimary !== this.isPrimary) {
            this.queue.enqueueAndForget(() =>
              this.primaryStateListener(this.isPrimary)
            );
          }

          if (wasPrimary && !this.isPrimary) {
            return this.releasePrimaryLeaseIfHeld(txn);
          } else if (this.isPrimary) {
            return this.acquireOrExtendPrimaryLease(txn);
          }
        });
    });
  }

  private verifyPrimaryLease(
    txn: SimpleDbTransaction
  ): PersistencePromise<boolean> {
    const store = primaryClientStore(txn);
    return store.get(DbPrimaryClient.key).next(primaryClient => {
      return PersistencePromise.resolve(this.isLocalClient(primaryClient));
    });
  }

  private removeClientMetadata(
    txn: SimpleDbTransaction
  ): PersistencePromise<void> {
    const metadataStore = clientMetadataStore(txn);
    return metadataStore.delete(this.clientId);
  }

  /**
   * If the garbage collection threshold has passed, prunes the
   * RemoteDocumentChanges and the ClientMetadata store based on the last update
   * time of all clients.
   */
  private async maybeGarbageCollectMultiClientState(): Promise<void> {
    if (
      this.isPrimary &&
      !this.isWithinAge(this.lastGarbageCollectionTime, MAX_CLIENT_AGE_MS)
    ) {
      this.lastGarbageCollectionTime = Date.now();

      let activeClients: DbClientMetadata[];
      let inactiveClients: DbClientMetadata[] = [];

      await this.runTransaction(
        'maybeGarbageCollectMultiClientState',
        'readwrite-primary',
        txn => {
          const metadataStore = IndexedDbPersistence.getStore<
            DbClientMetadataKey,
            DbClientMetadata
          >(txn, DbClientMetadata.store);

          return metadataStore.loadAll().next(existingClients => {
            activeClients = this.filterActiveClients(
              existingClients,
              MAX_CLIENT_AGE_MS
            );
            inactiveClients = existingClients.filter(
              client => activeClients.indexOf(client) === -1
            );

            // Delete metadata for clients that are no longer considered active.
            return PersistencePromise.forEach(
              inactiveClients,
              (inactiveClient: DbClientMetadata) =>
                metadataStore.delete(inactiveClient.clientId)
            );
          });
        }
      );

      // Delete potential leftover entries that may continue to mark the
      // inactive clients as zombied in LocalStorage.
      // Ideally we'd delete the IndexedDb and LocalStorage zombie entries for
      // the client atomically, but we can't. So we opt to delete the IndexedDb
      // entries first to avoid potentially reviving a zombied client.
      inactiveClients.forEach(inactiveClient => {
        this.window.localStorage.removeItem(
          this.zombiedClientLocalStorageKey(inactiveClient.clientId)
        );
      });
    }
  }

  /**
   * Schedules a recurring timer to update the client metadata and to either
   * extend or acquire the primary lease if the client is eligible.
   */
  private scheduleClientMetadataAndPrimaryLeaseRefreshes(): void {
    this.clientMetadataRefresher = this.queue.enqueueAfterDelay(
      TimerId.ClientMetadataRefresh,
      CLIENT_METADATA_REFRESH_INTERVAL_MS,
      () => {
        return this.updateClientMetadataAndTryBecomePrimary()
          .then(() => this.maybeGarbageCollectMultiClientState())
          .then(() => this.scheduleClientMetadataAndPrimaryLeaseRefreshes());
      }
    );
  }

  /** Checks whether `client` is the local client. */
  private isLocalClient(client: DbPrimaryClient | null): boolean {
    return client ? client.ownerId === this.clientId : false;
  }

  /**
   * Evaluate the state of all active clients and determine whether the local
   * client is or can act as the holder of the primary lease. Returns whether
   * the client is eligible for the lease, but does not actually acquire it.
   * May return 'false' even if there is no active leaseholder and another
   * (foreground) client should become leaseholder instead.
   */
  private canActAsPrimary(
    txn: SimpleDbTransaction
  ): PersistencePromise<boolean> {
    const store = primaryClientStore(txn);
    return store
      .get(DbPrimaryClient.key)
      .next(currentPrimary => {
        const currentLeaseIsValid =
          currentPrimary !== null &&
          this.isWithinAge(
            currentPrimary.leaseTimestampMs,
            MAX_PRIMARY_ELIGIBLE_AGE_MS
          ) &&
          !this.isClientZombied(currentPrimary.ownerId);

        // A client is eligible for the primary lease if:
        // - its network is enabled and the client's tab is in the foreground.
        // - its network is enabled and no other client's tab is in the
        //   foreground.
        // - every clients network is disabled and the client's tab is in the
        //   foreground.
        // - every clients network is disabled and no other client's tab is in
        //   the foreground.
        if (currentLeaseIsValid) {
          if (this.isLocalClient(currentPrimary) && this.networkEnabled) {
            return true;
          }

          if (!this.isLocalClient(currentPrimary)) {
            if (!currentPrimary!.allowTabSynchronization) {
              // Fail the `canActAsPrimary` check if the current leaseholder has
              // not opted into multi-tab synchronization. If this happens at
              // client startup, we reject the Promise returned by
              // `enablePersistence()` and the user can continue to use Firestore
              // with in-memory persistence.
              // If this fails during a lease refresh, we will instead block the
              // AsyncQueue from executing further operations. Note that this is
              // acceptable since mixing & matching different `synchronizeTabs`
              // settings is not supported.
              //
              // TODO(b/114226234): Remove this check when `synchronizeTabs` can
              // no longer be turned off.
              throw new FirestoreError(
                Code.FAILED_PRECONDITION,
                PRIMARY_LEASE_EXCLUSIVE_ERROR_MSG
              );
            }

            return false;
          }
        }

        if (this.networkEnabled && this.inForeground) {
          return true;
        }

        return clientMetadataStore(txn)
          .loadAll()
          .next(existingClients => {
            // Process all existing clients and determine whether at least one of
            // them is better suited to obtain the primary lease.
            const preferredCandidate = this.filterActiveClients(
              existingClients,
              MAX_PRIMARY_ELIGIBLE_AGE_MS
            ).find(otherClient => {
              if (this.clientId !== otherClient.clientId) {
                const otherClientHasBetterNetworkState =
                  !this.networkEnabled && otherClient.networkEnabled;
                const otherClientHasBetterVisibility =
                  !this.inForeground && otherClient.inForeground;
                const otherClientHasSameNetworkState =
                  this.networkEnabled === otherClient.networkEnabled;
                if (
                  otherClientHasBetterNetworkState ||
                  (otherClientHasBetterVisibility &&
                    otherClientHasSameNetworkState)
                ) {
                  return true;
                }
              }
              return false;
            });
            return preferredCandidate === undefined;
          });
      })
      .next(canActAsPrimary => {
        if (this.isPrimary !== canActAsPrimary) {
          log.debug(
            LOG_TAG,
            `Client ${
              canActAsPrimary ? 'is' : 'is not'
            } eligible for a primary lease.`
          );
        }
        return canActAsPrimary;
      });
  }

  async shutdown(): Promise<void> {
    // The shutdown() operations are idempotent and can be called even when
    // start() aborted (e.g. because it couldn't acquire the persistence lease).
    this._started = false;

    this.markClientZombied();
    if (this.clientMetadataRefresher) {
      this.clientMetadataRefresher.cancel();
      this.clientMetadataRefresher = null;
    }
    this.detachVisibilityHandler();
    this.detachWindowUnloadHook();
    await this.simpleDb.runTransaction(
      'readwrite',
      [DbPrimaryClient.store, DbClientMetadata.store],
      txn => {
        return this.releasePrimaryLeaseIfHeld(txn).next(() =>
          this.removeClientMetadata(txn)
        );
      }
    );
    this.simpleDb.close();

    // Remove the entry marking the client as zombied from LocalStorage since
    // we successfully deleted its metadata from IndexedDb.
    this.removeClientZombiedEntry();
  }

  /**
   * Returns clients that are not zombied and have an updateTime within the
   * provided threshold.
   */
  private filterActiveClients(
    clients: DbClientMetadata[],
    activityThresholdMs: number
  ): DbClientMetadata[] {
    return clients.filter(
      client =>
        this.isWithinAge(client.updateTimeMs, activityThresholdMs) &&
        !this.isClientZombied(client.clientId)
    );
  }

  getActiveClients(): Promise<ClientId[]> {
    return this.simpleDb.runTransaction(
      'readonly',
      [DbClientMetadata.store],
      txn => {
        return clientMetadataStore(txn)
          .loadAll()
          .next(clients =>
            this.filterActiveClients(clients, MAX_CLIENT_AGE_MS).map(
              clientMetadata => clientMetadata.clientId
            )
          );
      }
    );
  }

  static async clearPersistence(persistenceKey: string): Promise<void> {
    if (!IndexedDbPersistence.isAvailable()) {
      return Promise.resolve();
    }
    const dbName = persistenceKey + IndexedDbPersistence.MAIN_DATABASE;
    await SimpleDb.delete(dbName);
  }

  get started(): boolean {
    return this._started;
  }

  getMutationQueue(user: User): MutationQueue {
    assert(
      this.started,
      'Cannot initialize MutationQueue before persistence is started.'
    );
    return IndexedDbMutationQueue.forUser(
      user,
      this.serializer,
      this.indexManager,
      this.referenceDelegate
    );
  }

  getQueryCache(): IndexedDbQueryCache {
    assert(
      this.started,
      'Cannot initialize QueryCache before persistence is started.'
    );
    return this.queryCache;
  }

  getRemoteDocumentCache(): IndexedDbRemoteDocumentCache {
    assert(
      this.started,
      'Cannot initialize RemoteDocumentCache before persistence is started.'
    );
    return this.remoteDocumentCache;
  }

  getIndexManager(): IndexedDbIndexManager {
    assert(
      this.started,
      'Cannot initialize IndexManager before persistence is started.'
    );
    return this.indexManager;
  }

  runTransaction<T>(
    action: string,
<<<<<<< HEAD
    mode: PersistenceTransactionMode,
=======
    mode: IndexedDbTransactionMode,
>>>>>>> 8814a3c6
    transactionOperation: (
      transaction: PersistenceTransaction
    ) => PersistencePromise<T>
  ): Promise<T> {
    log.debug(LOG_TAG, 'Starting transaction:', action);

    // TODO(schmidt-sebastian): Simplify once all transactions are idempotent.
    const idempotent = mode.endsWith('idempotent');
    const readonly = mode.startsWith('readonly');
    const simpleDbMode = readonly
      ? idempotent
        ? 'readonly-idempotent'
        : 'readonly'
      : idempotent
      ? 'readwrite-idempotent'
      : 'readwrite';

    // Do all transactions as readwrite against all object stores, since we
    // are the only reader/writer.
    return this.simpleDb.runTransaction(
      simpleDbMode,
      ALL_STORES,
      simpleDbTxn => {
        if (mode === 'readwrite-primary') {
          // While we merely verify that we have (or can acquire) the lease
          // immediately, we wait to extend the primary lease until after
          // executing transactionOperation(). This ensures that even if the
          // transactionOperation takes a long time, we'll use a recent
          // leaseTimestampMs in the extended (or newly acquired) lease.
          return this.verifyPrimaryLease(simpleDbTxn)
            .next(success => {
              if (!success) {
                log.error(
                  `Failed to obtain primary lease for action '${action}'.`
                );
                this.isPrimary = false;
                this.queue.enqueueAndForget(() =>
                  this.primaryStateListener(false)
                );
                throw new FirestoreError(
                  Code.FAILED_PRECONDITION,
                  PRIMARY_LEASE_LOST_ERROR_MSG
                );
              }
              return transactionOperation(
                new IndexedDbTransaction(
                  simpleDbTxn,
                  this.listenSequence.next()
                )
              );
            })
            .next(result => {
              return this.acquireOrExtendPrimaryLease(simpleDbTxn).next(
                () => result
              );
            });
        } else {
          return this.verifyAllowTabSynchronization(simpleDbTxn).next(() =>
            transactionOperation(
              new IndexedDbTransaction(simpleDbTxn, this.listenSequence.next())
            )
          );
        }
      }
    );
  }

  /**
   * Verifies that the current tab is the primary leaseholder or alternatively
   * that the leaseholder has opted into multi-tab synchronization.
   */
  // TODO(b/114226234): Remove this check when `synchronizeTabs` can no longer
  // be turned off.
  private verifyAllowTabSynchronization(
    txn: SimpleDbTransaction
  ): PersistencePromise<void> {
    const store = primaryClientStore(txn);
    return store.get(DbPrimaryClient.key).next(currentPrimary => {
      const currentLeaseIsValid =
        currentPrimary !== null &&
        this.isWithinAge(
          currentPrimary.leaseTimestampMs,
          MAX_PRIMARY_ELIGIBLE_AGE_MS
        ) &&
        !this.isClientZombied(currentPrimary.ownerId);

      if (currentLeaseIsValid && !this.isLocalClient(currentPrimary)) {
        if (!currentPrimary!.allowTabSynchronization) {
          throw new FirestoreError(
            Code.FAILED_PRECONDITION,
            PRIMARY_LEASE_EXCLUSIVE_ERROR_MSG
          );
        }
      }
    });
  }

  /**
   * Obtains or extends the new primary lease for the local client. This
   * method does not verify that the client is eligible for this lease.
   */
  private acquireOrExtendPrimaryLease(
    txn: SimpleDbTransaction
  ): PersistencePromise<void> {
    const newPrimary = new DbPrimaryClient(
      this.clientId,
      this.allowTabSynchronization,
      Date.now()
    );
    return primaryClientStore(txn).put(DbPrimaryClient.key, newPrimary);
  }

  static isAvailable(): boolean {
    return SimpleDb.isAvailable();
  }

  /**
   * Generates a string used as a prefix when storing data in IndexedDB and
   * LocalStorage.
   */
  static buildStoragePrefix(databaseInfo: DatabaseInfo): string {
    // Use two different prefix formats:
    //
    //   * firestore / persistenceKey / projectID . databaseID / ...
    //   * firestore / persistenceKey / projectID / ...
    //
    // projectIDs are DNS-compatible names and cannot contain dots
    // so there's no danger of collisions.
    let database = databaseInfo.databaseId.projectId;
    if (!databaseInfo.databaseId.isDefaultDatabase) {
      database += '.' + databaseInfo.databaseId.database;
    }

    return 'firestore/' + databaseInfo.persistenceKey + '/' + database + '/';
  }

  /** Checks the primary lease and removes it if we are the current primary. */
  private releasePrimaryLeaseIfHeld(
    txn: SimpleDbTransaction
  ): PersistencePromise<void> {
    const store = primaryClientStore(txn);
    return store.get(DbPrimaryClient.key).next(primaryClient => {
      if (this.isLocalClient(primaryClient)) {
        log.debug(LOG_TAG, 'Releasing primary lease.');
        return store.delete(DbPrimaryClient.key);
      } else {
        return PersistencePromise.resolve();
      }
    });
  }

  /** Verifies that `updateTimeMs` is within `maxAgeMs`. */
  private isWithinAge(updateTimeMs: number, maxAgeMs: number): boolean {
    const now = Date.now();
    const minAcceptable = now - maxAgeMs;
    const maxAcceptable = now;
    if (updateTimeMs < minAcceptable) {
      return false;
    } else if (updateTimeMs > maxAcceptable) {
      log.error(
        `Detected an update time that is in the future: ${updateTimeMs} > ${maxAcceptable}`
      );
      return false;
    }

    return true;
  }

  private attachVisibilityHandler(): void {
    if (
      this.document !== null &&
      typeof this.document.addEventListener === 'function'
    ) {
      this.documentVisibilityHandler = () => {
        this.queue.enqueueAndForget(() => {
          this.inForeground = this.document!.visibilityState === 'visible';
          return this.updateClientMetadataAndTryBecomePrimary();
        });
      };

      this.document.addEventListener(
        'visibilitychange',
        this.documentVisibilityHandler
      );

      this.inForeground = this.document.visibilityState === 'visible';
    }
  }

  private detachVisibilityHandler(): void {
    if (this.documentVisibilityHandler) {
      assert(
        this.document !== null &&
          typeof this.document.addEventListener === 'function',
        "Expected 'document.addEventListener' to be a function"
      );
      this.document!.removeEventListener(
        'visibilitychange',
        this.documentVisibilityHandler
      );
      this.documentVisibilityHandler = null;
    }
  }

  /**
   * Attaches a window.unload handler that will synchronously write our
   * clientId to a "zombie client id" location in LocalStorage. This can be used
   * by tabs trying to acquire the primary lease to determine that the lease
   * is no longer valid even if the timestamp is recent. This is particularly
   * important for the refresh case (so the tab correctly re-acquires the
   * primary lease). LocalStorage is used for this rather than IndexedDb because
   * it is a synchronous API and so can be used reliably from  an unload
   * handler.
   */
  private attachWindowUnloadHook(): void {
    if (typeof this.window.addEventListener === 'function') {
      this.windowUnloadHandler = () => {
        // Note: In theory, this should be scheduled on the AsyncQueue since it
        // accesses internal state. We execute this code directly during shutdown
        // to make sure it gets a chance to run.
        this.markClientZombied();

        this.queue.enqueueAndForget(() => {
          // Attempt graceful shutdown (including releasing our primary lease),
          // but there's no guarantee it will complete.
          return this.shutdown();
        });
      };
      this.window.addEventListener('unload', this.windowUnloadHandler);
    }
  }

  private detachWindowUnloadHook(): void {
    if (this.windowUnloadHandler) {
      assert(
        typeof this.window.removeEventListener === 'function',
        "Expected 'window.removeEventListener' to be a function"
      );
      this.window.removeEventListener('unload', this.windowUnloadHandler);
      this.windowUnloadHandler = null;
    }
  }

  /**
   * Returns whether a client is "zombied" based on its LocalStorage entry.
   * Clients become zombied when their tab closes without running all of the
   * cleanup logic in `shutdown()`.
   */
  private isClientZombied(clientId: ClientId): boolean {
    try {
      const isZombied =
        this.webStorage.getItem(this.zombiedClientLocalStorageKey(clientId)) !==
        null;
      log.debug(
        LOG_TAG,
        `Client '${clientId}' ${
          isZombied ? 'is' : 'is not'
        } zombied in LocalStorage`
      );
      return isZombied;
    } catch (e) {
      // Gracefully handle if LocalStorage isn't working.
      log.error(LOG_TAG, 'Failed to get zombied client id.', e);
      return false;
    }
  }

  /**
   * Record client as zombied (a client that had its tab closed). Zombied
   * clients are ignored during primary tab selection.
   */
  private markClientZombied(): void {
    try {
      this.webStorage.setItem(
        this.zombiedClientLocalStorageKey(this.clientId),
        String(Date.now())
      );
    } catch (e) {
      // Gracefully handle if LocalStorage isn't available / working.
      log.error('Failed to set zombie client id.', e);
    }
  }

  /** Removes the zombied client entry if it exists. */
  private removeClientZombiedEntry(): void {
    try {
      this.webStorage.removeItem(
        this.zombiedClientLocalStorageKey(this.clientId)
      );
    } catch (e) {
      // Ignore
    }
  }

  private zombiedClientLocalStorageKey(clientId: ClientId): string {
    return `${ZOMBIED_CLIENTS_KEY_PREFIX}_${this.persistenceKey}_${clientId}`;
  }
}

function isPrimaryLeaseLostError(err: FirestoreError): boolean {
  return (
    err.code === Code.FAILED_PRECONDITION &&
    err.message === PRIMARY_LEASE_LOST_ERROR_MSG
  );
}

/**
 * Verifies the error thrown by a LocalStore operation. If a LocalStore
 * operation fails because the primary lease has been taken by another client,
 * we ignore the error (the persistence layer will immediately call
 * `applyPrimaryLease` to propagate the primary state change). All other errors
 * are re-thrown.
 *
 * @param err An error returned by a LocalStore operation.
 * @return A Promise that resolves after we recovered, or the original error.
 */
export async function ignoreIfPrimaryLeaseLoss(
  err: FirestoreError
): Promise<void> {
  if (isPrimaryLeaseLostError(err)) {
    log.debug(LOG_TAG, 'Unexpectedly lost primary lease');
  } else {
    throw err;
  }
}

/**
 * Helper to get a typed SimpleDbStore for the primary client object store.
 */
function primaryClientStore(
  txn: SimpleDbTransaction
): SimpleDbStore<DbPrimaryClientKey, DbPrimaryClient> {
  return txn.store<DbPrimaryClientKey, DbPrimaryClient>(DbPrimaryClient.store);
}

/**
 * Helper to get a typed SimpleDbStore for the client metadata object store.
 */
function clientMetadataStore(
  txn: SimpleDbTransaction
): SimpleDbStore<DbClientMetadataKey, DbClientMetadata> {
  return txn.store<DbClientMetadataKey, DbClientMetadata>(
    DbClientMetadata.store
  );
}

/** Provides LRU functionality for IndexedDB persistence. */
export class IndexedDbLruDelegate implements ReferenceDelegate, LruDelegate {
  private inMemoryPins: ReferenceSet | null = null;

  readonly garbageCollector: LruGarbageCollector;

  constructor(private readonly db: IndexedDbPersistence, params: LruParams) {
    this.garbageCollector = new LruGarbageCollector(this, params);
  }

  getSequenceNumberCount(
    txn: PersistenceTransaction
  ): PersistencePromise<number> {
    const docCountPromise = this.orphanedDocmentCount(txn);
    const targetCountPromise = this.db.getQueryCache().getQueryCount(txn);
    return targetCountPromise.next(targetCount =>
      docCountPromise.next(docCount => targetCount + docCount)
    );
  }

  private orphanedDocmentCount(
    txn: PersistenceTransaction
  ): PersistencePromise<number> {
    let orphanedCount = 0;
    return this.forEachOrphanedDocumentSequenceNumber(txn, _ => {
      orphanedCount++;
    }).next(() => orphanedCount);
  }

  forEachTarget(
    txn: PersistenceTransaction,
    f: (q: QueryData) => void
  ): PersistencePromise<void> {
    return this.db.getQueryCache().forEachTarget(txn, f);
  }

  forEachOrphanedDocumentSequenceNumber(
    txn: PersistenceTransaction,
    f: (sequenceNumber: ListenSequenceNumber) => void
  ): PersistencePromise<void> {
    return this.forEachOrphanedDocument(txn, (docKey, sequenceNumber) =>
      f(sequenceNumber)
    );
  }

  setInMemoryPins(inMemoryPins: ReferenceSet): void {
    this.inMemoryPins = inMemoryPins;
  }

  addReference(
    txn: PersistenceTransaction,
    key: DocumentKey
  ): PersistencePromise<void> {
    return writeSentinelKey(txn, key);
  }

  removeReference(
    txn: PersistenceTransaction,
    key: DocumentKey
  ): PersistencePromise<void> {
    return writeSentinelKey(txn, key);
  }

  removeTargets(
    txn: PersistenceTransaction,
    upperBound: ListenSequenceNumber,
    activeTargetIds: ActiveTargets
  ): PersistencePromise<number> {
    return this.db
      .getQueryCache()
      .removeTargets(txn, upperBound, activeTargetIds);
  }

  removeMutationReference(
    txn: PersistenceTransaction,
    key: DocumentKey
  ): PersistencePromise<void> {
    return writeSentinelKey(txn, key);
  }

  /**
   * Returns true if anything would prevent this document from being garbage
   * collected, given that the document in question is not present in any
   * targets and has a sequence number less than or equal to the upper bound for
   * the collection run.
   */
  private isPinned(
    txn: PersistenceTransaction,
    docKey: DocumentKey
  ): PersistencePromise<boolean> {
    if (this.inMemoryPins!.containsKey(docKey)) {
      return PersistencePromise.resolve<boolean>(true);
    } else {
      return mutationQueuesContainKey(txn, docKey);
    }
  }

  removeOrphanedDocuments(
    txn: PersistenceTransaction,
    upperBound: ListenSequenceNumber
  ): PersistencePromise<number> {
    const documentCache = this.db.getRemoteDocumentCache();
    const changeBuffer = documentCache.newChangeBuffer();

    const promises: Array<PersistencePromise<void>> = [];
    let documentCount = 0;

    const iteration = this.forEachOrphanedDocument(
      txn,
      (docKey, sequenceNumber) => {
        if (sequenceNumber <= upperBound) {
          const p = this.isPinned(txn, docKey).next(isPinned => {
            if (!isPinned) {
              documentCount++;
              // Our size accounting requires us to read all documents before
              // removing them.
              return changeBuffer.getEntry(txn, docKey).next(() => {
                changeBuffer.removeEntry(docKey);
                return documentTargetStore(txn).delete(sentinelKey(docKey));
              });
            }
          });
          promises.push(p);
        }
      }
    );

    return iteration
      .next(() => PersistencePromise.waitFor(promises))
      .next(() => changeBuffer.apply(txn))
      .next(() => documentCount);
  }

  removeTarget(
    txn: PersistenceTransaction,
    queryData: QueryData
  ): PersistencePromise<void> {
    const updated = queryData.withSequenceNumber(txn.currentSequenceNumber);
    return this.db.getQueryCache().updateQueryData(txn, updated);
  }

  updateLimboDocument(
    txn: PersistenceTransaction,
    key: DocumentKey
  ): PersistencePromise<void> {
    return writeSentinelKey(txn, key);
  }

  /**
   * Call provided function for each document in the cache that is 'orphaned'. Orphaned
   * means not a part of any target, so the only entry in the target-document index for
   * that document will be the sentinel row (targetId 0), which will also have the sequence
   * number for the last time the document was accessed.
   */
  private forEachOrphanedDocument(
    txn: PersistenceTransaction,
    f: (docKey: DocumentKey, sequenceNumber: ListenSequenceNumber) => void
  ): PersistencePromise<void> {
    const store = documentTargetStore(txn);
    let nextToReport: ListenSequenceNumber = ListenSequence.INVALID;
    let nextPath: EncodedResourcePath;
    return store
      .iterate(
        {
          index: DbTargetDocument.documentTargetsIndex
        },
        ([targetId, docKey], { path, sequenceNumber }) => {
          if (targetId === 0) {
            // if nextToReport is valid, report it, this is a new key so the
            // last one must not be a member of any targets.
            if (nextToReport !== ListenSequence.INVALID) {
              f(new DocumentKey(decode(nextPath)), nextToReport);
            }
            // set nextToReport to be this sequence number. It's the next one we
            // might report, if we don't find any targets for this document.
            // Note that the sequence number must be defined when the targetId
            // is 0.
            nextToReport = sequenceNumber!;
            nextPath = path;
          } else {
            // set nextToReport to be invalid, we know we don't need to report
            // this one since we found a target for it.
            nextToReport = ListenSequence.INVALID;
          }
        }
      )
      .next(() => {
        // Since we report sequence numbers after getting to the next key, we
        // need to check if the last key we iterated over was an orphaned
        // document and report it.
        if (nextToReport !== ListenSequence.INVALID) {
          f(new DocumentKey(decode(nextPath)), nextToReport);
        }
      });
  }

  getCacheSize(txn: PersistenceTransaction): PersistencePromise<number> {
    return this.db.getRemoteDocumentCache().getSize(txn);
  }
}

function sentinelKey(key: DocumentKey): [TargetId, EncodedResourcePath] {
  return [0, encode(key.path)];
}

/**
 * @return A value suitable for writing a sentinel row in the target-document
 * store.
 */
function sentinelRow(
  key: DocumentKey,
  sequenceNumber: ListenSequenceNumber
): DbTargetDocument {
  return new DbTargetDocument(0, encode(key.path), sequenceNumber);
}

function writeSentinelKey(
  txn: PersistenceTransaction,
  key: DocumentKey
): PersistencePromise<void> {
  return documentTargetStore(txn).put(
    sentinelRow(key, txn.currentSequenceNumber)
  );
}<|MERGE_RESOLUTION|>--- conflicted
+++ resolved
@@ -752,11 +752,7 @@
 
   runTransaction<T>(
     action: string,
-<<<<<<< HEAD
     mode: PersistenceTransactionMode,
-=======
-    mode: IndexedDbTransactionMode,
->>>>>>> 8814a3c6
     transactionOperation: (
       transaction: PersistenceTransaction
     ) => PersistencePromise<T>
