--- conflicted
+++ resolved
@@ -19,24 +19,14 @@
 import { ListenSequence, SequenceNumberSyncer } from '../core/listen_sequence';
 import { ListenSequenceNumber, TargetId } from '../core/types';
 import { DocumentKey } from '../model/document_key';
-<<<<<<< HEAD
-=======
 import { Platform } from '../platform/platform';
->>>>>>> c873f5d3
 import { JsonProtoSerializer } from '../remote/serializer';
 import { assert, fail } from '../util/assert';
 import { AsyncQueue, TimerId } from '../util/async_queue';
 import { Code, FirestoreError } from '../util/error';
 import * as log from '../util/log';
-<<<<<<< HEAD
-
-import { Platform } from '../platform/platform';
-import { AsyncQueue, TimerId } from '../util/async_queue';
 import { CancelablePromise } from '../util/promise';
-=======
-import { CancelablePromise } from '../util/promise';
-
->>>>>>> c873f5d3
+
 import { decode, encode, EncodedResourcePath } from './encoded_resource_path';
 import {
   IndexedDbMutationQueue,
