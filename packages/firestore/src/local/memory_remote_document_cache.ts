--- conflicted
+++ resolved
@@ -189,6 +189,8 @@
     offset: IndexOffset,
     mutatedDocs: OverlayMap
   ): PersistencePromise<MutableDocumentMap> {
+    // Documents are ordered by key, so we can use a prefix scan to narrow down
+    // the documents we need to match the query against.
     let collectionPath: ResourcePath;
     let matcher: (doc: Document) => Boolean;
     if (isPipeline(query)) {
@@ -206,19 +208,12 @@
 
     let results = mutableDocumentMap();
 
-<<<<<<< HEAD
-    const prefix = new DocumentKey(collectionPath.child(''));
-=======
-    // Documents are ordered by key, so we can use a prefix scan to narrow down
-    // the documents we need to match the query against.
-    const collectionPath = query.path;
     // Document keys are ordered first by numeric value ("__id<Long>__"),
     // then lexicographically by string value. Start the iterator at the minimum
     // possible Document key value.
     const prefix = new DocumentKey(
       collectionPath.child('__id' + MIN_LONG_VALUE + '__')
     );
->>>>>>> d18310a8
     const iterator = this.docs.getIteratorFrom(prefix);
     while (iterator.hasNext()) {
       const {
