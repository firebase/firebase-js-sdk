/**
 * @license
 * Copyright 2017 Google LLC
 *
 * Licensed under the Apache License, Version 2.0 (the "License");
 * you may not use this file except in compliance with the License.
 * You may obtain a copy of the License at
 *
 *   http://www.apache.org/licenses/LICENSE-2.0
 *
 * Unless required by applicable law or agreed to in writing, software
 * distributed under the License is distributed on an "AS IS" BASIS,
 * WITHOUT WARRANTIES OR CONDITIONS OF ANY KIND, either express or implied.
 * See the License for the specific language governing permissions and
 * limitations under the License.
 */

import { SnapshotVersion } from '../core/snapshot_version';
import { Target } from '../core/target';
import { TargetIdGenerator } from '../core/target_id_generator';
import { ListenSequenceNumber, TargetId } from '../core/types';
import { DocumentKeySet } from '../model/collections';
import { DocumentKey } from '../model/document_key';
import { debugAssert } from '../util/assert';
import { ObjectMap } from '../util/obj_map';

import { ActiveTargets } from './lru_garbage_collector';
import { MemoryPersistence } from './memory_persistence';
import { PersistenceTransaction } from './persistence';
import { PersistencePromise } from './persistence_promise';
import { ReferenceSet } from './reference_set';
import { TargetCache } from './target_cache';
import { TargetData } from './target_data';
<<<<<<< HEAD
=======
import { canonifyTarget, Target, targetEquals } from '../core/target';
>>>>>>> af0c4300

export class MemoryTargetCache implements TargetCache {
  /**
   * Maps a target to the data about that target
   */
  private targets = new ObjectMap<Target, TargetData>(
    t => canonifyTarget(t),
    targetEquals
  );

  /** The last received snapshot version. */
  private lastRemoteSnapshotVersion = SnapshotVersion.min();
  /** The highest numbered target ID encountered. */
  private highestTargetId: TargetId = 0;
  /** The highest sequence number encountered. */
  private highestSequenceNumber: ListenSequenceNumber = 0;
  /**
   * A ordered bidirectional mapping between documents and the remote target
   * IDs.
   */
  private references = new ReferenceSet();

  private targetCount = 0;

  private targetIdGenerator = TargetIdGenerator.forTargetCache();

  constructor(private readonly persistence: MemoryPersistence) {}

  forEachTarget(
    txn: PersistenceTransaction,
    f: (q: TargetData) => void
  ): PersistencePromise<void> {
    this.targets.forEach((_, targetData) => f(targetData));
    return PersistencePromise.resolve();
  }

  getLastRemoteSnapshotVersion(
    transaction: PersistenceTransaction
  ): PersistencePromise<SnapshotVersion> {
    return PersistencePromise.resolve(this.lastRemoteSnapshotVersion);
  }

  getHighestSequenceNumber(
    transaction: PersistenceTransaction
  ): PersistencePromise<ListenSequenceNumber> {
    return PersistencePromise.resolve(this.highestSequenceNumber);
  }

  allocateTargetId(
    transaction: PersistenceTransaction
  ): PersistencePromise<TargetId> {
    this.highestTargetId = this.targetIdGenerator.next();
    return PersistencePromise.resolve(this.highestTargetId);
  }

  setTargetsMetadata(
    transaction: PersistenceTransaction,
    highestListenSequenceNumber: number,
    lastRemoteSnapshotVersion?: SnapshotVersion
  ): PersistencePromise<void> {
    if (lastRemoteSnapshotVersion) {
      this.lastRemoteSnapshotVersion = lastRemoteSnapshotVersion;
    }
    if (highestListenSequenceNumber > this.highestSequenceNumber) {
      this.highestSequenceNumber = highestListenSequenceNumber;
    }
    return PersistencePromise.resolve();
  }

  private saveTargetData(targetData: TargetData): void {
    this.targets.set(targetData.target, targetData);
    const targetId = targetData.targetId;
    if (targetId > this.highestTargetId) {
      this.targetIdGenerator = new TargetIdGenerator(targetId);
      this.highestTargetId = targetId;
    }
    if (targetData.sequenceNumber > this.highestSequenceNumber) {
      this.highestSequenceNumber = targetData.sequenceNumber;
    }
  }

  addTargetData(
    transaction: PersistenceTransaction,
    targetData: TargetData
  ): PersistencePromise<void> {
    debugAssert(
      !this.targets.has(targetData.target),
      'Adding a target that already exists'
    );
    this.saveTargetData(targetData);
    this.targetCount += 1;
    return PersistencePromise.resolve();
  }

  updateTargetData(
    transaction: PersistenceTransaction,
    targetData: TargetData
  ): PersistencePromise<void> {
    debugAssert(
      this.targets.has(targetData.target),
      'Updating a non-existent target'
    );
    this.saveTargetData(targetData);
    return PersistencePromise.resolve();
  }

  removeTargetData(
    transaction: PersistenceTransaction,
    targetData: TargetData
  ): PersistencePromise<void> {
    debugAssert(this.targetCount > 0, 'Removing a target from an empty cache');
    debugAssert(
      this.targets.has(targetData.target),
      'Removing a non-existent target from the cache'
    );
    this.targets.delete(targetData.target);
    this.references.removeReferencesForId(targetData.targetId);
    this.targetCount -= 1;
    return PersistencePromise.resolve();
  }

  removeTargets(
    transaction: PersistenceTransaction,
    upperBound: ListenSequenceNumber,
    activeTargetIds: ActiveTargets
  ): PersistencePromise<number> {
    let count = 0;
    const removals: Array<PersistencePromise<void>> = [];
    this.targets.forEach((key, targetData) => {
      if (
        targetData.sequenceNumber <= upperBound &&
        activeTargetIds.get(targetData.targetId) === null
      ) {
        this.targets.delete(key);
        removals.push(
          this.removeMatchingKeysForTargetId(transaction, targetData.targetId)
        );
        count++;
      }
    });
    return PersistencePromise.waitFor(removals).next(() => count);
  }

  getTargetCount(
    transaction: PersistenceTransaction
  ): PersistencePromise<number> {
    return PersistencePromise.resolve(this.targetCount);
  }

  getTargetData(
    transaction: PersistenceTransaction,
    target: Target
  ): PersistencePromise<TargetData | null> {
    const targetData = this.targets.get(target) || null;
    return PersistencePromise.resolve(targetData);
  }

  addMatchingKeys(
    txn: PersistenceTransaction,
    keys: DocumentKeySet,
    targetId: TargetId
  ): PersistencePromise<void> {
    this.references.addReferences(keys, targetId);
    return PersistencePromise.resolve();
  }

  removeMatchingKeys(
    txn: PersistenceTransaction,
    keys: DocumentKeySet,
    targetId: TargetId
  ): PersistencePromise<void> {
    this.references.removeReferences(keys, targetId);
    const referenceDelegate = this.persistence.referenceDelegate;
    const promises: Array<PersistencePromise<void>> = [];
    if (referenceDelegate) {
      keys.forEach(key => {
        promises.push(referenceDelegate.markPotentiallyOrphaned(txn, key));
      });
    }
    return PersistencePromise.waitFor(promises);
  }

  removeMatchingKeysForTargetId(
    txn: PersistenceTransaction,
    targetId: TargetId
  ): PersistencePromise<void> {
    this.references.removeReferencesForId(targetId);
    return PersistencePromise.resolve();
  }

  getMatchingKeysForTargetId(
    txn: PersistenceTransaction,
    targetId: TargetId
  ): PersistencePromise<DocumentKeySet> {
    const matchingKeys = this.references.referencesForId(targetId);
    return PersistencePromise.resolve(matchingKeys);
  }

  containsKey(
    txn: PersistenceTransaction,
    key: DocumentKey
  ): PersistencePromise<boolean> {
    return PersistencePromise.resolve(this.references.containsKey(key));
  }
}<|MERGE_RESOLUTION|>--- conflicted
+++ resolved
@@ -16,7 +16,6 @@
  */
 
 import { SnapshotVersion } from '../core/snapshot_version';
-import { Target } from '../core/target';
 import { TargetIdGenerator } from '../core/target_id_generator';
 import { ListenSequenceNumber, TargetId } from '../core/types';
 import { DocumentKeySet } from '../model/collections';
@@ -31,10 +30,7 @@
 import { ReferenceSet } from './reference_set';
 import { TargetCache } from './target_cache';
 import { TargetData } from './target_data';
-<<<<<<< HEAD
-=======
 import { canonifyTarget, Target, targetEquals } from '../core/target';
->>>>>>> af0c4300
 
 export class MemoryTargetCache implements TargetCache {
   /**
