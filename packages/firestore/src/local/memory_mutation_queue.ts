--- conflicted
+++ resolved
@@ -316,24 +316,14 @@
     // Previously rejected batches may have left tombstones in the queue, so
     // expand the removal range to include any tombstones.
     if (batchIndex === 0) {
-<<<<<<< HEAD
-      let queueIndex = 1;
-      for (; queueIndex < this.mutationQueue.length; queueIndex++) {
-        const batch = this.mutationQueue[queueIndex];
-=======
       let endIndex = 1;
       for (; endIndex < this.mutationQueue.length; endIndex++) {
         const batch = this.mutationQueue[endIndex];
->>>>>>> 4625e847
         if (!batch.isTombstone()) {
           break;
         }
       }
-<<<<<<< HEAD
-      this.mutationQueue.splice(0, queueIndex);
-=======
       this.mutationQueue.splice(0, endIndex);
->>>>>>> 4625e847
     } else {
       this.mutationQueue[batchIndex] = this.mutationQueue[
         batchIndex
