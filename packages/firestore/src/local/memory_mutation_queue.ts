/**
 * @license
 * Copyright 2017 Google LLC
 *
 * Licensed under the Apache License, Version 2.0 (the "License");
 * you may not use this file except in compliance with the License.
 * You may obtain a copy of the License at
 *
 *   http://www.apache.org/licenses/LICENSE-2.0
 *
 * Unless required by applicable law or agreed to in writing, software
 * distributed under the License is distributed on an "AS IS" BASIS,
 * WITHOUT WARRANTIES OR CONDITIONS OF ANY KIND, either express or implied.
 * See the License for the specific language governing permissions and
 * limitations under the License.
 */

import { Timestamp } from '../api/timestamp';
import { Query } from '../core/query';
import { BatchId } from '../core/types';
import { DocumentKey } from '../model/document_key';
import { Mutation } from '../model/mutation';
import { MutationBatch, BATCHID_UNKNOWN } from '../model/mutation_batch';
import { hardAssert, debugAssert } from '../util/assert';
import { primitiveComparator } from '../util/misc';
import { ByteString } from '../util/byte_string';
import { SortedMap } from '../util/sorted_map';
import { SortedSet } from '../util/sorted_set';

import { IndexManager } from './index_manager';
import { MutationQueue } from './mutation_queue';
import { PersistenceTransaction, ReferenceDelegate } from './persistence';
import { PersistencePromise } from './persistence_promise';
import { DocReference } from './reference_set';

export class MemoryMutationQueue implements MutationQueue {
  /**
   * The set of all mutations that have been sent but not yet been applied to
   * the backend.
   */
  private mutationQueue: MutationBatch[] = [];

  /** Next value to use when assigning sequential IDs to each mutation batch. */
  private nextBatchId: BatchId = 1;

  /** The last received stream token from the server, used to acknowledge which
   * responses the client has processed. Stream tokens are opaque checkpoint
   * markers whose only real value is their inclusion in the next request.
   */
  private lastStreamToken: ByteString = ByteString.EMPTY_BYTE_STRING;

  /** An ordered mapping between documents and the mutations batch IDs. */
  private batchesByDocumentKey = new SortedSet(DocReference.compareByKey);

  constructor(
    private readonly indexManager: IndexManager,
    private readonly referenceDelegate: ReferenceDelegate
  ) {}

  checkEmpty(transaction: PersistenceTransaction): PersistencePromise<boolean> {
    return PersistencePromise.resolve(this.mutationQueue.length === 0);
  }

  acknowledgeBatch(
    transaction: PersistenceTransaction,
    batch: MutationBatch,
    streamToken: ByteString
  ): PersistencePromise<void> {
    const batchId = batch.batchId;
    const batchIndex = this.indexOfExistingBatchId(batchId, 'acknowledged');
    hardAssert(
      batchIndex === 0,
      'Can only acknowledge the first batch in the mutation queue'
    );

    // Verify that the batch in the queue is the one to be acknowledged.
    const check = this.mutationQueue[batchIndex];
    debugAssert(
      batchId === check.batchId,
      'Queue ordering failure: expected batch ' +
        batchId +
        ', got batch ' +
        check.batchId
    );

    this.lastStreamToken = streamToken;
    return PersistencePromise.resolve();
  }

  getLastStreamToken(
    transaction: PersistenceTransaction
  ): PersistencePromise<ByteString> {
    return PersistencePromise.resolve(this.lastStreamToken);
  }

  setLastStreamToken(
    transaction: PersistenceTransaction,
    streamToken: ByteString
  ): PersistencePromise<void> {
    this.lastStreamToken = streamToken;
    return PersistencePromise.resolve();
  }

  addMutationBatch(
    transaction: PersistenceTransaction,
    localWriteTime: Timestamp,
    baseMutations: Mutation[],
    mutations: Mutation[]
  ): PersistencePromise<MutationBatch> {
    debugAssert(mutations.length !== 0, 'Mutation batches should not be empty');

    const batchId = this.nextBatchId;
    this.nextBatchId++;

    if (this.mutationQueue.length > 0) {
      const prior = this.mutationQueue[this.mutationQueue.length - 1];
      debugAssert(
        prior.batchId < batchId,
        'Mutation batchIDs must be monotonically increasing order'
      );
    }

    const batch = new MutationBatch(
      batchId,
      localWriteTime,
      baseMutations,
      mutations
    );
    this.mutationQueue.push(batch);

    // Track references by document key and index collection parents.
    for (const mutation of mutations) {
      this.batchesByDocumentKey = this.batchesByDocumentKey.add(
        new DocReference(mutation.key, batchId)
      );

      this.indexManager.addToCollectionParentIndex(
        transaction,
        mutation.key.path.popLast()
      );
    }

    return PersistencePromise.resolve(batch);
  }

  lookupMutationBatch(
    transaction: PersistenceTransaction,
    batchId: BatchId
  ): PersistencePromise<MutationBatch | null> {
    return PersistencePromise.resolve(this.findMutationBatch(batchId));
  }

<<<<<<< HEAD
=======
  lookupMutationKeys(
    transaction: PersistenceTransaction,
    batchId: BatchId
  ): PersistencePromise<DocumentKeySet | null> {
    const mutationBatch = this.findMutationBatch(batchId);
    debugAssert(mutationBatch != null, 'Failed to find local mutation batch.');
    return PersistencePromise.resolve<DocumentKeySet | null>(
      mutationBatch.keys()
    );
  }

>>>>>>> a789d74b
  getNextMutationBatchAfterBatchId(
    transaction: PersistenceTransaction,
    batchId: BatchId
  ): PersistencePromise<MutationBatch | null> {
    const nextBatchId = batchId + 1;

    // The requested batchId may still be out of range so normalize it to the
    // start of the queue.
    const rawIndex = this.indexOfBatchId(nextBatchId);
    const index = rawIndex < 0 ? 0 : rawIndex;
    return PersistencePromise.resolve(
      this.mutationQueue.length > index ? this.mutationQueue[index] : null
    );
  }

  getHighestUnacknowledgedBatchId(): PersistencePromise<BatchId> {
    return PersistencePromise.resolve(
      this.mutationQueue.length === 0 ? BATCHID_UNKNOWN : this.nextBatchId - 1
    );
  }

  getAllMutationBatches(
    transaction: PersistenceTransaction
  ): PersistencePromise<MutationBatch[]> {
    return PersistencePromise.resolve(this.mutationQueue.slice());
  }

  getAllMutationBatchesAffectingDocumentKey(
    transaction: PersistenceTransaction,
    documentKey: DocumentKey
  ): PersistencePromise<MutationBatch[]> {
    const start = new DocReference(documentKey, 0);
    const end = new DocReference(documentKey, Number.POSITIVE_INFINITY);
    const result: MutationBatch[] = [];
    this.batchesByDocumentKey.forEachInRange([start, end], ref => {
      debugAssert(
        documentKey.isEqual(ref.key),
        "Should only iterate over a single key's batches"
      );
      const batch = this.findMutationBatch(ref.targetOrBatchId);
      debugAssert(
        batch !== null,
        'Batches in the index must exist in the main table'
      );
      result.push(batch!);
    });

    return PersistencePromise.resolve(result);
  }

  getAllMutationBatchesAffectingDocumentKeys(
    transaction: PersistenceTransaction,
    documentKeys: SortedMap<DocumentKey, unknown>
  ): PersistencePromise<MutationBatch[]> {
    let uniqueBatchIDs = new SortedSet<number>(primitiveComparator);

    documentKeys.forEach(documentKey => {
      const start = new DocReference(documentKey, 0);
      const end = new DocReference(documentKey, Number.POSITIVE_INFINITY);
      this.batchesByDocumentKey.forEachInRange([start, end], ref => {
        debugAssert(
          documentKey.isEqual(ref.key),
          "For each key, should only iterate over a single key's batches"
        );

        uniqueBatchIDs = uniqueBatchIDs.add(ref.targetOrBatchId);
      });
    });

    return PersistencePromise.resolve(this.findMutationBatches(uniqueBatchIDs));
  }

  getAllMutationBatchesAffectingQuery(
    transaction: PersistenceTransaction,
    query: Query
  ): PersistencePromise<MutationBatch[]> {
    debugAssert(
      !query.isCollectionGroupQuery(),
      'CollectionGroup queries should be handled in LocalDocumentsView'
    );
    // Use the query path as a prefix for testing if a document matches the
    // query.
    const prefix = query.path;
    const immediateChildrenPathLength = prefix.length + 1;

    // Construct a document reference for actually scanning the index. Unlike
    // the prefix the document key in this reference must have an even number of
    // segments. The empty segment can be used a suffix of the query path
    // because it precedes all other segments in an ordered traversal.
    let startPath = prefix;
    if (!DocumentKey.isDocumentKey(startPath)) {
      startPath = startPath.child('');
    }

    const start = new DocReference(new DocumentKey(startPath), 0);

    // Find unique batchIDs referenced by all documents potentially matching the
    // query.
    let uniqueBatchIDs = new SortedSet<number>(primitiveComparator);

    this.batchesByDocumentKey.forEachWhile(ref => {
      const rowKeyPath = ref.key.path;
      if (!prefix.isPrefixOf(rowKeyPath)) {
        return false;
      } else {
        // Rows with document keys more than one segment longer than the query
        // path can't be matches. For example, a query on 'rooms' can't match
        // the document /rooms/abc/messages/xyx.
        // TODO(mcg): we'll need a different scanner when we implement
        // ancestor queries.
        if (rowKeyPath.length === immediateChildrenPathLength) {
          uniqueBatchIDs = uniqueBatchIDs.add(ref.targetOrBatchId);
        }
        return true;
      }
    }, start);

    return PersistencePromise.resolve(this.findMutationBatches(uniqueBatchIDs));
  }

  private findMutationBatches(batchIDs: SortedSet<number>): MutationBatch[] {
    // Construct an array of matching batches, sorted by batchID to ensure that
    // multiple mutations affecting the same document key are applied in order.
    const result: MutationBatch[] = [];
    batchIDs.forEach(batchId => {
      const batch = this.findMutationBatch(batchId);
      if (batch !== null) {
        result.push(batch);
      }
    });
    return result;
  }

  removeMutationBatch(
    transaction: PersistenceTransaction,
    batch: MutationBatch
  ): PersistencePromise<void> {
    // Find the position of the first batch for removal.
    const batchIndex = this.indexOfExistingBatchId(batch.batchId, 'removed');
    hardAssert(
      batchIndex === 0,
      'Can only remove the first entry of the mutation queue'
    );
    this.mutationQueue.shift();

    let references = this.batchesByDocumentKey;
    return PersistencePromise.forEach(batch.mutations, (mutation: Mutation) => {
      const ref = new DocReference(mutation.key, batch.batchId);
      references = references.delete(ref);
      return this.referenceDelegate.removeMutationReference(
        transaction,
        mutation.key
      );
    }).next(() => {
      this.batchesByDocumentKey = references;
    });
  }

  removeCachedMutationKeys(batchId: BatchId): void {
    // No-op since the memory mutation queue does not maintain a separate cache.
  }

  containsKey(
    txn: PersistenceTransaction,
    key: DocumentKey
  ): PersistencePromise<boolean> {
    const ref = new DocReference(key, 0);
    const firstRef = this.batchesByDocumentKey.firstAfterOrEqual(ref);
    return PersistencePromise.resolve(key.isEqual(firstRef && firstRef.key));
  }

  performConsistencyCheck(
    txn: PersistenceTransaction
  ): PersistencePromise<void> {
    if (this.mutationQueue.length === 0) {
      debugAssert(
        this.batchesByDocumentKey.isEmpty(),
        'Document leak -- detected dangling mutation references when queue is empty.'
      );
    }
    return PersistencePromise.resolve();
  }

  /**
   * Finds the index of the given batchId in the mutation queue and asserts that
   * the resulting index is within the bounds of the queue.
   *
   * @param batchId The batchId to search for
   * @param action A description of what the caller is doing, phrased in passive
   * form (e.g. "acknowledged" in a routine that acknowledges batches).
   */
  private indexOfExistingBatchId(batchId: BatchId, action: string): number {
    const index = this.indexOfBatchId(batchId);
    debugAssert(
      index >= 0 && index < this.mutationQueue.length,
      'Batches must exist to be ' + action
    );
    return index;
  }

  /**
   * Finds the index of the given batchId in the mutation queue. This operation
   * is O(1).
   *
   * @return The computed index of the batch with the given batchId, based on
   * the state of the queue. Note this index can be negative if the requested
   * batchId has already been remvoed from the queue or past the end of the
   * queue if the batchId is larger than the last added batch.
   */
  private indexOfBatchId(batchId: BatchId): number {
    if (this.mutationQueue.length === 0) {
      // As an index this is past the end of the queue
      return 0;
    }

    // Examine the front of the queue to figure out the difference between the
    // batchId and indexes in the array. Note that since the queue is ordered
    // by batchId, if the first batch has a larger batchId then the requested
    // batchId doesn't exist in the queue.
    const firstBatchId = this.mutationQueue[0].batchId;
    return batchId - firstBatchId;
  }

  /**
   * A version of lookupMutationBatch that doesn't return a promise, this makes
   * other functions that uses this code easier to read and more efficent.
   */
  private findMutationBatch(batchId: BatchId): MutationBatch | null {
    const index = this.indexOfBatchId(batchId);
    if (index < 0 || index >= this.mutationQueue.length) {
      return null;
    }

    const batch = this.mutationQueue[index];
    debugAssert(batch.batchId === batchId, 'If found batch must match');
    return batch;
  }
}<|MERGE_RESOLUTION|>--- conflicted
+++ resolved
@@ -21,7 +21,7 @@
 import { DocumentKey } from '../model/document_key';
 import { Mutation } from '../model/mutation';
 import { MutationBatch, BATCHID_UNKNOWN } from '../model/mutation_batch';
-import { hardAssert, debugAssert } from '../util/assert';
+import { debugAssert, hardAssert } from '../util/assert';
 import { primitiveComparator } from '../util/misc';
 import { ByteString } from '../util/byte_string';
 import { SortedMap } from '../util/sorted_map';
@@ -150,20 +150,6 @@
     return PersistencePromise.resolve(this.findMutationBatch(batchId));
   }
 
-<<<<<<< HEAD
-=======
-  lookupMutationKeys(
-    transaction: PersistenceTransaction,
-    batchId: BatchId
-  ): PersistencePromise<DocumentKeySet | null> {
-    const mutationBatch = this.findMutationBatch(batchId);
-    debugAssert(mutationBatch != null, 'Failed to find local mutation batch.');
-    return PersistencePromise.resolve<DocumentKeySet | null>(
-      mutationBatch.keys()
-    );
-  }
-
->>>>>>> a789d74b
   getNextMutationBatchAfterBatchId(
     transaction: PersistenceTransaction,
     batchId: BatchId
