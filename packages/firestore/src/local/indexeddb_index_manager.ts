--- conflicted
+++ resolved
@@ -968,7 +968,6 @@
     return ranges;
   }
 
-<<<<<<< HEAD
   getMinOffsetFromCollectionGroup(
     transaction: PersistenceTransaction,
     collectionGroup: string
@@ -997,8 +996,6 @@
     );
   }
 
-=======
->>>>>>> af7a1820
   getMinOffset(
     transaction: PersistenceTransaction,
     target: Target
