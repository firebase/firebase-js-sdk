/**
 * Copyright 2018 Google Inc.
 *
 * Licensed under the Apache License, Version 2.0 (the "License");
 * you may not use this file except in compliance with the License.
 * You may obtain a copy of the License at
 *
 *   http://www.apache.org/licenses/LICENSE-2.0
 *
 * Unless required by applicable law or agreed to in writing, software
 * distributed under the License is distributed on an "AS IS" BASIS,
 * WITHOUT WARRANTIES OR CONDITIONS OF ANY KIND, either express or implied.
 * See the License for the specific language governing permissions and
 * limitations under the License.
 */

import { Code, FirestoreError } from '../util/error';
import { ListenSequence } from '../core/listen_sequence';
import {
  BatchId,
  MutationBatchState,
  OnlineState,
  TargetId,
  ListenSequenceNumber
} from '../core/types';
import { assert } from '../util/assert';
import { debug, error } from '../util/log';
import { SortedSet } from '../util/sorted_set';
import { isSafeInteger } from '../util/types';
import * as objUtils from '../util/obj';
import { User } from '../auth/user';
import {
  QueryTargetState,
  SharedClientStateSyncer
} from './shared_client_state_syncer';
import { AsyncQueue } from '../util/async_queue';
import { Platform } from '../platform/platform';
import { TargetIdSet, targetIdSet } from '../model/collections';

const LOG_TAG = 'SharedClientState';

// The format of the LocalStorage key that stores the client state is:
//     firestore_clients_<persistence_prefix>_<instance_key>
const CLIENT_STATE_KEY_PREFIX = 'firestore_clients';

// The format of the LocalStorage key that stores the mutation state is:
//     firestore_mutations_<persistence_prefix>_<batch_id>
//     (for unauthenticated users)
// or: firestore_mutations_<persistence_prefix>_<batch_id>_<user_uid>
//
// 'user_uid' is last to avoid needing to escape '_' characters that it might
// contain.
const MUTATION_BATCH_KEY_PREFIX = 'firestore_mutations';

// The format of the LocalStorage key that stores a query target's metadata is:
//     firestore_targets_<persistence_prefix>_<target_id>
const QUERY_TARGET_KEY_PREFIX = 'firestore_targets';

<<<<<<< HEAD
// The LocalStorage key that stores the primary tab's online state.
const ONLINE_STATE_KEY = 'firestore_online_state';
// The LocalStorage key that stores the last sequence number allocated.
const SEQUENCE_NUMBER_KEY_PREFIX = 'firestore_sequence_number';
=======
// The LocalStorage prefix that stores the primary tab's online state. The
// format of the key is:
//     firestore_online_state_<persistence_prefix>
const ONLINE_STATE_KEY_PREFIX = 'firestore_online_state';
>>>>>>> ac7f9ced

/**
 * A randomly-generated key assigned to each Firestore instance at startup.
 */
export type ClientId = string;

/**
 * A `SharedClientState` keeps track of the global state of the mutations
 * and query targets for all active clients with the same persistence key (i.e.
 * project ID and FirebaseApp name). It relays local changes to other clients
 * and updates its local state as new state is observed.
 *
 * `SharedClientState` is primarily used for synchronization in Multi-Tab
 * environments. Each tab is responsible for registering its active query
 * targets and mutations. `SharedClientState` will then notify the listener
 * assigned to `.syncEngine` for updates to mutations and queries that
 * originated in other clients.
 *
 * To receive notifications, `.syncEngine` and `.onlineStateHandler` has to be
 * assigned before calling `start()`.
 */
export interface SharedClientState {
  syncEngine: SharedClientStateSyncer | null;
  onlineStateHandler: ((onlineState: OnlineState) => void) | null;
  sequenceNumberHandler:
    | ((sequenceNumber: ListenSequenceNumber) => void)
    | null;

  /** Registers the Mutation Batch ID of a newly pending mutation. */
  addPendingMutation(batchId: BatchId): void;

  /**
   * Records that a pending mutation has been acknowledged or rejected.
   * Called by the primary client to notify secondary clients of mutation
   * results as they come back from the backend.
   */
  updateMutationState(
    batchId: BatchId,
    state: 'acknowledged' | 'rejected',
    error?: FirestoreError
  ): void;

  /**
   * Associates a new Query Target ID with the local Firestore client. Returns
   * the new query state for the query (which can be 'current' if the query is
   * already associated with another tab).
   */
  addLocalQueryTarget(targetId: TargetId): QueryTargetState;

  /** Removes the Query Target ID association from the local client. */
  removeLocalQueryTarget(targetId: TargetId): void;

  /** Checks whether the target is associated with the local client. */
  isLocalQueryTarget(targetId: TargetId): boolean;

  /**
   * Processes an update to a query target.
   *
   * Called by the primary client to notify secondary clients of document
   * changes or state transitions that affect the provided query target.
   */
  updateQueryState(
    targetId: TargetId,
    state: QueryTargetState,
    error?: FirestoreError
  ): void;

  /**
   * Removes the target's metadata entry.
   *
   * Called by the primary client when all clients stopped listening to a query
   * target.
   */
  clearQueryState(targetId: TargetId): void;

  /**
   * Gets the active Query Targets IDs for all active clients.
   *
   * The implementation for this may require O(n) runtime, where 'n' is the size
   * of the result set.
   */
  // Visible for testing
  getAllActiveQueryTargets(): SortedSet<TargetId>;

  /**
   * Checks whether the provided target ID is currently being listened to by
   * any of the active clients.
   *
   * The implementation may require O(n*log m) runtime, where 'n' is the number
   * of clients and 'm' the number of targets.
   */
  isActiveQueryTarget(targetId: TargetId): boolean;

  /**
   * Starts the SharedClientState, reads existing client data and registers
   * listeners for updates to new and existing clients.
   */
  start(): Promise<void>;

  /** Shuts down the `SharedClientState` and its listeners. */
  shutdown(): void;

  /**
   * Changes the active user and removes all existing user-specific data. The
   * user change does not call back into SyncEngine (for example, no mutations
   * will be marked as removed).
   */
  handleUserChange(
    user: User,
    removedBatchIds: BatchId[],
    addedBatchIds: BatchId[]
  ): void;

  /** Changes the shared online state of all clients. */
  setOnlineState(onlineState: OnlineState): void;

  updateSequenceNumber(sequenceNumber: ListenSequenceNumber): void;
}

/**
 * The JSON representation of a mutation batch's metadata as used during
 * LocalStorage serialization. The UserId and BatchId is omitted as it is
 * encoded as part of the key.
 */
interface MutationMetadataSchema {
  state: MutationBatchState;
  error?: { code: string; message: string }; // Only set when state === 'rejected'
}

/**
 * Holds the state of a mutation batch, including its user ID, batch ID and
 * whether the batch is 'pending', 'acknowledged' or 'rejected'.
 */
// Visible for testing
export class MutationMetadata {
  constructor(
    readonly user: User,
    readonly batchId: BatchId,
    readonly state: MutationBatchState,
    readonly error?: FirestoreError
  ) {
    assert(
      (error !== undefined) === (state === 'rejected'),
      `MutationMetadata must contain an error iff state is 'rejected'`
    );
  }

  /**
   * Parses a MutationMetadata from its JSON representation in LocalStorage.
   * Logs a warning and returns null if the format of the data is not valid.
   */
  static fromLocalStorageEntry(
    user: User,
    batchId: BatchId,
    value: string
  ): MutationMetadata | null {
    const mutationBatch = JSON.parse(value) as MutationMetadataSchema;

    let validData =
      typeof mutationBatch === 'object' &&
      ['pending', 'acknowledged', 'rejected'].indexOf(mutationBatch.state) !==
        -1 &&
      (mutationBatch.error === undefined ||
        typeof mutationBatch.error === 'object');

    let firestoreError: FirestoreError | undefined = undefined;

    if (validData && mutationBatch.error) {
      validData =
        typeof mutationBatch.error.message === 'string' &&
        typeof mutationBatch.error.code === 'string';
      if (validData) {
        firestoreError = new FirestoreError(
          mutationBatch.error.code as Code,
          mutationBatch.error.message
        );
      }
    }

    if (validData) {
      return new MutationMetadata(
        user,
        batchId,
        mutationBatch.state,
        firestoreError
      );
    } else {
      error(
        LOG_TAG,
        `Failed to parse mutation state for ID '${batchId}': ${value}`
      );
      return null;
    }
  }

  toLocalStorageJSON(): string {
    const batchMetadata: MutationMetadataSchema = {
      state: this.state
    };

    if (this.error) {
      batchMetadata.error = {
        code: this.error.code,
        message: this.error.message
      };
    }

    return JSON.stringify(batchMetadata);
  }
}

/**
 * The JSON representation of a query target's state as used during LocalStorage
 * serialization. The TargetId is omitted as it is encoded as part of the key.
 */
interface QueryTargetStateSchema {
  state: QueryTargetState;
  error?: { code: string; message: string }; // Only set when state === 'rejected'
}

/**
 * Holds the state of a query target, including its target ID and whether the
 * target is 'not-current', 'current' or 'rejected'.
 */
// Visible for testing
export class QueryTargetMetadata {
  constructor(
    readonly targetId: TargetId,
    readonly state: QueryTargetState,
    readonly error?: FirestoreError
  ) {
    assert(
      (error !== undefined) === (state === 'rejected'),
      `QueryTargetMetadata must contain an error iff state is 'rejected'`
    );
  }

  /**
   * Parses a QueryTargetMetadata from its JSON representation in LocalStorage.
   * Logs a warning and returns null if the format of the data is not valid.
   */
  static fromLocalStorageEntry(
    targetId: TargetId,
    value: string
  ): QueryTargetMetadata | null {
    const targetState = JSON.parse(value) as QueryTargetStateSchema;

    let validData =
      typeof targetState === 'object' &&
      ['not-current', 'current', 'rejected'].indexOf(targetState.state) !==
        -1 &&
      (targetState.error === undefined ||
        typeof targetState.error === 'object');

    let firestoreError: FirestoreError | undefined = undefined;

    if (validData && targetState.error) {
      validData =
        typeof targetState.error.message === 'string' &&
        typeof targetState.error.code === 'string';
      if (validData) {
        firestoreError = new FirestoreError(
          targetState.error.code as Code,
          targetState.error.message
        );
      }
    }

    if (validData) {
      return new QueryTargetMetadata(
        targetId,
        targetState.state,
        firestoreError
      );
    } else {
      error(
        LOG_TAG,
        `Failed to parse target state for ID '${targetId}': ${value}`
      );
      return null;
    }
  }

  toLocalStorageJSON(): string {
    const targetState: QueryTargetStateSchema = {
      state: this.state
    };

    if (this.error) {
      targetState.error = {
        code: this.error.code,
        message: this.error.message
      };
    }

    return JSON.stringify(targetState);
  }
}

/**
 * The JSON representation of a clients's metadata as used during LocalStorage
 * serialization. The ClientId is omitted here as it is encoded as part of the
 * key.
 */
interface ClientStateSchema {
  activeTargetIds: number[];
}

/**
 * Metadata state of a single client denoting the query targets it is actively
 * listening to.
 */
// Visible for testing.
export interface ClientState {
  readonly activeTargetIds: TargetIdSet;
}

/**
 * This class represents the immutable ClientState for a client read from
 * LocalStorage, containing the list of active query targets.
 */
class RemoteClientState implements ClientState {
  private constructor(
    readonly clientId: ClientId,
    readonly activeTargetIds: TargetIdSet
  ) {}

  /**
   * Parses a RemoteClientState from the JSON representation in LocalStorage.
   * Logs a warning and returns null if the format of the data is not valid.
   */
  static fromLocalStorageEntry(
    clientId: ClientId,
    value: string
  ): RemoteClientState | null {
    const clientState = JSON.parse(value) as ClientStateSchema;

    let validData =
      typeof clientState === 'object' &&
      clientState.activeTargetIds instanceof Array;

    let activeTargetIdsSet = targetIdSet();

    for (let i = 0; validData && i < clientState.activeTargetIds.length; ++i) {
      validData = isSafeInteger(clientState.activeTargetIds[i]);
      activeTargetIdsSet = activeTargetIdsSet.add(
        clientState.activeTargetIds[i]
      );
    }

    if (validData) {
      return new RemoteClientState(clientId, activeTargetIdsSet);
    } else {
      error(
        LOG_TAG,
        `Failed to parse client data for instance '${clientId}': ${value}`
      );
      return null;
    }
  }
}

/**
 * The JSON representation of the system's online state, as written by the
 * primary client.
 */
export interface SharedOnlineStateSchema {
  /**
   * The clientId of the client that wrote this onlineState value. Tracked so
   * that on startup, clients can check if this client is still active when
   * determining whether to apply this value or not.
   */
  readonly clientId: string;
  readonly onlineState: string;
}

/**
 * This class represents the online state for all clients participating in
 * multi-tab. The online state is only written to by the primary client, and
 * used in secondary clients to update their query views.
 */
export class SharedOnlineState {
  constructor(readonly clientId: string, readonly onlineState: OnlineState) {}

  /**
   * Parses a SharedOnlineState from its JSON representation in LocalStorage.
   * Logs a warning and returns null if the format of the data is not valid.
   */
  static fromLocalStorageEntry(value: string): SharedOnlineState | null {
    const onlineState = JSON.parse(value) as SharedOnlineStateSchema;

    const validData =
      typeof onlineState === 'object' &&
      OnlineState[onlineState.onlineState] !== undefined &&
      typeof onlineState.clientId === 'string';

    if (validData) {
      return new SharedOnlineState(
        onlineState.clientId,
        OnlineState[onlineState.onlineState]
      );
    } else {
      error(LOG_TAG, `Failed to parse online state: ${value}`);
      return null;
    }
  }
}

/**
 * Metadata state of the local client. Unlike `RemoteClientState`, this class is
 * mutable and keeps track of all pending mutations, which allows us to
 * update the range of pending mutation batch IDs as new mutations are added or
 * removed.
 *
 * The data in `LocalClientState` is not read from LocalStorage and instead
 * updated via its instance methods. The updated state can be serialized via
 * `toLocalStorageJSON()`.
 */
// Visible for testing.
export class LocalClientState implements ClientState {
  activeTargetIds = targetIdSet();

  addQueryTarget(targetId: TargetId): void {
    assert(
      !this.activeTargetIds.has(targetId),
      `Target with ID '${targetId}' already active.`
    );
    this.activeTargetIds = this.activeTargetIds.add(targetId);
  }

  removeQueryTarget(targetId: TargetId): void {
    this.activeTargetIds = this.activeTargetIds.delete(targetId);
  }

  /**
   * Converts this entry into a JSON-encoded format we can use for LocalStorage.
   * Does not encode `clientId` as it is part of the key in LocalStorage.
   */
  toLocalStorageJSON(): string {
    const data: ClientStateSchema = {
      activeTargetIds: this.activeTargetIds.toArray()
    };
    return JSON.stringify(data);
  }
}

/**
 * `WebStorageSharedClientState` uses WebStorage (window.localStorage) as the
 * backing store for the SharedClientState. It keeps track of all active
 * clients and supports modifications of the local client's data.
 */
// TODO(multitab): Rename all usages of LocalStorage to WebStorage to better differentiate from LocalClient.
export class WebStorageSharedClientState implements SharedClientState {
  syncEngine: SharedClientStateSyncer | null = null;
  onlineStateHandler: ((onlineState: OnlineState) => void) | null = null;
  sequenceNumberHandler:
    | ((sequenceNumber: ListenSequenceNumber) => void)
    | null = null;

  private readonly storage: Storage;
  private readonly localClientStorageKey: string;
  private readonly sequenceNumberKey: string;
  private readonly activeClients: { [key: string]: ClientState } = {};
  private readonly storageListener = this.handleLocalStorageEvent.bind(this);
  private readonly escapedPersistenceKey: string;
  private readonly onlineStateKey: string;
  private readonly clientStateKeyRe: RegExp;
  private readonly mutationBatchKeyRe: RegExp;
  private readonly queryTargetKeyRe: RegExp;
  private started = false;
  private currentUser: User;

  /**
   * Captures WebStorage events that occur before `start()` is called. These
   * events are replayed once `WebStorageSharedClientState` is started.
   */
  private earlyEvents: StorageEvent[] = [];

  constructor(
    private readonly queue: AsyncQueue,
    private readonly platform: Platform,
    persistenceKey: string,
    private readonly localClientId: ClientId,
    initialUser: User
  ) {
    if (!WebStorageSharedClientState.isAvailable(this.platform)) {
      throw new FirestoreError(
        Code.UNIMPLEMENTED,
        'LocalStorage is not available on this platform.'
      );
    }
    // Escape the special characters mentioned here:
    // https://developer.mozilla.org/en-US/docs/Web/JavaScript/Guide/Regular_Expressions
    this.escapedPersistenceKey = persistenceKey.replace(
      /[.*+?^${}()|[\]\\]/g,
      '\\$&'
    );

    this.storage = this.platform.window!.localStorage;
    this.currentUser = initialUser;
    this.localClientStorageKey = this.toLocalStorageClientStateKey(
      this.localClientId
    );
    this.sequenceNumberKey = `${SEQUENCE_NUMBER_KEY_PREFIX}_${
      this.persistenceKey
    }`;
    this.activeClients[this.localClientId] = new LocalClientState();

    this.clientStateKeyRe = new RegExp(
      `^${CLIENT_STATE_KEY_PREFIX}_${this.escapedPersistenceKey}_([^_]*)$`
    );
    this.mutationBatchKeyRe = new RegExp(
      `^${MUTATION_BATCH_KEY_PREFIX}_${
        this.escapedPersistenceKey
      }_(\\d+)(?:_(.*))?$`
    );
    this.queryTargetKeyRe = new RegExp(
      `^${QUERY_TARGET_KEY_PREFIX}_${this.escapedPersistenceKey}_(\\d+)$`
    );

    this.onlineStateKey = `${ONLINE_STATE_KEY_PREFIX}_${
      this.escapedPersistenceKey
    }`;

    // Rather than adding the storage observer during start(), we add the
    // storage observer during initialization. This ensures that we collect
    // events before other components populate their initial state (during their
    // respective start() calls). Otherwise, we might for example miss a
    // mutation that is added after LocalStore's start() processed the existing
    // mutations but before we observe WebStorage events.
    this.platform.window!.addEventListener('storage', this.storageListener);
  }

  /** Returns 'true' if LocalStorage is available in the current environment. */
  static isAvailable(platform: Platform): boolean {
    return !!(platform.window && platform.window.localStorage != null);
  }

  async start(): Promise<void> {
    assert(!this.started, 'WebStorageSharedClientState already started');
    assert(
      this.syncEngine !== null,
      'syncEngine property must be set before calling start()'
    );
    assert(
      this.onlineStateHandler !== null,
      'onlineStateHandler property must be set before calling start()'
    );

    // Retrieve the list of existing clients to backfill the data in
    // SharedClientState.
    const existingClients = await this.syncEngine!.getActiveClients();

    for (const clientId of existingClients) {
      if (clientId === this.localClientId) {
        continue;
      }

      const storageItem = this.getItem(
        this.toLocalStorageClientStateKey(clientId)
      );
      if (storageItem) {
        const clientState = RemoteClientState.fromLocalStorageEntry(
          clientId,
          storageItem
        );
        if (clientState) {
          this.activeClients[clientState.clientId] = clientState;
        }
      }
    }

    this.persistClientState();

    // Check if there is an existing online state and call the callback handler
    // if applicable.
    const onlineStateJSON = this.storage.getItem(this.onlineStateKey);
    if (onlineStateJSON) {
      const onlineState = this.fromLocalStorageOnlineState(onlineStateJSON);
      if (onlineState) {
        this.handleOnlineStateEvent(onlineState);
      }
    }

    for (const event of this.earlyEvents) {
      this.handleLocalStorageEvent(event);
    }

    this.earlyEvents = [];

    // Register a window unload hook to remove the client metadata entry from
    // LocalStorage even if `shutdown()` was not called.
    this.platform.window!.addEventListener('unload', () => this.shutdown());

    this.started = true;
  }

  updateSequenceNumber(sequenceNumber: ListenSequenceNumber): void {
    this.setItem(this.sequenceNumberKey, JSON.stringify(sequenceNumber));
  }

  getAllActiveQueryTargets(): TargetIdSet {
    let activeTargets = targetIdSet();
    objUtils.forEach(this.activeClients, (key, value) => {
      activeTargets = activeTargets.unionWith(value.activeTargetIds);
    });
    return activeTargets;
  }

  isActiveQueryTarget(targetId: TargetId): boolean {
    // This is not using `obj.forEach` since `forEach` doesn't support early
    // return.
    for (const clientId in this.activeClients) {
      if (this.activeClients.hasOwnProperty(clientId)) {
        if (this.activeClients[clientId].activeTargetIds.has(targetId)) {
          return true;
        }
      }
    }
    return false;
  }

  addPendingMutation(batchId: BatchId): void {
    this.persistMutationState(batchId, 'pending');
  }

  updateMutationState(
    batchId: BatchId,
    state: 'acknowledged' | 'rejected',
    error?: FirestoreError
  ): void {
    this.persistMutationState(batchId, state, error);

    // Once a final mutation result is observed by other clients, they no longer
    // access the mutation's metadata entry. Since LocalStorage replays events
    // in order, it is safe to delete the entry right after updating it.
    this.removeMutationState(batchId);
  }

  addLocalQueryTarget(targetId: TargetId): QueryTargetState {
    let queryState: QueryTargetState = 'not-current';

    // Lookup an existing query state if the target ID was already registered
    // by another tab
    if (this.isActiveQueryTarget(targetId)) {
      const storageItem = this.storage.getItem(
        this.toLocalStorageQueryTargetMetadataKey(targetId)
      );

      if (storageItem) {
        const metadata = QueryTargetMetadata.fromLocalStorageEntry(
          targetId,
          storageItem
        );
        if (metadata) {
          queryState = metadata.state;
        }
      }
    }

    this.localClientState.addQueryTarget(targetId);
    this.persistClientState();

    return queryState;
  }

  removeLocalQueryTarget(targetId: TargetId): void {
    this.localClientState.removeQueryTarget(targetId);
    this.persistClientState();
  }

  isLocalQueryTarget(targetId: TargetId): boolean {
    return this.localClientState.activeTargetIds.has(targetId);
  }

  clearQueryState(targetId: TargetId): void {
    this.removeItem(this.toLocalStorageQueryTargetMetadataKey(targetId));
  }

  updateQueryState(
    targetId: TargetId,
    state: QueryTargetState,
    error?: FirestoreError
  ): void {
    this.persistQueryTargetState(targetId, state, error);
  }

  handleUserChange(
    user: User,
    removedBatchIds: BatchId[],
    addedBatchIds: BatchId[]
  ): void {
    removedBatchIds.forEach(batchId => {
      this.removeMutationState(batchId);
    });
    this.currentUser = user;
    addedBatchIds.forEach(batchId => {
      this.addPendingMutation(batchId);
    });
  }

  setOnlineState(onlineState: OnlineState): void {
    this.persistOnlineState(onlineState);
  }

  shutdown(): void {
    if (this.started) {
      this.platform.window!.removeEventListener(
        'storage',
        this.storageListener
      );
      this.removeItem(this.localClientStorageKey);
      this.started = false;
    }
  }

  private getItem(key: string): string | null {
    const value = this.storage.getItem(key);
    debug(LOG_TAG, 'READ', key, value);
    return value;
  }

  private setItem(key: string, value: string): void {
    debug(LOG_TAG, 'SET', key, value);
    this.storage.setItem(key, value);
  }

  private removeItem(key: string): void {
    debug(LOG_TAG, 'REMOVE', key);
    this.storage.removeItem(key);
  }

  private handleLocalStorageEvent(event: StorageEvent): void {
    if (event.storageArea === this.storage) {
      debug(LOG_TAG, 'EVENT', event.key, event.newValue);

      if (event.key === this.localClientStorageKey) {
        error(
          'Received LocalStorage notification for local change. Another client might have garbage-collected our state'
        );
        return;
      }

      this.queue.enqueueAndForget(async () => {
        if (!this.started) {
          this.earlyEvents.push(event);
          return;
        }

        if (event.key === null) {
          return;
        }

        if (this.clientStateKeyRe.test(event.key)) {
          if (event.newValue != null) {
            const clientState = this.fromLocalStorageClientState(
              event.key,
              event.newValue
            );
            if (clientState) {
              return this.handleClientStateEvent(
                clientState.clientId,
                clientState
              );
            }
          } else {
            const clientId = this.fromLocalStorageClientStateKey(event.key)!;
            return this.handleClientStateEvent(clientId, null);
          }
        } else if (this.mutationBatchKeyRe.test(event.key)) {
          if (event.newValue !== null) {
            const mutationMetadata = this.fromLocalStorageMutationMetadata(
              event.key,
              event.newValue
            );
            if (mutationMetadata) {
              return this.handleMutationBatchEvent(mutationMetadata);
            }
          }
        } else if (this.queryTargetKeyRe.test(event.key)) {
          if (event.newValue !== null) {
            const queryTargetMetadata = this.fromLocalStorageQueryTargetMetadata(
              event.key,
              event.newValue
            );
            if (queryTargetMetadata) {
              return this.handleQueryTargetEvent(queryTargetMetadata);
            }
          }
        } else if (event.key === this.onlineStateKey) {
          if (event.newValue !== null) {
            const onlineState = this.fromLocalStorageOnlineState(
              event.newValue
            );
            if (onlineState) {
              return this.handleOnlineStateEvent(onlineState);
            }
          }
        } else if (event.key === this.sequenceNumberKey) {
          if (this.sequenceNumberHandler) {
            const sequenceNumber = fromLocalStorageSequenceNumber(
              event.newValue
            );
            if (sequenceNumber !== ListenSequence.INVALID) {
              this.sequenceNumberHandler(sequenceNumber);
            }
          }
        }
      });
    }
  }

  private get localClientState(): LocalClientState {
    return this.activeClients[this.localClientId] as LocalClientState;
  }

  private persistClientState(): void {
    this.setItem(
      this.localClientStorageKey,
      this.localClientState.toLocalStorageJSON()
    );
  }

  private persistMutationState(
    batchId: BatchId,
    state: MutationBatchState,
    error?: FirestoreError
  ): void {
    const mutationState = new MutationMetadata(
      this.currentUser,
      batchId,
      state,
      error
    );
    const mutationKey = this.toLocalStorageMutationBatchKey(batchId);
    this.setItem(mutationKey, mutationState.toLocalStorageJSON());
  }

  private removeMutationState(batchId: BatchId): void {
    const mutationKey = this.toLocalStorageMutationBatchKey(batchId);
    this.removeItem(mutationKey);
  }

  private persistOnlineState(onlineState: OnlineState): void {
    const entry: SharedOnlineStateSchema = {
      clientId: this.localClientId,
      onlineState: OnlineState[onlineState]
    };
    this.storage.setItem(this.onlineStateKey, JSON.stringify(entry));
  }

  private persistQueryTargetState(
    targetId: TargetId,
    state: QueryTargetState,
    error?: FirestoreError
  ): void {
    const targetKey = this.toLocalStorageQueryTargetMetadataKey(targetId);
    const targetMetadata = new QueryTargetMetadata(targetId, state, error);
    this.setItem(targetKey, targetMetadata.toLocalStorageJSON());
  }

  /** Assembles the key for a client state in LocalStorage */
  private toLocalStorageClientStateKey(clientId: ClientId): string {
    assert(
      clientId.indexOf('_') === -1,
      `Client key cannot contain '_', but was '${clientId}'`
    );

    return `${CLIENT_STATE_KEY_PREFIX}_${
      this.escapedPersistenceKey
    }_${clientId}`;
  }

  /** Assembles the key for a query state in LocalStorage */
  private toLocalStorageQueryTargetMetadataKey(targetId: TargetId): string {
    return `${QUERY_TARGET_KEY_PREFIX}_${
      this.escapedPersistenceKey
    }_${targetId}`;
  }

  /** Assembles the key for a mutation batch in LocalStorage */
  private toLocalStorageMutationBatchKey(batchId: BatchId): string {
    let mutationKey = `${MUTATION_BATCH_KEY_PREFIX}_${
      this.escapedPersistenceKey
    }_${batchId}`;

    if (this.currentUser.isAuthenticated()) {
      mutationKey += `_${this.currentUser.uid}`;
    }

    return mutationKey;
  }

  /**
   * Parses a client state key in LocalStorage. Returns null if the key does not
   * match the expected key format.
   */
  private fromLocalStorageClientStateKey(key: string): ClientId | null {
    const match = this.clientStateKeyRe.exec(key);
    return match ? match[1] : null;
  }

  /**
   * Parses a client state in LocalStorage. Returns 'null' if the value could
   * not be parsed.
   */
  private fromLocalStorageClientState(
    key: string,
    value: string
  ): RemoteClientState | null {
    const clientId = this.fromLocalStorageClientStateKey(key);
    assert(clientId !== null, `Cannot parse client state key '${key}'`);
    return RemoteClientState.fromLocalStorageEntry(clientId!, value);
  }

  /**
   * Parses a mutation batch state in LocalStorage. Returns 'null' if the value
   * could not be parsed.
   */
  private fromLocalStorageMutationMetadata(
    key: string,
    value: string
  ): MutationMetadata | null {
    const match = this.mutationBatchKeyRe.exec(key);
    assert(match !== null, `Cannot parse mutation batch key '${key}'`);

    const batchId = Number(match![1]);
    const userId = match![2] !== undefined ? match![2] : null;
    return MutationMetadata.fromLocalStorageEntry(
      new User(userId),
      batchId,
      value
    );
  }

  /**
   * Parses a query target state from LocalStorage. Returns 'null' if the value
   * could not be parsed.
   */
  private fromLocalStorageQueryTargetMetadata(
    key: string,
    value: string
  ): QueryTargetMetadata | null {
    const match = this.queryTargetKeyRe.exec(key);
    assert(match !== null, `Cannot parse query target key '${key}'`);

    const targetId = Number(match![1]);
    return QueryTargetMetadata.fromLocalStorageEntry(targetId, value);
  }

  /**
   * Parses an online state from LocalStorage. Returns 'null' if the value
   * could not be parsed.
   */
  private fromLocalStorageOnlineState(value: string): SharedOnlineState | null {
    return SharedOnlineState.fromLocalStorageEntry(value);
  }

  private async handleMutationBatchEvent(
    mutationBatch: MutationMetadata
  ): Promise<void> {
    if (mutationBatch.user.uid !== this.currentUser.uid) {
      debug(
        LOG_TAG,
        `Ignoring mutation for non-active user ${mutationBatch.user.uid}`
      );
      return;
    }

    return this.syncEngine!.applyBatchState(
      mutationBatch.batchId,
      mutationBatch.state,
      mutationBatch.error
    );
  }

  private handleQueryTargetEvent(
    targetMetadata: QueryTargetMetadata
  ): Promise<void> {
    return this.syncEngine!.applyTargetState(
      targetMetadata.targetId,
      targetMetadata.state,
      targetMetadata.error
    );
  }

  private handleClientStateEvent(
    clientId: ClientId,
    clientState: RemoteClientState | null
  ): Promise<void> {
    const existingTargets = this.getAllActiveQueryTargets();

    if (clientState) {
      this.activeClients[clientId] = clientState;
    } else {
      delete this.activeClients[clientId];
    }

    const newTargets = this.getAllActiveQueryTargets();

    const addedTargets: TargetId[] = [];
    const removedTargets: TargetId[] = [];

    newTargets.forEach(async targetId => {
      if (!existingTargets.has(targetId)) {
        addedTargets.push(targetId);
      }
    });

    existingTargets.forEach(async targetId => {
      if (!newTargets.has(targetId)) {
        removedTargets.push(targetId);
      }
    });

    return this.syncEngine!.applyActiveTargetsChange(
      addedTargets,
      removedTargets
    );
  }

  private handleOnlineStateEvent(onlineState: SharedOnlineState): void {
    // We check whether the client that wrote this online state is still active
    // by comparing its client ID to the list of clients kept active in
    // IndexedDb. If a client does not update their IndexedDb client state
    // within 5 seconds, it is considered inactive and we don't emit an online
    // state event.
    if (this.activeClients[onlineState.clientId]) {
      this.onlineStateHandler!(onlineState.onlineState);
    }
  }
}

function fromLocalStorageSequenceNumber(
  seqString: string | null
): ListenSequenceNumber {
  let sequenceNumber = ListenSequence.INVALID;
  if (seqString != null) {
    try {
      const parsed = JSON.parse(seqString);
      assert(typeof parsed === 'number', 'Found non-numeric sequence number');
      sequenceNumber = parsed;
    } catch (e) {
      error(LOG_TAG, 'Failed to read sequence number from local storage', e);
    }
  }
  return sequenceNumber;
}

/**
 * `MemorySharedClientState` is a simple implementation of SharedClientState for
 * clients using memory persistence. The state in this class remains fully
 * isolated and no synchronization is performed.
 */
export class MemorySharedClientState implements SharedClientState {
  private localState = new LocalClientState();
  private queryState: { [targetId: number]: QueryTargetState } = {};

  syncEngine: SharedClientStateSyncer | null = null;
  onlineStateHandler: ((onlineState: OnlineState) => void) | null = null;
  sequenceNumberHandler:
    | ((sequenceNumber: ListenSequenceNumber) => void)
    | null = null;

  addPendingMutation(batchId: BatchId): void {
    // No op.
  }

  updateMutationState(
    batchId: BatchId,
    state: 'acknowledged' | 'rejected',
    error?: FirestoreError
  ): void {
    // No op.
  }

  addLocalQueryTarget(targetId: TargetId): QueryTargetState {
    this.localState.addQueryTarget(targetId);
    return this.queryState[targetId] || 'not-current';
  }

  updateQueryState(
    targetId: TargetId,
    state: QueryTargetState,
    error?: FirestoreError
  ): void {
    this.queryState[targetId] = state;
  }

  removeLocalQueryTarget(targetId: TargetId): void {
    this.localState.removeQueryTarget(targetId);
  }

  isLocalQueryTarget(targetId: TargetId): boolean {
    return this.localState.activeTargetIds.has(targetId);
  }

  clearQueryState(targetId: TargetId): void {
    delete this.queryState[targetId];
  }

  getAllActiveQueryTargets(): TargetIdSet {
    return this.localState.activeTargetIds;
  }

  isActiveQueryTarget(targetId: TargetId): boolean {
    return this.localState.activeTargetIds.has(targetId);
  }

  start(): Promise<void> {
    this.localState = new LocalClientState();
    return Promise.resolve();
  }

  handleUserChange(
    user: User,
    removedBatchIds: BatchId[],
    addedBatchIds: BatchId[]
  ): void {
    // No op.
  }

  setOnlineState(onlineState: OnlineState): void {
    // No op.
  }

  shutdown(): void {}

  updateSequenceNumber(sequenceNumber: ListenSequenceNumber): void {}
}<|MERGE_RESOLUTION|>--- conflicted
+++ resolved
@@ -56,17 +56,13 @@
 //     firestore_targets_<persistence_prefix>_<target_id>
 const QUERY_TARGET_KEY_PREFIX = 'firestore_targets';
 
-<<<<<<< HEAD
-// The LocalStorage key that stores the primary tab's online state.
-const ONLINE_STATE_KEY = 'firestore_online_state';
-// The LocalStorage key that stores the last sequence number allocated.
-const SEQUENCE_NUMBER_KEY_PREFIX = 'firestore_sequence_number';
-=======
 // The LocalStorage prefix that stores the primary tab's online state. The
 // format of the key is:
 //     firestore_online_state_<persistence_prefix>
 const ONLINE_STATE_KEY_PREFIX = 'firestore_online_state';
->>>>>>> ac7f9ced
+// The LocalStorage key prefix for the key that stores the last sequence number allocated. The key
+// looks like 'firestore_sequence_number_<persistence_prefix>'.
+const SEQUENCE_NUMBER_KEY_PREFIX = 'firestore_sequence_number';
 
 /**
  * A randomly-generated key assigned to each Firestore instance at startup.
@@ -571,7 +567,7 @@
       this.localClientId
     );
     this.sequenceNumberKey = `${SEQUENCE_NUMBER_KEY_PREFIX}_${
-      this.persistenceKey
+      this.escapedPersistenceKey
     }`;
     this.activeClients[this.localClientId] = new LocalClientState();
 
