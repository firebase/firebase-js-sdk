/**
 * Copyright 2018 Google Inc.
 *
 * Licensed under the Apache License, Version 2.0 (the "License");
 * you may not use this file except in compliance with the License.
 * You may obtain a copy of the License at
 *
 *   http://www.apache.org/licenses/LICENSE-2.0
 *
 * Unless required by applicable law or agreed to in writing, software
 * distributed under the License is distributed on an "AS IS" BASIS,
 * WITHOUT WARRANTIES OR CONDITIONS OF ANY KIND, either express or implied.
 * See the License for the specific language governing permissions and
 * limitations under the License.
 */

import { Code, FirestoreError } from '../util/error';
import {
  BatchId,
  MutationBatchState,
  OnlineState,
  TargetId
} from '../core/types';
import { assert } from '../util/assert';
import { debug, error } from '../util/log';
import { min } from '../util/misc';
import { SortedSet } from '../util/sorted_set';
import { isSafeInteger } from '../util/types';
import * as objUtils from '../util/obj';
import { User } from '../auth/user';
import {
  QueryTargetState,
  SharedClientStateSyncer
} from './shared_client_state_syncer';
import { AsyncQueue } from '../util/async_queue';
import { Platform } from '../platform/platform';
import { batchIdSet, TargetIdSet, targetIdSet } from '../model/collections';

const LOG_TAG = 'SharedClientState';

// TODO(multitab): Change prefix of keys to "firestore_" to match IndexedDb.

// The format of the LocalStorage key that stores the client state is:
//     fs_clients_<persistence_prefix>_<instance_key>
const CLIENT_STATE_KEY_PREFIX = 'fs_clients';

// The format of the LocalStorage key that stores the mutation state is:
//     fs_mutations_<persistence_prefix>_<batch_id> (for unauthenticated users)
// or: fs_mutations_<persistence_prefix>_<batch_id>_<user_uid>
//
// 'user_uid' is last to avoid needing to escape '_' characters that it might
// contain.
const MUTATION_BATCH_KEY_PREFIX = 'fs_mutations';

// The format of the LocalStorage key that stores a query target's metadata is:
//     fs_targets_<persistence_prefix>_<target_id>
const QUERY_TARGET_KEY_PREFIX = 'fs_targets';

/**
 * A randomly-generated key assigned to each Firestore instance at startup.
 */
export type ClientId = string;

/**
 * A `SharedClientState` keeps track of the global state of the mutations
 * and query targets for all active clients with the same persistence key (i.e.
 * project ID and FirebaseApp name). It relays local changes to other clients
 * and updates its local state as new state is observed.
 *
 * `SharedClientState` is primarily used for synchronization in Multi-Tab
 * environments. Each tab is responsible for registering its active query
 * targets and mutations. `SharedClientState` will then notify the listener
 * assigned to `.syncEngine` for updates to mutations and queries that
 * originated in other clients.
 *
 * To receive notifications, `.syncEngine` has to be assigned before calling
 * `start()`.
 */
export interface SharedClientState {
  syncEngine: SharedClientStateSyncer | null;

  /** Associates a new Mutation Batch ID with the local Firestore client. */
  addLocalPendingMutation(batchId: BatchId): void;

  /**
   * Removes a Mutation Batch ID from the local Firestore client.
   *
   * This method can be called with Batch IDs that are not associated with this
   * client, in which case no change takes place.
   */
  removeLocalPendingMutation(batchId: BatchId): void;

  /**
   * Verifies whether a Mutation Batch ID is associated with the local client.
   */
  // Visible for testing.
  hasLocalPendingMutation(batchId: BatchId): boolean;

  /**
   * Records that a pending mutation has been acknowledged or rejected.
   * Called by the primary client to notify secondary clients of mutation
   * results as they come back from the backend.
   */
  trackMutationResult(
    batchId: BatchId,
    state: 'acknowledged' | 'rejected',
    error?: FirestoreError
  ): void;

  /**
   * Gets the minimum mutation batch for all active clients.
   *
   * The implementation for this may require O(n) runtime, where 'n' is the
   * number of clients.
   */
  getMinimumGlobalPendingMutation(): BatchId | null;

  /**
   * Associates a new Query Target ID with the local Firestore clients. Returns
<<<<<<< HEAD
   * the query state for the query and can return 'current' if the query is
   * already associated with another tab.
=======
   * the new query state for the query (which can be 'current' if the query is
   * already associated with another tab).
>>>>>>> 9843fb41
   */
  addLocalQueryTarget(targetId: TargetId): QueryTargetState;

  /** Removes a Query Target ID for the local Firestore clients. */
  removeLocalQueryTarget(targetId: TargetId): void;

  /**
   * Processes an update to a query target.
   *
   * Called by the primary client to notify secondary clients of document
   * changes or state transitions that affect the provided query target.
   */
  trackQueryUpdate(
    targetId: TargetId,
    state: QueryTargetState,
    error?: FirestoreError
  ): void;

  /**
   * Gets the active Query Targets IDs for all active clients.
   *
   * The implementation for this may require O(n) runtime, where 'n' is the size
   * of the result set.
   */
  getAllActiveQueryTargets(): SortedSet<TargetId>;

  /**
   * Starts the SharedClientState, reads existing client data and registers
   * listeners for updates to new and existing clients.
   */
  start(): Promise<void>;

  /** Shuts down the `SharedClientState` and its listeners. */
  shutdown(): void;

  /**
   * Changes the active user and removes all existing user-specific data. The
   * user change does not call back into SyncEngine (for example, no mutations
   * will be marked as removed).
   */
  handleUserChange(
    user: User,
    removedBatchIds: BatchId[],
    addedBatchIds: BatchId[]
  ): void;

  /**
   * Changes the online state of the current client. If this change differs
   * from the online state observed by the primary client, may raise new view
   * snapshots in all active clients.
   */
  setOnlineState(onlineState: OnlineState): void;
}

/**
 * The JSON representation of a mutation batch's metadata as used during
 * LocalStorage serialization. The UserId and BatchId is omitted as it is
 * encoded as part of the key.
 */
interface MutationMetadataSchema {
  state: MutationBatchState;
  error?: { code: string; message: string }; // Only set when state === 'rejected'
}

/**
 * Holds the state of a mutation batch, including its user ID, batch ID and
 * whether the batch is 'pending', 'acknowledged' or 'rejected'.
 */
// Visible for testing
export class MutationMetadata {
  constructor(
    readonly user: User,
    readonly batchId: BatchId,
    readonly state: MutationBatchState,
    readonly error?: FirestoreError
  ) {
    assert(
      (error !== undefined) === (state === 'rejected'),
      `MutationMetadata must contain an error iff state is 'rejected'`
    );
  }

  /**
   * Parses a MutationMetadata from its JSON representation in LocalStorage.
   * Logs a warning and returns null if the format of the data is not valid.
   */
  static fromLocalStorageEntry(
    user: User,
    batchId: BatchId,
    value: string
  ): MutationMetadata | null {
    const mutationBatch = JSON.parse(value) as MutationMetadataSchema;

    let validData =
      typeof mutationBatch === 'object' &&
      ['pending', 'acknowledged', 'rejected'].indexOf(mutationBatch.state) !==
        -1 &&
      (mutationBatch.error === undefined ||
        typeof mutationBatch.error === 'object');

    let firestoreError = undefined;

    if (validData && mutationBatch.error) {
      validData =
        typeof mutationBatch.error.message === 'string' &&
        typeof mutationBatch.error.code === 'string';
      if (validData) {
        firestoreError = new FirestoreError(
          mutationBatch.error.code as Code,
          mutationBatch.error.message
        );
      }
    }

    if (validData) {
      return new MutationMetadata(
        user,
        batchId,
        mutationBatch.state,
        firestoreError
      );
    } else {
      error(
        LOG_TAG,
        `Failed to parse mutation state for ID '${batchId}': ${value}`
      );
      return null;
    }
  }

  toLocalStorageJSON(): string {
    const batchMetadata: MutationMetadataSchema = {
      state: this.state
    };

    if (this.error) {
      batchMetadata.error = {
        code: this.error.code,
        message: this.error.message
      };
    }

    return JSON.stringify(batchMetadata);
  }
}

/**
 * The JSON representation of a query target's state as used during LocalStorage
 * serialization. The TargetId is omitted as it is encoded as part of the key.
 */
interface QueryTargetStateSchema {
  lastUpdateTime: number;
  state: QueryTargetState;
  error?: { code: string; message: string }; // Only set when state === 'rejected'
}

/**
 * Holds the state of a query target, including its target ID and whether the
 * target is 'not-current', 'current' or 'rejected'.
 */
// Visible for testing
export class QueryTargetMetadata {
  constructor(
    readonly targetId: TargetId,
    readonly lastUpdateTime: Date,
    readonly state: QueryTargetState,
    readonly error?: FirestoreError
  ) {
    assert(
      (error !== undefined) === (state === 'rejected'),
      `QueryTargetMetadata must contain an error iff state is 'rejected'`
    );
  }

  /**
   * Parses a QueryTargetMetadata from its JSON representation in LocalStorage.
   * Logs a warning and returns null if the format of the data is not valid.
   */
  static fromLocalStorageEntry(
    targetId: TargetId,
    value: string
  ): QueryTargetMetadata | null {
    const targetState = JSON.parse(value) as QueryTargetStateSchema;

    let validData =
      typeof targetState === 'object' &&
      isSafeInteger(targetState.lastUpdateTime) &&
      ['not-current', 'current', 'rejected'].indexOf(targetState.state) !==
        -1 &&
      (targetState.error === undefined ||
        typeof targetState.error === 'object');

    let firestoreError = undefined;

    if (validData && targetState.error) {
      validData =
        typeof targetState.error.message === 'string' &&
        typeof targetState.error.code === 'string';
      if (validData) {
        firestoreError = new FirestoreError(
          targetState.error.code as Code,
          targetState.error.message
        );
      }
    }

    if (validData) {
      return new QueryTargetMetadata(
        targetId,
        new Date(targetState.lastUpdateTime),
        targetState.state,
        firestoreError
      );
    } else {
      error(
        LOG_TAG,
        `Failed to parse target state for ID '${targetId}': ${value}`
      );
      return null;
    }
  }

  toLocalStorageJSON(): string {
    const targetState: QueryTargetStateSchema = {
      lastUpdateTime: this.lastUpdateTime.getTime(),
      state: this.state
    };

    if (this.error) {
      targetState.error = {
        code: this.error.code,
        message: this.error.message
      };
    }

    return JSON.stringify(targetState);
  }
}

/**
 * The JSON representation of a clients's metadata as used during LocalStorage
 * serialization. The ClientId is omitted here as it is encoded as part of the
 * key.
 */
interface ClientStateSchema {
  lastUpdateTime: number;
  activeTargetIds: number[];
  onlineState: string;
  minMutationBatchId: number | null;
  maxMutationBatchId: number | null;
}

/**
 * Metadata state of a single client. Includes query targets, the minimum
 * pending and maximum pending mutation batch ID, as well as the last update
 * time of this state.
 */
// Visible for testing.
export interface ClientState {
  readonly activeTargetIds: TargetIdSet;
  readonly lastUpdateTime: Date;
  readonly onlineState: OnlineState;
  readonly maxMutationBatchId: BatchId | null;
  readonly minMutationBatchId: BatchId | null;
}

/**
 * This class represents the immutable ClientState for a client read from
 * LocalStorage. It contains the list of its active query targets and the range
 * of its pending mutation batch IDs.
 */
class RemoteClientState implements ClientState {
  private constructor(
    readonly clientId: ClientId,
    readonly lastUpdateTime: Date,
    readonly onlineState: OnlineState,
    readonly activeTargetIds: TargetIdSet,
    readonly minMutationBatchId: BatchId | null,
    readonly maxMutationBatchId: BatchId | null
  ) {}

  /**
   * Parses a RemoteClientState from the JSON representation in LocalStorage.
   * Logs a warning and returns null if the format of the data is not valid.
   */
  static fromLocalStorageEntry(
    clientId: ClientId,
    value: string
  ): RemoteClientState | null {
    const clientState = JSON.parse(value) as ClientStateSchema;

    let validData =
      typeof clientState === 'object' &&
      isSafeInteger(clientState.lastUpdateTime) &&
      ['Unknown', 'Offline', 'Online'].indexOf(clientState.onlineState) !==
        -1 &&
      clientState.activeTargetIds instanceof Array &&
      (clientState.minMutationBatchId === null ||
        isSafeInteger(clientState.minMutationBatchId)) &&
      (clientState.maxMutationBatchId === null ||
        isSafeInteger(clientState.maxMutationBatchId));

    let activeTargetIdsSet = targetIdSet();

    for (let i = 0; validData && i < clientState.activeTargetIds.length; ++i) {
      validData = isSafeInteger(clientState.activeTargetIds[i]);
      activeTargetIdsSet = activeTargetIdsSet.add(
        clientState.activeTargetIds[i]
      );
    }

    if (validData) {
      const onlineState = OnlineState[clientState.onlineState];

      return new RemoteClientState(
        clientId,
        new Date(clientState.lastUpdateTime),
        onlineState,
        activeTargetIdsSet,
        clientState.minMutationBatchId,
        clientState.maxMutationBatchId
      );
    } else {
      error(
        LOG_TAG,
        `Failed to parse client data for instance '${clientId}': ${value}`
      );
      return null;
    }
  }
}

/**
 * Metadata state of the local client. Unlike `RemoteClientState`, this class is
 * mutable and keeps track of all pending mutations, which allows us to
 * update the range of pending mutation batch IDs as new mutations are added or
 * removed.
 *
 * The data in `LocalClientState` is not read from LocalStorage and instead
 * updated via its instance methods. The updated state can be serialized via
 * `toLocalStorageJSON()`.
 */
// Visible for testing.
export class LocalClientState implements ClientState {
  activeTargetIds = targetIdSet();
  onlineState = OnlineState.Unknown;
  lastUpdateTime: Date;

  private pendingBatchIds = batchIdSet();

  constructor() {
    this.lastUpdateTime = new Date();
  }

  get minMutationBatchId(): BatchId | null {
    return this.pendingBatchIds.first();
  }

  get maxMutationBatchId(): BatchId | null {
    return this.pendingBatchIds.last();
  }

  addPendingMutation(batchId: BatchId): void {
    assert(
      !this.pendingBatchIds.has(batchId),
      `Batch with ID '${batchId}' already pending.`
    );
    this.pendingBatchIds = this.pendingBatchIds.add(batchId);
  }

  removePendingMutation(batchId: BatchId): void {
    this.pendingBatchIds = this.pendingBatchIds.delete(batchId);
  }

  hasLocalPendingMutation(batchId: BatchId): boolean {
    return this.pendingBatchIds.has(batchId);
  }

  addQueryTarget(targetId: TargetId): void {
    this.activeTargetIds = this.activeTargetIds.add(targetId);
  }

  removeQueryTarget(targetId: TargetId): void {
    this.activeTargetIds = this.activeTargetIds.delete(targetId);
  }

  /** Sets the update time to the current time. */
  refreshLastUpdateTime(): void {
    this.lastUpdateTime = new Date();
  }

  /**
   * Converts this entry into a JSON-encoded format we can use for LocalStorage.
   * Does not encode `clientId` as it is part of the key in LocalStorage.
   */
  toLocalStorageJSON(): string {
    const data: ClientStateSchema = {
      lastUpdateTime: this.lastUpdateTime.getTime(),
      activeTargetIds: this.activeTargetIds.toArray(),
      onlineState: OnlineState[this.onlineState],
      minMutationBatchId: this.minMutationBatchId,
      maxMutationBatchId: this.maxMutationBatchId
    };
    return JSON.stringify(data);
  }
}

/**
 * `WebStorageSharedClientState` uses WebStorage (window.localStorage) as the
 * backing store for the SharedClientState. It keeps track of all active
 * clients and supports modifications of the local client's data.
 */
// TODO(multitab): Rename all usages of LocalStorage to WebStorage to better differentiate from LocalClient.
export class WebStorageSharedClientState implements SharedClientState {
  syncEngine: SharedClientStateSyncer | null;

  private readonly storage: Storage;
  private readonly localClientStorageKey: string;
  private readonly activeClients: { [key: string]: ClientState } = {};
  private readonly storageListener = this.handleLocalStorageEvent.bind(this);
  private readonly clientStateKeyRe: RegExp;
  private readonly mutationBatchKeyRe: RegExp;
  private readonly queryTargetKeyRe: RegExp;
  private started = false;
  private currentUser: User;

  /**
   * Captures WebStorage events that occur before `start()` is called. These
   * events are replayed once `WebStorageSharedClientState` is started.
   */
  private earlyEvents: StorageEvent[] = [];

  constructor(
    private readonly queue: AsyncQueue,
    private readonly platform: Platform,
    private readonly persistenceKey: string,
    private readonly localClientId: ClientId,
    initialUser: User
  ) {
    if (!WebStorageSharedClientState.isAvailable(this.platform)) {
      throw new FirestoreError(
        Code.UNIMPLEMENTED,
        'LocalStorage is not available on this platform.'
      );
    }
    this.storage = this.platform.window.localStorage;
    this.currentUser = initialUser;
    this.localClientStorageKey = this.toLocalStorageClientStateKey(
      this.localClientId
    );
    this.activeClients[this.localClientId] = new LocalClientState();
    this.clientStateKeyRe = new RegExp(
      `^${CLIENT_STATE_KEY_PREFIX}_${persistenceKey}_([^_]*)$`
    );
    this.mutationBatchKeyRe = new RegExp(
      `^${MUTATION_BATCH_KEY_PREFIX}_${persistenceKey}_(\\d+)(?:_(.*))?$`
    );
    this.queryTargetKeyRe = new RegExp(
      `^${QUERY_TARGET_KEY_PREFIX}_${persistenceKey}_(\\d+)$`
    );

    // Rather than adding the storage observer during start(), we add the
    // storage observer during initialization. This ensures that we collect
    // events before other components populate their initial state (during their
    // respective start() calls). Otherwise, we might for example miss a
    // mutation that is added after LocalStore's start() processed the existing
    // mutations but before we observe WebStorage events.
    this.platform.window.addEventListener('storage', this.storageListener);
  }

  /** Returns 'true' if LocalStorage is available in the current environment. */
  static isAvailable(platform: Platform): boolean {
    return platform.window && platform.window.localStorage != null;
  }

  // TOOD(multitab): Register the mutations that are already pending at client
  // startup.
  async start(): Promise<void> {
    assert(!this.started, 'WebStorageSharedClientState already started');
    assert(
      this.syncEngine !== null,
      'syncEngine property must be set before calling start()'
    );

    // Retrieve the list of existing clients to backfill the data in
    // SharedClientState.
    const existingClients = await this.syncEngine.getActiveClients();

    for (const clientId of existingClients) {
      if (clientId === this.localClientId) {
        continue;
      }

      const storageItem = this.storage.getItem(
        this.toLocalStorageClientStateKey(clientId)
      );
      if (storageItem) {
        const clientState = RemoteClientState.fromLocalStorageEntry(
          clientId,
          storageItem
        );
        if (clientState) {
          this.activeClients[clientState.clientId] = clientState;
        }
      }
    }

    this.persistClientState();

    for (const event of this.earlyEvents) {
      this.handleLocalStorageEvent(event);
    }

    this.earlyEvents = [];
    this.started = true;
  }

  // TODO(multitab): Return BATCHID_UNKNOWN instead of null
  getMinimumGlobalPendingMutation(): BatchId | null {
    let minMutationBatch: number | null = null;
    objUtils.forEach(this.activeClients, (key, value) => {
      minMutationBatch = min(minMutationBatch, value.minMutationBatchId);
    });
    return minMutationBatch;
  }

  getAllActiveQueryTargets(): TargetIdSet {
    let activeTargets = targetIdSet();
    objUtils.forEach(this.activeClients, (key, value) => {
      activeTargets = activeTargets.unionWith(value.activeTargetIds);
    });
    return activeTargets;
  }

  addLocalPendingMutation(batchId: BatchId): void {
    this.localClientState.addPendingMutation(batchId);
    this.persistMutationState(batchId, 'pending');
    this.persistClientState();
  }

  removeLocalPendingMutation(batchId: BatchId): void {
    this.localClientState.removePendingMutation(batchId);
    this.persistClientState();
  }

  hasLocalPendingMutation(batchId: BatchId): boolean {
    return this.localClientState.hasLocalPendingMutation(batchId);
  }

  trackMutationResult(
    batchId: BatchId,
    state: 'acknowledged' | 'rejected',
    error?: FirestoreError
  ): void {
    // Only persist the mutation state if at least one client is still
    // interested in this mutation. The mutation might have already been
    // removed by a client that is no longer active.
    if (batchId >= this.getMinimumGlobalPendingMutation()) {
      this.persistMutationState(batchId, state, error);
    }
  }

  addLocalQueryTarget(targetId: TargetId): QueryTargetState {
    let queryState: QueryTargetState = 'not-current';

    // Lookup an existing query state if the target ID was already registered
    // by another tab
    if (this.getAllActiveQueryTargets().has(targetId)) {
      const storageItem = this.storage.getItem(
        this.toLocalStorageQueryTargetMetadataKey(targetId)
      );

      if (storageItem) {
        const metadata = QueryTargetMetadata.fromLocalStorageEntry(
          targetId,
          storageItem
        );
        if (metadata) {
          queryState = metadata.state;
        }
      }
    }

    this.localClientState.addQueryTarget(targetId);
    this.persistClientState();

    return queryState;
  }

  removeLocalQueryTarget(targetId: TargetId): void {
    this.localClientState.removeQueryTarget(targetId);
    this.persistClientState();
    // TODO(multitab): Remove the query state from Local Storage.
  }

  trackQueryUpdate(
    targetId: TargetId,
    state: QueryTargetState,
    error?: FirestoreError
  ): void {
    this.persistQueryTargetState(targetId, state, error);
  }

  handleUserChange(
    user: User,
    removedBatchIds: BatchId[],
    addedBatchIds: BatchId[]
  ): void {
    removedBatchIds.forEach(batchId => {
      this.removeLocalPendingMutation(batchId);
    });
    addedBatchIds.forEach(batchId => {
      this.addLocalPendingMutation(batchId);
    });
    this.currentUser = user;
  }

  setOnlineState(onlineState: OnlineState): void {
    const existingState = this.onlineState;
    this.localClientState.onlineState = onlineState;
    this.persistClientState();
    if (existingState !== this.onlineState) {
      this.syncEngine.applyOnlineStateChange(onlineState);
    }
  }

  shutdown(): void {
    assert(
      this.started,
      'WebStorageSharedClientState.shutdown() called when not started'
    );
    this.platform.window.removeEventListener('storage', this.storageListener);
    this.storage.removeItem(this.localClientStorageKey);
    this.started = false;
  }

  /**
   * Returns the "highest" online state of all active clients ("Online" takes
   * precedence over "Offline", which takes precedence over "Unknown").
   */
  private get onlineState(): OnlineState {
    let onlineState = OnlineState.Unknown;

    objUtils.forEach(this.activeClients, (clientId, client) => {
      if (client.onlineState === OnlineState.Online) {
        // This is the primary client as only the primary client should ever be
        // "Online".
        onlineState = OnlineState.Online;
      } else if (
        onlineState === OnlineState.Unknown &&
        client.onlineState === OnlineState.Offline
      ) {
        onlineState = OnlineState.Offline;
      }
    });

    return onlineState;
  }

  private handleLocalStorageEvent(event: StorageEvent): void {
    if (event.storageArea === this.storage) {
      // TODO(multitab): This assert will likely become invalid as we add garbage
      // collection.
      assert(
        event.key !== this.localClientStorageKey,
        'Received LocalStorage notification for local change.'
      );

      this.queue.enqueue(async () => {
        if (!this.started) {
          this.earlyEvents.push(event);
          return;
        }

        if (this.clientStateKeyRe.test(event.key)) {
          if (event.newValue != null) {
            const clientState = this.fromLocalStorageClientState(
              event.key,
              event.newValue
            );
            if (clientState) {
              return this.handleClientStateEvent(
                clientState.clientId,
                clientState
              );
            }
          } else {
            const clientId = this.fromLocalStorageClientStateKey(event.key);
            return this.handleClientStateEvent(clientId, null);
          }
        } else if (this.mutationBatchKeyRe.test(event.key)) {
          if (event.newValue !== null) {
            const mutationMetadata = this.fromLocalStorageMutationMetadata(
              event.key,
              event.newValue
            );
            if (mutationMetadata) {
              return this.handleMutationBatchEvent(mutationMetadata);
            }
          }
        } else if (this.queryTargetKeyRe.test(event.key)) {
          if (event.newValue !== null) {
            const queryTargetMetadata = this.fromLocalStorageQueryTargetMetadata(
              event.key,
              event.newValue
            );
            if (queryTargetMetadata) {
              return this.handleQueryTargetEvent(queryTargetMetadata);
            }
          }
        }
      });
    }
  }

  private get localClientState(): LocalClientState {
    return this.activeClients[this.localClientId] as LocalClientState;
  }

  private persistClientState(): void {
    // TODO(multitab): Consider rate limiting/combining state updates for
    // clients that frequently update their client state.
    debug(LOG_TAG, 'Persisting state in LocalStorage');
    this.localClientState.refreshLastUpdateTime();
    this.storage.setItem(
      this.localClientStorageKey,
      this.localClientState.toLocalStorageJSON()
    );
  }

  private persistMutationState(
    batchId: BatchId,
    state: MutationBatchState,
    error?: FirestoreError
  ): void {
    const mutationState = new MutationMetadata(
      this.currentUser,
      batchId,
      state,
      error
    );

    let mutationKey = `${MUTATION_BATCH_KEY_PREFIX}_${
      this.persistenceKey
    }_${batchId}`;

    if (this.currentUser.isAuthenticated()) {
      mutationKey += `_${this.currentUser.uid}`;
    }

    this.storage.setItem(mutationKey, mutationState.toLocalStorageJSON());
  }

  private persistQueryTargetState(
    targetId: TargetId,
    state: QueryTargetState,
    error?: FirestoreError
  ): void {
    const targetMetadata = new QueryTargetMetadata(
      targetId,
      /* lastUpdateTime= */ new Date(),
      state,
      error
    );

    const targetKey = `${QUERY_TARGET_KEY_PREFIX}_${
      this.persistenceKey
    }_${targetId}`;

    this.storage.setItem(targetKey, targetMetadata.toLocalStorageJSON());
  }

  /** Assembles the key for a client state in LocalStorage */
  private toLocalStorageClientStateKey(clientId: ClientId): string {
    assert(
      clientId.indexOf('_') === -1,
      `Client key cannot contain '_', but was '${clientId}'`
    );

    return `${CLIENT_STATE_KEY_PREFIX}_${this.persistenceKey}_${clientId}`;
  }

  /** Assembles the key for a query state in LocalStorage */
  private toLocalStorageQueryTargetMetadataKey(targetId: TargetId): string {
    return `${QUERY_TARGET_KEY_PREFIX}_${this.persistenceKey}_${targetId}`;
  }

  /**
   * Parses a client state key in LocalStorage. Returns null if the key does not
   * match the expected key format.
   */
  private fromLocalStorageClientStateKey(key: string): ClientId | null {
    const match = this.clientStateKeyRe.exec(key);
    return match ? match[1] : null;
  }

  /**
   * Parses a client state in LocalStorage. Returns 'null' if the value could
   * not be parsed.
   */
  private fromLocalStorageClientState(
    key: string,
    value: string
  ): RemoteClientState | null {
    const clientId = this.fromLocalStorageClientStateKey(key);
    assert(clientId !== null, `Cannot parse client state key '${key}'`);
    return RemoteClientState.fromLocalStorageEntry(clientId, value);
  }

  /**
   * Parses a mutation batch state in LocalStorage. Returns 'null' if the value
   * could not be parsed.
   */
  private fromLocalStorageMutationMetadata(
    key: string,
    value: string
  ): MutationMetadata | null {
    const match = this.mutationBatchKeyRe.exec(key);
    assert(match !== null, `Cannot parse mutation batch key '${key}'`);

    const batchId = Number(match[1]);
    const userId = match[2] !== undefined ? match[2] : null;
    return MutationMetadata.fromLocalStorageEntry(
      new User(userId),
      batchId,
      value
    );
  }

  /**
   * Parses a query target state from LocalStorage. Returns 'null' if the value
   * could not be parsed.
   */
  private fromLocalStorageQueryTargetMetadata(
    key: string,
    value: string
  ): QueryTargetMetadata | null {
    const match = this.queryTargetKeyRe.exec(key);
    assert(match !== null, `Cannot parse query target key '${key}'`);

    const targetId = Number(match[1]);
    return QueryTargetMetadata.fromLocalStorageEntry(targetId, value);
  }

  private async handleMutationBatchEvent(
    mutationBatch: MutationMetadata
  ): Promise<void> {
    if (mutationBatch.user.uid !== this.currentUser.uid) {
      debug(
        LOG_TAG,
        `Ignoring mutation for non-active user ${mutationBatch.user.uid}`
      );
      return;
    }

    return this.syncEngine.applyBatchState(
      mutationBatch.batchId,
      mutationBatch.state,
      mutationBatch.error
    );
  }

  private handleQueryTargetEvent(
    targetMetadata: QueryTargetMetadata
  ): Promise<void> {
    return this.syncEngine.applyTargetState(
      targetMetadata.targetId,
      targetMetadata.state,
      targetMetadata.error
    );
  }

  private handleClientStateEvent(
    clientId: ClientId,
    clientState: RemoteClientState | null
  ): Promise<void> {
    const existingTargets = this.getAllActiveQueryTargets();
    const existingOnlineState = this.onlineState;

    if (clientState) {
      this.activeClients[clientId] = clientState;
    } else {
      delete this.activeClients[clientId];
    }

    const newTargets = this.getAllActiveQueryTargets();

    const addedTargets: TargetId[] = [];
    const removedTargets: TargetId[] = [];

    newTargets.forEach(async targetId => {
      if (!existingTargets.has(targetId)) {
        addedTargets.push(targetId);
      }
    });

    existingTargets.forEach(async targetId => {
      if (!newTargets.has(targetId)) {
        removedTargets.push(targetId);
      }
    });

    const newOnlineState = this.onlineState;
    if (newOnlineState !== existingOnlineState) {
      this.syncEngine.applyOnlineStateChange(newOnlineState);
    }

    return this.syncEngine.applyActiveTargetsChange(
      addedTargets,
      removedTargets
    );
  }
}

/**
 * `MemorySharedClientState` is a simple implementation of SharedClientState for
 * clients using memory persistence. The state in this class remains fully
 * isolated and no synchronization is performed.
 */
export class MemorySharedClientState implements SharedClientState {
  private localState = new LocalClientState();
  private queryState: { [targetId: number]: QueryTargetState } = {};

  syncEngine: SharedClientStateSyncer | null;

  addLocalPendingMutation(batchId: BatchId): void {
    this.localState.addPendingMutation(batchId);
  }

  removeLocalPendingMutation(batchId: BatchId): void {
    this.localState.removePendingMutation(batchId);
  }

  hasLocalPendingMutation(batchId: BatchId): boolean {
    return this.localState.hasLocalPendingMutation(batchId);
  }

  trackMutationResult(
    batchId: BatchId,
    state: 'acknowledged' | 'rejected',
    error?: FirestoreError
  ): void {
    // No op.
  }

  getMinimumGlobalPendingMutation(): BatchId | null {
    return this.localState.minMutationBatchId;
  }

  addLocalQueryTarget(targetId: TargetId): QueryTargetState {
    this.localState.addQueryTarget(targetId);
<<<<<<< HEAD
    return 'not-current';
=======
    return this.queryState[targetId] || 'not-current';
>>>>>>> 9843fb41
  }

  trackQueryUpdate(
    targetId: TargetId,
    state: QueryTargetState,
    error?: FirestoreError
  ): void {
    this.queryState[targetId] = state;
  }

  removeLocalQueryTarget(targetId: TargetId): void {
    this.localState.removeQueryTarget(targetId);
    delete this.queryState[targetId];
  }

  getAllActiveQueryTargets(): TargetIdSet {
    return this.localState.activeTargetIds;
  }

  start(): Promise<void> {
    this.localState = new LocalClientState();
    return Promise.resolve();
  }

  handleUserChange(
    user: User,
    removedBatchIds: BatchId[],
    addedBatchIds: BatchId[]
  ): void {
    removedBatchIds.forEach(batchId => {
      this.localState.removePendingMutation(batchId);
    });
    addedBatchIds.forEach(batchId => {
      this.localState.addPendingMutation(batchId);
    });
  }

  setOnlineState(onlineState: OnlineState): void {
    // No op.
  }

  shutdown(): void {}
}<|MERGE_RESOLUTION|>--- conflicted
+++ resolved
@@ -117,13 +117,8 @@
 
   /**
    * Associates a new Query Target ID with the local Firestore clients. Returns
-<<<<<<< HEAD
-   * the query state for the query and can return 'current' if the query is
-   * already associated with another tab.
-=======
    * the new query state for the query (which can be 'current' if the query is
    * already associated with another tab).
->>>>>>> 9843fb41
    */
   addLocalQueryTarget(targetId: TargetId): QueryTargetState;
 
@@ -1075,11 +1070,7 @@
 
   addLocalQueryTarget(targetId: TargetId): QueryTargetState {
     this.localState.addQueryTarget(targetId);
-<<<<<<< HEAD
-    return 'not-current';
-=======
     return this.queryState[targetId] || 'not-current';
->>>>>>> 9843fb41
   }
 
   trackQueryUpdate(
