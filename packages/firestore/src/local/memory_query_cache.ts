--- conflicted
+++ resolved
@@ -16,17 +16,13 @@
 
 import { Query } from '../core/query';
 import { SnapshotVersion } from '../core/snapshot_version';
+import { TargetIdGenerator } from '../core/target_id_generator';
 import { ListenSequenceNumber, TargetId } from '../core/types';
 import { DocumentKeySet } from '../model/collections';
 import { DocumentKey } from '../model/document_key';
+import { assert, fail } from '../util/assert';
 import { ObjectMap } from '../util/obj_map';
 
-<<<<<<< HEAD
-=======
-import { TargetIdGenerator } from '../core/target_id_generator';
-import { assert, fail } from '../util/assert';
-import { GarbageCollector } from './garbage_collector';
->>>>>>> bad151c1
 import { ActiveTargets } from './lru_garbage_collector';
 import { MemoryPersistence } from './memory_persistence';
 import { PersistenceTransaction } from './persistence';
