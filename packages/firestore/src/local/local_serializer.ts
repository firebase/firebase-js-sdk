--- conflicted
+++ resolved
@@ -237,38 +237,15 @@
     targetData.lastLimboFreeSnapshotVersion
   );
   let queryProto: DbQuery;
-  if (targetData.target.isDocumentQuery()) {
+  if (isDocumentTarget(targetData.target)) {
     queryProto = toDocumentsTarget(
       localSerializer.remoteSerializer,
       targetData.target
     );
-<<<<<<< HEAD
   } else {
     queryProto = toQueryTarget(
       localSerializer.remoteSerializer,
       targetData.target
-=======
-    let queryProto: DbQuery;
-    if (isDocumentTarget(targetData.target)) {
-      queryProto = toDocumentsTarget(this.remoteSerializer, targetData.target);
-    } else {
-      queryProto = toQueryTarget(this.remoteSerializer, targetData.target);
-    }
-
-    // We can't store the resumeToken as a ByteString in IndexedDb, so we
-    // convert it to a base64 string for storage.
-    const resumeToken = targetData.resumeToken.toBase64();
-
-    // lastListenSequenceNumber is always 0 until we do real GC.
-    return new DbTarget(
-      targetData.targetId,
-      canonifyTarget(targetData.target),
-      dbTimestamp,
-      resumeToken,
-      targetData.sequenceNumber,
-      dbLastLimboFreeTimestamp,
-      queryProto
->>>>>>> 58e1b6f6
     );
   }
 
@@ -279,7 +256,7 @@
   // lastListenSequenceNumber is always 0 until we do real GC.
   return new DbTarget(
     targetData.targetId,
-    targetData.target.canonicalId(),
+    canonifyTarget(targetData.target),
     dbTimestamp,
     resumeToken,
     targetData.sequenceNumber,
