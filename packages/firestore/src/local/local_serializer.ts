/**
 * @license
 * Copyright 2017 Google LLC
 *
 * Licensed under the Apache License, Version 2.0 (the "License");
 * you may not use this file except in compliance with the License.
 * You may obtain a copy of the License at
 *
 *   http://www.apache.org/licenses/LICENSE-2.0
 *
 * Unless required by applicable law or agreed to in writing, software
 * distributed under the License is distributed on an "AS IS" BASIS,
 * WITHOUT WARRANTIES OR CONDITIONS OF ANY KIND, either express or implied.
 * See the License for the specific language governing permissions and
 * limitations under the License.
 */

import { Timestamp } from '../api/timestamp';
import { SnapshotVersion } from '../core/snapshot_version';
import {
  Document,
  MaybeDocument,
  NoDocument,
  UnknownDocument
} from '../model/document';
import { MutationBatch } from '../model/mutation_batch';
import { DocumentsTarget as PublicDocumentsTarget } from '../protos/firestore_proto_api';
import {
  convertQueryTargetToQuery,
  fromDocument,
  fromDocumentsTarget,
  fromMutation,
  fromQueryTarget,
  fromVersion,
  JsonProtoSerializer,
  toDocument,
  toDocumentsTarget,
  toMutation,
  toQueryTarget
} from '../remote/serializer';
import { debugAssert, fail } from '../util/assert';
import { ByteString } from '../util/byte_string';
import { canonifyTarget, isDocumentTarget, Target } from '../core/target';
import {
  DbBundle,
  DbMutationBatch,
  DbNamedQuery,
  DbNoDocument,
  DbQuery,
  DbRemoteDocument,
  DbTarget,
  DbTimestamp,
  DbTimestampKey,
  DbUnknownDocument
} from './indexeddb_schema';
import { TargetData, TargetPurpose } from './target_data';
import { LimitType, Query, queryWithLimit } from '../core/query';
import {
  BundleMetadata as ProtoBundleMetadata,
  NamedQuery as ProtoNamedQuery,
  BundledQuery as ProtoBundledQuery
} from '../protos/firestore_bundle_proto';
<<<<<<< HEAD
import { DocumentKey } from '../model/document_key';
=======
import { Bundle, NamedQuery } from '../core/bundle_types';
>>>>>>> b662f8c0

/** Serializer for values stored in the LocalStore. */
export class LocalSerializer {
  constructor(readonly remoteSerializer: JsonProtoSerializer) {}
}

/** Decodes a remote document from storage locally to a Document. */
export function fromDbRemoteDocument(
  localSerializer: LocalSerializer,
  remoteDoc: DbRemoteDocument
): MaybeDocument {
  if (remoteDoc.document) {
    return fromDocument(
      localSerializer.remoteSerializer,
      remoteDoc.document,
      !!remoteDoc.hasCommittedMutations
    );
  } else if (remoteDoc.noDocument) {
    const key = DocumentKey.fromSegments(remoteDoc.noDocument.path);
    const version = fromDbTimestamp(remoteDoc.noDocument.readTime);
    return new NoDocument(key, version, {
      hasCommittedMutations: !!remoteDoc.hasCommittedMutations
    });
  } else if (remoteDoc.unknownDocument) {
    const key = DocumentKey.fromSegments(remoteDoc.unknownDocument.path);
    const version = fromDbTimestamp(remoteDoc.unknownDocument.version);
    return new UnknownDocument(key, version);
  } else {
    return fail('Unexpected DbRemoteDocument');
  }
}

/** Encodes a document for storage locally. */
export function toDbRemoteDocument(
  localSerializer: LocalSerializer,
  maybeDoc: MaybeDocument,
  readTime: SnapshotVersion
): DbRemoteDocument {
  const dbReadTime = toDbTimestampKey(readTime);
  const parentPath = maybeDoc.key.path.popLast().toArray();
  if (maybeDoc instanceof Document) {
    const doc = toDocument(localSerializer.remoteSerializer, maybeDoc);
    const hasCommittedMutations = maybeDoc.hasCommittedMutations;
    return new DbRemoteDocument(
      /* unknownDocument= */ null,
      /* noDocument= */ null,
      doc,
      hasCommittedMutations,
      dbReadTime,
      parentPath
    );
  } else if (maybeDoc instanceof NoDocument) {
    const path = maybeDoc.key.path.toArray();
    const readTime = toDbTimestamp(maybeDoc.version);
    const hasCommittedMutations = maybeDoc.hasCommittedMutations;
    return new DbRemoteDocument(
      /* unknownDocument= */ null,
      new DbNoDocument(path, readTime),
      /* document= */ null,
      hasCommittedMutations,
      dbReadTime,
      parentPath
    );
  } else if (maybeDoc instanceof UnknownDocument) {
    const path = maybeDoc.key.path.toArray();
    const readTime = toDbTimestamp(maybeDoc.version);
    return new DbRemoteDocument(
      new DbUnknownDocument(path, readTime),
      /* noDocument= */ null,
      /* document= */ null,
      /* hasCommittedMutations= */ true,
      dbReadTime,
      parentPath
    );
  } else {
    return fail('Unexpected MaybeDocument');
  }
}

export function toDbTimestampKey(
  snapshotVersion: SnapshotVersion
): DbTimestampKey {
  const timestamp = snapshotVersion.toTimestamp();
  return [timestamp.seconds, timestamp.nanoseconds];
}

export function fromDbTimestampKey(
  dbTimestampKey: DbTimestampKey
): SnapshotVersion {
  const timestamp = new Timestamp(dbTimestampKey[0], dbTimestampKey[1]);
  return SnapshotVersion.fromTimestamp(timestamp);
}

function toDbTimestamp(snapshotVersion: SnapshotVersion): DbTimestamp {
  const timestamp = snapshotVersion.toTimestamp();
  return new DbTimestamp(timestamp.seconds, timestamp.nanoseconds);
}

function fromDbTimestamp(dbTimestamp: DbTimestamp): SnapshotVersion {
  const timestamp = new Timestamp(dbTimestamp.seconds, dbTimestamp.nanoseconds);
  return SnapshotVersion.fromTimestamp(timestamp);
}

/** Encodes a batch of mutations into a DbMutationBatch for local storage. */
export function toDbMutationBatch(
  localSerializer: LocalSerializer,
  userId: string,
  batch: MutationBatch
): DbMutationBatch {
  const serializedBaseMutations = batch.baseMutations.map(m =>
    toMutation(localSerializer.remoteSerializer, m)
  );
  const serializedMutations = batch.mutations.map(m =>
    toMutation(localSerializer.remoteSerializer, m)
  );
  return new DbMutationBatch(
    userId,
    batch.batchId,
    batch.localWriteTime.toMillis(),
    serializedBaseMutations,
    serializedMutations
  );
}

/** Decodes a DbMutationBatch into a MutationBatch */
export function fromDbMutationBatch(
  localSerializer: LocalSerializer,
  dbBatch: DbMutationBatch
): MutationBatch {
  const baseMutations = (dbBatch.baseMutations || []).map(m =>
    fromMutation(localSerializer.remoteSerializer, m)
  );

  // Squash old transform mutations into existing patch or set mutations.
  // The replacement of representing `transforms` with `update_transforms`
  // on the SDK means that old `transform` mutations stored in IndexedDB need
  // to be updated to `update_transforms`.
  // TODO(b/174608374): Remove this code once we perform a schema migration.
  for (let i = dbBatch.mutations.length - 1; i >= 0; --i) {
    const mutationProto = dbBatch.mutations[i];
    if (mutationProto?.transform !== undefined) {
      debugAssert(
        i >= 1 &&
          dbBatch.mutations[i - 1].transform === undefined &&
          dbBatch.mutations[i - 1].update !== undefined,
        'TransformMutation should be preceded by a patch or set mutation'
      );
      const mutationToJoin = dbBatch.mutations[i - 1];
      mutationToJoin.updateTransforms = mutationProto.transform.fieldTransforms;
      dbBatch.mutations.splice(i, 1);
      --i;
    }
  }

  const mutations = dbBatch.mutations.map(m =>
    fromMutation(localSerializer.remoteSerializer, m)
  );
  const timestamp = Timestamp.fromMillis(dbBatch.localWriteTimeMs);
  return new MutationBatch(
    dbBatch.batchId,
    timestamp,
    baseMutations,
    mutations
  );
}

/** Decodes a DbTarget into TargetData */
export function fromDbTarget(dbTarget: DbTarget): TargetData {
  const version = fromDbTimestamp(dbTarget.readTime);
  const lastLimboFreeSnapshotVersion =
    dbTarget.lastLimboFreeSnapshotVersion !== undefined
      ? fromDbTimestamp(dbTarget.lastLimboFreeSnapshotVersion)
      : SnapshotVersion.min();

  let target: Target;
  if (isDocumentQuery(dbTarget.query)) {
    target = fromDocumentsTarget(dbTarget.query);
  } else {
    target = fromQueryTarget(dbTarget.query);
  }
  return new TargetData(
    target,
    dbTarget.targetId,
    TargetPurpose.Listen,
    dbTarget.lastListenSequenceNumber,
    version,
    lastLimboFreeSnapshotVersion,
    ByteString.fromBase64String(dbTarget.resumeToken)
  );
}

/** Encodes TargetData into a DbTarget for storage locally. */
export function toDbTarget(
  localSerializer: LocalSerializer,
  targetData: TargetData
): DbTarget {
  debugAssert(
    TargetPurpose.Listen === targetData.purpose,
    'Only queries with purpose ' +
      TargetPurpose.Listen +
      ' may be stored, got ' +
      targetData.purpose
  );
  const dbTimestamp = toDbTimestamp(targetData.snapshotVersion);
  const dbLastLimboFreeTimestamp = toDbTimestamp(
    targetData.lastLimboFreeSnapshotVersion
  );
  let queryProto: DbQuery;
  if (isDocumentTarget(targetData.target)) {
    queryProto = toDocumentsTarget(
      localSerializer.remoteSerializer,
      targetData.target
    );
  } else {
    queryProto = toQueryTarget(
      localSerializer.remoteSerializer,
      targetData.target
    );
  }

  // We can't store the resumeToken as a ByteString in IndexedDb, so we
  // convert it to a base64 string for storage.
  const resumeToken = targetData.resumeToken.toBase64();

  // lastListenSequenceNumber is always 0 until we do real GC.
  return new DbTarget(
    targetData.targetId,
    canonifyTarget(targetData.target),
    dbTimestamp,
    resumeToken,
    targetData.sequenceNumber,
    dbLastLimboFreeTimestamp,
    queryProto
  );
}

/**
 * A helper function for figuring out what kind of query has been stored.
 */
function isDocumentQuery(dbQuery: DbQuery): dbQuery is PublicDocumentsTarget {
  return (dbQuery as PublicDocumentsTarget).documents !== undefined;
}

/** Encodes a DbBundle to a Bundle. */
export function fromDbBundle(dbBundle: DbBundle): Bundle {
  return {
    id: dbBundle.bundleId,
    createTime: fromDbTimestamp(dbBundle.createTime),
    version: dbBundle.version
  };
}

/** Encodes a BundleMetadata to a DbBundle. */
export function toDbBundle(metadata: ProtoBundleMetadata): DbBundle {
  return {
    bundleId: metadata.id!,
    createTime: toDbTimestamp(fromVersion(metadata.createTime!)),
    version: metadata.version!
  };
}

/** Encodes a DbNamedQuery to a NamedQuery. */
export function fromDbNamedQuery(dbNamedQuery: DbNamedQuery): NamedQuery {
  return {
    name: dbNamedQuery.name,
    query: fromBundledQuery(dbNamedQuery.bundledQuery),
    readTime: fromDbTimestamp(dbNamedQuery.readTime)
  };
}

/** Encodes a NamedQuery from a bundle proto to a DbNamedQuery. */
export function toDbNamedQuery(query: ProtoNamedQuery): DbNamedQuery {
  return {
    name: query.name!,
    readTime: toDbTimestamp(fromVersion(query.readTime!)),
    bundledQuery: query.bundledQuery!
  };
}

/**
 * Encodes a `BundledQuery` from bundle proto to a Query object.
 *
 * This reconstructs the original query used to build the bundle being loaded,
 * including features exists only in SDKs (for example: limit-to-last).
 */
export function fromBundledQuery(bundledQuery: ProtoBundledQuery): Query {
  const query = convertQueryTargetToQuery({
    parent: bundledQuery.parent!,
    structuredQuery: bundledQuery.structuredQuery!
  });
  if (bundledQuery.limitType === 'LAST') {
    debugAssert(
      !!query.limit,
      'Bundled query has limitType LAST, but limit is null'
    );
    return queryWithLimit(query, query.limit, LimitType.Last);
  }
  return query;
}

/** Encodes a NamedQuery proto object to a NamedQuery model object. */
export function fromProtoNamedQuery(namedQuery: ProtoNamedQuery): NamedQuery {
  return {
    name: namedQuery.name!,
    query: fromBundledQuery(namedQuery.bundledQuery!),
    readTime: fromVersion(namedQuery.readTime!)
  };
}

/** Encodes a BundleMetadata proto object to a Bundle model object. */
export function fromBundleMetadata(metadata: ProtoBundleMetadata): Bundle {
  return {
    id: metadata.id!,
    version: metadata.version!,
    createTime: fromVersion(metadata.createTime!)
  };
}<|MERGE_RESOLUTION|>--- conflicted
+++ resolved
@@ -60,11 +60,8 @@
   NamedQuery as ProtoNamedQuery,
   BundledQuery as ProtoBundledQuery
 } from '../protos/firestore_bundle_proto';
-<<<<<<< HEAD
 import { DocumentKey } from '../model/document_key';
-=======
 import { Bundle, NamedQuery } from '../core/bundle_types';
->>>>>>> b662f8c0
 
 /** Serializer for values stored in the LocalStore. */
 export class LocalSerializer {
