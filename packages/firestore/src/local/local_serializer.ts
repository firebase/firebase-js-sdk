/**
 * @license
 * Copyright 2017 Google LLC
 *
 * Licensed under the Apache License, Version 2.0 (the "License");
 * you may not use this file except in compliance with the License.
 * You may obtain a copy of the License at
 *
 *   http://www.apache.org/licenses/LICENSE-2.0
 *
 * Unless required by applicable law or agreed to in writing, software
 * distributed under the License is distributed on an "AS IS" BASIS,
 * WITHOUT WARRANTIES OR CONDITIONS OF ANY KIND, either express or implied.
 * See the License for the specific language governing permissions and
 * limitations under the License.
 */

import { Timestamp } from '../api/timestamp';
import { BundleMetadata, NamedQuery } from '../core/bundle';
<<<<<<< HEAD
=======
import { CorePipeline } from '../core/pipeline';
>>>>>>> 2de74d6b
import {
  canonifyTargetOrPipeline,
  TargetOrPipeline
} from '../core/pipeline-util';
import { LimitType, Query, queryWithLimit } from '../core/query';
import { SnapshotVersion } from '../core/snapshot_version';
import { targetIsDocumentTarget, targetIsPipelineTarget } from '../core/target';
<<<<<<< HEAD
=======
import {
  BooleanExpr,
  Constant,
  Expr,
  Field,
  FunctionExpr,
  Ordering
} from '../lite-api/expressions';
import {
  CollectionGroupSource,
  CollectionSource,
  DatabaseSource,
  DocumentsSource,
  Limit,
  Sort,
  Stage,
  Where
} from '../lite-api/stage';
import { fieldPathFromArgument } from '../lite-api/user_data_reader';
>>>>>>> 2de74d6b
import { MutableDocument } from '../model/document';
import { DocumentKey } from '../model/document_key';
import {
  FieldIndex,
  IndexOffset,
  IndexSegment,
  IndexState
} from '../model/field_index';
import { MutationBatch } from '../model/mutation_batch';
import { Overlay } from '../model/overlay';
import { FieldPath } from '../model/path';
import {
  BundledQuery as ProtoBundledQuery,
  BundleMetadata as ProtoBundleMetadata,
  NamedQuery as ProtoNamedQuery
} from '../protos/firestore_bundle_proto';
import {
  DocumentsTarget as PublicDocumentsTarget,
<<<<<<< HEAD
  PipelineQueryTarget as PublicPipelineQueryTarget
=======
  PipelineQueryTarget as ProtoPipelineQueryTarget,
  PipelineQueryTarget as PublicPipelineQueryTarget,
  Stage as ProtoStage,
  Value as ProtoValue
>>>>>>> 2de74d6b
} from '../protos/firestore_proto_api';
import {
  convertQueryTargetToQuery,
  fromDocument,
  fromDocumentsTarget,
  fromMutation,
  fromPipelineTarget,
  fromQueryTarget,
  fromVersion,
  JsonProtoSerializer,
  toDocument,
  toDocumentsTarget,
  toMutation,
  toPipelineTarget,
  toQueryTarget
} from '../remote/serializer';
import { debugAssert, fail, hardAssert } from '../util/assert';
import { ByteString } from '../util/byte_string';

import {
  decodeResourcePath,
  encodeResourcePath
} from './encoded_resource_path';
import {
  DbBundle,
  DbDocumentOverlay,
  DbIndexConfiguration,
  DbIndexState,
  DbMutationBatch,
  DbNamedQuery,
  DbQuery,
  DbRemoteDocument,
  DbTarget,
  DbTimestamp
} from './indexeddb_schema';
import { DbDocumentOverlayKey, DbTimestampKey } from './indexeddb_sentinels';
import { TargetData, TargetPurpose } from './target_data';

/** Serializer for values stored in the LocalStore. */
export class LocalSerializer {
  constructor(readonly remoteSerializer: JsonProtoSerializer) {}
}

/** Decodes a remote document from storage locally to a Document. */
export function fromDbRemoteDocument(
  localSerializer: LocalSerializer,
  remoteDoc: DbRemoteDocument
): MutableDocument {
  let doc: MutableDocument;
  if (remoteDoc.document) {
    doc = fromDocument(
      localSerializer.remoteSerializer,
      remoteDoc.document,
      !!remoteDoc.hasCommittedMutations
    );
  } else if (remoteDoc.noDocument) {
    const key = DocumentKey.fromSegments(remoteDoc.noDocument.path);
    const version = fromDbTimestamp(remoteDoc.noDocument.readTime);
    doc = MutableDocument.newNoDocument(key, version);
    if (remoteDoc.hasCommittedMutations) {
      doc.setHasCommittedMutations();
    }
  } else if (remoteDoc.unknownDocument) {
    const key = DocumentKey.fromSegments(remoteDoc.unknownDocument.path);
    const version = fromDbTimestamp(remoteDoc.unknownDocument.version);
    doc = MutableDocument.newUnknownDocument(key, version);
  } else {
    return fail('Unexpected DbRemoteDocument');
  }

  if (remoteDoc.readTime) {
    doc.setReadTime(fromDbTimestampKey(remoteDoc.readTime));
  }

  return doc;
}

/** Encodes a document for storage locally. */
export function toDbRemoteDocument(
  localSerializer: LocalSerializer,
  document: MutableDocument
): DbRemoteDocument {
  const key = document.key;
  const remoteDoc: DbRemoteDocument = {
    prefixPath: key.getCollectionPath().popLast().toArray(),
    collectionGroup: key.collectionGroup,
    documentId: key.path.lastSegment(),
    readTime: toDbTimestampKey(document.readTime),
    hasCommittedMutations: document.hasCommittedMutations
  };

  if (document.isFoundDocument()) {
    remoteDoc.document = toDocument(localSerializer.remoteSerializer, document);
  } else if (document.isNoDocument()) {
    remoteDoc.noDocument = {
      path: key.path.toArray(),
      readTime: toDbTimestamp(document.version)
    };
  } else if (document.isUnknownDocument()) {
    remoteDoc.unknownDocument = {
      path: key.path.toArray(),
      version: toDbTimestamp(document.version)
    };
  } else {
    return fail('Unexpected Document ' + document);
  }
  return remoteDoc;
}

export function toDbTimestampKey(
  snapshotVersion: SnapshotVersion
): DbTimestampKey {
  const timestamp = snapshotVersion.toTimestamp();
  return [timestamp.seconds, timestamp.nanoseconds];
}

export function fromDbTimestampKey(
  dbTimestampKey: DbTimestampKey
): SnapshotVersion {
  const timestamp = new Timestamp(dbTimestampKey[0], dbTimestampKey[1]);
  return SnapshotVersion.fromTimestamp(timestamp);
}

export function toDbTimestamp(snapshotVersion: SnapshotVersion): DbTimestamp {
  const timestamp = snapshotVersion.toTimestamp();
  return { seconds: timestamp.seconds, nanoseconds: timestamp.nanoseconds };
}

function fromDbTimestamp(dbTimestamp: DbTimestamp): SnapshotVersion {
  const timestamp = new Timestamp(dbTimestamp.seconds, dbTimestamp.nanoseconds);
  return SnapshotVersion.fromTimestamp(timestamp);
}

/** Encodes a batch of mutations into a DbMutationBatch for local storage. */
export function toDbMutationBatch(
  localSerializer: LocalSerializer,
  userId: string,
  batch: MutationBatch
): DbMutationBatch {
  const serializedBaseMutations = batch.baseMutations.map(m =>
    toMutation(localSerializer.remoteSerializer, m)
  );
  const serializedMutations = batch.mutations.map(m =>
    toMutation(localSerializer.remoteSerializer, m)
  );
  return {
    userId,
    batchId: batch.batchId,
    localWriteTimeMs: batch.localWriteTime.toMillis(),
    baseMutations: serializedBaseMutations,
    mutations: serializedMutations
  };
}

/** Decodes a DbMutationBatch into a MutationBatch */
export function fromDbMutationBatch(
  localSerializer: LocalSerializer,
  dbBatch: DbMutationBatch
): MutationBatch {
  const baseMutations = (dbBatch.baseMutations || []).map(m =>
    fromMutation(localSerializer.remoteSerializer, m)
  );

  // Squash old transform mutations into existing patch or set mutations.
  // The replacement of representing `transforms` with `update_transforms`
  // on the SDK means that old `transform` mutations stored in IndexedDB need
  // to be updated to `update_transforms`.
  // TODO(b/174608374): Remove this code once we perform a schema migration.
  for (let i = 0; i < dbBatch.mutations.length - 1; ++i) {
    const currentMutation = dbBatch.mutations[i];
    const hasTransform =
      i + 1 < dbBatch.mutations.length &&
      dbBatch.mutations[i + 1].transform !== undefined;
    if (hasTransform) {
      debugAssert(
        dbBatch.mutations[i].transform === undefined &&
          dbBatch.mutations[i].update !== undefined,
        'TransformMutation should be preceded by a patch or set mutation'
      );
      const transformMutation = dbBatch.mutations[i + 1];
      currentMutation.updateTransforms =
        transformMutation.transform!.fieldTransforms;
      dbBatch.mutations.splice(i + 1, 1);
      ++i;
    }
  }

  const mutations = dbBatch.mutations.map(m =>
    fromMutation(localSerializer.remoteSerializer, m)
  );
  const timestamp = Timestamp.fromMillis(dbBatch.localWriteTimeMs);
  return new MutationBatch(
    dbBatch.batchId,
    timestamp,
    baseMutations,
    mutations
  );
}

/** Decodes a DbTarget into TargetData */
export function fromDbTarget(
  serializer: LocalSerializer,
  dbTarget: DbTarget
): TargetData {
  const version = fromDbTimestamp(dbTarget.readTime);
  const lastLimboFreeSnapshotVersion =
    dbTarget.lastLimboFreeSnapshotVersion !== undefined
      ? fromDbTimestamp(dbTarget.lastLimboFreeSnapshotVersion)
      : SnapshotVersion.min();

  let target: TargetOrPipeline;
  if (isPipelineQueryTarget(dbTarget.query)) {
    target = fromPipelineTarget(dbTarget.query, serializer.remoteSerializer);
  } else if (isDocumentQuery(dbTarget.query)) {
    target = fromDocumentsTarget(dbTarget.query);
  } else {
    target = fromQueryTarget(dbTarget.query);
  }
  return new TargetData(
    target,
    dbTarget.targetId,
    TargetPurpose.Listen,
    dbTarget.lastListenSequenceNumber,
    version,
    lastLimboFreeSnapshotVersion,
    ByteString.fromBase64String(dbTarget.resumeToken)
  );
}

/** Encodes TargetData into a DbTarget for storage locally. */
export function toDbTarget(
  localSerializer: LocalSerializer,
  targetData: TargetData
): DbTarget {
  debugAssert(
    TargetPurpose.Listen === targetData.purpose,
    'Only queries with purpose ' +
      TargetPurpose.Listen +
      ' may be stored, got ' +
      targetData.purpose
  );
  const dbTimestamp = toDbTimestamp(targetData.snapshotVersion);
  const dbLastLimboFreeTimestamp = toDbTimestamp(
    targetData.lastLimboFreeSnapshotVersion
  );
  let queryProto: DbQuery;
  if (targetIsPipelineTarget(targetData.target)) {
    queryProto = toPipelineTarget(
      localSerializer.remoteSerializer,
      targetData.target
    );
  } else if (targetIsDocumentTarget(targetData.target)) {
    queryProto = toDocumentsTarget(
      localSerializer.remoteSerializer,
      targetData.target
    );
  } else {
    queryProto = toQueryTarget(
      localSerializer.remoteSerializer,
      targetData.target
    ).queryTarget;
  }

  // We can't store the resumeToken as a ByteString in IndexedDb, so we
  // convert it to a base64 string for storage.
  const resumeToken = targetData.resumeToken.toBase64();

  // lastListenSequenceNumber is always 0 until we do real GC.
  return {
    targetId: targetData.targetId,
    canonicalId: canonifyTargetOrPipeline(targetData.target),
    readTime: dbTimestamp,
    resumeToken,
    lastListenSequenceNumber: targetData.sequenceNumber,
    lastLimboFreeSnapshotVersion: dbLastLimboFreeTimestamp,
    query: queryProto
  };
}

function isPipelineQueryTarget(
  dbQuery: DbQuery
): dbQuery is PublicPipelineQueryTarget {
  return (
    (dbQuery as PublicPipelineQueryTarget).structuredPipeline !== undefined
  );
}

/**
 * A helper function for figuring out what kind of query has been stored.
 */
function isDocumentQuery(dbQuery: DbQuery): dbQuery is PublicDocumentsTarget {
  return (dbQuery as PublicDocumentsTarget).documents !== undefined;
}

/** Encodes a DbBundle to a BundleMetadata object. */
export function fromDbBundle(dbBundle: DbBundle): BundleMetadata {
  return {
    id: dbBundle.bundleId,
    createTime: fromDbTimestamp(dbBundle.createTime),
    version: dbBundle.version
  };
}

/** Encodes a BundleMetadata to a DbBundle. */
export function toDbBundle(metadata: ProtoBundleMetadata): DbBundle {
  return {
    bundleId: metadata.id!,
    createTime: toDbTimestamp(fromVersion(metadata.createTime!)),
    version: metadata.version!
  };
}

/** Encodes a DbNamedQuery to a NamedQuery. */
export function fromDbNamedQuery(dbNamedQuery: DbNamedQuery): NamedQuery {
  return {
    name: dbNamedQuery.name,
    query: fromBundledQuery(dbNamedQuery.bundledQuery),
    readTime: fromDbTimestamp(dbNamedQuery.readTime)
  };
}

/** Encodes a NamedQuery from a bundle proto to a DbNamedQuery. */
export function toDbNamedQuery(query: ProtoNamedQuery): DbNamedQuery {
  return {
    name: query.name!,
    readTime: toDbTimestamp(fromVersion(query.readTime!)),
    bundledQuery: query.bundledQuery!
  };
}

/**
 * Encodes a `BundledQuery` from bundle proto to a Query object.
 *
 * This reconstructs the original query used to build the bundle being loaded,
 * including features exists only in SDKs (for example: limit-to-last).
 */
export function fromBundledQuery(bundledQuery: ProtoBundledQuery): Query {
  const query = convertQueryTargetToQuery({
    parent: bundledQuery.parent!,
    structuredQuery: bundledQuery.structuredQuery!
  });
  if (bundledQuery.limitType === 'LAST') {
    debugAssert(
      !!query.limit,
      'Bundled query has limitType LAST, but limit is null'
    );
    return queryWithLimit(query, query.limit, LimitType.Last);
  }
  return query;
}

/** Encodes a NamedQuery proto object to a NamedQuery model object. */
export function fromProtoNamedQuery(namedQuery: ProtoNamedQuery): NamedQuery {
  return {
    name: namedQuery.name!,
    query: fromBundledQuery(namedQuery.bundledQuery!),
    readTime: fromVersion(namedQuery.readTime!)
  };
}

/** Decodes a BundleMetadata proto into a BundleMetadata object. */
export function fromBundleMetadata(
  metadata: ProtoBundleMetadata
): BundleMetadata {
  return {
    id: metadata.id!,
    version: metadata.version!,
    createTime: fromVersion(metadata.createTime!)
  };
}

/** Encodes a DbDocumentOverlay object to an Overlay model object. */
export function fromDbDocumentOverlay(
  localSerializer: LocalSerializer,
  dbDocumentOverlay: DbDocumentOverlay
): Overlay {
  return new Overlay(
    dbDocumentOverlay.largestBatchId,
    fromMutation(
      localSerializer.remoteSerializer,
      dbDocumentOverlay.overlayMutation
    )
  );
}

/** Decodes an Overlay model object into a DbDocumentOverlay object. */
export function toDbDocumentOverlay(
  localSerializer: LocalSerializer,
  userId: string,
  overlay: Overlay
): DbDocumentOverlay {
  const [_, collectionPath, documentId] = toDbDocumentOverlayKey(
    userId,
    overlay.mutation.key
  );
  return {
    userId,
    collectionPath,
    documentId,
    collectionGroup: overlay.mutation.key.getCollectionGroup(),
    largestBatchId: overlay.largestBatchId,
    overlayMutation: toMutation(
      localSerializer.remoteSerializer,
      overlay.mutation
    )
  };
}

/**
 * Returns the DbDocumentOverlayKey corresponding to the given user and
 * document key.
 */
export function toDbDocumentOverlayKey(
  userId: string,
  docKey: DocumentKey
): DbDocumentOverlayKey {
  const docId = docKey.path.lastSegment();
  const collectionPath = encodeResourcePath(docKey.path.popLast());
  return [userId, collectionPath, docId];
}

export function toDbIndexConfiguration(
  index: FieldIndex
): DbIndexConfiguration {
  return {
    indexId: index.indexId,
    collectionGroup: index.collectionGroup,
    fields: index.fields.map(s => [s.fieldPath.canonicalString(), s.kind])
  };
}

export function fromDbIndexConfiguration(
  index: DbIndexConfiguration,
  state: DbIndexState | null
): FieldIndex {
  const decodedState = state
    ? new IndexState(
        state.sequenceNumber,
        new IndexOffset(
          fromDbTimestamp(state.readTime),
          new DocumentKey(decodeResourcePath(state.documentKey)),
          state.largestBatchId
        )
      )
    : IndexState.empty();
  const decodedSegments = index.fields.map(
    ([fieldPath, kind]) =>
      new IndexSegment(FieldPath.fromServerFormat(fieldPath), kind)
  );
  return new FieldIndex(
    index.indexId!,
    index.collectionGroup,
    decodedSegments,
    decodedState
  );
}

export function toDbIndexState(
  indexId: number,
  uid: string,
  sequenceNumber: number,
  offset: IndexOffset
): DbIndexState {
  return {
    indexId,
    uid,
    sequenceNumber,
    readTime: toDbTimestamp(offset.readTime),
    documentKey: encodeResourcePath(offset.documentKey.path),
    largestBatchId: offset.largestBatchId
  };
}

export function fromPipelineTarget(
  target: ProtoPipelineQueryTarget,
  serializer: JsonProtoSerializer
): CorePipeline {
  const pipeline = target.structuredPipeline;
  hardAssert(
    (pipeline?.pipeline?.stages ?? []).length > 0,
    'Deserializing pipeline without any stages.'
  );

  const stages = pipeline?.pipeline?.stages!.map(stageFromProto);

  return new CorePipeline(serializer, stages!);
}

function stageFromProto(protoStage: ProtoStage): Stage {
  switch (protoStage.name) {
    case 'collection': {
      return new CollectionSource(protoStage.args![0].referenceValue!);
    }
    case 'collection_group': {
      return new CollectionGroupSource(protoStage.args![1].stringValue!);
    }
    case 'database': {
      return new DatabaseSource();
    }
    case 'documents': {
      return new DocumentsSource(
        protoStage.args!.map(arg => arg.referenceValue!)
      );
    }
    case 'where': {
      return new Where(exprFromProto(protoStage.args![0]) as BooleanExpr);
    }
    case 'limit': {
      const limitValue =
        protoStage.args![0].integerValue ?? protoStage.args![0].doubleValue!;
      return new Limit(
        typeof limitValue === 'number' ? limitValue : Number(limitValue)
      );
    }
    case 'sort': {
      return new Sort(protoStage.args!.map(arg => orderingFromProto(arg)));
    }
    default: {
      throw new Error(`Stage type: ${protoStage.name} not supported.`);
    }
  }
}

function exprFromProto(value: ProtoValue): Expr {
  if (!!value.fieldReferenceValue) {
    return new Field(
      fieldPathFromArgument('_exprFromProto', value.fieldReferenceValue)
    );
  } else if (!!value.functionValue) {
    return functionFromProto(value);
  } else {
    return Constant._fromProto(value);
  }
}

function functionFromProto(value: ProtoValue): FunctionExpr {
  // TODO(pipeline): When aggregation is supported, we need to return AggregateFunction for the functions
  // with aggregate names (sum, count, etc).
  return new FunctionExpr(
    value.functionValue!.name!,
    value.functionValue!.args?.map(exprFromProto) || []
  );
}

function orderingFromProto(value: ProtoValue): Ordering {
  const fields = value.mapValue?.fields!;
  return new Ordering(
    exprFromProto(fields.expression),
    fields.direction?.stringValue! as 'ascending' | 'descending'
  );
}<|MERGE_RESOLUTION|>--- conflicted
+++ resolved
@@ -17,10 +17,7 @@
 
 import { Timestamp } from '../api/timestamp';
 import { BundleMetadata, NamedQuery } from '../core/bundle';
-<<<<<<< HEAD
-=======
 import { CorePipeline } from '../core/pipeline';
->>>>>>> 2de74d6b
 import {
   canonifyTargetOrPipeline,
   TargetOrPipeline
@@ -28,8 +25,6 @@
 import { LimitType, Query, queryWithLimit } from '../core/query';
 import { SnapshotVersion } from '../core/snapshot_version';
 import { targetIsDocumentTarget, targetIsPipelineTarget } from '../core/target';
-<<<<<<< HEAD
-=======
 import {
   BooleanExpr,
   Constant,
@@ -49,7 +44,6 @@
   Where
 } from '../lite-api/stage';
 import { fieldPathFromArgument } from '../lite-api/user_data_reader';
->>>>>>> 2de74d6b
 import { MutableDocument } from '../model/document';
 import { DocumentKey } from '../model/document_key';
 import {
@@ -68,21 +62,16 @@
 } from '../protos/firestore_bundle_proto';
 import {
   DocumentsTarget as PublicDocumentsTarget,
-<<<<<<< HEAD
-  PipelineQueryTarget as PublicPipelineQueryTarget
-=======
   PipelineQueryTarget as ProtoPipelineQueryTarget,
   PipelineQueryTarget as PublicPipelineQueryTarget,
   Stage as ProtoStage,
   Value as ProtoValue
->>>>>>> 2de74d6b
 } from '../protos/firestore_proto_api';
 import {
   convertQueryTargetToQuery,
   fromDocument,
   fromDocumentsTarget,
   fromMutation,
-  fromPipelineTarget,
   fromQueryTarget,
   fromVersion,
   JsonProtoSerializer,
