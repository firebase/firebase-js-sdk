/**
 * @license
 * Copyright 2017 Google LLC
 *
 * Licensed under the Apache License, Version 2.0 (the "License");
 * you may not use this file except in compliance with the License.
 * You may obtain a copy of the License at
 *
 *   http://www.apache.org/licenses/LICENSE-2.0
 *
 * Unless required by applicable law or agreed to in writing, software
 * distributed under the License is distributed on an "AS IS" BASIS,
 * WITHOUT WARRANTIES OR CONDITIONS OF ANY KIND, either express or implied.
 * See the License for the specific language governing permissions and
 * limitations under the License.
 */

import { BundleMetadata, NamedQuery } from '../core/bundle';
import { LimitType, Query, queryWithLimit } from '../core/query';
import { SnapshotVersion } from '../core/snapshot_version';
import { canonifyTarget, isDocumentTarget, Target } from '../core/target';
<<<<<<< HEAD
import { MutableDocument } from '../model/document';
=======
import { Timestamp } from '../lite/timestamp';
import {
  Document,
  MaybeDocument,
  NoDocument,
  UnknownDocument
} from '../model/document';
>>>>>>> dfa20ff7
import { DocumentKey } from '../model/document_key';
import { MutationBatch } from '../model/mutation_batch';
import {
  BundleMetadata as ProtoBundleMetadata,
  NamedQuery as ProtoNamedQuery,
  BundledQuery as ProtoBundledQuery
} from '../protos/firestore_bundle_proto';
import { DocumentsTarget as PublicDocumentsTarget } from '../protos/firestore_proto_api';
import {
  convertQueryTargetToQuery,
  fromDocument,
  fromDocumentsTarget,
  fromMutation,
  fromQueryTarget,
  fromVersion,
  JsonProtoSerializer,
  toDocument,
  toDocumentsTarget,
  toMutation,
  toQueryTarget
} from '../remote/serializer';
import { debugAssert, fail } from '../util/assert';
import { ByteString } from '../util/byte_string';

import {
  DbBundle,
  DbMutationBatch,
  DbNamedQuery,
  DbNoDocument,
  DbQuery,
  DbRemoteDocument,
  DbTarget,
  DbTimestamp,
  DbTimestampKey,
  DbUnknownDocument
} from './indexeddb_schema';
import { TargetData, TargetPurpose } from './target_data';

/** Serializer for values stored in the LocalStore. */
export class LocalSerializer {
  constructor(readonly remoteSerializer: JsonProtoSerializer) {}
}

/** Decodes a remote document from storage locally to a Document. */
export function fromDbRemoteDocument(
  localSerializer: LocalSerializer,
  remoteDoc: DbRemoteDocument
): MutableDocument {
  if (remoteDoc.document) {
    return fromDocument(
      localSerializer.remoteSerializer,
      remoteDoc.document,
      !!remoteDoc.hasCommittedMutations
    );
  } else if (remoteDoc.noDocument) {
    const key = DocumentKey.fromSegments(remoteDoc.noDocument.path);
    const version = fromDbTimestamp(remoteDoc.noDocument.readTime);
    const document = MutableDocument.newNoDocument(key, version);
    return remoteDoc.hasCommittedMutations
      ? document.setHasCommittedMutations()
      : document;
  } else if (remoteDoc.unknownDocument) {
    const key = DocumentKey.fromSegments(remoteDoc.unknownDocument.path);
    const version = fromDbTimestamp(remoteDoc.unknownDocument.version);
    return MutableDocument.newUnknownDocument(key, version);
  } else {
    return fail('Unexpected DbRemoteDocument');
  }
}

/** Encodes a document for storage locally. */
export function toDbRemoteDocument(
  localSerializer: LocalSerializer,
  document: MutableDocument,
  readTime: SnapshotVersion
): DbRemoteDocument {
  const dbReadTime = toDbTimestampKey(readTime);
  const parentPath = document.key.path.popLast().toArray();
  if (document.isFoundDocument()) {
    const doc = toDocument(localSerializer.remoteSerializer, document);
    const hasCommittedMutations = document.hasCommittedMutations;
    return new DbRemoteDocument(
      /* unknownDocument= */ null,
      /* noDocument= */ null,
      doc,
      hasCommittedMutations,
      dbReadTime,
      parentPath
    );
  } else if (document.isNoDocument()) {
    const path = document.key.path.toArray();
    const readTime = toDbTimestamp(document.version);
    const hasCommittedMutations = document.hasCommittedMutations;
    return new DbRemoteDocument(
      /* unknownDocument= */ null,
      new DbNoDocument(path, readTime),
      /* document= */ null,
      hasCommittedMutations,
      dbReadTime,
      parentPath
    );
  } else if (document.isUnknownDocument()) {
    const path = document.key.path.toArray();
    const readTime = toDbTimestamp(document.version);
    return new DbRemoteDocument(
      new DbUnknownDocument(path, readTime),
      /* noDocument= */ null,
      /* document= */ null,
      /* hasCommittedMutations= */ true,
      dbReadTime,
      parentPath
    );
  } else {
    return fail('Unexpected Document ' + document);
  }
}

export function toDbTimestampKey(
  snapshotVersion: SnapshotVersion
): DbTimestampKey {
  const timestamp = snapshotVersion.toTimestamp();
  return [timestamp.seconds, timestamp.nanoseconds];
}

export function fromDbTimestampKey(
  dbTimestampKey: DbTimestampKey
): SnapshotVersion {
  const timestamp = new Timestamp(dbTimestampKey[0], dbTimestampKey[1]);
  return SnapshotVersion.fromTimestamp(timestamp);
}

function toDbTimestamp(snapshotVersion: SnapshotVersion): DbTimestamp {
  const timestamp = snapshotVersion.toTimestamp();
  return new DbTimestamp(timestamp.seconds, timestamp.nanoseconds);
}

function fromDbTimestamp(dbTimestamp: DbTimestamp): SnapshotVersion {
  const timestamp = new Timestamp(dbTimestamp.seconds, dbTimestamp.nanoseconds);
  return SnapshotVersion.fromTimestamp(timestamp);
}

/** Encodes a batch of mutations into a DbMutationBatch for local storage. */
export function toDbMutationBatch(
  localSerializer: LocalSerializer,
  userId: string,
  batch: MutationBatch
): DbMutationBatch {
  const serializedBaseMutations = batch.baseMutations.map(m =>
    toMutation(localSerializer.remoteSerializer, m)
  );
  const serializedMutations = batch.mutations.map(m =>
    toMutation(localSerializer.remoteSerializer, m)
  );
  return new DbMutationBatch(
    userId,
    batch.batchId,
    batch.localWriteTime.toMillis(),
    serializedBaseMutations,
    serializedMutations
  );
}

/** Decodes a DbMutationBatch into a MutationBatch */
export function fromDbMutationBatch(
  localSerializer: LocalSerializer,
  dbBatch: DbMutationBatch
): MutationBatch {
  const baseMutations = (dbBatch.baseMutations || []).map(m =>
    fromMutation(localSerializer.remoteSerializer, m)
  );

  // Squash old transform mutations into existing patch or set mutations.
  // The replacement of representing `transforms` with `update_transforms`
  // on the SDK means that old `transform` mutations stored in IndexedDB need
  // to be updated to `update_transforms`.
  // TODO(b/174608374): Remove this code once we perform a schema migration.
  for (let i = 0; i < dbBatch.mutations.length - 1; ++i) {
    const currentMutation = dbBatch.mutations[i];
    const hasTransform =
      i + 1 < dbBatch.mutations.length &&
      dbBatch.mutations[i + 1].transform !== undefined;
    if (hasTransform) {
      debugAssert(
        dbBatch.mutations[i].transform === undefined &&
          dbBatch.mutations[i].update !== undefined,
        'TransformMutation should be preceded by a patch or set mutation'
      );
      const transformMutation = dbBatch.mutations[i + 1];
      currentMutation.updateTransforms = transformMutation.transform!.fieldTransforms;
      dbBatch.mutations.splice(i + 1, 1);
      ++i;
    }
  }

  const mutations = dbBatch.mutations.map(m =>
    fromMutation(localSerializer.remoteSerializer, m)
  );
  const timestamp = Timestamp.fromMillis(dbBatch.localWriteTimeMs);
  return new MutationBatch(
    dbBatch.batchId,
    timestamp,
    baseMutations,
    mutations
  );
}

/** Decodes a DbTarget into TargetData */
export function fromDbTarget(dbTarget: DbTarget): TargetData {
  const version = fromDbTimestamp(dbTarget.readTime);
  const lastLimboFreeSnapshotVersion =
    dbTarget.lastLimboFreeSnapshotVersion !== undefined
      ? fromDbTimestamp(dbTarget.lastLimboFreeSnapshotVersion)
      : SnapshotVersion.min();

  let target: Target;
  if (isDocumentQuery(dbTarget.query)) {
    target = fromDocumentsTarget(dbTarget.query);
  } else {
    target = fromQueryTarget(dbTarget.query);
  }
  return new TargetData(
    target,
    dbTarget.targetId,
    TargetPurpose.Listen,
    dbTarget.lastListenSequenceNumber,
    version,
    lastLimboFreeSnapshotVersion,
    ByteString.fromBase64String(dbTarget.resumeToken)
  );
}

/** Encodes TargetData into a DbTarget for storage locally. */
export function toDbTarget(
  localSerializer: LocalSerializer,
  targetData: TargetData
): DbTarget {
  debugAssert(
    TargetPurpose.Listen === targetData.purpose,
    'Only queries with purpose ' +
      TargetPurpose.Listen +
      ' may be stored, got ' +
      targetData.purpose
  );
  const dbTimestamp = toDbTimestamp(targetData.snapshotVersion);
  const dbLastLimboFreeTimestamp = toDbTimestamp(
    targetData.lastLimboFreeSnapshotVersion
  );
  let queryProto: DbQuery;
  if (isDocumentTarget(targetData.target)) {
    queryProto = toDocumentsTarget(
      localSerializer.remoteSerializer,
      targetData.target
    );
  } else {
    queryProto = toQueryTarget(
      localSerializer.remoteSerializer,
      targetData.target
    );
  }

  // We can't store the resumeToken as a ByteString in IndexedDb, so we
  // convert it to a base64 string for storage.
  const resumeToken = targetData.resumeToken.toBase64();

  // lastListenSequenceNumber is always 0 until we do real GC.
  return new DbTarget(
    targetData.targetId,
    canonifyTarget(targetData.target),
    dbTimestamp,
    resumeToken,
    targetData.sequenceNumber,
    dbLastLimboFreeTimestamp,
    queryProto
  );
}

/**
 * A helper function for figuring out what kind of query has been stored.
 */
function isDocumentQuery(dbQuery: DbQuery): dbQuery is PublicDocumentsTarget {
  return (dbQuery as PublicDocumentsTarget).documents !== undefined;
}

/** Encodes a DbBundle to a BundleMetadata object. */
export function fromDbBundle(dbBundle: DbBundle): BundleMetadata {
  return {
    id: dbBundle.bundleId,
    createTime: fromDbTimestamp(dbBundle.createTime),
    version: dbBundle.version
  };
}

/** Encodes a BundleMetadata to a DbBundle. */
export function toDbBundle(metadata: ProtoBundleMetadata): DbBundle {
  return {
    bundleId: metadata.id!,
    createTime: toDbTimestamp(fromVersion(metadata.createTime!)),
    version: metadata.version!
  };
}

/** Encodes a DbNamedQuery to a NamedQuery. */
export function fromDbNamedQuery(dbNamedQuery: DbNamedQuery): NamedQuery {
  return {
    name: dbNamedQuery.name,
    query: fromBundledQuery(dbNamedQuery.bundledQuery),
    readTime: fromDbTimestamp(dbNamedQuery.readTime)
  };
}

/** Encodes a NamedQuery from a bundle proto to a DbNamedQuery. */
export function toDbNamedQuery(query: ProtoNamedQuery): DbNamedQuery {
  return {
    name: query.name!,
    readTime: toDbTimestamp(fromVersion(query.readTime!)),
    bundledQuery: query.bundledQuery!
  };
}

/**
 * Encodes a `BundledQuery` from bundle proto to a Query object.
 *
 * This reconstructs the original query used to build the bundle being loaded,
 * including features exists only in SDKs (for example: limit-to-last).
 */
export function fromBundledQuery(bundledQuery: ProtoBundledQuery): Query {
  const query = convertQueryTargetToQuery({
    parent: bundledQuery.parent!,
    structuredQuery: bundledQuery.structuredQuery!
  });
  if (bundledQuery.limitType === 'LAST') {
    debugAssert(
      !!query.limit,
      'Bundled query has limitType LAST, but limit is null'
    );
    return queryWithLimit(query, query.limit, LimitType.Last);
  }
  return query;
}

/** Encodes a NamedQuery proto object to a NamedQuery model object. */
export function fromProtoNamedQuery(namedQuery: ProtoNamedQuery): NamedQuery {
  return {
    name: namedQuery.name!,
    query: fromBundledQuery(namedQuery.bundledQuery!),
    readTime: fromVersion(namedQuery.readTime!)
  };
}

/** Decodes a BundleMetadata proto into a BundleMetadata object. */
export function fromBundleMetadata(
  metadata: ProtoBundleMetadata
): BundleMetadata {
  return {
    id: metadata.id!,
    version: metadata.version!,
    createTime: fromVersion(metadata.createTime!)
  };
}<|MERGE_RESOLUTION|>--- conflicted
+++ resolved
@@ -19,17 +19,8 @@
 import { LimitType, Query, queryWithLimit } from '../core/query';
 import { SnapshotVersion } from '../core/snapshot_version';
 import { canonifyTarget, isDocumentTarget, Target } from '../core/target';
-<<<<<<< HEAD
 import { MutableDocument } from '../model/document';
-=======
-import { Timestamp } from '../lite/timestamp';
-import {
-  Document,
-  MaybeDocument,
-  NoDocument,
-  UnknownDocument
-} from '../model/document';
->>>>>>> dfa20ff7
+
 import { DocumentKey } from '../model/document_key';
 import { MutationBatch } from '../model/mutation_batch';
 import {
@@ -67,6 +58,7 @@
   DbUnknownDocument
 } from './indexeddb_schema';
 import { TargetData, TargetPurpose } from './target_data';
+import { Timestamp } from '../exp/timestamp';
 
 /** Serializer for values stored in the LocalStore. */
 export class LocalSerializer {
