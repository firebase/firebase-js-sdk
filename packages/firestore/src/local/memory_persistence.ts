--- conflicted
+++ resolved
@@ -18,12 +18,8 @@
 import { User } from '../auth/user';
 import { Document, MaybeDocument } from '../model/document';
 import { DocumentKey } from '../model/document_key';
-<<<<<<< HEAD
 import { debugAssert, fail } from '../util/assert';
 import { Code, FirestoreError } from '../util/error';
-=======
-import { fail } from '../util/assert';
->>>>>>> 6a4c00f8
 import { logDebug } from '../util/log';
 import { ObjectMap } from '../util/obj_map';
 import { encodeResourcePath } from './encoded_resource_path';
@@ -491,57 +487,4 @@
   getCacheSize(txn: PersistenceTransaction): PersistencePromise<number> {
     return this.persistence.getRemoteDocumentCache().getSize(txn);
   }
-<<<<<<< HEAD
-}
-
-export class MemoryPersistenceProvider implements PersistenceProvider {
-  private clientId: ClientId | undefined;
-
-  initialize(
-    asyncQueue: AsyncQueue,
-    databaseInfo: DatabaseInfo,
-    platform: Platform,
-    clientId: ClientId,
-    initialUser: User,
-    settings: PersistenceSettings
-  ): Promise<void> {
-    if (settings.durable) {
-      throw new FirestoreError(
-        Code.FAILED_PRECONDITION,
-        MEMORY_ONLY_PERSISTENCE_ERROR_MESSAGE
-      );
-    }
-    this.clientId = clientId;
-    return Promise.resolve();
-  }
-
-  getGarbageCollectionScheduler(): GarbageCollectionScheduler {
-    let started = false;
-    return {
-      started,
-      start: () => (started = true),
-      stop: () => (started = false)
-    };
-  }
-
-  getPersistence(): Persistence {
-    debugAssert(!!this.clientId, 'initialize() not called');
-    return new MemoryPersistence(
-      this.clientId,
-      p => new MemoryEagerDelegate(p)
-    );
-  }
-
-  getSharedClientState(): SharedClientState {
-    return new MemorySharedClientState();
-  }
-
-  clearPersistence(): never {
-    throw new FirestoreError(
-      Code.FAILED_PRECONDITION,
-      MEMORY_ONLY_PERSISTENCE_ERROR_MESSAGE
-    );
-  }
-=======
->>>>>>> 6a4c00f8
 }