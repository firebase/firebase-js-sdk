/**
 * @license
 * Copyright 2019 Google LLC
 *
 * Licensed under the Apache License, Version 2.0 (the "License");
 * you may not use this file except in compliance with the License.
 * You may obtain a copy of the License at
 *
 *   http://www.apache.org/licenses/LICENSE-2.0
 *
 * Unless required by applicable law or agreed to in writing, software
 * distributed under the License is distributed on an "AS IS" BASIS,
 * WITHOUT WARRANTIES OR CONDITIONS OF ANY KIND, either express or implied.
 * See the License for the specific language governing permissions and
 * limitations under the License.
 */

import { Target } from '../core/target';
import { DocumentMap } from '../model/collections';
import { DocumentKey } from '../model/document_key';
import { FieldIndex, IndexOffset } from '../model/field_index';
import { ResourcePath } from '../model/path';

import { PersistencePromise } from './persistence_promise';
import { PersistenceTransaction } from './persistence_transaction';

/** Represents the index state as it relates to a particular target. */
export const enum IndexType {
  /** Indicates that no index could be found for serving the target. */
  NONE,
  /**
   * Indicates that only a "partial index" could be found for serving the
   * target. A partial index is one which does not have a segment for every
   * filter/orderBy in the target.
   */
  PARTIAL,
  /**
   * Indicates that a "full index" could be found for serving the target. A full
   * index is one which has a segment for every filter/orderBy in the target.
   */
  FULL
}

/**
 * Represents a set of indexes that are used to execute queries efficiently.
 *
 * Currently the only index is a [collection id] =&gt; [parent path] index, used
 * to execute Collection Group queries.
 */
export interface IndexManager {
  /**
   * Creates an index entry mapping the collectionId (last segment of the path)
   * to the parent path (either the containing document location or the empty
   * path for root-level collections). Index entries can be retrieved via
   * getCollectionParents().
   *
   * NOTE: Currently we don't remove index entries. If this ends up being an
   * issue we can devise some sort of GC strategy.
   */
  addToCollectionParentIndex(
    transaction: PersistenceTransaction,
    collectionPath: ResourcePath
  ): PersistencePromise<void>;

  /**
   * Retrieves all parent locations containing the given collectionId, as a
   * list of paths (each path being either a document location or the empty
   * path for a root-level collection).
   */
  getCollectionParents(
    transaction: PersistenceTransaction,
    collectionId: string
  ): PersistencePromise<ResourcePath[]>;

  /**
   * Adds a field path index.
   *
   * Values for this index are persisted via the index backfill, which runs
   * asynchronously in the background. Once the first values are written,
   * an index can be used to serve partial results for any matching queries.
   * Any unindexed portion of the database will continue to be served via
   * collection scons.
   */
  addFieldIndex(
    transaction: PersistenceTransaction,
    index: FieldIndex
  ): PersistencePromise<void>;

  /** Removes the given field index and deletes all index values. */
  deleteFieldIndex(
    transaction: PersistenceTransaction,
    index: FieldIndex
  ): PersistencePromise<void>;

  /**
   * Returns a list of field indexes that correspond to the specified collection
   * group.
   *
   * @param collectionGroup The collection group to get matching field indexes
   * for.
   * @return A collection of field indexes for the specified collection group.
   */
  getFieldIndexes(
    transaction: PersistenceTransaction,
    collectionGroup: string
  ): PersistencePromise<FieldIndex[]>;

  /** Returns all configured field indexes. */
  getFieldIndexes(
    transaction: PersistenceTransaction
  ): PersistencePromise<FieldIndex[]>;

  /**
   * Returns the type of index (if any) that can be used to serve the given
   * target.
   */
  getIndexType(
    transaction: PersistenceTransaction,
    target: Target
  ): PersistencePromise<IndexType>;

  /**
   * Returns the documents that match the given target based on the provided
   * index or `null` if the target does not have a matching index.
   */
  getDocumentsMatchingTarget(
    transaction: PersistenceTransaction,
    target: Target
  ): PersistencePromise<DocumentKey[] | null>;

  /**
   * Returns the next collection group to update. Returns `null` if no group
   * exists.
   */
  getNextCollectionGroupToUpdate(
    transaction: PersistenceTransaction
  ): PersistencePromise<string | null>;

  /**
   * Sets the collection group's latest read time.
   *
   * This method updates the index offset for all field indices for the
   * collection group and increments their sequence number. Subsequent calls to
   * `getNextCollectionGroupToUpdate()` will return a different collection group
   * (unless only one collection group is configured).
   */
  updateCollectionGroup(
    transaction: PersistenceTransaction,
    collectionGroup: string,
    offset: IndexOffset
  ): PersistencePromise<void>;

  /** Updates the index entries for the provided documents. */
  updateIndexEntries(
    transaction: PersistenceTransaction,
    documents: DocumentMap
  ): PersistencePromise<void>;

  /**
   * Iterates over all field indexes that are used to serve the given target,
   * and returns the minimum offset of them all.
   */
  getMinOffset(
    transaction: PersistenceTransaction,
    target: Target
  ): PersistencePromise<IndexOffset>;
<<<<<<< HEAD

  getMinOffsetFromCollectionGroup(
    transaction: PersistenceTransaction,
    collectionGroup: string
  ): PersistencePromise<IndexOffset>;
=======
>>>>>>> af7a1820
}<|MERGE_RESOLUTION|>--- conflicted
+++ resolved
@@ -164,12 +164,9 @@
     transaction: PersistenceTransaction,
     target: Target
   ): PersistencePromise<IndexOffset>;
-<<<<<<< HEAD
 
   getMinOffsetFromCollectionGroup(
     transaction: PersistenceTransaction,
     collectionGroup: string
   ): PersistencePromise<IndexOffset>;
-=======
->>>>>>> af7a1820
 }