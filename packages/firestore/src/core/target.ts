/**
 * @license
 * Copyright 2019 Google LLC
 *
 * Licensed under the Apache License, Version 2.0 (the "License");
 * you may not use this file except in compliance with the License.
 * You may obtain a copy of the License at
 *
 *   http://www.apache.org/licenses/LICENSE-2.0
 *
 * Unless required by applicable law or agreed to in writing, software
 * distributed under the License is distributed on an "AS IS" BASIS,
 * WITHOUT WARRANTIES OR CONDITIONS OF ANY KIND, either express or implied.
 * See the License for the specific language governing permissions and
 * limitations under the License.
 */

import { DocumentKey } from '../model/document_key';
import { ResourcePath } from '../model/path';
import { isNullOrUndefined } from '../util/types';
import {
  Bound,
  boundEquals,
  canonifyBound,
  canonifyFieldFilter,
  FieldFilter,
  fieldFilterEquals,
  stringifyFieldFilter,
  OrderBy,
  orderByEquals,
  stringifyOrderBy,
  canonifyOrderBy
} from './query';
import { debugCast } from '../util/assert';

/**
 * A Target represents the WatchTarget representation of a Query, which is used
 * by the LocalStore and the RemoteStore to keep track of and to execute
 * backend queries. While a Query can represent multiple Targets, each Targets
 * maps to a single WatchTarget in RemoteStore and a single TargetData entry
 * in persistence.
 */
<<<<<<< HEAD
export class Target {
  protected constructor(
    readonly path: ResourcePath,
    readonly collectionGroup: string | null,
    readonly orderBy: OrderBy[],
    readonly filters: FieldFilter[],
    readonly limit: number | null,
    readonly startAt: Bound | null,
    readonly endAt: Bound | null
  ) {}
=======
export interface Target {
  readonly path: ResourcePath;
  readonly collectionGroup: string | null;
  readonly orderBy: OrderBy[];
  readonly filters: Filter[];
  readonly limit: number | null;
  readonly startAt: Bound | null;
  readonly endAt: Bound | null;
>>>>>>> 5f51ab5c
}

// Visible for testing
export class TargetImpl implements Target {
  memoizedCanonicalId: string | null = null;
  constructor(
<<<<<<< HEAD
    path: ResourcePath,
    collectionGroup: string | null = null,
    orderBy: OrderBy[] = [],
    filters: FieldFilter[] = [],
    limit: number | null = null,
    startAt: Bound | null = null,
    endAt: Bound | null = null
  ) {
    super(path, collectionGroup, orderBy, filters, limit, startAt, endAt);
  }
=======
    readonly path: ResourcePath,
    readonly collectionGroup: string | null = null,
    readonly orderBy: OrderBy[] = [],
    readonly filters: Filter[] = [],
    readonly limit: number | null = null,
    readonly startAt: Bound | null = null,
    readonly endAt: Bound | null = null
  ) {}
>>>>>>> 5f51ab5c
}

/**
 * Initializes a Target with a path and optional additional query constraints.
 * Path must currently be empty if this is a collection group query.
 *
 * NOTE: you should always construct `Target` from `Query.toTarget` instead of
 * using this factory method, because `Query` provides an implicit `orderBy`
 * property.
 */
export function newTarget(
  path: ResourcePath,
  collectionGroup: string | null = null,
  orderBy: OrderBy[] = [],
  filters: FieldFilter[] = [],
  limit: number | null = null,
  startAt: Bound | null = null,
  endAt: Bound | null = null
): Target {
  return new TargetImpl(
    path,
    collectionGroup,
    orderBy,
    filters,
    limit,
    startAt,
    endAt
  );
}

export function canonifyTarget(target: Target): string {
  const targetImpl = debugCast(target, TargetImpl);

  if (targetImpl.memoizedCanonicalId === null) {
    let canonicalId = targetImpl.path.canonicalString();
    if (targetImpl.collectionGroup !== null) {
      canonicalId += '|cg:' + targetImpl.collectionGroup;
    }
    canonicalId += '|f:';
    canonicalId += targetImpl.filters
      .map(f => canonifyFieldFilter(f))
      .join(',');
    canonicalId += '|ob:';
    canonicalId += targetImpl.orderBy.map(o => canonifyOrderBy(o)).join(',');

    if (!isNullOrUndefined(targetImpl.limit)) {
      canonicalId += '|l:';
      canonicalId += targetImpl.limit!;
    }
    if (targetImpl.startAt) {
      canonicalId += '|lb:';
      canonicalId += canonifyBound(targetImpl.startAt);
    }
    if (targetImpl.endAt) {
      canonicalId += '|ub:';
      canonicalId += canonifyBound(targetImpl.endAt);
    }
    targetImpl.memoizedCanonicalId = canonicalId;
  }
  return targetImpl.memoizedCanonicalId;
}

export function stringifyTarget(target: Target): string {
  let str = target.path.canonicalString();
  if (target.collectionGroup !== null) {
    str += ' collectionGroup=' + target.collectionGroup;
  }
  if (target.filters.length > 0) {
    str += `, filters: [${target.filters
      .map(f => stringifyFieldFilter(f))
      .join(', ')}]`;
  }
  if (!isNullOrUndefined(target.limit)) {
    str += ', limit: ' + target.limit;
  }
  if (target.orderBy.length > 0) {
    str += `, orderBy: [${target.orderBy
      .map(o => stringifyOrderBy(o))
      .join(', ')}]`;
  }
  if (target.startAt) {
    str += ', startAt: ' + canonifyBound(target.startAt);
  }
  if (target.endAt) {
    str += ', endAt: ' + canonifyBound(target.endAt);
  }
  return `Target(${str})`;
}

export function targetEquals(left: Target, right: Target): boolean {
  if (left.limit !== right.limit) {
    return false;
  }

  if (left.orderBy.length !== right.orderBy.length) {
    return false;
  }

  for (let i = 0; i < left.orderBy.length; i++) {
    if (!orderByEquals(left.orderBy[i], right.orderBy[i])) {
      return false;
    }
  }

  if (left.filters.length !== right.filters.length) {
    return false;
  }

  for (let i = 0; i < left.filters.length; i++) {
    if (!fieldFilterEquals(left.filters[i], right.filters[i])) {
      return false;
    }
  }

  if (left.collectionGroup !== right.collectionGroup) {
    return false;
  }

  if (!left.path.isEqual(right.path)) {
    return false;
  }

  if (!boundEquals(left.startAt, right.startAt)) {
    return false;
  }

  return boundEquals(left.endAt, right.endAt);
}

export function isDocumentTarget(target: Target): boolean {
  return (
    DocumentKey.isDocumentKey(target.path) &&
    target.collectionGroup === null &&
    target.filters.length === 0
  );
}<|MERGE_RESOLUTION|>--- conflicted
+++ resolved
@@ -40,54 +40,28 @@
  * maps to a single WatchTarget in RemoteStore and a single TargetData entry
  * in persistence.
  */
-<<<<<<< HEAD
-export class Target {
-  protected constructor(
-    readonly path: ResourcePath,
-    readonly collectionGroup: string | null,
-    readonly orderBy: OrderBy[],
-    readonly filters: FieldFilter[],
-    readonly limit: number | null,
-    readonly startAt: Bound | null,
-    readonly endAt: Bound | null
-  ) {}
-=======
 export interface Target {
   readonly path: ResourcePath;
   readonly collectionGroup: string | null;
   readonly orderBy: OrderBy[];
-  readonly filters: Filter[];
+  readonly filters: FieldFilter[];
   readonly limit: number | null;
   readonly startAt: Bound | null;
   readonly endAt: Bound | null;
->>>>>>> 5f51ab5c
 }
 
 // Visible for testing
 export class TargetImpl implements Target {
   memoizedCanonicalId: string | null = null;
   constructor(
-<<<<<<< HEAD
-    path: ResourcePath,
-    collectionGroup: string | null = null,
-    orderBy: OrderBy[] = [],
-    filters: FieldFilter[] = [],
-    limit: number | null = null,
-    startAt: Bound | null = null,
-    endAt: Bound | null = null
-  ) {
-    super(path, collectionGroup, orderBy, filters, limit, startAt, endAt);
-  }
-=======
     readonly path: ResourcePath,
     readonly collectionGroup: string | null = null,
     readonly orderBy: OrderBy[] = [],
-    readonly filters: Filter[] = [],
+    readonly filters: FieldFilter[] = [],
     readonly limit: number | null = null,
     readonly startAt: Bound | null = null,
     readonly endAt: Bound | null = null
   ) {}
->>>>>>> 5f51ab5c
 }
 
 /**
