/**
 * @license
 * Copyright 2019 Google LLC
 *
 * Licensed under the Apache License, Version 2.0 (the "License");
 * you may not use this file except in compliance with the License.
 * You may obtain a copy of the License at
 *
 *   http://www.apache.org/licenses/LICENSE-2.0
 *
 * Unless required by applicable law or agreed to in writing, software
 * distributed under the License is distributed on an "AS IS" BASIS,
 * WITHOUT WARRANTIES OR CONDITIONS OF ANY KIND, either express or implied.
 * See the License for the specific language governing permissions and
 * limitations under the License.
 */

import { DocumentKey } from '../model/document_key';
import {
  FieldIndex,
  fieldIndexGetArraySegment,
  fieldIndexGetDirectionalSegments,
  IndexKind
} from '../model/field_index';
import { FieldPath, ResourcePath } from '../model/path';
import {
  canonicalId,
  MAX_VALUE,
  MIN_VALUE,
  lowerBoundCompare,
  upperBoundCompare,
  valuesGetLowerBound,
  valuesGetUpperBound
} from '../model/values';
import { Value as ProtoValue } from '../protos/firestore_proto_api';
import { debugCast } from '../util/assert';
import { SortedSet } from '../util/sorted_set';
import { isNullOrUndefined } from '../util/types';

import { Bound, boundEquals } from './bound';
import {
  Filter,
  FieldFilter,
  canonifyFilter,
  stringifyFilter,
  filterEquals,
  Operator
} from './filter';
import {
  canonifyOrderBy,
  OrderBy,
  orderByEquals,
  stringifyOrderBy
} from './order_by';
<<<<<<< HEAD
import { TargetOrPipeline } from './pipeline-util';
import { CorePipeline } from './pipeline_run';
=======
import type { CorePipeline } from './pipeline';
import { TargetOrPipeline } from './pipeline-util';
>>>>>>> 2de74d6b

/**
 * A Target represents the WatchTarget representation of a Query, which is used
 * by the LocalStore and the RemoteStore to keep track of and to execute
 * backend queries. While a Query can represent multiple Targets, each Targets
 * maps to a single WatchTarget in RemoteStore and a single TargetData entry
 * in persistence.
 */
export interface Target {
  readonly path: ResourcePath;
  readonly collectionGroup: string | null;
  readonly orderBy: OrderBy[];
  readonly filters: Filter[];
  readonly limit: number | null;
  readonly startAt: Bound | null;
  readonly endAt: Bound | null;
}

// Visible for testing
export class TargetImpl implements Target {
  memoizedCanonicalId: string | null = null;
  constructor(
    readonly path: ResourcePath,
    readonly collectionGroup: string | null = null,
    readonly orderBy: OrderBy[] = [],
    readonly filters: Filter[] = [],
    readonly limit: number | null = null,
    readonly startAt: Bound | null = null,
    readonly endAt: Bound | null = null
  ) {}
}

/**
 * Initializes a Target with a path and optional additional query constraints.
 * Path must currently be empty if this is a collection group query.
 *
 * NOTE: you should always construct `Target` from `Query.toTarget` instead of
 * using this factory method, because `Query` provides an implicit `orderBy`
 * property.
 */
export function newTarget(
  path: ResourcePath,
  collectionGroup: string | null = null,
  orderBy: OrderBy[] = [],
  filters: Filter[] = [],
  limit: number | null = null,
  startAt: Bound | null = null,
  endAt: Bound | null = null
): Target {
  return new TargetImpl(
    path,
    collectionGroup,
    orderBy,
    filters,
    limit,
    startAt,
    endAt
  );
}

export function canonifyTarget(target: Target): string {
  const targetImpl = debugCast(target, TargetImpl);

  if (targetImpl.memoizedCanonicalId === null) {
    let str = targetImpl.path.canonicalString();
    if (targetImpl.collectionGroup !== null) {
      str += '|cg:' + targetImpl.collectionGroup;
    }
    str += '|f:';
    str += targetImpl.filters.map(f => canonifyFilter(f)).join(',');
    str += '|ob:';
    str += targetImpl.orderBy.map(o => canonifyOrderBy(o)).join(',');

    if (!isNullOrUndefined(targetImpl.limit)) {
      str += '|l:';
      str += targetImpl.limit!;
    }
    if (targetImpl.startAt) {
      str += '|lb:';
      str += targetImpl.startAt.inclusive ? 'b:' : 'a:';
      str += targetImpl.startAt.position.map(p => canonicalId(p)).join(',');
    }
    if (targetImpl.endAt) {
      str += '|ub:';
      str += targetImpl.endAt.inclusive ? 'a:' : 'b:';
      str += targetImpl.endAt.position.map(p => canonicalId(p)).join(',');
    }
    targetImpl.memoizedCanonicalId = str;
  }
  return targetImpl.memoizedCanonicalId;
}

export function stringifyTarget(target: Target): string {
  let str = target.path.canonicalString();
  if (target.collectionGroup !== null) {
    str += ' collectionGroup=' + target.collectionGroup;
  }
  if (target.filters.length > 0) {
    str += `, filters: [${target.filters
      .map(f => stringifyFilter(f))
      .join(', ')}]`;
  }
  if (!isNullOrUndefined(target.limit)) {
    str += ', limit: ' + target.limit;
  }
  if (target.orderBy.length > 0) {
    str += `, orderBy: [${target.orderBy
      .map(o => stringifyOrderBy(o))
      .join(', ')}]`;
  }
  if (target.startAt) {
    str += ', startAt: ';
    str += target.startAt.inclusive ? 'b:' : 'a:';
    str += target.startAt.position.map(p => canonicalId(p)).join(',');
  }
  if (target.endAt) {
    str += ', endAt: ';
    str += target.endAt.inclusive ? 'a:' : 'b:';
    str += target.endAt.position.map(p => canonicalId(p)).join(',');
  }
  return `Target(${str})`;
}

export function targetEquals(left: Target, right: Target): boolean {
  if (left.limit !== right.limit) {
    return false;
  }

  if (left.orderBy.length !== right.orderBy.length) {
    return false;
  }

  for (let i = 0; i < left.orderBy.length; i++) {
    if (!orderByEquals(left.orderBy[i], right.orderBy[i])) {
      return false;
    }
  }

  if (left.filters.length !== right.filters.length) {
    return false;
  }

  for (let i = 0; i < left.filters.length; i++) {
    if (!filterEquals(left.filters[i], right.filters[i])) {
      return false;
    }
  }

  if (left.collectionGroup !== right.collectionGroup) {
    return false;
  }

  if (!left.path.isEqual(right.path)) {
    return false;
  }

  if (!boundEquals(left.startAt, right.startAt)) {
    return false;
  }

  return boundEquals(left.endAt, right.endAt);
}

export function targetIsPipelineTarget(
  target: TargetOrPipeline
): target is CorePipeline {
<<<<<<< HEAD
  return target instanceof CorePipeline;
=======
  // Workaround for circular dependency
  return !!(target as CorePipeline).isCorePipeline;
>>>>>>> 2de74d6b
}

export function targetIsDocumentTarget(target: Target): boolean {
  return (
    !!target.path &&
    DocumentKey.isDocumentKey(target.path) &&
    target.collectionGroup === null &&
    target.filters.length === 0
  );
}

/** Returns the field filters that target the given field path. */
export function targetGetFieldFiltersForPath(
  target: Target,
  path: FieldPath
): FieldFilter[] {
  return target.filters.filter(
    f => f instanceof FieldFilter && f.field.isEqual(path)
  ) as FieldFilter[];
}

/**
 * Returns the values that are used in ARRAY_CONTAINS or ARRAY_CONTAINS_ANY
 * filters. Returns `null` if there are no such filters.
 */
export function targetGetArrayValues(
  target: Target,
  fieldIndex: FieldIndex
): ProtoValue[] | null {
  const segment = fieldIndexGetArraySegment(fieldIndex);
  if (segment === undefined) {
    return null;
  }

  for (const fieldFilter of targetGetFieldFiltersForPath(
    target,
    segment.fieldPath
  )) {
    switch (fieldFilter.op) {
      case Operator.ARRAY_CONTAINS_ANY:
        return fieldFilter.value.arrayValue!.values || [];
      case Operator.ARRAY_CONTAINS:
        return [fieldFilter.value];
      default:
      // Remaining filters are not array filters.
    }
  }
  return null;
}

/**
 * Returns the list of values that are used in != or NOT_IN filters. Returns
 * `null` if there are no such filters.
 */
export function targetGetNotInValues(
  target: Target,
  fieldIndex: FieldIndex
): ProtoValue[] | null {
  const values = new Map</* fieldPath = */ string, ProtoValue>();

  for (const segment of fieldIndexGetDirectionalSegments(fieldIndex)) {
    for (const fieldFilter of targetGetFieldFiltersForPath(
      target,
      segment.fieldPath
    )) {
      switch (fieldFilter.op) {
        case Operator.EQUAL:
        case Operator.IN:
          // Encode equality prefix, which is encoded in the index value before
          // the inequality (e.g. `a == 'a' && b != 'b'` is encoded to
          // `value != 'ab'`).
          values.set(segment.fieldPath.canonicalString(), fieldFilter.value);
          break;
        case Operator.NOT_IN:
        case Operator.NOT_EQUAL:
          // NotIn/NotEqual is always a suffix. There cannot be any remaining
          // segments and hence we can return early here.
          values.set(segment.fieldPath.canonicalString(), fieldFilter.value);
          return Array.from(values.values());
        default:
        // Remaining filters cannot be used as notIn bounds.
      }
    }
  }

  return null;
}

/**
 * Returns a lower bound of field values that can be used as a starting point to
 * scan the index defined by `fieldIndex`. Returns `MIN_VALUE` if no lower bound
 * exists.
 */
export function targetGetLowerBound(
  target: Target,
  fieldIndex: FieldIndex
): Bound {
  const values: ProtoValue[] = [];
  let inclusive = true;

  // For each segment, retrieve a lower bound if there is a suitable filter or
  // startAt.
  for (const segment of fieldIndexGetDirectionalSegments(fieldIndex)) {
    const segmentBound =
      segment.kind === IndexKind.ASCENDING
        ? targetGetAscendingBound(target, segment.fieldPath, target.startAt)
        : targetGetDescendingBound(target, segment.fieldPath, target.startAt);

    values.push(segmentBound.value);
    inclusive &&= segmentBound.inclusive;
  }
  return new Bound(values, inclusive);
}

/**
 * Returns an upper bound of field values that can be used as an ending point
 * when scanning the index defined by `fieldIndex`. Returns `MAX_VALUE` if no
 * upper bound exists.
 */
export function targetGetUpperBound(
  target: Target,
  fieldIndex: FieldIndex
): Bound {
  const values: ProtoValue[] = [];
  let inclusive = true;

  // For each segment, retrieve an upper bound if there is a suitable filter or
  // endAt.
  for (const segment of fieldIndexGetDirectionalSegments(fieldIndex)) {
    const segmentBound =
      segment.kind === IndexKind.ASCENDING
        ? targetGetDescendingBound(target, segment.fieldPath, target.endAt)
        : targetGetAscendingBound(target, segment.fieldPath, target.endAt);

    values.push(segmentBound.value);
    inclusive &&= segmentBound.inclusive;
  }

  return new Bound(values, inclusive);
}

/**
 * Returns the value to use as the lower bound for ascending index segment at
 * the provided `fieldPath` (or the upper bound for an descending segment).
 */
function targetGetAscendingBound(
  target: Target,
  fieldPath: FieldPath,
  bound: Bound | null
): { value: ProtoValue; inclusive: boolean } {
  let value: ProtoValue = MIN_VALUE;

  let inclusive = true;

  // Process all filters to find a value for the current field segment
  for (const fieldFilter of targetGetFieldFiltersForPath(target, fieldPath)) {
    let filterValue: ProtoValue = MIN_VALUE;
    let filterInclusive = true;

    switch (fieldFilter.op) {
      case Operator.LESS_THAN:
      case Operator.LESS_THAN_OR_EQUAL:
        filterValue = valuesGetLowerBound(fieldFilter.value);
        break;
      case Operator.EQUAL:
      case Operator.IN:
      case Operator.GREATER_THAN_OR_EQUAL:
        filterValue = fieldFilter.value;
        break;
      case Operator.GREATER_THAN:
        filterValue = fieldFilter.value;
        filterInclusive = false;
        break;
      case Operator.NOT_EQUAL:
      case Operator.NOT_IN:
        filterValue = MIN_VALUE;
        break;
      default:
      // Remaining filters cannot be used as lower bounds.
    }

    if (
      lowerBoundCompare(
        { value, inclusive },
        { value: filterValue, inclusive: filterInclusive }
      ) < 0
    ) {
      value = filterValue;
      inclusive = filterInclusive;
    }
  }

  // If there is an additional bound, compare the values against the existing
  // range to see if we can narrow the scope.
  if (bound !== null) {
    for (let i = 0; i < target.orderBy.length; ++i) {
      const orderBy = target.orderBy[i];
      if (orderBy.field.isEqual(fieldPath)) {
        const cursorValue = bound.position[i];
        if (
          lowerBoundCompare(
            { value, inclusive },
            { value: cursorValue, inclusive: bound.inclusive }
          ) < 0
        ) {
          value = cursorValue;
          inclusive = bound.inclusive;
        }
        break;
      }
    }
  }

  return { value, inclusive };
}

/**
 * Returns the value to use as the upper bound for ascending index segment at
 * the provided `fieldPath` (or the lower bound for a descending segment).
 */
function targetGetDescendingBound(
  target: Target,
  fieldPath: FieldPath,
  bound: Bound | null
): { value: ProtoValue; inclusive: boolean } {
  let value: ProtoValue = MAX_VALUE;
  let inclusive = true;

  // Process all filters to find a value for the current field segment
  for (const fieldFilter of targetGetFieldFiltersForPath(target, fieldPath)) {
    let filterValue: ProtoValue = MAX_VALUE;
    let filterInclusive = true;

    switch (fieldFilter.op) {
      case Operator.GREATER_THAN_OR_EQUAL:
      case Operator.GREATER_THAN:
        filterValue = valuesGetUpperBound(fieldFilter.value);
        filterInclusive = false;
        break;
      case Operator.EQUAL:
      case Operator.IN:
      case Operator.LESS_THAN_OR_EQUAL:
        filterValue = fieldFilter.value;
        break;
      case Operator.LESS_THAN:
        filterValue = fieldFilter.value;
        filterInclusive = false;
        break;
      case Operator.NOT_EQUAL:
      case Operator.NOT_IN:
        filterValue = MAX_VALUE;
        break;
      default:
      // Remaining filters cannot be used as upper bounds.
    }

    if (
      upperBoundCompare(
        { value, inclusive },
        { value: filterValue, inclusive: filterInclusive }
      ) > 0
    ) {
      value = filterValue;
      inclusive = filterInclusive;
    }
  }

  // If there is an additional bound, compare the values against the existing
  // range to see if we can narrow the scope.
  if (bound !== null) {
    for (let i = 0; i < target.orderBy.length; ++i) {
      const orderBy = target.orderBy[i];
      if (orderBy.field.isEqual(fieldPath)) {
        const cursorValue = bound.position[i];
        if (
          upperBoundCompare(
            { value, inclusive },
            { value: cursorValue, inclusive: bound.inclusive }
          ) > 0
        ) {
          value = cursorValue;
          inclusive = bound.inclusive;
        }
        break;
      }
    }
  }

  return { value, inclusive };
}

/** Returns the number of segments of a perfect index for this target. */
export function targetGetSegmentCount(target: Target): number {
  let fields = new SortedSet<FieldPath>(FieldPath.comparator);
  let hasArraySegment = false;

  for (const filter of target.filters) {
    for (const subFilter of filter.getFlattenedFilters()) {
      // __name__ is not an explicit segment of any index, so we don't need to
      // count it.
      if (subFilter.field.isKeyField()) {
        continue;
      }

      // ARRAY_CONTAINS or ARRAY_CONTAINS_ANY filters must be counted separately.
      // For instance, it is possible to have an index for "a ARRAY a ASC". Even
      // though these are on the same field, they should be counted as two
      // separate segments in an index.
      if (
        subFilter.op === Operator.ARRAY_CONTAINS ||
        subFilter.op === Operator.ARRAY_CONTAINS_ANY
      ) {
        hasArraySegment = true;
      } else {
        fields = fields.add(subFilter.field);
      }
    }
  }

  for (const orderBy of target.orderBy) {
    // __name__ is not an explicit segment of any index, so we don't need to
    // count it.
    if (!orderBy.field.isKeyField()) {
      fields = fields.add(orderBy.field);
    }
  }

  return fields.size + (hasArraySegment ? 1 : 0);
}

export function targetHasLimit(target: Target): boolean {
  return target.limit !== null;
}<|MERGE_RESOLUTION|>--- conflicted
+++ resolved
@@ -52,13 +52,8 @@
   orderByEquals,
   stringifyOrderBy
 } from './order_by';
-<<<<<<< HEAD
-import { TargetOrPipeline } from './pipeline-util';
-import { CorePipeline } from './pipeline_run';
-=======
 import type { CorePipeline } from './pipeline';
 import { TargetOrPipeline } from './pipeline-util';
->>>>>>> 2de74d6b
 
 /**
  * A Target represents the WatchTarget representation of a Query, which is used
@@ -225,12 +220,8 @@
 export function targetIsPipelineTarget(
   target: TargetOrPipeline
 ): target is CorePipeline {
-<<<<<<< HEAD
-  return target instanceof CorePipeline;
-=======
   // Workaround for circular dependency
   return !!(target as CorePipeline).isCorePipeline;
->>>>>>> 2de74d6b
 }
 
 export function targetIsDocumentTarget(target: Target): boolean {
