--- conflicted
+++ resolved
@@ -15,41 +15,21 @@
  * limitations under the License.
  */
 
-<<<<<<< HEAD
-=======
 import { Firestore } from '../lite-api/database';
->>>>>>> d18310a8
 import {
-  And,
-  andFunction,
   Constant,
-  eq,
   Expr,
   Field,
-<<<<<<< HEAD
-  FilterCondition,
-  FirestoreFunction,
-=======
   BooleanExpr,
   and,
   or,
   Ordering,
   lt,
->>>>>>> d18310a8
   gt,
+  lte,
   gte,
-<<<<<<< HEAD
-  ListOfExprs,
-  lt,
-  lte,
-  not,
-  Or,
-  Ordering,
-  orFunction
-=======
   eq,
-  field
->>>>>>> d18310a8
+  field, FunctionExpr, ListOfExprs
 } from '../lite-api/expressions';
 import { Pipeline } from '../lite-api/pipeline';
 import {
@@ -57,17 +37,7 @@
   isNullValue,
   VECTOR_MAP_VECTORS_KEY
 } from '../model/values';
-import {
-  ArrayValue as ProtoArrayValue,
-  Function as ProtoFunction,
-  LatLng as ProtoLatLng,
-  MapValue as ProtoMapValue,
-  Pipeline as ProtoPipeline,
-  Timestamp as ProtoTimestamp,
-  Value as ProtoValue
-} from '../protos/firestore_proto_api';
 import { debugAssert, fail } from '../util/assert';
-import { isPlainObject } from '../util/input_validation';
 
 import {
   CompositeFilter as CompositeFilterInternal,
@@ -115,7 +85,6 @@
   ResourcePath,
   UPDATE_TIME_NAME
 } from '../model/path';
-import { Firestore } from '../api/database';
 import { doc } from '../lite-api/reference';
 import { Direction } from './order_by';
 import { CorePipeline } from './pipeline_run';
@@ -129,17 +98,6 @@
     const fieldValue = field(f.field.toString());
     if (isNanValue(f.value)) {
       if (f.op === Operator.EQUAL) {
-<<<<<<< HEAD
-        return andFunction(field.exists(), field.isNan());
-      } else {
-        return andFunction(field.exists(), not(field.isNan()));
-      }
-    } else if (isNullValue(f.value)) {
-      if (f.op === Operator.EQUAL) {
-        return andFunction(field.exists(), field.isNull());
-      } else {
-        return andFunction(field.exists(), not(field.isNull()));
-=======
         return and(fieldValue.exists(), fieldValue.isNan());
       } else {
         return and(fieldValue.exists(), fieldValue.isNotNan());
@@ -149,48 +107,12 @@
         return and(fieldValue.exists(), fieldValue.isNull());
       } else {
         return and(fieldValue.exists(), fieldValue.isNotNull());
->>>>>>> d18310a8
       }
     } else {
       // Comparison filters
       const value = f.value;
       switch (f.op) {
         case Operator.LESS_THAN:
-<<<<<<< HEAD
-          return andFunction(
-            field.exists(),
-            field.lt(Constant._fromProto(value))
-          );
-        case Operator.LESS_THAN_OR_EQUAL:
-          return andFunction(
-            field.exists(),
-            field.lte(Constant._fromProto(value))
-          );
-        case Operator.GREATER_THAN:
-          return andFunction(
-            field.exists(),
-            field.gt(Constant._fromProto(value))
-          );
-        case Operator.GREATER_THAN_OR_EQUAL:
-          return andFunction(
-            field.exists(),
-            field.gte(Constant._fromProto(value))
-          );
-        case Operator.EQUAL:
-          return andFunction(
-            field.exists(),
-            field.eq(Constant._fromProto(value))
-          );
-        case Operator.NOT_EQUAL:
-          return andFunction(
-            field.exists(),
-            field.neq(Constant._fromProto(value))
-          );
-        case Operator.ARRAY_CONTAINS:
-          return andFunction(
-            field.exists(),
-            field.arrayContains(Constant._fromProto(value))
-=======
           return and(
             fieldValue.exists(),
             fieldValue.lt(Constant._fromProto(value))
@@ -224,7 +146,6 @@
           return and(
             fieldValue.exists(),
             fieldValue.arrayContains(Constant._fromProto(value))
->>>>>>> d18310a8
           );
         case Operator.IN: {
           const values = value?.arrayValue?.values?.map((val: any) =>
@@ -241,16 +162,8 @@
         case Operator.ARRAY_CONTAINS_ANY: {
           const values = value?.arrayValue?.values?.map((val: any) =>
             Constant._fromProto(val)
-<<<<<<< HEAD
-          );
-          return andFunction(
-            field.exists(),
-            field.arrayContainsAny(...values!)
-          );
-=======
           );
           return and(fieldValue.exists(), fieldValue.arrayContainsAny(values!));
->>>>>>> d18310a8
         }
         case Operator.NOT_IN: {
           const values = value?.arrayValue?.values?.map((val: any) =>
@@ -422,7 +335,7 @@
     // TODO(pipeline): use better alternatives than JSON.stringify
     return `cst(${JSON.stringify(expr.value)})`;
   }
-  if (expr instanceof FirestoreFunction) {
+  if (expr instanceof FunctionExpr) {
     return `fn(${expr.name},[${expr.params.map(canonifyExpr).join(',')}])`;
   }
   if (expr instanceof ListOfExprs) {
@@ -705,14 +618,14 @@
         newStages.push(stage);
       } else {
         const copy = stage.orders.map(o => o);
-        copy.push(Field.of(DOCUMENT_KEY_NAME).ascending());
+        copy.push(field(DOCUMENT_KEY_NAME).ascending());
         newStages.push(new Sort(copy));
       }
     }
     // For stages whose semantics depend on ordering
     else if (stage instanceof Limit) {
       if (!hasOrder) {
-        newStages.push(new Sort([Field.of(DOCUMENT_KEY_NAME).ascending()]));
+        newStages.push(new Sort([field(DOCUMENT_KEY_NAME).ascending()]));
         hasOrder = true;
       }
       newStages.push(stage);
@@ -730,7 +643,7 @@
   }
 
   if (!hasOrder) {
-    newStages.push(new Sort([Field.of(DOCUMENT_KEY_NAME).ascending()]));
+    newStages.push(new Sort([field(DOCUMENT_KEY_NAME).ascending()]));
   }
 
   return newStages;
@@ -738,9 +651,9 @@
 
 function addSystemFields(fields: Map<string, Expr>): Map<string, Expr> {
   const newFields = new Map<string, Expr>(fields);
-  newFields.set(DOCUMENT_KEY_NAME, Field.of(DOCUMENT_KEY_NAME));
-  newFields.set(CREATE_TIME_NAME, Field.of(CREATE_TIME_NAME));
-  newFields.set(UPDATE_TIME_NAME, Field.of(UPDATE_TIME_NAME));
+  newFields.set(DOCUMENT_KEY_NAME, field(DOCUMENT_KEY_NAME));
+  newFields.set(CREATE_TIME_NAME, field(CREATE_TIME_NAME));
+  newFields.set(UPDATE_TIME_NAME, field(UPDATE_TIME_NAME));
   return newFields;
 }
 
