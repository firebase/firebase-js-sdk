--- conflicted
+++ resolved
@@ -28,10 +28,6 @@
 } from '../lite-api/expressions';
 import { Pipeline } from '../lite-api/pipeline';
 import { doc } from '../lite-api/reference';
-<<<<<<< HEAD
-import { isNanValue, isNullValue } from '../model/values';
-=======
->>>>>>> 0aca7359
 import { fail } from '../util/assert';
 
 import { Bound } from './bound';
@@ -56,19 +52,6 @@
 export function toPipelineBooleanExpr(f: FilterInternal): BooleanExpression {
   if (f instanceof FieldFilterInternal) {
     const fieldValue = field(f.field.toString());
-<<<<<<< HEAD
-    if (isNanValue(f.value)) {
-      if (f.op === Operator.EQUAL) {
-        return and(fieldValue.exists(), fieldValue.isNan());
-      } else {
-        return and(fieldValue.exists(), fieldValue.isNotNan());
-      }
-    } else if (isNullValue(f.value)) {
-      if (f.op === Operator.EQUAL) {
-        return and(fieldValue.exists(), fieldValue.isNull());
-      } else {
-        return and(fieldValue.exists(), fieldValue.isNotNull());
-=======
     // Comparison filters
     const value = f.value;
     switch (f.op) {
@@ -222,167 +205,6 @@
         pipeline = pipeline.where(
           whereConditionsFromCursor(query.endAt, orderings, 'before')
         );
->>>>>>> 0aca7359
-      }
-
-      pipeline = pipeline.limit(query.limit!);
-      pipeline = pipeline.sort(orderings[0], ...orderings.slice(1));
-    } else {
-<<<<<<< HEAD
-      // Comparison filters
-      const value = f.value;
-      switch (f.op) {
-        case Operator.LESS_THAN:
-          return and(
-            fieldValue.exists(),
-            fieldValue.lessThan(Constant._fromProto(value))
-          );
-        case Operator.LESS_THAN_OR_EQUAL:
-          return and(
-            fieldValue.exists(),
-            fieldValue.lessThanOrEqual(Constant._fromProto(value))
-          );
-        case Operator.GREATER_THAN:
-          return and(
-            fieldValue.exists(),
-            fieldValue.greaterThan(Constant._fromProto(value))
-          );
-        case Operator.GREATER_THAN_OR_EQUAL:
-          return and(
-            fieldValue.exists(),
-            fieldValue.greaterThanOrEqual(Constant._fromProto(value))
-          );
-        case Operator.EQUAL:
-          return and(
-            fieldValue.exists(),
-            fieldValue.equal(Constant._fromProto(value))
-          );
-        case Operator.NOT_EQUAL:
-          return and(
-            fieldValue.exists(),
-            fieldValue.notEqual(Constant._fromProto(value))
-          );
-        case Operator.ARRAY_CONTAINS:
-          return and(
-            fieldValue.exists(),
-            fieldValue.arrayContains(Constant._fromProto(value))
-          );
-        case Operator.IN: {
-          const values = value?.arrayValue?.values?.map((val: any) =>
-            Constant._fromProto(val)
-          );
-          if (!values) {
-            return and(fieldValue.exists(), fieldValue.equalAny([]));
-          } else if (values.length === 1) {
-            return and(fieldValue.exists(), fieldValue.equal(values[0]));
-          } else {
-            return and(fieldValue.exists(), fieldValue.equalAny(values));
-          }
-        }
-        case Operator.ARRAY_CONTAINS_ANY: {
-          const values = value?.arrayValue?.values?.map((val: any) =>
-            Constant._fromProto(val)
-          );
-          return and(fieldValue.exists(), fieldValue.arrayContainsAny(values!));
-        }
-        case Operator.NOT_IN: {
-          const values = value?.arrayValue?.values?.map((val: any) =>
-            Constant._fromProto(val)
-          );
-          if (!values) {
-            return and(fieldValue.exists(), fieldValue.notEqualAny([]));
-          } else if (values.length === 1) {
-            return and(fieldValue.exists(), fieldValue.notEqual(values[0]));
-          } else {
-            return and(fieldValue.exists(), fieldValue.notEqualAny(values));
-          }
-        }
-        default:
-          fail(0x9047, 'Unexpected operator');
-      }
-    }
-  } else if (f instanceof CompositeFilterInternal) {
-    switch (f.op) {
-      case CompositeOperator.AND: {
-        const conditions = f.getFilters().map(f => toPipelineBooleanExpr(f));
-        return and(conditions[0], conditions[1], ...conditions.slice(2));
-      }
-      case CompositeOperator.OR: {
-        const conditions = f.getFilters().map(f => toPipelineBooleanExpr(f));
-        return or(conditions[0], conditions[1], ...conditions.slice(2));
-      }
-      default:
-        fail(0x89ea, 'Unexpected operator');
-    }
-  }
-
-  throw new Error(`Failed to convert filter to pipeline conditions: ${f}`);
-}
-
-function reverseOrderings(orderings: Ordering[]): Ordering[] {
-  return orderings.map(
-    o =>
-      new Ordering(
-        o.expr,
-        o.direction === 'ascending' ? 'descending' : 'ascending',
-        undefined
-      )
-  );
-}
-
-export function toPipeline(query: Query, db: Firestore): Pipeline {
-  let pipeline: Pipeline;
-  if (isCollectionGroupQuery(query)) {
-    pipeline = db.pipeline().collectionGroup(query.collectionGroup!);
-  } else if (isDocumentQuery(query)) {
-    pipeline = db.pipeline().documents([doc(db, query.path.canonicalString())]);
-  } else {
-    pipeline = db.pipeline().collection(query.path.canonicalString());
-  }
-
-  // filters
-  for (const filter of query.filters) {
-    pipeline = pipeline.where(toPipelineBooleanExpr(filter));
-  }
-
-  // orders
-  const orders = queryNormalizedOrderBy(query);
-  const existsConditions = orders.map(order =>
-    field(order.field.canonicalString()).exists()
-  );
-  if (existsConditions.length > 1) {
-    pipeline = pipeline.where(
-      and(
-        existsConditions[0],
-        existsConditions[1],
-        ...existsConditions.slice(2)
-      )
-    );
-  } else {
-    pipeline = pipeline.where(existsConditions[0]);
-  }
-
-  const orderings = orders.map(order =>
-    order.dir === Direction.ASCENDING
-      ? field(order.field.canonicalString()).ascending()
-      : field(order.field.canonicalString()).descending()
-  );
-
-  if (orderings.length > 0) {
-    if (query.limitType === LimitType.Last) {
-      const actualOrderings = reverseOrderings(orderings);
-      pipeline = pipeline.sort(actualOrderings[0], ...actualOrderings.slice(1));
-      // cursors
-      if (query.startAt !== null) {
-        pipeline = pipeline.where(
-          whereConditionsFromCursor(query.startAt, orderings, 'after')
-        );
-      }
-
-      if (query.endAt !== null) {
-        pipeline = pipeline.where(
-          whereConditionsFromCursor(query.endAt, orderings, 'before')
-        );
       }
 
       pipeline = pipeline.limit(query.limit!);
@@ -406,26 +228,6 @@
     }
   }
 
-=======
-      pipeline = pipeline.sort(orderings[0], ...orderings.slice(1));
-      if (query.startAt !== null) {
-        pipeline = pipeline.where(
-          whereConditionsFromCursor(query.startAt, orderings, 'after')
-        );
-      }
-      if (query.endAt !== null) {
-        pipeline = pipeline.where(
-          whereConditionsFromCursor(query.endAt, orderings, 'before')
-        );
-      }
-
-      if (query.limit !== null) {
-        pipeline = pipeline.limit(query.limit);
-      }
-    }
-  }
-
->>>>>>> 0aca7359
   return pipeline;
 }
 
