/**
 * @license
 * Copyright 2017 Google LLC
 *
 * Licensed under the Apache License, Version 2.0 (the "License");
 * you may not use this file except in compliance with the License.
 * You may obtain a copy of the License at
 *
 *   http://www.apache.org/licenses/LICENSE-2.0
 *
 * Unless required by applicable law or agreed to in writing, software
 * distributed under the License is distributed on an "AS IS" BASIS,
 * WITHOUT WARRANTIES OR CONDITIONS OF ANY KIND, either express or implied.
 * See the License for the specific language governing permissions and
 * limitations under the License.
 */

import { User } from '../auth/user';
import {
  getNewDocumentChanges,
  getCachedTarget,
  ignoreIfPrimaryLeaseLoss,
  LocalStore,
  getActiveClientsFromPersistence,
  lookupMutationDocuments,
  removeCachedMutationBatchMetadata
} from '../local/local_store';
import { LocalViewChanges } from '../local/local_view_changes';
import { ReferenceSet } from '../local/reference_set';
import { TargetData, TargetPurpose } from '../local/target_data';
import {
  documentKeySet,
  DocumentKeySet,
  MaybeDocumentMap
} from '../model/collections';
import { MaybeDocument, NoDocument } from '../model/document';
import { DocumentKey } from '../model/document_key';
import { Mutation } from '../model/mutation';
import { BATCHID_UNKNOWN, MutationBatchResult } from '../model/mutation_batch';
import { RemoteEvent, TargetChange } from '../remote/remote_event';
import { RemoteStore } from '../remote/remote_store';
import { RemoteSyncer } from '../remote/remote_syncer';
import { debugAssert, debugCast, fail, hardAssert } from '../util/assert';
import { Code, FirestoreError } from '../util/error';
import { logDebug } from '../util/log';
import { primitiveComparator } from '../util/misc';
import { ObjectMap } from '../util/obj_map';
import { Deferred } from '../util/promise';
import { SortedMap } from '../util/sorted_map';

import { ClientId, SharedClientState } from '../local/shared_client_state';
import { QueryTargetState } from '../local/shared_client_state_syncer';
import { SortedSet } from '../util/sorted_set';
import { ListenSequence } from './listen_sequence';
import {
  canonifyQuery,
  LimitType,
  newQuery,
  newQueryForPath,
  Query,
  queryEquals,
  queryToTarget,
  stringifyQuery
} from './query';
import { SnapshotVersion } from './snapshot_version';
import { Target } from './target';
import { TargetIdGenerator } from './target_id_generator';
import { Transaction } from './transaction';
import {
  BatchId,
  MutationBatchState,
  OnlineState,
  OnlineStateSource,
  TargetId
} from './types';
import {
  AddedLimboDocument,
  LimboDocumentChange,
  RemovedLimboDocument,
  View,
  ViewChange,
  ViewDocumentChanges
} from './view';
import { ViewSnapshot } from './view_snapshot';
import { AsyncQueue, wrapInUserErrorIfRecoverable } from '../util/async_queue';
import { TransactionRunner } from './transaction_runner';
import { Datastore } from '../remote/datastore';

const LOG_TAG = 'SyncEngine';

/**
 * QueryView contains all of the data that SyncEngine needs to keep track of for
 * a particular query.
 */
class QueryView {
  constructor(
    /**
     * The query itself.
     */
    public query: Query,
    /**
     * The target number created by the client that is used in the watch
     * stream to identify this query.
     */
    public targetId: TargetId,
    /**
     * The view is responsible for computing the final merged truth of what
     * docs are in the query. It gets notified of local and remote changes,
     * and applies the query filters and limits to determine the most correct
     * possible results.
     */
    public view: View
  ) {}
}

/** Tracks a limbo resolution. */
class LimboResolution {
  constructor(public key: DocumentKey) {}

  /**
   * Set to true once we've received a document. This is used in
   * getRemoteKeysForTarget() and ultimately used by WatchChangeAggregator to
   * decide whether it needs to manufacture a delete event for the target once
   * the target is CURRENT.
   */
  receivedDocument: boolean = false;
}

/**
 * Interface implemented by EventManager to handle notifications from
 * SyncEngine.
 */
export interface SyncEngineListener {
  /** Handles new view snapshots. */
  onWatchChange(snapshots: ViewSnapshot[]): void;

  /** Handles the failure of a query. */
  onWatchError(query: Query, error: Error): void;

  /** Handles a change in online state. */
  onOnlineStateChange(onlineState: OnlineState): void;
}

/**
 * SyncEngine is the central controller in the client SDK architecture. It is
 * the glue code between the EventManager, LocalStore, and RemoteStore. Some of
 * SyncEngine's responsibilities include:
 * 1. Coordinating client requests and remote events between the EventManager
 *    and the local and remote data stores.
 * 2. Managing a View object for each query, providing the unified view between
 *    the local and remote data stores.
 * 3. Notifying the RemoteStore when the LocalStore has new mutations in its
 *    queue that need sending to the backend.
 *
 * The SyncEngine’s methods should only ever be called by methods running in the
 * global async queue.
 */
export interface SyncEngine extends RemoteSyncer {
  isPrimaryClient: boolean;

  /** Subscribes to SyncEngine notifications. Has to be called exactly once. */
  subscribe(syncEngineListener: SyncEngineListener): void;

  /**
   * Initiates the new listen, resolves promise when listen enqueued to the
   * server. All the subsequent view snapshots or errors are sent to the
   * subscribed handlers. Returns the initial snapshot.
   */
  listen(query: Query): Promise<ViewSnapshot>;

  /** Stops listening to the query. */
  unlisten(query: Query): Promise<void>;

  /**
   * Initiates the write of local mutation batch which involves adding the
   * writes to the mutation queue, notifying the remote store about new
   * mutations and raising events for any changes this write caused.
   *
   * The promise returned by this call is resolved when the above steps
   * have completed, *not* when the write was acked by the backend. The
   * userCallback is resolved once the write was acked/rejected by the
   * backend (or failed locally for any other reason).
   */
  write(batch: Mutation[], userCallback: Deferred<void>): Promise<void>;

  /**
   * Takes an updateFunction in which a set of reads and writes can be performed
   * atomically. In the updateFunction, the client can read and write values
   * using the supplied transaction object. After the updateFunction, all
   * changes will be committed. If a retryable error occurs (ex: some other
   * client has changed any of the data referenced), then the updateFunction
   * will be called again after a backoff. If the updateFunction still fails
   * after all retries, then the transaction will be rejected.
   *
   * The transaction object passed to the updateFunction contains methods for
   * accessing documents and collections. Unlike other datastore access, data
   * accessed with the transaction will not reflect local changes that have not
   * been committed. For this reason, it is required that all reads are
   * performed before any writes. Transactions must be performed while online.
   *
   * The Deferred input is resolved when the transaction is fully committed.
   */
  runTransaction<T>(
    asyncQueue: AsyncQueue,
    updateFunction: (transaction: Transaction) => Promise<T>,
    deferred: Deferred<T>
  ): void;

  /**
   * Applies an OnlineState change to the sync engine and notifies any views of
   * the change.
   */
  applyOnlineStateChange(
    onlineState: OnlineState,
    source: OnlineStateSource
  ): void;

  /**
   * Registers a user callback that resolves when all pending mutations at the moment of calling
   * are acknowledged .
   */
  registerPendingWritesCallback(callback: Deferred<void>): Promise<void>;

  // Visible for testing
  activeLimboDocumentResolutions(): SortedMap<DocumentKey, TargetId>;

  // Visible for testing
  enqueuedLimboDocumentResolutions(): DocumentKey[];

  handleCredentialChange(user: User): Promise<void>;

  getRemoteKeysForTarget(targetId: TargetId): DocumentKeySet;
}

/**
 * An implementation of `SyncEngine` coordinating with other parts of SDK.
 *
 * Note: some field defined in this class might have public access level, but
 * the class is not exported so they are only accessible from this module.
 * This is useful to implement optional features (like bundles) in free
 * functions, such that they are tree-shakeable.
 */
class SyncEngineImpl implements SyncEngine {
  syncEngineListener: SyncEngineListener | null = null;

  queryViewsByQuery = new ObjectMap<Query, QueryView>(
    q => canonifyQuery(q),
    queryEquals
  );
  queriesByTarget = new Map<TargetId, Query[]>();
  /**
   * The keys of documents that are in limbo for which we haven't yet started a
   * limbo resolution query.
   */
  private enqueuedLimboResolutions: DocumentKey[] = [];
  /**
   * Keeps track of the target ID for each document that is in limbo with an
   * active target.
   */
  activeLimboTargetsByKey = new SortedMap<DocumentKey, TargetId>(
    DocumentKey.comparator
  );
  /**
   * Keeps track of the information about an active limbo resolution for each
   * active target ID that was started for the purpose of limbo resolution.
   */
  activeLimboResolutionsByTarget = new Map<TargetId, LimboResolution>();
  limboDocumentRefs = new ReferenceSet();
  /** Stores user completion handlers, indexed by User and BatchId. */
  private mutationUserCallbacks = {} as {
    [uidKey: string]: SortedMap<BatchId, Deferred<void>>;
  };
  /** Stores user callbacks waiting for all pending writes to be acknowledged. */
  private pendingWritesCallbacks = new Map<BatchId, Array<Deferred<void>>>();
  private limboTargetIdGenerator = TargetIdGenerator.forSyncEngine();

  private onlineState = OnlineState.Unknown;

  // The primary state is set to `true` or `false` immediately after Firestore
  // startup. In the interim, a client should only be considered primary if
  // `isPrimary` is true.
  _isPrimaryClient: undefined | boolean = undefined;

  constructor(
    public localStore: LocalStore,
    public remoteStore: RemoteStore,
    protected datastore: Datastore,
    // PORTING NOTE: Manages state synchronization in multi-tab environments.
    public sharedClientState: SharedClientState,
    private currentUser: User,
    private maxConcurrentLimboResolutions: number
  ) {}

  get isPrimaryClient(): boolean {
    return this._isPrimaryClient === true;
  }

  subscribe(syncEngineListener: SyncEngineListener): void {
    debugAssert(
      syncEngineListener !== null,
      'SyncEngine listener cannot be null'
    );
    debugAssert(
      this.syncEngineListener === null,
      'SyncEngine already has a subscriber.'
    );

    this.syncEngineListener = syncEngineListener;
  }

  async listen(query: Query): Promise<ViewSnapshot> {
    this.assertSubscribed('listen()');

    let targetId;
    let viewSnapshot;

    const queryView = this.queryViewsByQuery.get(query);
    if (queryView) {
      // PORTING NOTE: With Multi-Tab Web, it is possible that a query view
      // already exists when EventManager calls us for the first time. This
      // happens when the primary tab is already listening to this query on
      // behalf of another tab and the user of the primary also starts listening
      // to the query. EventManager will not have an assigned target ID in this
      // case and calls `listen` to obtain this ID.
      targetId = queryView.targetId;
      this.sharedClientState.addLocalQueryTarget(targetId);
      viewSnapshot = queryView.view.computeInitialSnapshot();
    } else {
      const targetData = await this.localStore.allocateTarget(
        queryToTarget(query)
      );

      const status = this.sharedClientState.addLocalQueryTarget(
        targetData.targetId
      );
      targetId = targetData.targetId;
      viewSnapshot = await this.initializeViewAndComputeSnapshot(
        query,
        targetId,
        status === 'current'
      );
      if (this.isPrimaryClient) {
        this.remoteStore.listen(targetData);
      }
    }

    return viewSnapshot;
  }

  /**
   * Registers a view for a previously unknown query and computes its initial
   * snapshot.
   */
  async initializeViewAndComputeSnapshot(
    query: Query,
    targetId: TargetId,
    current: boolean
  ): Promise<ViewSnapshot> {
    const queryResult = await this.localStore.executeQuery(
      query,
      /* usePreviousResults= */ true
    );
    const view = new View(query, queryResult.remoteKeys);
    const viewDocChanges = view.computeDocChanges(queryResult.documents);
    const synthesizedTargetChange = TargetChange.createSynthesizedTargetChangeForCurrentChange(
      targetId,
      current && this.onlineState !== OnlineState.Offline
    );
    const viewChange = view.applyChanges(
      viewDocChanges,
      /* updateLimboDocuments= */ this.isPrimaryClient,
      synthesizedTargetChange
    );
    this.updateTrackedLimbos(targetId, viewChange.limboChanges);

    debugAssert(
      !!viewChange.snapshot,
      'applyChanges for new view should always return a snapshot'
    );

    const data = new QueryView(query, targetId, view);
    this.queryViewsByQuery.set(query, data);
    if (this.queriesByTarget.has(targetId)) {
      this.queriesByTarget.get(targetId)!.push(query);
    } else {
      this.queriesByTarget.set(targetId, [query]);
    }
    return viewChange.snapshot!;
  }

  async unlisten(query: Query): Promise<void> {
    this.assertSubscribed('unlisten()');

    const queryView = this.queryViewsByQuery.get(query)!;
    debugAssert(
      !!queryView,
      'Trying to unlisten on query not found:' + stringifyQuery(query)
    );

    // Only clean up the query view and target if this is the only query mapped
    // to the target.
    const queries = this.queriesByTarget.get(queryView.targetId)!;
    if (queries.length > 1) {
      this.queriesByTarget.set(
        queryView.targetId,
        queries.filter(q => !queryEquals(q, query))
      );
      this.queryViewsByQuery.delete(query);
      return;
    }

    // No other queries are mapped to the target, clean up the query and the target.
    if (this.isPrimaryClient) {
      // We need to remove the local query target first to allow us to verify
      // whether any other client is still interested in this target.
      this.sharedClientState.removeLocalQueryTarget(queryView.targetId);
      const targetRemainsActive = this.sharedClientState.isActiveQueryTarget(
        queryView.targetId
      );

      if (!targetRemainsActive) {
        await this.localStore
          .releaseTarget(queryView.targetId, /*keepPersistedTargetData=*/ false)
          .then(() => {
            this.sharedClientState.clearQueryState(queryView.targetId);
            this.remoteStore.unlisten(queryView.targetId);
            this.removeAndCleanupTarget(queryView.targetId);
          })
          .catch(ignoreIfPrimaryLeaseLoss);
      }
    } else {
      this.removeAndCleanupTarget(queryView.targetId);
      await this.localStore.releaseTarget(
        queryView.targetId,
        /*keepPersistedTargetData=*/ true
      );
    }
  }

  async write(batch: Mutation[], userCallback: Deferred<void>): Promise<void> {
    this.assertSubscribed('write()');

    try {
      const result = await this.localStore.localWrite(batch);
      this.sharedClientState.addPendingMutation(result.batchId);
      this.addMutationCallback(result.batchId, userCallback);
      await this.emitNewSnapsAndNotifyLocalStore(result.changes);
      await this.remoteStore.fillWritePipeline();
    } catch (e) {
      // If we can't persist the mutation, we reject the user callback and
      // don't send the mutation. The user can then retry the write.
      const error = wrapInUserErrorIfRecoverable(e, `Failed to persist write`);
      userCallback.reject(error);
    }
  }

  runTransaction<T>(
    asyncQueue: AsyncQueue,
    updateFunction: (transaction: Transaction) => Promise<T>,
    deferred: Deferred<T>
  ): void {
    new TransactionRunner<T>(
      asyncQueue,
      this.datastore,
      updateFunction,
      deferred
    ).run();
  }

  async applyRemoteEvent(remoteEvent: RemoteEvent): Promise<void> {
    this.assertSubscribed('applyRemoteEvent()');
    try {
      const changes = await this.localStore.applyRemoteEvent(remoteEvent);
      // Update `receivedDocument` as appropriate for any limbo targets.
      remoteEvent.targetChanges.forEach((targetChange, targetId) => {
        const limboResolution = this.activeLimboResolutionsByTarget.get(
          targetId
        );
        if (limboResolution) {
          // Since this is a limbo resolution lookup, it's for a single document
          // and it could be added, modified, or removed, but not a combination.
          hardAssert(
            targetChange.addedDocuments.size +
              targetChange.modifiedDocuments.size +
              targetChange.removedDocuments.size <=
              1,
            'Limbo resolution for single document contains multiple changes.'
          );
          if (targetChange.addedDocuments.size > 0) {
            limboResolution.receivedDocument = true;
          } else if (targetChange.modifiedDocuments.size > 0) {
            hardAssert(
              limboResolution.receivedDocument,
              'Received change for limbo target document without add.'
            );
          } else if (targetChange.removedDocuments.size > 0) {
            hardAssert(
              limboResolution.receivedDocument,
              'Received remove for limbo target document without add.'
            );
            limboResolution.receivedDocument = false;
          } else {
            // This was probably just a CURRENT targetChange or similar.
          }
        }
      });
      await this.emitNewSnapsAndNotifyLocalStore(changes, remoteEvent);
    } catch (error) {
      await ignoreIfPrimaryLeaseLoss(error);
    }
  }

  applyOnlineStateChange(
    onlineState: OnlineState,
    source: OnlineStateSource
  ): void {
    // If we are the secondary client, we explicitly ignore the remote store's
    // online state (the local client may go offline, even though the primary
    // tab remains online) and only apply the primary tab's online state from
    // SharedClientState.
    if (
      (this.isPrimaryClient && source === OnlineStateSource.RemoteStore) ||
      (!this.isPrimaryClient && source === OnlineStateSource.SharedClientState)
    ) {
      this.assertSubscribed('applyOnlineStateChange()');
      const newViewSnapshots = [] as ViewSnapshot[];
      this.queryViewsByQuery.forEach((query, queryView) => {
        const viewChange = queryView.view.applyOnlineStateChange(onlineState);
        debugAssert(
          viewChange.limboChanges.length === 0,
          'OnlineState should not affect limbo documents.'
        );
        if (viewChange.snapshot) {
          newViewSnapshots.push(viewChange.snapshot);
        }
      });
      this.syncEngineListener!.onOnlineStateChange(onlineState);
      this.syncEngineListener!.onWatchChange(newViewSnapshots);
      this.onlineState = onlineState;
      if (this.isPrimaryClient) {
        this.sharedClientState.setOnlineState(onlineState);
      }
    }
  }

  async rejectListen(targetId: TargetId, err: FirestoreError): Promise<void> {
    this.assertSubscribed('rejectListens()');

    // PORTING NOTE: Multi-tab only.
    this.sharedClientState.updateQueryState(targetId, 'rejected', err);

    const limboResolution = this.activeLimboResolutionsByTarget.get(targetId);
    const limboKey = limboResolution && limboResolution.key;
    if (limboKey) {
      // TODO(klimt): We really only should do the following on permission
      // denied errors, but we don't have the cause code here.

      // It's a limbo doc. Create a synthetic event saying it was deleted.
      // This is kind of a hack. Ideally, we would have a method in the local
      // store to purge a document. However, it would be tricky to keep all of
      // the local store's invariants with another method.
      let documentUpdates = new SortedMap<DocumentKey, MaybeDocument>(
        DocumentKey.comparator
      );
      documentUpdates = documentUpdates.insert(
        limboKey,
        new NoDocument(limboKey, SnapshotVersion.min())
      );
      const resolvedLimboDocuments = documentKeySet().add(limboKey);
      const event = new RemoteEvent(
        SnapshotVersion.min(),
        /* targetChanges= */ new Map<TargetId, TargetChange>(),
        /* targetMismatches= */ new SortedSet<TargetId>(primitiveComparator),
        documentUpdates,
        resolvedLimboDocuments
      );

      await this.applyRemoteEvent(event);

      // Since this query failed, we won't want to manually unlisten to it.
      // We only remove it from bookkeeping after we successfully applied the
      // RemoteEvent. If `applyRemoteEvent()` throws, we want to re-listen to
      // this query when the RemoteStore restarts the Watch stream, which should
      // re-trigger the target failure.
      this.activeLimboTargetsByKey = this.activeLimboTargetsByKey.remove(
        limboKey
      );
      this.activeLimboResolutionsByTarget.delete(targetId);
      this.pumpEnqueuedLimboResolutions();
    } else {
      await this.localStore
        .releaseTarget(targetId, /* keepPersistedTargetData */ false)
        .then(() => this.removeAndCleanupTarget(targetId, err))
        .catch(ignoreIfPrimaryLeaseLoss);
    }
  }

  async applySuccessfulWrite(
    mutationBatchResult: MutationBatchResult
  ): Promise<void> {
    this.assertSubscribed('applySuccessfulWrite()');

    const batchId = mutationBatchResult.batch.batchId;

    try {
      const changes = await this.localStore.acknowledgeBatch(
        mutationBatchResult
      );

      // The local store may or may not be able to apply the write result and
      // raise events immediately (depending on whether the watcher is caught
      // up), so we raise user callbacks first so that they consistently happen
      // before listen events.
      this.processUserCallback(batchId, /*error=*/ null);
      this.triggerPendingWritesCallbacks(batchId);

      this.sharedClientState.updateMutationState(batchId, 'acknowledged');
      await this.emitNewSnapsAndNotifyLocalStore(changes);
    } catch (error) {
      await ignoreIfPrimaryLeaseLoss(error);
    }
  }

  async rejectFailedWrite(
    batchId: BatchId,
    error: FirestoreError
  ): Promise<void> {
    this.assertSubscribed('rejectFailedWrite()');

    try {
      const changes = await this.localStore.rejectBatch(batchId);

      // The local store may or may not be able to apply the write result and
      // raise events immediately (depending on whether the watcher is caught up),
      // so we raise user callbacks first so that they consistently happen before
      // listen events.
      this.processUserCallback(batchId, error);
      this.triggerPendingWritesCallbacks(batchId);

      this.sharedClientState.updateMutationState(batchId, 'rejected', error);
      await this.emitNewSnapsAndNotifyLocalStore(changes);
    } catch (error) {
      await ignoreIfPrimaryLeaseLoss(error);
    }
  }

  async registerPendingWritesCallback(callback: Deferred<void>): Promise<void> {
    if (!this.remoteStore.canUseNetwork()) {
      logDebug(
        LOG_TAG,
        'The network is disabled. The task returned by ' +
          "'awaitPendingWrites()' will not complete until the network is enabled."
      );
    }

    try {
      const highestBatchId = await this.localStore.getHighestUnacknowledgedBatchId();
      if (highestBatchId === BATCHID_UNKNOWN) {
        // Trigger the callback right away if there is no pending writes at the moment.
        callback.resolve();
        return;
      }

      const callbacks = this.pendingWritesCallbacks.get(highestBatchId) || [];
      callbacks.push(callback);
      this.pendingWritesCallbacks.set(highestBatchId, callbacks);
    } catch (e) {
      const firestoreError = wrapInUserErrorIfRecoverable(
        e,
        'Initialization of waitForPendingWrites() operation failed'
      );
      callback.reject(firestoreError);
    }
  }

  /**
   * Triggers the callbacks that are waiting for this batch id to get acknowledged by server,
   * if there are any.
   */
  private triggerPendingWritesCallbacks(batchId: BatchId): void {
    (this.pendingWritesCallbacks.get(batchId) || []).forEach(callback => {
      callback.resolve();
    });

    this.pendingWritesCallbacks.delete(batchId);
  }

  /** Reject all outstanding callbacks waiting for pending writes to complete. */
  private rejectOutstandingPendingWritesCallbacks(errorMessage: string): void {
    this.pendingWritesCallbacks.forEach(callbacks => {
      callbacks.forEach(callback => {
        callback.reject(new FirestoreError(Code.CANCELLED, errorMessage));
      });
    });

    this.pendingWritesCallbacks.clear();
  }

  private addMutationCallback(
    batchId: BatchId,
    callback: Deferred<void>
  ): void {
    let newCallbacks = this.mutationUserCallbacks[this.currentUser.toKey()];
    if (!newCallbacks) {
      newCallbacks = new SortedMap<BatchId, Deferred<void>>(
        primitiveComparator
      );
    }
    newCallbacks = newCallbacks.insert(batchId, callback);
    this.mutationUserCallbacks[this.currentUser.toKey()] = newCallbacks;
  }

  /**
   * Resolves or rejects the user callback for the given batch and then discards
   * it.
   */
  processUserCallback(batchId: BatchId, error: Error | null): void {
    let newCallbacks = this.mutationUserCallbacks[this.currentUser.toKey()];

    // NOTE: Mutations restored from persistence won't have callbacks, so it's
    // okay for there to be no callback for this ID.
    if (newCallbacks) {
      const callback = newCallbacks.get(batchId);
      if (callback) {
        debugAssert(
          batchId === newCallbacks.minKey(),
          'Mutation callbacks processed out-of-order?'
        );
        if (error) {
          callback.reject(error);
        } else {
          callback.resolve();
        }
        newCallbacks = newCallbacks.remove(batchId);
      }
      this.mutationUserCallbacks[this.currentUser.toKey()] = newCallbacks;
    }
  }

  removeAndCleanupTarget(targetId: number, error: Error | null = null): void {
    this.sharedClientState.removeLocalQueryTarget(targetId);

    debugAssert(
      this.queriesByTarget.has(targetId) &&
        this.queriesByTarget.get(targetId)!.length !== 0,
      `There are no queries mapped to target id ${targetId}`
    );

    for (const query of this.queriesByTarget.get(targetId)!) {
      this.queryViewsByQuery.delete(query);
      if (error) {
        this.syncEngineListener!.onWatchError(query, error);
      }
    }

    this.queriesByTarget.delete(targetId);

    if (this.isPrimaryClient) {
      const limboKeys = this.limboDocumentRefs.removeReferencesForId(targetId);
      limboKeys.forEach(limboKey => {
        const isReferenced = this.limboDocumentRefs.containsKey(limboKey);
        if (!isReferenced) {
          // We removed the last reference for this key
          this.removeLimboTarget(limboKey);
        }
      });
    }
  }

  private removeLimboTarget(key: DocumentKey): void {
    // It's possible that the target already got removed because the query failed. In that case,
    // the key won't exist in `limboTargetsByKey`. Only do the cleanup if we still have the target.
    const limboTargetId = this.activeLimboTargetsByKey.get(key);
    if (limboTargetId === null) {
      // This target already got removed, because the query failed.
      return;
    }

    this.remoteStore.unlisten(limboTargetId);
    this.activeLimboTargetsByKey = this.activeLimboTargetsByKey.remove(key);
    this.activeLimboResolutionsByTarget.delete(limboTargetId);
    this.pumpEnqueuedLimboResolutions();
  }

  updateTrackedLimbos(
    targetId: TargetId,
    limboChanges: LimboDocumentChange[]
  ): void {
    for (const limboChange of limboChanges) {
      if (limboChange instanceof AddedLimboDocument) {
        this.limboDocumentRefs.addReference(limboChange.key, targetId);
        this.trackLimboChange(limboChange);
      } else if (limboChange instanceof RemovedLimboDocument) {
        logDebug(LOG_TAG, 'Document no longer in limbo: ' + limboChange.key);
        this.limboDocumentRefs.removeReference(limboChange.key, targetId);
        const isReferenced = this.limboDocumentRefs.containsKey(
          limboChange.key
        );
        if (!isReferenced) {
          // We removed the last reference for this key
          this.removeLimboTarget(limboChange.key);
        }
      } else {
        fail('Unknown limbo change: ' + JSON.stringify(limboChange));
      }
    }
  }

  private trackLimboChange(limboChange: AddedLimboDocument): void {
    const key = limboChange.key;
    if (!this.activeLimboTargetsByKey.get(key)) {
      logDebug(LOG_TAG, 'New document in limbo: ' + key);
      this.enqueuedLimboResolutions.push(key);
      this.pumpEnqueuedLimboResolutions();
    }
  }

  /**
   * Starts listens for documents in limbo that are enqueued for resolution,
   * subject to a maximum number of concurrent resolutions.
   *
   * Without bounding the number of concurrent resolutions, the server can fail
   * with "resource exhausted" errors which can lead to pathological client
   * behavior as seen in https://github.com/firebase/firebase-js-sdk/issues/2683.
   */
  private pumpEnqueuedLimboResolutions(): void {
    while (
      this.enqueuedLimboResolutions.length > 0 &&
      this.activeLimboTargetsByKey.size < this.maxConcurrentLimboResolutions
    ) {
      const key = this.enqueuedLimboResolutions.shift()!;
      const limboTargetId = this.limboTargetIdGenerator.next();
      this.activeLimboResolutionsByTarget.set(
        limboTargetId,
        new LimboResolution(key)
      );
      this.activeLimboTargetsByKey = this.activeLimboTargetsByKey.insert(
        key,
        limboTargetId
      );
      this.remoteStore.listen(
        new TargetData(
          queryToTarget(newQueryForPath(key.path)),
          limboTargetId,
          TargetPurpose.LimboResolution,
          ListenSequence.INVALID
        )
      );
    }
  }

  // Visible for testing
  activeLimboDocumentResolutions(): SortedMap<DocumentKey, TargetId> {
    return this.activeLimboTargetsByKey;
  }

  // Visible for testing
  enqueuedLimboDocumentResolutions(): DocumentKey[] {
    return this.enqueuedLimboResolutions;
  }

  async emitNewSnapsAndNotifyLocalStore(
    changes: MaybeDocumentMap,
    remoteEvent?: RemoteEvent
  ): Promise<void> {
    const newSnaps: ViewSnapshot[] = [];
    const docChangesInAllViews: LocalViewChanges[] = [];
    const queriesProcessed: Array<Promise<void>> = [];

    this.queryViewsByQuery.forEach((_, queryView) => {
      queriesProcessed.push(
        Promise.resolve()
          .then(() => {
            const viewDocChanges = queryView.view.computeDocChanges(changes);
            if (!viewDocChanges.needsRefill) {
              return viewDocChanges;
            }
            // The query has a limit and some docs were removed, so we need
            // to re-run the query against the local store to make sure we
            // didn't lose any good docs that had been past the limit.
            return this.localStore
              .executeQuery(queryView.query, /* usePreviousResults= */ false)
              .then(({ documents }) => {
                return queryView.view.computeDocChanges(
                  documents,
                  viewDocChanges
                );
              });
          })
          .then((viewDocChanges: ViewDocumentChanges) => {
            const targetChange =
              remoteEvent && remoteEvent.targetChanges.get(queryView.targetId);
            const viewChange = queryView.view.applyChanges(
              viewDocChanges,
              /* updateLimboDocuments= */ this.isPrimaryClient,
              targetChange
            );
            this.updateTrackedLimbos(
              queryView.targetId,
              viewChange.limboChanges
            );
            if (viewChange.snapshot) {
              if (this.isPrimaryClient) {
                this.sharedClientState.updateQueryState(
                  queryView.targetId,
                  viewChange.snapshot.fromCache ? 'not-current' : 'current'
                );
              }

              newSnaps.push(viewChange.snapshot);
              const docChanges = LocalViewChanges.fromSnapshot(
                queryView.targetId,
                viewChange.snapshot
              );
              docChangesInAllViews.push(docChanges);
            }
          })
      );
    });

    await Promise.all(queriesProcessed);
    this.syncEngineListener!.onWatchChange(newSnaps);
    await this.localStore.notifyLocalViewChanges(docChangesInAllViews);
  }

  assertSubscribed(fnName: string): void {
    debugAssert(
      this.syncEngineListener !== null,
      'Trying to call ' + fnName + ' before calling subscribe().'
    );
  }

  async handleCredentialChange(user: User): Promise<void> {
    const userChanged = !this.currentUser.isEqual(user);

    if (userChanged) {
      logDebug(LOG_TAG, 'User change. New user:', user.toKey());

      const result = await this.localStore.handleUserChange(user);
      this.currentUser = user;

      // Fails tasks waiting for pending writes requested by previous user.
      this.rejectOutstandingPendingWritesCallbacks(
        "'waitForPendingWrites' promise is rejected due to a user change."
      );
      // TODO(b/114226417): Consider calling this only in the primary tab.
      this.sharedClientState.handleUserChange(
        user,
        result.removedBatchIds,
        result.addedBatchIds
      );
      await this.emitNewSnapsAndNotifyLocalStore(result.affectedDocuments);
    }
  }

  getRemoteKeysForTarget(targetId: TargetId): DocumentKeySet {
    const limboResolution = this.activeLimboResolutionsByTarget.get(targetId);
    if (limboResolution && limboResolution.receivedDocument) {
      return documentKeySet().add(limboResolution.key);
    } else {
      let keySet = documentKeySet();
      const queries = this.queriesByTarget.get(targetId);
      if (!queries) {
        return keySet;
      }
      for (const query of queries) {
        const queryView = this.queryViewsByQuery.get(query);
        debugAssert(
          !!queryView,
          `No query view found for ${stringifyQuery(query)}`
        );
        keySet = keySet.unionWith(queryView.view.syncedDocuments);
      }
      return keySet;
    }
  }
}

export function newSyncEngine(
  localStore: LocalStore,
  remoteStore: RemoteStore,
  datastore: Datastore,
  // PORTING NOTE: Manages state synchronization in multi-tab environments.
  sharedClientState: SharedClientState,
  currentUser: User,
  maxConcurrentLimboResolutions: number,
  isPrimary: boolean
): SyncEngine {
  const syncEngine = new SyncEngineImpl(
    localStore,
    remoteStore,
    datastore,
    sharedClientState,
    currentUser,
    maxConcurrentLimboResolutions
  );
  if (isPrimary) {
    syncEngine._isPrimaryClient = true;
  }
  return syncEngine;
}

/**
 * Reconcile the list of synced documents in an existing view with those
 * from persistence.
 */
async function synchronizeViewAndComputeSnapshot(
  syncEngine: SyncEngine,
  queryView: QueryView
): Promise<ViewChange> {
  const syncEngineImpl = debugCast(syncEngine, SyncEngineImpl);
  const queryResult = await syncEngineImpl.localStore.executeQuery(
    queryView.query,
    /* usePreviousResults= */ true
  );
  const viewSnapshot = queryView.view.synchronizeWithPersistedState(
    queryResult
  );
  if (syncEngineImpl.isPrimaryClient) {
    syncEngineImpl.updateTrackedLimbos(
      queryView.targetId,
      viewSnapshot.limboChanges
    );
  }
  return viewSnapshot;
}

/** Applies a mutation state to an existing batch.  */
// PORTING NOTE: Multi-Tab only.
export async function applyBatchState(
  syncEngine: SyncEngine,
  batchId: BatchId,
  batchState: MutationBatchState,
  error?: FirestoreError
): Promise<void> {
  const syncEngineImpl = debugCast(syncEngine, SyncEngineImpl);
  syncEngineImpl.assertSubscribed('applyBatchState()');
  const documents = await lookupMutationDocuments(
    syncEngineImpl.localStore,
    batchId
  );

  if (documents === null) {
    // A throttled tab may not have seen the mutation before it was completed
    // and removed from the mutation queue, in which case we won't have cached
    // the affected documents. In this case we can safely ignore the update
    // since that means we didn't apply the mutation locally at all (if we
    // had, we would have cached the affected documents), and so we will just
    // see any resulting document changes via normal remote document updates
    // as applicable.
    logDebug(LOG_TAG, 'Cannot apply mutation batch with id: ' + batchId);
    return;
  }

  if (batchState === 'pending') {
    // If we are the primary client, we need to send this write to the
    // backend. Secondary clients will ignore these writes since their remote
    // connection is disabled.
    await syncEngineImpl.remoteStore.fillWritePipeline();
  } else if (batchState === 'acknowledged' || batchState === 'rejected') {
    // NOTE: Both these methods are no-ops for batches that originated from
    // other clients.
    syncEngineImpl.processUserCallback(batchId, error ? error : null);
    removeCachedMutationBatchMetadata(syncEngineImpl.localStore, batchId);
  } else {
    fail(`Unknown batchState: ${batchState}`);
  }

  await syncEngineImpl.emitNewSnapsAndNotifyLocalStore(documents);
}

/** Applies a query target change from a different tab. */
// PORTING NOTE: Multi-Tab only.
export async function applyPrimaryState(
  syncEngine: SyncEngine,
  isPrimary: boolean
): Promise<void> {
  const syncEngineImpl = debugCast(syncEngine, SyncEngineImpl);
  if (isPrimary === true && syncEngineImpl._isPrimaryClient !== true) {
    // Secondary tabs only maintain Views for their local listeners and the
    // Views internal state may not be 100% populated (in particular
    // secondary tabs don't track syncedDocuments, the set of documents the
    // server considers to be in the target). So when a secondary becomes
    // primary, we need to need to make sure that all views for all targets
    // match the state on disk.
    const activeTargets = syncEngineImpl.sharedClientState.getAllActiveQueryTargets();
    const activeQueries = await synchronizeQueryViewsAndRaiseSnapshots(
      syncEngineImpl,
      activeTargets.toArray(),
      /*transitionToPrimary=*/ true
    );
    syncEngineImpl._isPrimaryClient = true;
    await syncEngineImpl.remoteStore.applyPrimaryState(true);
    for (const targetData of activeQueries) {
      syncEngineImpl.remoteStore.listen(targetData);
    }
  } else if (isPrimary === false && syncEngineImpl._isPrimaryClient !== false) {
    const activeTargets: TargetId[] = [];

    let p = Promise.resolve();
    syncEngineImpl.queriesByTarget.forEach((_, targetId) => {
      if (syncEngineImpl.sharedClientState.isLocalQueryTarget(targetId)) {
        activeTargets.push(targetId);
      } else {
        p = p.then(() => {
          syncEngineImpl.removeAndCleanupTarget(targetId);
          return syncEngineImpl.localStore.releaseTarget(
            targetId,
            /*keepPersistedTargetData=*/ true
          );
        });
      }
      syncEngineImpl.remoteStore.unlisten(targetId);
    });
    await p;

    await synchronizeQueryViewsAndRaiseSnapshots(
      syncEngineImpl,
      activeTargets,
      /*transitionToPrimary=*/ false
    );
    resetLimboDocuments(syncEngineImpl);
    syncEngineImpl._isPrimaryClient = false;
    await syncEngineImpl.remoteStore.applyPrimaryState(false);
  }
}

// PORTING NOTE: Multi-Tab only.
function resetLimboDocuments(syncEngine: SyncEngine): void {
  const syncEngineImpl = debugCast(syncEngine, SyncEngineImpl);
  syncEngineImpl.activeLimboResolutionsByTarget.forEach((_, targetId) => {
    syncEngineImpl.remoteStore.unlisten(targetId);
  });
  syncEngineImpl.limboDocumentRefs.removeAllReferences();
  syncEngineImpl.activeLimboResolutionsByTarget = new Map<
    TargetId,
    LimboResolution
  >();
  syncEngineImpl.activeLimboTargetsByKey = new SortedMap<DocumentKey, TargetId>(
    DocumentKey.comparator
  );
}

/**
 * Reconcile the query views of the provided query targets with the state from
 * persistence. Raises snapshots for any changes that affect the local
 * client and returns the updated state of all target's query data.
 *
 * @param targets the list of targets with views that need to be recomputed
 * @param transitionToPrimary `true` iff the tab transitions from a secondary
 * tab to a primary tab
 */
// PORTING NOTE: Multi-Tab only.
async function synchronizeQueryViewsAndRaiseSnapshots(
  syncEngine: SyncEngine,
  targets: TargetId[],
  transitionToPrimary: boolean
): Promise<TargetData[]> {
  const syncEngineImpl = debugCast(syncEngine, SyncEngineImpl);
  const activeQueries: TargetData[] = [];
  const newViewSnapshots: ViewSnapshot[] = [];
  for (const targetId of targets) {
    let targetData: TargetData;
    const queries = syncEngineImpl.queriesByTarget.get(targetId);

    if (queries && queries.length !== 0) {
      // For queries that have a local View, we fetch their current state
      // from LocalStore (as the resume token and the snapshot version
      // might have changed) and reconcile their views with the persisted
      // state (the list of syncedDocuments may have gotten out of sync).
      targetData = await syncEngineImpl.localStore.allocateTarget(
        queries[0].toTarget()
      );

      for (const query of queries) {
        const queryView = syncEngineImpl.queryViewsByQuery.get(query);
        debugAssert(
          !!queryView,
          `No query view found for ${stringifyQuery(query)}`
        );

        const viewChange = await synchronizeViewAndComputeSnapshot(
          syncEngineImpl,
          queryView
        );
        if (viewChange.snapshot) {
          newViewSnapshots.push(viewChange.snapshot);
        }
      }
    } else {
      debugAssert(
        transitionToPrimary,
        'A secondary tab should never have an active view without an active target.'
      );
      // For queries that never executed on this client, we need to
      // allocate the target in LocalStore and initialize a new View.
      const target = await getCachedTarget(syncEngineImpl.localStore, targetId);
      debugAssert(!!target, `Target for id ${targetId} not found`);
      targetData = await syncEngineImpl.localStore.allocateTarget(target);
      await syncEngineImpl.initializeViewAndComputeSnapshot(
        synthesizeTargetToQuery(target!),
        targetId,
        /*current=*/ false
      );
    }

    activeQueries.push(targetData!);
  }

  syncEngineImpl.syncEngineListener!.onWatchChange(newViewSnapshots);
  return activeQueries;
}

<<<<<<< HEAD
      if (queries && queries.length !== 0) {
        // For queries that have a local View, we fetch their current state
        // from LocalStore (as the resume token and the snapshot version
        // might have changed) and reconcile their views with the persisted
        // state (the list of syncedDocuments may have gotten out of sync).
        targetData = await this.localStore.allocateTarget(
          queryToTarget(queries[0])
        );
=======
/**
 * Creates a `Query` object from the specified `Target`. There is no way to
 * obtain the original `Query`, so we synthesize a `Query` from the `Target`
 * object.
 *
 * The synthesized result might be different from the original `Query`, but
 * since the synthesized `Query` should return the same results as the
 * original one (only the presentation of results might differ), the potential
 * difference will not cause issues.
 */
// PORTING NOTE: Multi-Tab only.
function synthesizeTargetToQuery(target: Target): Query {
  return new Query(
    target.path,
    target.collectionGroup,
    target.orderBy,
    target.filters,
    target.limit,
    LimitType.First,
    target.startAt,
    target.endAt
  );
}
>>>>>>> cf8696e2

/** Returns the IDs of the clients that are currently active. */
// PORTING NOTE: Multi-Tab only.
export function getActiveClients(syncEngine: SyncEngine): Promise<ClientId[]> {
  const syncEngineImpl = debugCast(syncEngine, SyncEngineImpl);
  return getActiveClientsFromPersistence(syncEngineImpl.localStore);
}

/** Applies a query target change from a different tab. */
// PORTING NOTE: Multi-Tab only.
export async function applyTargetState(
  syncEngine: SyncEngine,
  targetId: TargetId,
  state: QueryTargetState,
  error?: FirestoreError
): Promise<void> {
  const syncEngineImpl = debugCast(syncEngine, SyncEngineImpl);
  if (syncEngineImpl._isPrimaryClient) {
    // If we receive a target state notification via WebStorage, we are
    // either already secondary or another tab has taken the primary lease.
    logDebug(LOG_TAG, 'Ignoring unexpected query state notification.');
    return;
  }

  if (syncEngineImpl.queriesByTarget.has(targetId)) {
    switch (state) {
      case 'current':
      case 'not-current': {
        const changes = await getNewDocumentChanges(syncEngineImpl.localStore);
        const synthesizedRemoteEvent = RemoteEvent.createSynthesizedRemoteEventForCurrentChange(
          targetId,
          state === 'current'
        );
        await syncEngineImpl.emitNewSnapsAndNotifyLocalStore(
          changes,
          synthesizedRemoteEvent
        );
        break;
      }
      case 'rejected': {
        await syncEngineImpl.localStore.releaseTarget(
          targetId,
          /* keepPersistedTargetData */ true
        );
        syncEngineImpl.removeAndCleanupTarget(targetId, error);
        break;
      }
      default:
        fail('Unexpected target state: ' + state);
    }
<<<<<<< HEAD

    this.syncEngineListener!.onWatchChange(newViewSnapshots);
    return activeQueries;
  }

  /**
   * Creates a `Query` object from the specified `Target`. There is no way to
   * obtain the original `Query`, so we synthesize a `Query` from the `Target`
   * object.
   *
   * The synthesized result might be different from the original `Query`, but
   * since the synthesized `Query` should return the same results as the
   * original one (only the presentation of results might differ), the potential
   * difference will not cause issues.
   */
  private synthesizeTargetToQuery(target: Target): Query {
    return newQuery(
      target.path,
      target.collectionGroup,
      target.orderBy,
      target.filters,
      target.limit,
      LimitType.First,
      target.startAt,
      target.endAt
    );
=======
>>>>>>> cf8696e2
  }
}

/** Adds or removes Watch targets for queries from different tabs. */
export async function applyActiveTargetsChange(
  syncEngine: SyncEngine,
  added: TargetId[],
  removed: TargetId[]
): Promise<void> {
  const syncEngineImpl = debugCast(syncEngine, SyncEngineImpl);
  if (!syncEngineImpl._isPrimaryClient) {
    return;
  }

  for (const targetId of added) {
    if (syncEngineImpl.queriesByTarget.has(targetId)) {
      // A target might have been added in a previous attempt
      logDebug(LOG_TAG, 'Adding an already active target ' + targetId);
      continue;
    }

    const target = await getCachedTarget(syncEngineImpl.localStore, targetId);
    debugAssert(!!target, `Query data for active target ${targetId} not found`);
    const targetData = await syncEngineImpl.localStore.allocateTarget(target);
    await syncEngineImpl.initializeViewAndComputeSnapshot(
      synthesizeTargetToQuery(target),
      targetData.targetId,
      /*current=*/ false
    );
    syncEngineImpl.remoteStore.listen(targetData);
  }

  for (const targetId of removed) {
    // Check that the target is still active since the target might have been
    // removed if it has been rejected by the backend.
    if (!syncEngineImpl.queriesByTarget.has(targetId)) {
      continue;
    }

    // Release queries that are still active.
    await syncEngineImpl.localStore
      .releaseTarget(targetId, /* keepPersistedTargetData */ false)
      .then(() => {
        syncEngineImpl.remoteStore.unlisten(targetId);
        syncEngineImpl.removeAndCleanupTarget(targetId);
      })
      .catch(ignoreIfPrimaryLeaseLoss);
  }
}<|MERGE_RESOLUTION|>--- conflicted
+++ resolved
@@ -1169,7 +1169,7 @@
       // might have changed) and reconcile their views with the persisted
       // state (the list of syncedDocuments may have gotten out of sync).
       targetData = await syncEngineImpl.localStore.allocateTarget(
-        queries[0].toTarget()
+        queryToTarget(queries[0])
       );
 
       for (const query of queries) {
@@ -1211,16 +1211,6 @@
   return activeQueries;
 }
 
-<<<<<<< HEAD
-      if (queries && queries.length !== 0) {
-        // For queries that have a local View, we fetch their current state
-        // from LocalStore (as the resume token and the snapshot version
-        // might have changed) and reconcile their views with the persisted
-        // state (the list of syncedDocuments may have gotten out of sync).
-        targetData = await this.localStore.allocateTarget(
-          queryToTarget(queries[0])
-        );
-=======
 /**
  * Creates a `Query` object from the specified `Target`. There is no way to
  * obtain the original `Query`, so we synthesize a `Query` from the `Target`
@@ -1233,7 +1223,7 @@
  */
 // PORTING NOTE: Multi-Tab only.
 function synthesizeTargetToQuery(target: Target): Query {
-  return new Query(
+  return newQuery(
     target.path,
     target.collectionGroup,
     target.orderBy,
@@ -1244,7 +1234,6 @@
     target.endAt
   );
 }
->>>>>>> cf8696e2
 
 /** Returns the IDs of the clients that are currently active. */
 // PORTING NOTE: Multi-Tab only.
@@ -1295,35 +1284,6 @@
       default:
         fail('Unexpected target state: ' + state);
     }
-<<<<<<< HEAD
-
-    this.syncEngineListener!.onWatchChange(newViewSnapshots);
-    return activeQueries;
-  }
-
-  /**
-   * Creates a `Query` object from the specified `Target`. There is no way to
-   * obtain the original `Query`, so we synthesize a `Query` from the `Target`
-   * object.
-   *
-   * The synthesized result might be different from the original `Query`, but
-   * since the synthesized `Query` should return the same results as the
-   * original one (only the presentation of results might differ), the potential
-   * difference will not cause issues.
-   */
-  private synthesizeTargetToQuery(target: Target): Query {
-    return newQuery(
-      target.path,
-      target.collectionGroup,
-      target.orderBy,
-      target.filters,
-      target.limit,
-      LimitType.First,
-      target.startAt,
-      target.endAt
-    );
-=======
->>>>>>> cf8696e2
   }
 }
 
