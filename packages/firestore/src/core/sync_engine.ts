--- conflicted
+++ resolved
@@ -424,38 +424,24 @@
     error?: FirestoreError
   ): Promise<void> {
     this.assertSubscribed('applyBatchState()');
-<<<<<<< HEAD
-
     const documents = await this.localStore.lookupMutationDocuments(batchId);
     assert(documents !== null, 'Unable to find mutation batch: ' + batchId);
 
-    await this.emitNewSnapsAndNotifyLocalStore(documents);
-
     if (state === 'pending') {
-      // Send the write to the Remote Store
-=======
-    const mutationBatchResult = await this.localStore.lookupLocalWrite(batchId);
-    assert(
-      mutationBatchResult !== null,
-      'Unable to find mutation batch: ' + batchId
-    );
-
-    if (batchState === 'pending') {
       // If we are the primary client, we need to send this write to the
       // backend. Secondary clients will ignore these writes since their remote
       // connection is disabled.
->>>>>>> 3858b583
       await this.remoteStore.fillWritePipeline();
-    } else if (batchState === 'acknowledged' || batchState === 'rejected') {
+    } else if (state === 'acknowledged' || state === 'rejected') {
       // NOTE: Both these methods are no-ops for batches that originated from
       // other clients.
       this.sharedClientState.removeLocalPendingMutation(batchId);
       this.processUserCallback(batchId, error ? error : null);
     } else {
-      fail(`Unknown batchState: ${batchState}`);
-    }
-
-    await this.emitNewSnapsAndNotifyLocalStore(mutationBatchResult.changes);
+      fail(`Unknown batchState: ${state}`);
+    }
+
+    await this.emitNewSnapsAndNotifyLocalStore(documents);
   }
 
   applySuccessfulWrite(
