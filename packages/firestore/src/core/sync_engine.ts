--- conflicted
+++ resolved
@@ -49,7 +49,8 @@
 import { ListenSequence } from './listen_sequence';
 import { Query, LimitType } from './query';
 import { SnapshotVersion } from './snapshot_version';
-import { generateNextTargetId, Target, TARGET_ID_OFFSET_SYNC_ENGINE } from './target';
+import { Target } from './target';
+import { TargetIdGenerator } from './target_id_generator';
 import { Transaction } from './transaction';
 import {
   BatchId,
@@ -170,7 +171,7 @@
   };
   /** Stores user callbacks waiting for all pending writes to be acknowledged. */
   private pendingWritesCallbacks = new Map<BatchId, Array<Deferred<void>>>();
-  private nextLimboTargetId = TARGET_ID_OFFSET_SYNC_ENGINE;
+  private limboTargetIdGenerator = TargetIdGenerator.forSyncEngine();
 
   // The primary state is set to `true` or `false` immediately after Firestore
   // startup. In the interim, a client should only be considered primary if
@@ -807,17 +808,10 @@
       this.activeLimboTargetsByKey.size < this.maxConcurrentLimboResolutions
     ) {
       const key = this.enqueuedLimboResolutions.shift()!;
-<<<<<<< HEAD
-      const limboTargetId = this.nextLimboTargetId;
-      this.nextLimboTargetId = generateNextTargetId(limboTargetId);
-      this.activeLimboResolutionsByTarget[limboTargetId] = new LimboResolution(
-        key
-=======
       const limboTargetId = this.limboTargetIdGenerator.next();
       this.activeLimboResolutionsByTarget.set(
         limboTargetId,
         new LimboResolution(key)
->>>>>>> 60116ca5
       );
       this.activeLimboTargetsByKey = this.activeLimboTargetsByKey.insert(
         key,
