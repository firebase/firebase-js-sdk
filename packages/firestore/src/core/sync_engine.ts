/**
 * @license
 * Copyright 2017 Google LLC
 *
 * Licensed under the Apache License, Version 2.0 (the "License");
 * you may not use this file except in compliance with the License.
 * You may obtain a copy of the License at
 *
 *   http://www.apache.org/licenses/LICENSE-2.0
 *
 * Unless required by applicable law or agreed to in writing, software
 * distributed under the License is distributed on an "AS IS" BASIS,
 * WITHOUT WARRANTIES OR CONDITIONS OF ANY KIND, either express or implied.
 * See the License for the specific language governing permissions and
 * limitations under the License.
 */

import { User } from '../auth/user';
import {
  ignoreIfPrimaryLeaseLoss,
  LocalStore,
  MultiTabLocalStore
} from '../local/local_store';
import { LocalViewChanges } from '../local/local_view_changes';
import { ReferenceSet } from '../local/reference_set';
import { TargetData, TargetPurpose } from '../local/target_data';
import {
  documentKeySet,
  DocumentKeySet,
  MaybeDocumentMap
} from '../model/collections';
import { MaybeDocument, NoDocument } from '../model/document';
import { DocumentKey } from '../model/document_key';
import { Mutation } from '../model/mutation';
import { BATCHID_UNKNOWN, MutationBatchResult } from '../model/mutation_batch';
import { RemoteEvent, TargetChange } from '../remote/remote_event';
import { RemoteStore } from '../remote/remote_store';
import { RemoteSyncer } from '../remote/remote_syncer';
import { debugAssert, fail, hardAssert } from '../util/assert';
import { Code, FirestoreError } from '../util/error';
import { logDebug } from '../util/log';
import { primitiveComparator } from '../util/misc';
import { ObjectMap } from '../util/obj_map';
import { Deferred } from '../util/promise';
import { SortedMap } from '../util/sorted_map';

import { ClientId, SharedClientState } from '../local/shared_client_state';
import {
  QueryTargetState,
  SharedClientStateSyncer
} from '../local/shared_client_state_syncer';
import { SortedSet } from '../util/sorted_set';
import { ListenSequence } from './listen_sequence';
import { LimitType, Query } from './query';
import { SnapshotVersion } from './snapshot_version';
import { Target } from './target';
import { TargetIdGenerator } from './target_id_generator';
import { Transaction } from './transaction';
import {
  BatchId,
  MutationBatchState,
  OnlineState,
  OnlineStateSource,
  TargetId
} from './types';
import {
  AddedLimboDocument,
  LimboDocumentChange,
  RemovedLimboDocument,
  View,
  ViewChange,
  ViewDocumentChanges
} from './view';
import { ViewSnapshot } from './view_snapshot';
import { AsyncQueue, wrapInUserErrorIfRecoverable } from '../util/async_queue';
import { TransactionRunner } from './transaction_runner';
import { Datastore } from '../remote/datastore';

const LOG_TAG = 'SyncEngine';

/**
 * QueryView contains all of the data that SyncEngine needs to keep track of for
 * a particular query.
 */
class QueryView {
  constructor(
    /**
     * The query itself.
     */
    public query: Query,
    /**
     * The target number created by the client that is used in the watch
     * stream to identify this query.
     */
    public targetId: TargetId,
    /**
     * The view is responsible for computing the final merged truth of what
     * docs are in the query. It gets notified of local and remote changes,
     * and applies the query filters and limits to determine the most correct
     * possible results.
     */
    public view: View
  ) {}
}

/** Tracks a limbo resolution. */
class LimboResolution {
  constructor(public key: DocumentKey) {}

  /**
   * Set to true once we've received a document. This is used in
   * getRemoteKeysForTarget() and ultimately used by WatchChangeAggregator to
   * decide whether it needs to manufacture a delete event for the target once
   * the target is CURRENT.
   */
  receivedDocument: boolean = false;
}

/**
 * Interface implemented by EventManager to handle notifications from
 * SyncEngine.
 */
export interface SyncEngineListener {
  /** Handles new view snapshots. */
  onWatchChange(snapshots: ViewSnapshot[]): void;

  /** Handles the failure of a query. */
  onWatchError(query: Query, error: Error): void;

  /** Handles a change in online state. */
  onOnlineStateChange(onlineState: OnlineState): void;
}

/**
 * SyncEngine is the central controller in the client SDK architecture. It is
 * the glue code between the EventManager, LocalStore, and RemoteStore. Some of
 * SyncEngine's responsibilities include:
 * 1. Coordinating client requests and remote events between the EventManager
 *    and the local and remote data stores.
 * 2. Managing a View object for each query, providing the unified view between
 *    the local and remote data stores.
 * 3. Notifying the RemoteStore when the LocalStore has new mutations in its
 *    queue that need sending to the backend.
 *
 * The SyncEngine’s methods should only ever be called by methods running in the
 * global async queue.
 */
export interface SyncEngine extends RemoteSyncer {
  isPrimaryClient: boolean;

  /** Subscribes to SyncEngine notifications. Has to be called exactly once. */
  subscribe(syncEngineListener: SyncEngineListener): void;

  /**
   * Initiates the new listen, resolves promise when listen enqueued to the
   * server. All the subsequent view snapshots or errors are sent to the
   * subscribed handlers. Returns the initial snapshot.
   */
  listen(query: Query): Promise<ViewSnapshot>;

  /** Stops listening to the query. */
  unlisten(query: Query): Promise<void>;

  /**
   * Initiates the write of local mutation batch which involves adding the
   * writes to the mutation queue, notifying the remote store about new
   * mutations and raising events for any changes this write caused.
   *
   * The promise returned by this call is resolved when the above steps
   * have completed, *not* when the write was acked by the backend. The
   * userCallback is resolved once the write was acked/rejected by the
   * backend (or failed locally for any other reason).
   */
  write(batch: Mutation[], userCallback: Deferred<void>): Promise<void>;

  /**
   * Takes an updateFunction in which a set of reads and writes can be performed
   * atomically. In the updateFunction, the client can read and write values
   * using the supplied transaction object. After the updateFunction, all
   * changes will be committed. If a retryable error occurs (ex: some other
   * client has changed any of the data referenced), then the updateFunction
   * will be called again after a backoff. If the updateFunction still fails
   * after all retries, then the transaction will be rejected.
   *
   * The transaction object passed to the updateFunction contains methods for
   * accessing documents and collections. Unlike other datastore access, data
   * accessed with the transaction will not reflect local changes that have not
   * been committed. For this reason, it is required that all reads are
   * performed before any writes. Transactions must be performed while online.
   *
   * The Deferred input is resolved when the transaction is fully committed.
   */
  runTransaction<T>(
    asyncQueue: AsyncQueue,
    updateFunction: (transaction: Transaction) => Promise<T>,
    deferred: Deferred<T>
  ): void;

  /**
   * Applies an OnlineState change to the sync engine and notifies any views of
   * the change.
   */
  applyOnlineStateChange(
    onlineState: OnlineState,
    source: OnlineStateSource
  ): void;

  /**
   * Registers a user callback that resolves when all pending mutations at the moment of calling
   * are acknowledged .
   */
  registerPendingWritesCallback(callback: Deferred<void>): Promise<void>;

  // Visible for testing
  activeLimboDocumentResolutions(): SortedMap<DocumentKey, TargetId>;

  // Visible for testing
  enqueuedLimboDocumentResolutions(): DocumentKey[];

  handleCredentialChange(user: User): Promise<void>;

  enableNetwork(): Promise<void>;

  disableNetwork(): Promise<void>;

  getRemoteKeysForTarget(targetId: TargetId): DocumentKeySet;
}

/**
 * An implementation of `SyncEngine` coordinating with other parts of SDK.
 *
 * Note: some field defined in this class might have public access level, but
 * the class is not exported so they are only accessible from this module.
 * This is useful to implement optional features (like bundles) in free
 * functions, such that they are tree-shakeable.
 */
class SyncEngineImpl implements SyncEngine {
  protected syncEngineListener: SyncEngineListener | null = null;

  protected queryViewsByQuery = new ObjectMap<Query, QueryView>(
    q => q.canonicalId(),
    (l, r) => l.isEqual(r)
  );
  protected queriesByTarget = new Map<TargetId, Query[]>();
  /**
   * The keys of documents that are in limbo for which we haven't yet started a
   * limbo resolution query.
   */
  private enqueuedLimboResolutions: DocumentKey[] = [];
  /**
   * Keeps track of the target ID for each document that is in limbo with an
   * active target.
   */
  protected activeLimboTargetsByKey = new SortedMap<DocumentKey, TargetId>(
    DocumentKey.comparator
  );
  /**
   * Keeps track of the information about an active limbo resolution for each
   * active target ID that was started for the purpose of limbo resolution.
   */
  protected activeLimboResolutionsByTarget = new Map<
    TargetId,
    LimboResolution
  >();
  protected limboDocumentRefs = new ReferenceSet();
  /** Stores user completion handlers, indexed by User and BatchId. */
  private mutationUserCallbacks = {} as {
    [uidKey: string]: SortedMap<BatchId, Deferred<void>>;
  };
  /** Stores user callbacks waiting for all pending writes to be acknowledged. */
  private pendingWritesCallbacks = new Map<BatchId, Array<Deferred<void>>>();
  private limboTargetIdGenerator = TargetIdGenerator.forSyncEngine();

  private onlineState = OnlineState.Unknown;

  constructor(
    protected localStore: LocalStore,
    protected remoteStore: RemoteStore,
    protected datastore: Datastore,
    // PORTING NOTE: Manages state synchronization in multi-tab environments.
    protected sharedClientState: SharedClientState,
    private currentUser: User,
    private maxConcurrentLimboResolutions: number
  ) {}

  get isPrimaryClient(): boolean {
    return true;
  }

  subscribe(syncEngineListener: SyncEngineListener): void {
    debugAssert(
      syncEngineListener !== null,
      'SyncEngine listener cannot be null'
    );
    debugAssert(
      this.syncEngineListener === null,
      'SyncEngine already has a subscriber.'
    );

    this.syncEngineListener = syncEngineListener;
  }

  async listen(query: Query): Promise<ViewSnapshot> {
    this.assertSubscribed('listen()');

    let targetId;
    let viewSnapshot;

    const queryView = this.queryViewsByQuery.get(query);
    if (queryView) {
      // PORTING NOTE: With Multi-Tab Web, it is possible that a query view
      // already exists when EventManager calls us for the first time. This
      // happens when the primary tab is already listening to this query on
      // behalf of another tab and the user of the primary also starts listening
      // to the query. EventManager will not have an assigned target ID in this
      // case and calls `listen` to obtain this ID.
      targetId = queryView.targetId;
      this.sharedClientState.addLocalQueryTarget(targetId);
      viewSnapshot = queryView.view.computeInitialSnapshot();
    } else {
      const targetData = await this.localStore.allocateTarget(query.toTarget());

      const status = this.sharedClientState.addLocalQueryTarget(
        targetData.targetId
      );
      targetId = targetData.targetId;
      viewSnapshot = await this.initializeViewAndComputeSnapshot(
        query,
        targetId,
        status === 'current'
      );
      if (this.isPrimaryClient) {
        this.remoteStore.listen(targetData);
      }
    }

    return viewSnapshot;
  }

  /**
   * Registers a view for a previously unknown query and computes its initial
   * snapshot.
   */
  protected async initializeViewAndComputeSnapshot(
    query: Query,
    targetId: TargetId,
    current: boolean
  ): Promise<ViewSnapshot> {
    const queryResult = await this.localStore.executeQuery(
      query,
      /* usePreviousResults= */ true
    );
    const view = new View(query, queryResult.remoteKeys);
    const viewDocChanges = view.computeDocChanges(queryResult.documents);
    const synthesizedTargetChange = TargetChange.createSynthesizedTargetChangeForCurrentChange(
      targetId,
      current && this.onlineState !== OnlineState.Offline
    );
    const viewChange = view.applyChanges(
      viewDocChanges,
      /* updateLimboDocuments= */ this.isPrimaryClient,
      synthesizedTargetChange
    );
    this.updateTrackedLimbos(targetId, viewChange.limboChanges);

    debugAssert(
      !!viewChange.snapshot,
      'applyChanges for new view should always return a snapshot'
    );

    const data = new QueryView(query, targetId, view);
    this.queryViewsByQuery.set(query, data);
    if (this.queriesByTarget.has(targetId)) {
      this.queriesByTarget.get(targetId)!.push(query);
    } else {
      this.queriesByTarget.set(targetId, [query]);
    }
    return viewChange.snapshot!;
  }

  async unlisten(query: Query): Promise<void> {
    this.assertSubscribed('unlisten()');

    const queryView = this.queryViewsByQuery.get(query)!;
    debugAssert(!!queryView, 'Trying to unlisten on query not found:' + query);

    // Only clean up the query view and target if this is the only query mapped
    // to the target.
    const queries = this.queriesByTarget.get(queryView.targetId)!;
    if (queries.length > 1) {
      this.queriesByTarget.set(
        queryView.targetId,
        queries.filter(q => !q.isEqual(query))
      );
      this.queryViewsByQuery.delete(query);
      return;
    }

    // No other queries are mapped to the target, clean up the query and the target.
    if (this.isPrimaryClient) {
      // We need to remove the local query target first to allow us to verify
      // whether any other client is still interested in this target.
      this.sharedClientState.removeLocalQueryTarget(queryView.targetId);
      const targetRemainsActive = this.sharedClientState.isActiveQueryTarget(
        queryView.targetId
      );

      if (!targetRemainsActive) {
        await this.localStore
          .releaseTarget(queryView.targetId, /*keepPersistedTargetData=*/ false)
          .then(() => {
            this.sharedClientState.clearQueryState(queryView.targetId);
            this.remoteStore.unlisten(queryView.targetId);
            this.removeAndCleanupTarget(queryView.targetId);
          })
          .catch(ignoreIfPrimaryLeaseLoss);
      }
    } else {
      this.removeAndCleanupTarget(queryView.targetId);
      await this.localStore.releaseTarget(
        queryView.targetId,
        /*keepPersistedTargetData=*/ true
      );
    }
  }

  async write(batch: Mutation[], userCallback: Deferred<void>): Promise<void> {
    this.assertSubscribed('write()');

    try {
      const result = await this.localStore.localWrite(batch);
      this.sharedClientState.addPendingMutation(result.batchId);
      this.addMutationCallback(result.batchId, userCallback);
      await this.emitNewSnapsAndNotifyLocalStore(result.changes);
      await this.remoteStore.fillWritePipeline();
    } catch (e) {
      // If we can't persist the mutation, we reject the user callback and
      // don't send the mutation. The user can then retry the write.
      const error = wrapInUserErrorIfRecoverable(e, `Failed to persist write`);
      userCallback.reject(error);
    }
  }

  runTransaction<T>(
    asyncQueue: AsyncQueue,
    updateFunction: (transaction: Transaction) => Promise<T>,
    deferred: Deferred<T>
  ): void {
    new TransactionRunner<T>(
      asyncQueue,
      this.datastore,
      updateFunction,
      deferred
    ).run();
  }

  async applyRemoteEvent(remoteEvent: RemoteEvent): Promise<void> {
    this.assertSubscribed('applyRemoteEvent()');
    try {
      const changes = await this.localStore.applyRemoteEvent(remoteEvent);
      // Update `receivedDocument` as appropriate for any limbo targets.
      remoteEvent.targetChanges.forEach((targetChange, targetId) => {
        const limboResolution = this.activeLimboResolutionsByTarget.get(
          targetId
        );
        if (limboResolution) {
          // Since this is a limbo resolution lookup, it's for a single document
          // and it could be added, modified, or removed, but not a combination.
          hardAssert(
            targetChange.addedDocuments.size +
              targetChange.modifiedDocuments.size +
              targetChange.removedDocuments.size <=
              1,
            'Limbo resolution for single document contains multiple changes.'
          );
          if (targetChange.addedDocuments.size > 0) {
            limboResolution.receivedDocument = true;
          } else if (targetChange.modifiedDocuments.size > 0) {
            hardAssert(
              limboResolution.receivedDocument,
              'Received change for limbo target document without add.'
            );
          } else if (targetChange.removedDocuments.size > 0) {
            hardAssert(
              limboResolution.receivedDocument,
              'Received remove for limbo target document without add.'
            );
            limboResolution.receivedDocument = false;
          } else {
            // This was probably just a CURRENT targetChange or similar.
          }
        }
      });
      await this.emitNewSnapsAndNotifyLocalStore(changes, remoteEvent);
    } catch (error) {
      await ignoreIfPrimaryLeaseLoss(error);
    }
  }

  applyOnlineStateChange(
    onlineState: OnlineState,
    source: OnlineStateSource
  ): void {
    this.assertSubscribed('applyOnlineStateChange()');
    const newViewSnapshots = [] as ViewSnapshot[];
    this.queryViewsByQuery.forEach((query, queryView) => {
      const viewChange = queryView.view.applyOnlineStateChange(onlineState);
      debugAssert(
        viewChange.limboChanges.length === 0,
        'OnlineState should not affect limbo documents.'
      );
      if (viewChange.snapshot) {
        newViewSnapshots.push(viewChange.snapshot);
      }
    });
    this.syncEngineListener!.onOnlineStateChange(onlineState);
    this.syncEngineListener!.onWatchChange(newViewSnapshots);
    this.onlineState = onlineState;
  }

  async rejectListen(targetId: TargetId, err: FirestoreError): Promise<void> {
    this.assertSubscribed('rejectListens()');

    // PORTING NOTE: Multi-tab only.
    this.sharedClientState.updateQueryState(targetId, 'rejected', err);

    const limboResolution = this.activeLimboResolutionsByTarget.get(targetId);
    const limboKey = limboResolution && limboResolution.key;
    if (limboKey) {
      // TODO(klimt): We really only should do the following on permission
      // denied errors, but we don't have the cause code here.

      // It's a limbo doc. Create a synthetic event saying it was deleted.
      // This is kind of a hack. Ideally, we would have a method in the local
      // store to purge a document. However, it would be tricky to keep all of
      // the local store's invariants with another method.
      let documentUpdates = new SortedMap<DocumentKey, MaybeDocument>(
        DocumentKey.comparator
      );
      documentUpdates = documentUpdates.insert(
        limboKey,
        new NoDocument(limboKey, SnapshotVersion.min())
      );
      const resolvedLimboDocuments = documentKeySet().add(limboKey);
      const event = new RemoteEvent(
        SnapshotVersion.min(),
        /* targetChanges= */ new Map<TargetId, TargetChange>(),
        /* targetMismatches= */ new SortedSet<TargetId>(primitiveComparator),
        documentUpdates,
        resolvedLimboDocuments
      );

      await this.applyRemoteEvent(event);

      // Since this query failed, we won't want to manually unlisten to it.
      // We only remove it from bookkeeping after we successfully applied the
      // RemoteEvent. If `applyRemoteEvent()` throws, we want to re-listen to
      // this query when the RemoteStore restarts the Watch stream, which should
      // re-trigger the target failure.
      this.activeLimboTargetsByKey = this.activeLimboTargetsByKey.remove(
        limboKey
      );
      this.activeLimboResolutionsByTarget.delete(targetId);
      this.pumpEnqueuedLimboResolutions();
    } else {
      await this.localStore
        .releaseTarget(targetId, /* keepPersistedTargetData */ false)
        .then(() => this.removeAndCleanupTarget(targetId, err))
        .catch(ignoreIfPrimaryLeaseLoss);
    }
  }

  async applySuccessfulWrite(
    mutationBatchResult: MutationBatchResult
  ): Promise<void> {
    this.assertSubscribed('applySuccessfulWrite()');

    const batchId = mutationBatchResult.batch.batchId;

    try {
      const changes = await this.localStore.acknowledgeBatch(
        mutationBatchResult
      );

      // The local store may or may not be able to apply the write result and
      // raise events immediately (depending on whether the watcher is caught
      // up), so we raise user callbacks first so that they consistently happen
      // before listen events.
      this.processUserCallback(batchId, /*error=*/ null);
      this.triggerPendingWritesCallbacks(batchId);

      this.sharedClientState.updateMutationState(batchId, 'acknowledged');
      await this.emitNewSnapsAndNotifyLocalStore(changes);
    } catch (error) {
      await ignoreIfPrimaryLeaseLoss(error);
    }
  }

  async rejectFailedWrite(
    batchId: BatchId,
    error: FirestoreError
  ): Promise<void> {
    this.assertSubscribed('rejectFailedWrite()');

    try {
      const changes = await this.localStore.rejectBatch(batchId);

      // The local store may or may not be able to apply the write result and
      // raise events immediately (depending on whether the watcher is caught up),
      // so we raise user callbacks first so that they consistently happen before
      // listen events.
      this.processUserCallback(batchId, error);
      this.triggerPendingWritesCallbacks(batchId);

      this.sharedClientState.updateMutationState(batchId, 'rejected', error);
      await this.emitNewSnapsAndNotifyLocalStore(changes);
    } catch (error) {
      await ignoreIfPrimaryLeaseLoss(error);
    }
  }

  async registerPendingWritesCallback(callback: Deferred<void>): Promise<void> {
    if (!this.remoteStore.canUseNetwork()) {
      logDebug(
        LOG_TAG,
        'The network is disabled. The task returned by ' +
          "'awaitPendingWrites()' will not complete until the network is enabled."
      );
    }

    try {
      const highestBatchId = await this.localStore.getHighestUnacknowledgedBatchId();
      if (highestBatchId === BATCHID_UNKNOWN) {
        // Trigger the callback right away if there is no pending writes at the moment.
        callback.resolve();
        return;
      }

      const callbacks = this.pendingWritesCallbacks.get(highestBatchId) || [];
      callbacks.push(callback);
      this.pendingWritesCallbacks.set(highestBatchId, callbacks);
    } catch (e) {
      const firestoreError = wrapInUserErrorIfRecoverable(
        e,
        'Initialization of waitForPendingWrites() operation failed'
      );
      callback.reject(firestoreError);
    }
  }

  /**
   * Triggers the callbacks that are waiting for this batch id to get acknowledged by server,
   * if there are any.
   */
  private triggerPendingWritesCallbacks(batchId: BatchId): void {
    (this.pendingWritesCallbacks.get(batchId) || []).forEach(callback => {
      callback.resolve();
    });

    this.pendingWritesCallbacks.delete(batchId);
  }

  /** Reject all outstanding callbacks waiting for pending writes to complete. */
  private rejectOutstandingPendingWritesCallbacks(errorMessage: string): void {
    this.pendingWritesCallbacks.forEach(callbacks => {
      callbacks.forEach(callback => {
        callback.reject(new FirestoreError(Code.CANCELLED, errorMessage));
      });
    });

    this.pendingWritesCallbacks.clear();
  }

  private addMutationCallback(
    batchId: BatchId,
    callback: Deferred<void>
  ): void {
    let newCallbacks = this.mutationUserCallbacks[this.currentUser.toKey()];
    if (!newCallbacks) {
      newCallbacks = new SortedMap<BatchId, Deferred<void>>(
        primitiveComparator
      );
    }
    newCallbacks = newCallbacks.insert(batchId, callback);
    this.mutationUserCallbacks[this.currentUser.toKey()] = newCallbacks;
  }

  /**
   * Resolves or rejects the user callback for the given batch and then discards
   * it.
   */
  protected processUserCallback(batchId: BatchId, error: Error | null): void {
    let newCallbacks = this.mutationUserCallbacks[this.currentUser.toKey()];

    // NOTE: Mutations restored from persistence won't have callbacks, so it's
    // okay for there to be no callback for this ID.
    if (newCallbacks) {
      const callback = newCallbacks.get(batchId);
      if (callback) {
        debugAssert(
          batchId === newCallbacks.minKey(),
          'Mutation callbacks processed out-of-order?'
        );
        if (error) {
          callback.reject(error);
        } else {
          callback.resolve();
        }
        newCallbacks = newCallbacks.remove(batchId);
      }
      this.mutationUserCallbacks[this.currentUser.toKey()] = newCallbacks;
    }
  }

  protected removeAndCleanupTarget(
    targetId: number,
    error: Error | null = null
  ): void {
    this.sharedClientState.removeLocalQueryTarget(targetId);

    debugAssert(
      this.queriesByTarget.has(targetId) &&
        this.queriesByTarget.get(targetId)!.length !== 0,
      `There are no queries mapped to target id ${targetId}`
    );

    for (const query of this.queriesByTarget.get(targetId)!) {
      this.queryViewsByQuery.delete(query);
      if (error) {
        this.syncEngineListener!.onWatchError(query, error);
      }
    }

    this.queriesByTarget.delete(targetId);

    if (this.isPrimaryClient) {
      const limboKeys = this.limboDocumentRefs.removeReferencesForId(targetId);
      limboKeys.forEach(limboKey => {
        const isReferenced = this.limboDocumentRefs.containsKey(limboKey);
        if (!isReferenced) {
          // We removed the last reference for this key
          this.removeLimboTarget(limboKey);
        }
      });
    }
  }

  private removeLimboTarget(key: DocumentKey): void {
    // It's possible that the target already got removed because the query failed. In that case,
    // the key won't exist in `limboTargetsByKey`. Only do the cleanup if we still have the target.
    const limboTargetId = this.activeLimboTargetsByKey.get(key);
    if (limboTargetId === null) {
      // This target already got removed, because the query failed.
      return;
    }

    this.remoteStore.unlisten(limboTargetId);
    this.activeLimboTargetsByKey = this.activeLimboTargetsByKey.remove(key);
    this.activeLimboResolutionsByTarget.delete(limboTargetId);
    this.pumpEnqueuedLimboResolutions();
  }

  protected updateTrackedLimbos(
    targetId: TargetId,
    limboChanges: LimboDocumentChange[]
  ): void {
    for (const limboChange of limboChanges) {
      if (limboChange instanceof AddedLimboDocument) {
        this.limboDocumentRefs.addReference(limboChange.key, targetId);
        this.trackLimboChange(limboChange);
      } else if (limboChange instanceof RemovedLimboDocument) {
        logDebug(LOG_TAG, 'Document no longer in limbo: ' + limboChange.key);
        this.limboDocumentRefs.removeReference(limboChange.key, targetId);
        const isReferenced = this.limboDocumentRefs.containsKey(
          limboChange.key
        );
        if (!isReferenced) {
          // We removed the last reference for this key
          this.removeLimboTarget(limboChange.key);
        }
      } else {
        fail('Unknown limbo change: ' + JSON.stringify(limboChange));
      }
    }
  }

  private trackLimboChange(limboChange: AddedLimboDocument): void {
    const key = limboChange.key;
    if (!this.activeLimboTargetsByKey.get(key)) {
      logDebug(LOG_TAG, 'New document in limbo: ' + key);
      this.enqueuedLimboResolutions.push(key);
      this.pumpEnqueuedLimboResolutions();
    }
  }

  /**
   * Starts listens for documents in limbo that are enqueued for resolution,
   * subject to a maximum number of concurrent resolutions.
   *
   * Without bounding the number of concurrent resolutions, the server can fail
   * with "resource exhausted" errors which can lead to pathological client
   * behavior as seen in https://github.com/firebase/firebase-js-sdk/issues/2683.
   */
  private pumpEnqueuedLimboResolutions(): void {
    while (
      this.enqueuedLimboResolutions.length > 0 &&
      this.activeLimboTargetsByKey.size < this.maxConcurrentLimboResolutions
    ) {
      const key = this.enqueuedLimboResolutions.shift()!;
      const limboTargetId = this.limboTargetIdGenerator.next();
      this.activeLimboResolutionsByTarget.set(
        limboTargetId,
        new LimboResolution(key)
      );
      this.activeLimboTargetsByKey = this.activeLimboTargetsByKey.insert(
        key,
        limboTargetId
      );
      this.remoteStore.listen(
        new TargetData(
          Query.atPath(key.path).toTarget(),
          limboTargetId,
          TargetPurpose.LimboResolution,
          ListenSequence.INVALID
        )
      );
    }
  }

  // Visible for testing
  activeLimboDocumentResolutions(): SortedMap<DocumentKey, TargetId> {
    return this.activeLimboTargetsByKey;
  }

  // Visible for testing
  enqueuedLimboDocumentResolutions(): DocumentKey[] {
    return this.enqueuedLimboResolutions;
  }

  protected async emitNewSnapsAndNotifyLocalStore(
    changes: MaybeDocumentMap,
    remoteEvent?: RemoteEvent
  ): Promise<void> {
    const newSnaps: ViewSnapshot[] = [];
    const docChangesInAllViews: LocalViewChanges[] = [];
    const queriesProcessed: Array<Promise<void>> = [];

    this.queryViewsByQuery.forEach((_, queryView) => {
      queriesProcessed.push(
        Promise.resolve()
          .then(() => {
            const viewDocChanges = queryView.view.computeDocChanges(changes);
            if (!viewDocChanges.needsRefill) {
              return viewDocChanges;
            }
            // The query has a limit and some docs were removed, so we need
            // to re-run the query against the local store to make sure we
            // didn't lose any good docs that had been past the limit.
            return this.localStore
              .executeQuery(queryView.query, /* usePreviousResults= */ false)
              .then(({ documents }) => {
                return queryView.view.computeDocChanges(
                  documents,
                  viewDocChanges
                );
              });
          })
          .then((viewDocChanges: ViewDocumentChanges) => {
            const targetChange =
              remoteEvent && remoteEvent.targetChanges.get(queryView.targetId);
            const viewChange = queryView.view.applyChanges(
              viewDocChanges,
              /* updateLimboDocuments= */ this.isPrimaryClient,
              targetChange
            );
            this.updateTrackedLimbos(
              queryView.targetId,
              viewChange.limboChanges
            );
            if (viewChange.snapshot) {
              if (this.isPrimaryClient) {
                this.sharedClientState.updateQueryState(
                  queryView.targetId,
                  viewChange.snapshot.fromCache ? 'not-current' : 'current'
                );
              }

              newSnaps.push(viewChange.snapshot);
              const docChanges = LocalViewChanges.fromSnapshot(
                queryView.targetId,
                viewChange.snapshot
              );
              docChangesInAllViews.push(docChanges);
            }
          })
      );
    });

    await Promise.all(queriesProcessed);
    this.syncEngineListener!.onWatchChange(newSnaps);
    await this.localStore.notifyLocalViewChanges(docChangesInAllViews);
  }

  protected assertSubscribed(fnName: string): void {
    debugAssert(
      this.syncEngineListener !== null,
      'Trying to call ' + fnName + ' before calling subscribe().'
    );
  }

  async handleCredentialChange(user: User): Promise<void> {
    const userChanged = !this.currentUser.isEqual(user);

    if (userChanged) {
      logDebug(LOG_TAG, 'User change. New user:', user.toKey());

      const result = await this.localStore.handleUserChange(user);
      this.currentUser = user;

      // Fails tasks waiting for pending writes requested by previous user.
      this.rejectOutstandingPendingWritesCallbacks(
        "'waitForPendingWrites' promise is rejected due to a user change."
      );
      // TODO(b/114226417): Consider calling this only in the primary tab.
      this.sharedClientState.handleUserChange(
        user,
        result.removedBatchIds,
        result.addedBatchIds
      );
      await this.emitNewSnapsAndNotifyLocalStore(result.affectedDocuments);
    }
  }

  enableNetwork(): Promise<void> {
    return this.remoteStore.enableNetwork();
  }

  disableNetwork(): Promise<void> {
    return this.remoteStore.disableNetwork();
  }

  getRemoteKeysForTarget(targetId: TargetId): DocumentKeySet {
    const limboResolution = this.activeLimboResolutionsByTarget.get(targetId);
    if (limboResolution && limboResolution.receivedDocument) {
      return documentKeySet().add(limboResolution.key);
    } else {
      let keySet = documentKeySet();
      const queries = this.queriesByTarget.get(targetId);
      if (!queries) {
        return keySet;
      }
      for (const query of queries) {
        const queryView = this.queryViewsByQuery.get(query);
        debugAssert(!!queryView, `No query view found for ${query}`);
        keySet = keySet.unionWith(queryView.view.syncedDocuments);
      }
      return keySet;
    }
  }
}

export function newSyncEngine(
  localStore: LocalStore,
  remoteStore: RemoteStore,
  datastore: Datastore,
  // PORTING NOTE: Manages state synchronization in multi-tab environments.
  sharedClientState: SharedClientState,
  currentUser: User,
  maxConcurrentLimboResolutions: number
): SyncEngine {
  return new SyncEngineImpl(
    localStore,
    remoteStore,
    datastore,
    sharedClientState,
    currentUser,
    maxConcurrentLimboResolutions
  );
}

/**
<<<<<<< HEAD
 * An implementation of SyncEngine that implement SharedClientStateSyncer for
=======
 * An extension of SyncEngine that also includes SharedClientStateSyncer for
>>>>>>> 8e0c0360
 * Multi-Tab synchronization.
 */
// PORTING NOTE: Web only
export interface MultiTabSyncEngine
  extends SharedClientStateSyncer,
    SyncEngine {
  applyPrimaryState(isPrimary: boolean): Promise<void>;
}

/**
 * An implementation of `SyncEngineImpl` providing multi-tab synchronization on
 * top of `SyncEngineImpl`.
 *
 * Note: some field defined in this class might have public access level, but
 * the class is not exported so they are only accessible from this module.
 * This is useful to implement optional features (like bundles) in free
 * functions, such that they are tree-shakeable.
 */
class MultiTabSyncEngineImpl extends SyncEngineImpl {
  // The primary state is set to `true` or `false` immediately after Firestore
  // startup. In the interim, a client should only be considered primary if
  // `isPrimary` is true.
  private _isPrimaryClient: undefined | boolean = undefined;

  constructor(
    protected localStore: MultiTabLocalStore,
    remoteStore: RemoteStore,
    datastore: Datastore,
    sharedClientState: SharedClientState,
    currentUser: User,
    maxConcurrentLimboResolutions: number
  ) {
    super(
      localStore,
      remoteStore,
      datastore,
      sharedClientState,
      currentUser,
      maxConcurrentLimboResolutions
    );
  }

  get isPrimaryClient(): boolean {
    return this._isPrimaryClient === true;
  }

  enableNetwork(): Promise<void> {
    this.localStore.setNetworkEnabled(true);
    return super.enableNetwork();
  }

  disableNetwork(): Promise<void> {
    this.localStore.setNetworkEnabled(false);
    return super.disableNetwork();
  }

  /**
   * Reconcile the list of synced documents in an existing view with those
   * from persistence.
   */
  private async synchronizeViewAndComputeSnapshot(
    queryView: QueryView
  ): Promise<ViewChange> {
    const queryResult = await this.localStore.executeQuery(
      queryView.query,
      /* usePreviousResults= */ true
    );
    const viewSnapshot = queryView.view.synchronizeWithPersistedState(
      queryResult
    );
    if (this._isPrimaryClient) {
      this.updateTrackedLimbos(queryView.targetId, viewSnapshot.limboChanges);
    }
    return viewSnapshot;
  }

  applyOnlineStateChange(
    onlineState: OnlineState,
    source: OnlineStateSource
  ): void {
    // If we are the primary client, the online state of all clients only
    // depends on the online state of the local RemoteStore.
    if (this.isPrimaryClient && source === OnlineStateSource.RemoteStore) {
      super.applyOnlineStateChange(onlineState, source);
      this.sharedClientState.setOnlineState(onlineState);
    }

    // If we are the secondary client, we explicitly ignore the remote store's
    // online state (the local client may go offline, even though the primary
    // tab remains online) and only apply the primary tab's online state from
    // SharedClientState.
    if (
      !this.isPrimaryClient &&
      source === OnlineStateSource.SharedClientState
    ) {
      super.applyOnlineStateChange(onlineState, source);
    }
  }

  async applyBatchState(
    batchId: BatchId,
    batchState: MutationBatchState,
    error?: FirestoreError
  ): Promise<void> {
    this.assertSubscribed('applyBatchState()');
    const documents = await this.localStore.lookupMutationDocuments(batchId);

    if (documents === null) {
      // A throttled tab may not have seen the mutation before it was completed
      // and removed from the mutation queue, in which case we won't have cached
      // the affected documents. In this case we can safely ignore the update
      // since that means we didn't apply the mutation locally at all (if we
      // had, we would have cached the affected documents), and so we will just
      // see any resulting document changes via normal remote document updates
      // as applicable.
      logDebug(LOG_TAG, 'Cannot apply mutation batch with id: ' + batchId);
      return;
    }

    if (batchState === 'pending') {
      // If we are the primary client, we need to send this write to the
      // backend. Secondary clients will ignore these writes since their remote
      // connection is disabled.
      await this.remoteStore.fillWritePipeline();
    } else if (batchState === 'acknowledged' || batchState === 'rejected') {
      // NOTE: Both these methods are no-ops for batches that originated from
      // other clients.
      this.processUserCallback(batchId, error ? error : null);
      this.localStore.removeCachedMutationBatchMetadata(batchId);
    } else {
      fail(`Unknown batchState: ${batchState}`);
    }

    await this.emitNewSnapsAndNotifyLocalStore(documents);
  }

  async applyPrimaryState(isPrimary: boolean): Promise<void> {
    if (isPrimary === true && this._isPrimaryClient !== true) {
      // Secondary tabs only maintain Views for their local listeners and the
      // Views internal state may not be 100% populated (in particular
      // secondary tabs don't track syncedDocuments, the set of documents the
      // server considers to be in the target). So when a secondary becomes
      // primary, we need to need to make sure that all views for all targets
      // match the state on disk.
      const activeTargets = this.sharedClientState.getAllActiveQueryTargets();
      const activeQueries = await this.synchronizeQueryViewsAndRaiseSnapshots(
        activeTargets.toArray(),
        /*transitionToPrimary=*/ true
      );
      this._isPrimaryClient = true;
      await this.remoteStore.applyPrimaryState(true);
      for (const targetData of activeQueries) {
        this.remoteStore.listen(targetData);
      }
    } else if (isPrimary === false && this._isPrimaryClient !== false) {
      const activeTargets: TargetId[] = [];

      let p = Promise.resolve();
      this.queriesByTarget.forEach((_, targetId) => {
        if (this.sharedClientState.isLocalQueryTarget(targetId)) {
          activeTargets.push(targetId);
        } else {
          p = p.then(() => {
            this.removeAndCleanupTarget(targetId);
            return this.localStore.releaseTarget(
              targetId,
              /*keepPersistedTargetData=*/ true
            );
          });
        }
        this.remoteStore.unlisten(targetId);
      });
      await p;

      await this.synchronizeQueryViewsAndRaiseSnapshots(
        activeTargets,
        /*transitionToPrimary=*/ false
      );
      this.resetLimboDocuments();
      this._isPrimaryClient = false;
      await this.remoteStore.applyPrimaryState(false);
    }
  }

  private resetLimboDocuments(): void {
    this.activeLimboResolutionsByTarget.forEach((_, targetId) => {
      this.remoteStore.unlisten(targetId);
    });
    this.limboDocumentRefs.removeAllReferences();
    this.activeLimboResolutionsByTarget = new Map<TargetId, LimboResolution>();
    this.activeLimboTargetsByKey = new SortedMap<DocumentKey, TargetId>(
      DocumentKey.comparator
    );
  }

  /**
   * Reconcile the query views of the provided query targets with the state from
   * persistence. Raises snapshots for any changes that affect the local
   * client and returns the updated state of all target's query data.
   *
   * @param targets the list of targets with views that need to be recomputed
   * @param transitionToPrimary `true` iff the tab transitions from a secondary
   * tab to a primary tab
   */
  private async synchronizeQueryViewsAndRaiseSnapshots(
    targets: TargetId[],
    transitionToPrimary: boolean
  ): Promise<TargetData[]> {
    const activeQueries: TargetData[] = [];
    const newViewSnapshots: ViewSnapshot[] = [];
    for (const targetId of targets) {
      let targetData: TargetData;
      const queries = this.queriesByTarget.get(targetId);

      if (queries && queries.length !== 0) {
        // For queries that have a local View, we fetch their current state
        // from LocalStore (as the resume token and the snapshot version
        // might have changed) and reconcile their views with the persisted
        // state (the list of syncedDocuments may have gotten out of sync).
        targetData = await this.localStore.allocateTarget(
          queries[0].toTarget()
        );

        for (const query of queries) {
          const queryView = this.queryViewsByQuery.get(query);
          debugAssert(!!queryView, `No query view found for ${query}`);

          const viewChange = await this.synchronizeViewAndComputeSnapshot(
            queryView
          );
          if (viewChange.snapshot) {
            newViewSnapshots.push(viewChange.snapshot);
          }
        }
      } else {
        debugAssert(
          transitionToPrimary,
          'A secondary tab should never have an active view without an active target.'
        );
        // For queries that never executed on this client, we need to
        // allocate the target in LocalStore and initialize a new View.
        const target = await this.localStore.getTarget(targetId);
        debugAssert(!!target, `Target for id ${targetId} not found`);
        targetData = await this.localStore.allocateTarget(target);
        await this.initializeViewAndComputeSnapshot(
          this.synthesizeTargetToQuery(target!),
          targetId,
          /*current=*/ false
        );
      }

      activeQueries.push(targetData!);
    }

    this.syncEngineListener!.onWatchChange(newViewSnapshots);
    return activeQueries;
  }

  /**
   * Creates a `Query` object from the specified `Target`. There is no way to
   * obtain the original `Query`, so we synthesize a `Query` from the `Target`
   * object.
   *
   * The synthesized result might be different from the original `Query`, but
   * since the synthesized `Query` should return the same results as the
   * original one (only the presentation of results might differ), the potential
   * difference will not cause issues.
   */
  private synthesizeTargetToQuery(target: Target): Query {
    return new Query(
      target.path,
      target.collectionGroup,
      target.orderBy,
      target.filters,
      target.limit,
      LimitType.First,
      target.startAt,
      target.endAt
    );
  }

  getActiveClients(): Promise<ClientId[]> {
    return this.localStore.getActiveClients();
  }

  async applyTargetState(
    targetId: TargetId,
    state: QueryTargetState,
    error?: FirestoreError
  ): Promise<void> {
    if (this._isPrimaryClient) {
      // If we receive a target state notification via WebStorage, we are
      // either already secondary or another tab has taken the primary lease.
      logDebug(LOG_TAG, 'Ignoring unexpected query state notification.');
      return;
    }

    if (this.queriesByTarget.has(targetId)) {
      switch (state) {
        case 'current':
        case 'not-current': {
          const changes = await this.localStore.getNewDocumentChanges();
          const synthesizedRemoteEvent = RemoteEvent.createSynthesizedRemoteEventForCurrentChange(
            targetId,
            state === 'current'
          );
          await this.emitNewSnapsAndNotifyLocalStore(
            changes,
            synthesizedRemoteEvent
          );
          break;
        }
        case 'rejected': {
          await this.localStore.releaseTarget(
            targetId,
            /* keepPersistedTargetData */ true
          );
          this.removeAndCleanupTarget(targetId, error);
          break;
        }
        default:
          fail('Unexpected target state: ' + state);
      }
    }
  }

  async applyActiveTargetsChange(
    added: TargetId[],
    removed: TargetId[]
  ): Promise<void> {
    if (!this._isPrimaryClient) {
      return;
    }

    for (const targetId of added) {
      if (this.queriesByTarget.has(targetId)) {
        // A target might have been added in a previous attempt
        logDebug(LOG_TAG, 'Adding an already active target ' + targetId);
        continue;
      }

      const target = await this.localStore.getTarget(targetId);
      debugAssert(
        !!target,
        `Query data for active target ${targetId} not found`
      );
      const targetData = await this.localStore.allocateTarget(target);
      await this.initializeViewAndComputeSnapshot(
        this.synthesizeTargetToQuery(target),
        targetData.targetId,
        /*current=*/ false
      );
      this.remoteStore.listen(targetData);
    }

    for (const targetId of removed) {
      // Check that the target is still active since the target might have been
      // removed if it has been rejected by the backend.
      if (!this.queriesByTarget.has(targetId)) {
        continue;
      }

      // Release queries that are still active.
      await this.localStore
        .releaseTarget(targetId, /* keepPersistedTargetData */ false)
        .then(() => {
          this.remoteStore.unlisten(targetId);
          this.removeAndCleanupTarget(targetId);
        })
        .catch(ignoreIfPrimaryLeaseLoss);
    }
  }
}

export function newMultiTabSyncEngine(
  localStore: MultiTabLocalStore,
  remoteStore: RemoteStore,
  datastore: Datastore,
  sharedClientState: SharedClientState,
  currentUser: User,
  maxConcurrentLimboResolutions: number
): MultiTabSyncEngine {
  return new MultiTabSyncEngineImpl(
    localStore,
    remoteStore,
    datastore,
    sharedClientState,
    currentUser,
    maxConcurrentLimboResolutions
  );
}<|MERGE_RESOLUTION|>--- conflicted
+++ resolved
@@ -979,11 +979,7 @@
 }
 
 /**
-<<<<<<< HEAD
- * An implementation of SyncEngine that implement SharedClientStateSyncer for
-=======
  * An extension of SyncEngine that also includes SharedClientStateSyncer for
->>>>>>> 8e0c0360
  * Multi-Tab synchronization.
  */
 // PORTING NOTE: Web only
