/**
 * @license
 * Copyright 2017 Google LLC
 *
 * Licensed under the Apache License, Version 2.0 (the "License");
 * you may not use this file except in compliance with the License.
 * You may obtain a copy of the License at
 *
 *   http://www.apache.org/licenses/LICENSE-2.0
 *
 * Unless required by applicable law or agreed to in writing, software
 * distributed under the License is distributed on an "AS IS" BASIS,
 * WITHOUT WARRANTIES OR CONDITIONS OF ANY KIND, either express or implied.
 * See the License for the specific language governing permissions and
 * limitations under the License.
 */

import { User } from '../auth/user';
import { ignoreIfPrimaryLeaseLoss, LocalStore } from '../local/local_store';
import { LocalViewChanges } from '../local/local_view_changes';
import { ReferenceSet } from '../local/reference_set';
import { TargetData, TargetPurpose } from '../local/target_data';
import {
  documentKeySet,
  DocumentKeySet,
  MaybeDocumentMap
} from '../model/collections';
import { MaybeDocument, NoDocument } from '../model/document';
import { DocumentKey } from '../model/document_key';
import { Mutation } from '../model/mutation';
import { MutationBatchResult, BATCHID_UNKNOWN } from '../model/mutation_batch';
import { RemoteEvent, TargetChange } from '../remote/remote_event';
import { RemoteStore } from '../remote/remote_store';
import { RemoteSyncer } from '../remote/remote_syncer';
import { assert, fail } from '../util/assert';
import { Code, FirestoreError } from '../util/error';
import { logDebug } from '../util/log';
import { primitiveComparator } from '../util/misc';
import { ObjectMap } from '../util/obj_map';
import { Deferred } from '../util/promise';
import { SortedMap } from '../util/sorted_map';

import { ClientId, SharedClientState } from '../local/shared_client_state';
import {
  QueryTargetState,
  SharedClientStateSyncer
} from '../local/shared_client_state_syncer';
import { SortedSet } from '../util/sorted_set';
import { ListenSequence } from './listen_sequence';
import { Query, LimitType } from './query';
import { SnapshotVersion } from './snapshot_version';
import { Target } from './target';
import { TargetIdGenerator } from './target_id_generator';
import { Transaction } from './transaction';
import {
  BatchId,
  MutationBatchState,
  OnlineState,
  OnlineStateSource,
  TargetId
} from './types';
import {
  AddedLimboDocument,
  LimboDocumentChange,
  RemovedLimboDocument,
  View,
  ViewChange,
  ViewDocumentChanges
} from './view';
import { ViewSnapshot } from './view_snapshot';
import { AsyncQueue } from '../util/async_queue';
import { TransactionRunner } from './transaction_runner';

const LOG_TAG = 'SyncEngine';

/**
 * QueryView contains all of the data that SyncEngine needs to keep track of for
 * a particular query.
 */
class QueryView {
  constructor(
    /**
     * The query itself.
     */
    public query: Query,
    /**
     * The target number created by the client that is used in the watch
     * stream to identify this query.
     */
    public targetId: TargetId,
    /**
     * The view is responsible for computing the final merged truth of what
     * docs are in the query. It gets notified of local and remote changes,
     * and applies the query filters and limits to determine the most correct
     * possible results.
     */
    public view: View
  ) {}
}

/** Tracks a limbo resolution. */
class LimboResolution {
  constructor(public key: DocumentKey) {}

  /**
   * Set to true once we've received a document. This is used in
   * getRemoteKeysForTarget() and ultimately used by WatchChangeAggregator to
   * decide whether it needs to manufacture a delete event for the target once
   * the target is CURRENT.
   */
  receivedDocument: boolean = false;
}

/**
 * Interface implemented by EventManager to handle notifications from
 * SyncEngine.
 */
export interface SyncEngineListener {
  /** Handles new view snapshots. */
  onWatchChange(snapshots: ViewSnapshot[]): void;

  /** Handles the failure of a query. */
  onWatchError(query: Query, error: Error): void;

  /** Handles a change in online state. */
  onOnlineStateChange(onlineState: OnlineState): void;
}

/**
 * SyncEngine is the central controller in the client SDK architecture. It is
 * the glue code between the EventManager, LocalStore, and RemoteStore. Some of
 * SyncEngine's responsibilities include:
 * 1. Coordinating client requests and remote events between the EventManager
 *    and the local and remote data stores.
 * 2. Managing a View object for each query, providing the unified view between
 *    the local and remote data stores.
 * 3. Notifying the RemoteStore when the LocalStore has new mutations in its
 *    queue that need sending to the backend.
 *
 * The SyncEngine’s methods should only ever be called by methods running in the
 * global async queue.
 */
export class SyncEngine implements RemoteSyncer, SharedClientStateSyncer {
  private syncEngineListener: SyncEngineListener | null = null;

  private queryViewsByQuery = new ObjectMap<Query, QueryView>(q =>
    q.canonicalId()
  );
<<<<<<< HEAD
  private queriesByTarget = new Map<TargetId, Query[]>();
  private limboTargetsByKey = new SortedMap<DocumentKey, TargetId>(
    DocumentKey.comparator
  );
  private limboResolutionsByTarget = new Map<TargetId, LimboResolution>();
=======
  private queriesByTarget: { [targetId: number]: Query[] } = {};
  /**
   * The keys of documents that are in limbo for which we haven't yet started a
   * limbo resolution query.
   */
  private enqueuedLimboResolutions: DocumentKey[] = [];
  /**
   * Keeps track of the target ID for each document that is in limbo with an
   * active target.
   */
  private activeLimboTargetsByKey = new SortedMap<DocumentKey, TargetId>(
    DocumentKey.comparator
  );
  /**
   * Keeps track of the information about an active limbo resolution for each
   * active target ID that was started for the purpose of limbo resolution.
   */
  private activeLimboResolutionsByTarget: {
    [targetId: number]: LimboResolution;
  } = {};
>>>>>>> 50de3fb1
  private limboDocumentRefs = new ReferenceSet();
  /** Stores user completion handlers, indexed by User and BatchId. */
  private mutationUserCallbacks = {} as {
    [uidKey: string]: SortedMap<BatchId, Deferred<void>>;
  };
  /** Stores user callbacks waiting for all pending writes to be acknowledged. */
  private pendingWritesCallbacks = new Map<BatchId, Array<Deferred<void>>>();
  private limboTargetIdGenerator = TargetIdGenerator.forSyncEngine();

  // The primary state is set to `true` or `false` immediately after Firestore
  // startup. In the interim, a client should only be considered primary if
  // `isPrimary` is true.
  private isPrimary: undefined | boolean = undefined;
  private onlineState = OnlineState.Unknown;

  constructor(
    private localStore: LocalStore,
    private remoteStore: RemoteStore,
    // PORTING NOTE: Manages state synchronization in multi-tab environments.
    private sharedClientState: SharedClientState,
    private currentUser: User,
    private maxConcurrentLimboResolutions: number
  ) {}

  // Only used for testing.
  get isPrimaryClient(): boolean {
    return this.isPrimary === true;
  }

  /** Subscribes to SyncEngine notifications. Has to be called exactly once. */
  subscribe(syncEngineListener: SyncEngineListener): void {
    assert(syncEngineListener !== null, 'SyncEngine listener cannot be null');
    assert(
      this.syncEngineListener === null,
      'SyncEngine already has a subscriber.'
    );

    this.syncEngineListener = syncEngineListener;
  }

  /**
   * Initiates the new listen, resolves promise when listen enqueued to the
   * server. All the subsequent view snapshots or errors are sent to the
   * subscribed handlers. Returns the targetId of the query.
   */
  async listen(query: Query): Promise<TargetId> {
    this.assertSubscribed('listen()');

    let targetId;
    let viewSnapshot;

    const queryView = this.queryViewsByQuery.get(query);
    if (queryView) {
      // PORTING NOTE: With Multi-Tab Web, it is possible that a query view
      // already exists when EventManager calls us for the first time. This
      // happens when the primary tab is already listening to this query on
      // behalf of another tab and the user of the primary also starts listening
      // to the query. EventManager will not have an assigned target ID in this
      // case and calls `listen` to obtain this ID.
      targetId = queryView.targetId;
      this.sharedClientState.addLocalQueryTarget(targetId);
      viewSnapshot = queryView.view.computeInitialSnapshot();
    } else {
      const targetData = await this.localStore.allocateTarget(query.toTarget());

      const status = this.sharedClientState.addLocalQueryTarget(
        targetData.targetId
      );
      targetId = targetData.targetId;
      viewSnapshot = await this.initializeViewAndComputeSnapshot(
        query,
        targetId,
        status === 'current'
      );
      if (this.isPrimary) {
        this.remoteStore.listen(targetData);
      }
    }

    this.syncEngineListener!.onWatchChange([viewSnapshot]);
    return targetId;
  }

  /**
   * Registers a view for a previously unknown query and computes its initial
   * snapshot.
   */
  private async initializeViewAndComputeSnapshot(
    query: Query,
    targetId: TargetId,
    current: boolean
  ): Promise<ViewSnapshot> {
    const queryResult = await this.localStore.executeQuery(
      query,
      /* usePreviousResults= */ true
    );
    const view = new View(query, queryResult.remoteKeys);
    const viewDocChanges = view.computeDocChanges(queryResult.documents);
    const synthesizedTargetChange = TargetChange.createSynthesizedTargetChangeForCurrentChange(
      targetId,
      current && this.onlineState !== OnlineState.Offline
    );
    const viewChange = view.applyChanges(
      viewDocChanges,
      /* updateLimboDocuments= */ this.isPrimary === true,
      synthesizedTargetChange
    );
    assert(
      viewChange.limboChanges.length === 0,
      'View returned limbo docs before target ack from the server.'
    );
    assert(
      !!viewChange.snapshot,
      'applyChanges for new view should always return a snapshot'
    );

    const data = new QueryView(query, targetId, view);
    this.queryViewsByQuery.set(query, data);
    if (this.queriesByTarget.has(targetId)) {
      this.queriesByTarget.get(targetId)!.push(query);
    } else {
      this.queriesByTarget.set(targetId, [query]);
    }
    return viewChange.snapshot!;
  }

  /**
   * Reconcile the list of synced documents in an existing view with those
   * from persistence.
   */
  // PORTING NOTE: Multi-tab only.
  private async synchronizeViewAndComputeSnapshot(
    queryView: QueryView
  ): Promise<ViewChange> {
    const queryResult = await this.localStore.executeQuery(
      queryView.query,
      /* usePreviousResults= */ true
    );
    const viewSnapshot = queryView.view.synchronizeWithPersistedState(
      queryResult
    );
    if (this.isPrimary) {
      this.updateTrackedLimbos(queryView.targetId, viewSnapshot.limboChanges);
    }
    return viewSnapshot;
  }

  /** Stops listening to the query. */
  async unlisten(query: Query): Promise<void> {
    this.assertSubscribed('unlisten()');

    const queryView = this.queryViewsByQuery.get(query)!;
    assert(!!queryView, 'Trying to unlisten on query not found:' + query);

    // Only clean up the query view and target if this is the only query mapped
    // to the target.
    const queries = this.queriesByTarget.get(queryView.targetId)!;
    if (queries.length > 1) {
      this.queriesByTarget.set(
        queryView.targetId,
        queries.filter(q => !q.isEqual(query))
      );
      this.queryViewsByQuery.delete(query);
      return;
    }

    // No other queries are mapped to the target, clean up the query and the target.
    if (this.isPrimary) {
      // We need to remove the local query target first to allow us to verify
      // whether any other client is still interested in this target.
      this.sharedClientState.removeLocalQueryTarget(queryView.targetId);
      const targetRemainsActive = this.sharedClientState.isActiveQueryTarget(
        queryView.targetId
      );

      if (!targetRemainsActive) {
        await this.localStore
          .releaseTarget(queryView.targetId, /*keepPersistedTargetData=*/ false)
          .then(() => {
            this.sharedClientState.clearQueryState(queryView.targetId);
            this.remoteStore.unlisten(queryView.targetId);
            this.removeAndCleanupTarget(queryView.targetId);
          })
          .catch(ignoreIfPrimaryLeaseLoss);
      }
    } else {
      this.removeAndCleanupTarget(queryView.targetId);
      await this.localStore.releaseTarget(
        queryView.targetId,
        /*keepPersistedTargetData=*/ true
      );
    }
  }

  /**
   * Initiates the write of local mutation batch which involves adding the
   * writes to the mutation queue, notifying the remote store about new
   * mutations and raising events for any changes this write caused.
   *
   * The promise returned by this call is resolved when the above steps
   * have completed, *not* when the write was acked by the backend. The
   * userCallback is resolved once the write was acked/rejected by the
   * backend (or failed locally for any other reason).
   */
  async write(batch: Mutation[], userCallback: Deferred<void>): Promise<void> {
    this.assertSubscribed('write()');
    const result = await this.localStore.localWrite(batch);
    this.sharedClientState.addPendingMutation(result.batchId);
    this.addMutationCallback(result.batchId, userCallback);
    await this.emitNewSnapsAndNotifyLocalStore(result.changes);
    await this.remoteStore.fillWritePipeline();
  }

  /**
   * Takes an updateFunction in which a set of reads and writes can be performed
   * atomically. In the updateFunction, the client can read and write values
   * using the supplied transaction object. After the updateFunction, all
   * changes will be committed. If a retryable error occurs (ex: some other
   * client has changed any of the data referenced), then the updateFunction
   * will be called again after a backoff. If the updateFunction still fails
   * after all retries, then the transaction will be rejected.
   *
   * The transaction object passed to the updateFunction contains methods for
   * accessing documents and collections. Unlike other datastore access, data
   * accessed with the transaction will not reflect local changes that have not
   * been committed. For this reason, it is required that all reads are
   * performed before any writes. Transactions must be performed while online.
   *
   * The Deferred input is resolved when the transaction is fully committed.
   */
  runTransaction<T>(
    asyncQueue: AsyncQueue,
    updateFunction: (transaction: Transaction) => Promise<T>,
    deferred: Deferred<T>
  ): void {
    new TransactionRunner<T>(
      asyncQueue,
      this.remoteStore,
      updateFunction,
      deferred
    ).run();
  }

  async applyRemoteEvent(remoteEvent: RemoteEvent): Promise<void> {
    this.assertSubscribed('applyRemoteEvent()');
    try {
      const changes = await this.localStore.applyRemoteEvent(remoteEvent);
      // Update `receivedDocument` as appropriate for any limbo targets.
<<<<<<< HEAD
      remoteEvent.targetChanges.forEach((targetChange, targetId) => {
        const limboResolution = this.limboResolutionsByTarget.get(targetId);
=======
      objUtils.forEach(remoteEvent.targetChanges, (targetId, targetChange) => {
        const limboResolution = this.activeLimboResolutionsByTarget[
          Number(targetId)
        ];
>>>>>>> 50de3fb1
        if (limboResolution) {
          // Since this is a limbo resolution lookup, it's for a single document
          // and it could be added, modified, or removed, but not a combination.
          assert(
            targetChange.addedDocuments.size +
              targetChange.modifiedDocuments.size +
              targetChange.removedDocuments.size <=
              1,
            'Limbo resolution for single document contains multiple changes.'
          );
          if (targetChange.addedDocuments.size > 0) {
            limboResolution.receivedDocument = true;
          } else if (targetChange.modifiedDocuments.size > 0) {
            assert(
              limboResolution.receivedDocument,
              'Received change for limbo target document without add.'
            );
          } else if (targetChange.removedDocuments.size > 0) {
            assert(
              limboResolution.receivedDocument,
              'Received remove for limbo target document without add.'
            );
            limboResolution.receivedDocument = false;
          } else {
            // This was probably just a CURRENT targetChange or similar.
          }
        }
      });
      await this.emitNewSnapsAndNotifyLocalStore(changes, remoteEvent);
    } catch (error) {
      await ignoreIfPrimaryLeaseLoss(error);
    }
  }

  /**
   * Applies an OnlineState change to the sync engine and notifies any views of
   * the change.
   */
  applyOnlineStateChange(
    onlineState: OnlineState,
    source: OnlineStateSource
  ): void {
    // If we are the secondary client, we explicitly ignore the remote store's
    // online state (the local client may go offline, even though the primary
    // tab remains online) and only apply the primary tab's online state from
    // SharedClientState.
    if (
      (this.isPrimary && source === OnlineStateSource.RemoteStore) ||
      (!this.isPrimary && source === OnlineStateSource.SharedClientState)
    ) {
      this.assertSubscribed('applyOnlineStateChange()');
      const newViewSnapshots = [] as ViewSnapshot[];
      this.queryViewsByQuery.forEach((query, queryView) => {
        const viewChange = queryView.view.applyOnlineStateChange(onlineState);
        assert(
          viewChange.limboChanges.length === 0,
          'OnlineState should not affect limbo documents.'
        );
        if (viewChange.snapshot) {
          newViewSnapshots.push(viewChange.snapshot);
        }
      });
      this.syncEngineListener!.onOnlineStateChange(onlineState);
      this.syncEngineListener!.onWatchChange(newViewSnapshots);

      this.onlineState = onlineState;
      if (this.isPrimary) {
        this.sharedClientState.setOnlineState(onlineState);
      }
    }
  }

  async rejectListen(targetId: TargetId, err: FirestoreError): Promise<void> {
    this.assertSubscribed('rejectListens()');

    // PORTING NOTE: Multi-tab only.
    this.sharedClientState.updateQueryState(targetId, 'rejected', err);

<<<<<<< HEAD
    const limboResolution = this.limboResolutionsByTarget.get(targetId);
=======
    const limboResolution = this.activeLimboResolutionsByTarget[targetId];
>>>>>>> 50de3fb1
    const limboKey = limboResolution && limboResolution.key;
    if (limboKey) {
      // Since this query failed, we won't want to manually unlisten to it.
      // So go ahead and remove it from bookkeeping.
<<<<<<< HEAD
      this.limboTargetsByKey = this.limboTargetsByKey.remove(limboKey);
      this.limboResolutionsByTarget.delete(targetId);
=======
      this.activeLimboTargetsByKey = this.activeLimboTargetsByKey.remove(
        limboKey
      );
      delete this.activeLimboResolutionsByTarget[targetId];
      this.pumpEnqueuedLimboResolutions();
>>>>>>> 50de3fb1

      // TODO(klimt): We really only should do the following on permission
      // denied errors, but we don't have the cause code here.

      // It's a limbo doc. Create a synthetic event saying it was deleted.
      // This is kind of a hack. Ideally, we would have a method in the local
      // store to purge a document. However, it would be tricky to keep all of
      // the local store's invariants with another method.
      let documentUpdates = new SortedMap<DocumentKey, MaybeDocument>(
        DocumentKey.comparator
      );
      documentUpdates = documentUpdates.insert(
        limboKey,
        new NoDocument(limboKey, SnapshotVersion.forDeletedDoc())
      );
      const resolvedLimboDocuments = documentKeySet().add(limboKey);
      const event = new RemoteEvent(
        SnapshotVersion.MIN,
        /* targetChanges= */ new Map<TargetId, TargetChange>(),
        /* targetMismatches= */ new SortedSet<TargetId>(primitiveComparator),
        documentUpdates,
        resolvedLimboDocuments
      );
      return this.applyRemoteEvent(event);
    } else {
      await this.localStore
        .releaseTarget(targetId, /* keepPersistedTargetData */ false)
        .then(() => this.removeAndCleanupTarget(targetId, err))
        .catch(ignoreIfPrimaryLeaseLoss);
    }
  }

  // PORTING NOTE: Multi-tab only
  async applyBatchState(
    batchId: BatchId,
    batchState: MutationBatchState,
    error?: FirestoreError
  ): Promise<void> {
    this.assertSubscribed('applyBatchState()');
    const documents = await this.localStore.lookupMutationDocuments(batchId);

    if (documents === null) {
      // A throttled tab may not have seen the mutation before it was completed
      // and removed from the mutation queue, in which case we won't have cached
      // the affected documents. In this case we can safely ignore the update
      // since that means we didn't apply the mutation locally at all (if we
      // had, we would have cached the affected documents), and so we will just
      // see any resulting document changes via normal remote document updates
      // as applicable.
      logDebug(LOG_TAG, 'Cannot apply mutation batch with id: ' + batchId);
      return;
    }

    if (batchState === 'pending') {
      // If we are the primary client, we need to send this write to the
      // backend. Secondary clients will ignore these writes since their remote
      // connection is disabled.
      await this.remoteStore.fillWritePipeline();
    } else if (batchState === 'acknowledged' || batchState === 'rejected') {
      // NOTE: Both these methods are no-ops for batches that originated from
      // other clients.
      this.processUserCallback(batchId, error ? error : null);
      this.localStore.removeCachedMutationBatchMetadata(batchId);
    } else {
      fail(`Unknown batchState: ${batchState}`);
    }

    await this.emitNewSnapsAndNotifyLocalStore(documents);
  }

  async applySuccessfulWrite(
    mutationBatchResult: MutationBatchResult
  ): Promise<void> {
    this.assertSubscribed('applySuccessfulWrite()');

    const batchId = mutationBatchResult.batch.batchId;

    // The local store may or may not be able to apply the write result and
    // raise events immediately (depending on whether the watcher is caught
    // up), so we raise user callbacks first so that they consistently happen
    // before listen events.
    this.processUserCallback(batchId, /*error=*/ null);

    this.triggerPendingWritesCallbacks(batchId);

    try {
      const changes = await this.localStore.acknowledgeBatch(
        mutationBatchResult
      );
      this.sharedClientState.updateMutationState(batchId, 'acknowledged');
      await this.emitNewSnapsAndNotifyLocalStore(changes);
    } catch (error) {
      await ignoreIfPrimaryLeaseLoss(error);
    }
  }

  async rejectFailedWrite(
    batchId: BatchId,
    error: FirestoreError
  ): Promise<void> {
    this.assertSubscribed('rejectFailedWrite()');

    // The local store may or may not be able to apply the write result and
    // raise events immediately (depending on whether the watcher is caught up),
    // so we raise user callbacks first so that they consistently happen before
    // listen events.
    this.processUserCallback(batchId, error);

    this.triggerPendingWritesCallbacks(batchId);

    try {
      const changes = await this.localStore.rejectBatch(batchId);
      this.sharedClientState.updateMutationState(batchId, 'rejected', error);
      await this.emitNewSnapsAndNotifyLocalStore(changes);
    } catch (error) {
      await ignoreIfPrimaryLeaseLoss(error);
    }
  }

  /**
   * Registers a user callback that resolves when all pending mutations at the moment of calling
   * are acknowledged .
   */
  async registerPendingWritesCallback(callback: Deferred<void>): Promise<void> {
    if (!this.remoteStore.canUseNetwork()) {
      logDebug(
        LOG_TAG,
        'The network is disabled. The task returned by ' +
          "'awaitPendingWrites()' will not complete until the network is enabled."
      );
    }

    const highestBatchId = await this.localStore.getHighestUnacknowledgedBatchId();
    if (highestBatchId === BATCHID_UNKNOWN) {
      // Trigger the callback right away if there is no pending writes at the moment.
      callback.resolve();
      return;
    }

    const callbacks = this.pendingWritesCallbacks.get(highestBatchId) || [];
    callbacks.push(callback);
    this.pendingWritesCallbacks.set(highestBatchId, callbacks);
  }

  /**
   * Triggers the callbacks that are waiting for this batch id to get acknowledged by server,
   * if there are any.
   */
  private triggerPendingWritesCallbacks(batchId: BatchId): void {
    (this.pendingWritesCallbacks.get(batchId) || []).forEach(callback => {
      callback.resolve();
    });

    this.pendingWritesCallbacks.delete(batchId);
  }

  /** Reject all outstanding callbacks waiting for pending writes to complete. */
  private rejectOutstandingPendingWritesCallbacks(errorMessage: string): void {
    this.pendingWritesCallbacks.forEach(callbacks => {
      callbacks.forEach(callback => {
        callback.reject(new FirestoreError(Code.CANCELLED, errorMessage));
      });
    });

    this.pendingWritesCallbacks.clear();
  }

  private addMutationCallback(
    batchId: BatchId,
    callback: Deferred<void>
  ): void {
    let newCallbacks = this.mutationUserCallbacks[this.currentUser.toKey()];
    if (!newCallbacks) {
      newCallbacks = new SortedMap<BatchId, Deferred<void>>(
        primitiveComparator
      );
    }
    newCallbacks = newCallbacks.insert(batchId, callback);
    this.mutationUserCallbacks[this.currentUser.toKey()] = newCallbacks;
  }

  /**
   * Resolves or rejects the user callback for the given batch and then discards
   * it.
   */
  private processUserCallback(batchId: BatchId, error: Error | null): void {
    let newCallbacks = this.mutationUserCallbacks[this.currentUser.toKey()];

    // NOTE: Mutations restored from persistence won't have callbacks, so it's
    // okay for there to be no callback for this ID.
    if (newCallbacks) {
      const callback = newCallbacks.get(batchId);
      if (callback) {
        assert(
          batchId === newCallbacks.minKey(),
          'Mutation callbacks processed out-of-order?'
        );
        if (error) {
          callback.reject(error);
        } else {
          callback.resolve();
        }
        newCallbacks = newCallbacks.remove(batchId);
      }
      this.mutationUserCallbacks[this.currentUser.toKey()] = newCallbacks;
    }
  }

  private removeAndCleanupTarget(
    targetId: number,
    error: Error | null = null
  ): void {
    this.sharedClientState.removeLocalQueryTarget(targetId);

    assert(
      this.queriesByTarget.has(targetId) &&
        this.queriesByTarget.get(targetId)!.length !== 0,
      `There are no queries mapped to target id ${targetId}`
    );

    for (const query of this.queriesByTarget.get(targetId)!) {
      this.queryViewsByQuery.delete(query);
      if (error) {
        this.syncEngineListener!.onWatchError(query, error);
      }
    }

    this.queriesByTarget.delete(targetId);

    if (this.isPrimary) {
      const limboKeys = this.limboDocumentRefs.referencesForId(targetId);
      this.limboDocumentRefs.removeReferencesForId(targetId);
      limboKeys.forEach(limboKey => {
        const isReferenced = this.limboDocumentRefs.containsKey(limboKey);
        if (!isReferenced) {
          // We removed the last reference for this key
          this.removeLimboTarget(limboKey);
        }
      });
    }
  }

  private removeLimboTarget(key: DocumentKey): void {
    // It's possible that the target already got removed because the query failed. In that case,
    // the key won't exist in `limboTargetsByKey`. Only do the cleanup if we still have the target.
    const limboTargetId = this.activeLimboTargetsByKey.get(key);
    if (limboTargetId === null) {
      // This target already got removed, because the query failed.
      return;
    }

    this.remoteStore.unlisten(limboTargetId);
<<<<<<< HEAD
    this.limboTargetsByKey = this.limboTargetsByKey.remove(key);
    this.limboResolutionsByTarget.delete(limboTargetId);
=======
    this.activeLimboTargetsByKey = this.activeLimboTargetsByKey.remove(key);
    delete this.activeLimboResolutionsByTarget[limboTargetId];
    this.pumpEnqueuedLimboResolutions();
>>>>>>> 50de3fb1
  }

  private updateTrackedLimbos(
    targetId: TargetId,
    limboChanges: LimboDocumentChange[]
  ): void {
    for (const limboChange of limboChanges) {
      if (limboChange instanceof AddedLimboDocument) {
        this.limboDocumentRefs.addReference(limboChange.key, targetId);
        this.trackLimboChange(limboChange);
      } else if (limboChange instanceof RemovedLimboDocument) {
        logDebug(LOG_TAG, 'Document no longer in limbo: ' + limboChange.key);
        this.limboDocumentRefs.removeReference(limboChange.key, targetId);
        const isReferenced = this.limboDocumentRefs.containsKey(
          limboChange.key
        );
        if (!isReferenced) {
          // We removed the last reference for this key
          this.removeLimboTarget(limboChange.key);
        }
      } else {
        fail('Unknown limbo change: ' + JSON.stringify(limboChange));
      }
    }
  }

  private trackLimboChange(limboChange: AddedLimboDocument): void {
    const key = limboChange.key;
    if (!this.activeLimboTargetsByKey.get(key)) {
      logDebug(LOG_TAG, 'New document in limbo: ' + key);
      this.enqueuedLimboResolutions.push(key);
      this.pumpEnqueuedLimboResolutions();
    }
  }

  /**
   * Starts listens for documents in limbo that are enqueued for resolution,
   * subject to a maximum number of concurrent resolutions.
   *
   * Without bounding the number of concurrent resolutions, the server can fail
   * with "resource exhausted" errors which can lead to pathological client
   * behavior as seen in https://github.com/firebase/firebase-js-sdk/issues/2683.
   */
  private pumpEnqueuedLimboResolutions(): void {
    while (
      this.enqueuedLimboResolutions.length > 0 &&
      this.activeLimboTargetsByKey.size < this.maxConcurrentLimboResolutions
    ) {
      const key = this.enqueuedLimboResolutions.shift()!;
      const limboTargetId = this.limboTargetIdGenerator.next();
<<<<<<< HEAD
      const query = Query.atPath(key.path);
      this.limboResolutionsByTarget.set(
        limboTargetId,
        new LimboResolution(key)
=======
      this.activeLimboResolutionsByTarget[limboTargetId] = new LimboResolution(
        key
      );
      this.activeLimboTargetsByKey = this.activeLimboTargetsByKey.insert(
        key,
        limboTargetId
>>>>>>> 50de3fb1
      );
      this.remoteStore.listen(
        new TargetData(
          Query.atPath(key.path).toTarget(),
          limboTargetId,
          TargetPurpose.LimboResolution,
          ListenSequence.INVALID
        )
      );
    }
  }

  // Visible for testing
  activeLimboDocumentResolutions(): SortedMap<DocumentKey, TargetId> {
    return this.activeLimboTargetsByKey;
  }

  // Visible for testing
  enqueuedLimboDocumentResolutions(): DocumentKey[] {
    return this.enqueuedLimboResolutions;
  }

  private async emitNewSnapsAndNotifyLocalStore(
    changes: MaybeDocumentMap,
    remoteEvent?: RemoteEvent
  ): Promise<void> {
    const newSnaps: ViewSnapshot[] = [];
    const docChangesInAllViews: LocalViewChanges[] = [];
    const queriesProcessed: Array<Promise<void>> = [];

    this.queryViewsByQuery.forEach((_, queryView) => {
      queriesProcessed.push(
        Promise.resolve()
          .then(() => {
            const viewDocChanges = queryView.view.computeDocChanges(changes);
            if (!viewDocChanges.needsRefill) {
              return viewDocChanges;
            }
            // The query has a limit and some docs were removed, so we need
            // to re-run the query against the local store to make sure we
            // didn't lose any good docs that had been past the limit.
            return this.localStore
              .executeQuery(queryView.query, /* usePreviousResults= */ false)
              .then(({ documents }) => {
                return queryView.view.computeDocChanges(
                  documents,
                  viewDocChanges
                );
              });
          })
          .then((viewDocChanges: ViewDocumentChanges) => {
            const targetChange =
              remoteEvent && remoteEvent.targetChanges.get(queryView.targetId);
            const viewChange = queryView.view.applyChanges(
              viewDocChanges,
              /* updateLimboDocuments= */ this.isPrimary === true,
              targetChange
            );
            this.updateTrackedLimbos(
              queryView.targetId,
              viewChange.limboChanges
            );
            if (viewChange.snapshot) {
              if (this.isPrimary) {
                this.sharedClientState.updateQueryState(
                  queryView.targetId,
                  viewChange.snapshot.fromCache ? 'not-current' : 'current'
                );
              }

              newSnaps.push(viewChange.snapshot);
              const docChanges = LocalViewChanges.fromSnapshot(
                queryView.targetId,
                viewChange.snapshot
              );
              docChangesInAllViews.push(docChanges);
            }
          })
      );
    });

    await Promise.all(queriesProcessed);
    this.syncEngineListener!.onWatchChange(newSnaps);
    await this.localStore.notifyLocalViewChanges(docChangesInAllViews);
  }

  private assertSubscribed(fnName: string): void {
    assert(
      this.syncEngineListener !== null,
      'Trying to call ' + fnName + ' before calling subscribe().'
    );
  }

  async handleCredentialChange(user: User): Promise<void> {
    const userChanged = !this.currentUser.isEqual(user);
    this.currentUser = user;

    if (userChanged) {
      // Fails tasks waiting for pending writes requested by previous user.
      this.rejectOutstandingPendingWritesCallbacks(
        "'waitForPendingWrites' promise is rejected due to a user change."
      );

      const result = await this.localStore.handleUserChange(user);
      // TODO(b/114226417): Consider calling this only in the primary tab.
      this.sharedClientState.handleUserChange(
        user,
        result.removedBatchIds,
        result.addedBatchIds
      );
      await this.emitNewSnapsAndNotifyLocalStore(result.affectedDocuments);
    }

    await this.remoteStore.handleCredentialChange();
  }

  // PORTING NOTE: Multi-tab only
  async applyPrimaryState(isPrimary: boolean): Promise<void> {
    if (isPrimary === true && this.isPrimary !== true) {
      this.isPrimary = true;
      await this.remoteStore.applyPrimaryState(true);

      // Secondary tabs only maintain Views for their local listeners and the
      // Views internal state may not be 100% populated (in particular
      // secondary tabs don't track syncedDocuments, the set of documents the
      // server considers to be in the target). So when a secondary becomes
      // primary, we need to need to make sure that all views for all targets
      // match the state on disk.
      const activeTargets = this.sharedClientState.getAllActiveQueryTargets();
      const activeQueries = await this.synchronizeQueryViewsAndRaiseSnapshots(
        activeTargets.toArray()
      );
      for (const targetData of activeQueries) {
        this.remoteStore.listen(targetData);
      }
    } else if (isPrimary === false && this.isPrimary !== false) {
      this.isPrimary = false;

      const activeTargets: TargetId[] = [];

      let p = Promise.resolve();
      this.queriesByTarget.forEach((_, targetId) => {
        if (this.sharedClientState.isLocalQueryTarget(targetId)) {
          activeTargets.push(targetId);
        } else {
          p = p.then(() => {
            this.removeAndCleanupTarget(targetId);
            return this.localStore.releaseTarget(
              targetId,
              /*keepPersistedTargetData=*/ true
            );
          });
        }
        this.remoteStore.unlisten(targetId);
      });
      await p;

      await this.synchronizeQueryViewsAndRaiseSnapshots(activeTargets);
      this.resetLimboDocuments();
      await this.remoteStore.applyPrimaryState(false);
    }
  }

  // PORTING NOTE: Multi-tab only.
  private resetLimboDocuments(): void {
<<<<<<< HEAD
    this.limboResolutionsByTarget.forEach((_, targetId) => {
      this.remoteStore.unlisten(targetId);
    });
    this.limboDocumentRefs.removeAllReferences();
    this.limboResolutionsByTarget = new Map<TargetId, LimboResolution>();
    this.limboTargetsByKey = new SortedMap<DocumentKey, TargetId>(
=======
    objUtils.forEachNumber(this.activeLimboResolutionsByTarget, targetId => {
      this.remoteStore.unlisten(targetId);
    });
    this.limboDocumentRefs.removeAllReferences();
    this.activeLimboResolutionsByTarget = [];
    this.activeLimboTargetsByKey = new SortedMap<DocumentKey, TargetId>(
>>>>>>> 50de3fb1
      DocumentKey.comparator
    );
  }

  /**
   * Reconcile the query views of the provided query targets with the state from
   * persistence. Raises snapshots for any changes that affect the local
   * client and returns the updated state of all target's query data.
   */
  // PORTING NOTE: Multi-tab only.
  private async synchronizeQueryViewsAndRaiseSnapshots(
    targets: TargetId[]
  ): Promise<TargetData[]> {
    const activeQueries: TargetData[] = [];
    const newViewSnapshots: ViewSnapshot[] = [];
    for (const targetId of targets) {
      let targetData: TargetData;
      const queries = this.queriesByTarget.get(targetId);

      if (queries && queries.length !== 0) {
        // For queries that have a local View, we need to update their state
        // in LocalStore (as the resume token and the snapshot version
        // might have changed) and reconcile their views with the persisted
        // state (the list of syncedDocuments may have gotten out of sync).
        await this.localStore.releaseTarget(
          targetId,
          /*keepPersistedTargetData=*/ true
        );
        targetData = await this.localStore.allocateTarget(
          queries[0].toTarget()
        );

        for (const query of queries) {
          const queryView = this.queryViewsByQuery.get(query);
          assert(!!queryView, `No query view found for ${query}`);

          const viewChange = await this.synchronizeViewAndComputeSnapshot(
            queryView
          );
          if (viewChange.snapshot) {
            newViewSnapshots.push(viewChange.snapshot);
          }
        }
      } else {
        assert(
          this.isPrimary === true,
          'A secondary tab should never have an active target without an active query.'
        );
        // For queries that never executed on this client, we need to
        // allocate the target in LocalStore and initialize a new View.
        const target = await this.localStore.getTarget(targetId);
        assert(!!target, `Target for id ${targetId} not found`);
        targetData = await this.localStore.allocateTarget(target);
        await this.initializeViewAndComputeSnapshot(
          this.synthesizeTargetToQuery(target!),
          targetId,
          /*current=*/ false
        );
      }

      activeQueries.push(targetData!);
    }

    this.syncEngineListener!.onWatchChange(newViewSnapshots);
    return activeQueries;
  }

  /**
   * Creates a `Query` object from the specified `Target`. There is no way to
   * obtain the original `Query`, so we synthesize a `Query` from the `Target`
   * object.
   *
   * The synthesized result might be different from the original `Query`, but
   * since the synthesized `Query` should return the same results as the
   * original one (only the presentation of results might differ), the potential
   * difference will not cause issues.
   */
  // PORTING NOTE: Multi-tab only
  private synthesizeTargetToQuery(target: Target): Query {
    return new Query(
      target.path,
      target.collectionGroup,
      target.orderBy,
      target.filters,
      target.limit,
      LimitType.First,
      target.startAt,
      target.endAt
    );
  }

  // PORTING NOTE: Multi-tab only
  getActiveClients(): Promise<ClientId[]> {
    return this.localStore.getActiveClients();
  }

  // PORTING NOTE: Multi-tab only
  async applyTargetState(
    targetId: TargetId,
    state: QueryTargetState,
    error?: FirestoreError
  ): Promise<void> {
    if (this.isPrimary) {
      // If we receive a target state notification via WebStorage, we are
      // either already secondary or another tab has taken the primary lease.
      logDebug(LOG_TAG, 'Ignoring unexpected query state notification.');
      return;
    }

    if (this.queriesByTarget.has(targetId)) {
      switch (state) {
        case 'current':
        case 'not-current': {
          const changes = await this.localStore.getNewDocumentChanges();
          const synthesizedRemoteEvent = RemoteEvent.createSynthesizedRemoteEventForCurrentChange(
            targetId,
            state === 'current'
          );
          await this.emitNewSnapsAndNotifyLocalStore(
            changes,
            synthesizedRemoteEvent
          );
          break;
        }
        case 'rejected': {
          await this.localStore.releaseTarget(
            targetId,
            /* keepPersistedTargetData */ true
          );
          this.removeAndCleanupTarget(targetId, error);
          break;
        }
        default:
          fail('Unexpected target state: ' + state);
      }
    }
  }

  // PORTING NOTE: Multi-tab only
  async applyActiveTargetsChange(
    added: TargetId[],
    removed: TargetId[]
  ): Promise<void> {
    if (!this.isPrimary) {
      return;
    }

    for (const targetId of added) {
      assert(
        !this.queriesByTarget.has(targetId),
        'Trying to add an already active target'
      );
      const target = await this.localStore.getTarget(targetId);
      assert(!!target, `Query data for active target ${targetId} not found`);
      const targetData = await this.localStore.allocateTarget(target);
      await this.initializeViewAndComputeSnapshot(
        this.synthesizeTargetToQuery(target),
        targetData.targetId,
        /*current=*/ false
      );
      this.remoteStore.listen(targetData);
    }

    for (const targetId of removed) {
      // Check that the target is still active since the target might have been
      // removed if it has been rejected by the backend.
      if (!this.queriesByTarget.has(targetId)) {
        continue;
      }

      // Release queries that are still active.
      await this.localStore
        .releaseTarget(targetId, /* keepPersistedTargetData */ false)
        .then(() => {
          this.remoteStore.unlisten(targetId);
          this.removeAndCleanupTarget(targetId);
        })
        .catch(ignoreIfPrimaryLeaseLoss);
    }
  }

  // PORTING NOTE: Multi-tab only. In other clients, LocalStore is unaware of
  // the online state.
  enableNetwork(): Promise<void> {
    this.localStore.setNetworkEnabled(true);
    return this.remoteStore.enableNetwork();
  }

  // PORTING NOTE: Multi-tab only. In other clients, LocalStore is unaware of
  // the online state.
  disableNetwork(): Promise<void> {
    this.localStore.setNetworkEnabled(false);
    return this.remoteStore.disableNetwork();
  }

  getRemoteKeysForTarget(targetId: TargetId): DocumentKeySet {
<<<<<<< HEAD
    const limboResolution = this.limboResolutionsByTarget.get(targetId);
=======
    const limboResolution = this.activeLimboResolutionsByTarget[targetId];
>>>>>>> 50de3fb1
    if (limboResolution && limboResolution.receivedDocument) {
      return documentKeySet().add(limboResolution.key);
    } else {
      let keySet = documentKeySet();
      const queries = this.queriesByTarget.get(targetId);
      if (!queries) {
        return keySet;
      }
      for (const query of queries) {
        const queryView = this.queryViewsByQuery.get(query);
        assert(!!queryView, `No query view found for ${query}`);
        keySet = keySet.unionWith(queryView.view.syncedDocuments);
      }
      return keySet;
    }
  }
}<|MERGE_RESOLUTION|>--- conflicted
+++ resolved
@@ -146,14 +146,7 @@
   private queryViewsByQuery = new ObjectMap<Query, QueryView>(q =>
     q.canonicalId()
   );
-<<<<<<< HEAD
   private queriesByTarget = new Map<TargetId, Query[]>();
-  private limboTargetsByKey = new SortedMap<DocumentKey, TargetId>(
-    DocumentKey.comparator
-  );
-  private limboResolutionsByTarget = new Map<TargetId, LimboResolution>();
-=======
-  private queriesByTarget: { [targetId: number]: Query[] } = {};
   /**
    * The keys of documents that are in limbo for which we haven't yet started a
    * limbo resolution query.
@@ -170,10 +163,7 @@
    * Keeps track of the information about an active limbo resolution for each
    * active target ID that was started for the purpose of limbo resolution.
    */
-  private activeLimboResolutionsByTarget: {
-    [targetId: number]: LimboResolution;
-  } = {};
->>>>>>> 50de3fb1
+  private activeLimboResolutionsByTarget = new Map<TargetId, LimboResolution>();
   private limboDocumentRefs = new ReferenceSet();
   /** Stores user completion handlers, indexed by User and BatchId. */
   private mutationUserCallbacks = {} as {
@@ -422,15 +412,8 @@
     try {
       const changes = await this.localStore.applyRemoteEvent(remoteEvent);
       // Update `receivedDocument` as appropriate for any limbo targets.
-<<<<<<< HEAD
       remoteEvent.targetChanges.forEach((targetChange, targetId) => {
-        const limboResolution = this.limboResolutionsByTarget.get(targetId);
-=======
-      objUtils.forEach(remoteEvent.targetChanges, (targetId, targetChange) => {
-        const limboResolution = this.activeLimboResolutionsByTarget[
-          Number(targetId)
-        ];
->>>>>>> 50de3fb1
+        const limboResolution = this.activeLimboResolutionsByTarget.get(targetId);
         if (limboResolution) {
           // Since this is a limbo resolution lookup, it's for a single document
           // and it could be added, modified, or removed, but not a combination.
@@ -508,26 +491,17 @@
 
     // PORTING NOTE: Multi-tab only.
     this.sharedClientState.updateQueryState(targetId, 'rejected', err);
-
-<<<<<<< HEAD
-    const limboResolution = this.limboResolutionsByTarget.get(targetId);
-=======
-    const limboResolution = this.activeLimboResolutionsByTarget[targetId];
->>>>>>> 50de3fb1
+    
+    const limboResolution = this.activeLimboResolutionsByTarget.get(targetId);
     const limboKey = limboResolution && limboResolution.key;
     if (limboKey) {
       // Since this query failed, we won't want to manually unlisten to it.
       // So go ahead and remove it from bookkeeping.
-<<<<<<< HEAD
-      this.limboTargetsByKey = this.limboTargetsByKey.remove(limboKey);
-      this.limboResolutionsByTarget.delete(targetId);
-=======
       this.activeLimboTargetsByKey = this.activeLimboTargetsByKey.remove(
         limboKey
       );
-      delete this.activeLimboResolutionsByTarget[targetId];
+      this.activeLimboResolutionsByTarget.delete(targetId);
       this.pumpEnqueuedLimboResolutions();
->>>>>>> 50de3fb1
 
       // TODO(klimt): We really only should do the following on permission
       // denied errors, but we don't have the cause code here.
@@ -780,14 +754,9 @@
     }
 
     this.remoteStore.unlisten(limboTargetId);
-<<<<<<< HEAD
-    this.limboTargetsByKey = this.limboTargetsByKey.remove(key);
-    this.limboResolutionsByTarget.delete(limboTargetId);
-=======
     this.activeLimboTargetsByKey = this.activeLimboTargetsByKey.remove(key);
-    delete this.activeLimboResolutionsByTarget[limboTargetId];
+this.activeLimboResolutionsByTarget.delete(limboTargetId);
     this.pumpEnqueuedLimboResolutions();
->>>>>>> 50de3fb1
   }
 
   private updateTrackedLimbos(
@@ -838,19 +807,12 @@
     ) {
       const key = this.enqueuedLimboResolutions.shift()!;
       const limboTargetId = this.limboTargetIdGenerator.next();
-<<<<<<< HEAD
-      const query = Query.atPath(key.path);
-      this.limboResolutionsByTarget.set(
-        limboTargetId,
-        new LimboResolution(key)
-=======
-      this.activeLimboResolutionsByTarget[limboTargetId] = new LimboResolution(
+      this.activeLimboResolutionsByTarget.set(limboTargetId, new LimboResolution(
         key
-      );
+      ));
       this.activeLimboTargetsByKey = this.activeLimboTargetsByKey.insert(
         key,
         limboTargetId
->>>>>>> 50de3fb1
       );
       this.remoteStore.listen(
         new TargetData(
@@ -1016,21 +978,12 @@
 
   // PORTING NOTE: Multi-tab only.
   private resetLimboDocuments(): void {
-<<<<<<< HEAD
-    this.limboResolutionsByTarget.forEach((_, targetId) => {
+    this.activeLimboResolutionsByTarget.forEach((_, targetId) => {
       this.remoteStore.unlisten(targetId);
     });
     this.limboDocumentRefs.removeAllReferences();
-    this.limboResolutionsByTarget = new Map<TargetId, LimboResolution>();
-    this.limboTargetsByKey = new SortedMap<DocumentKey, TargetId>(
-=======
-    objUtils.forEachNumber(this.activeLimboResolutionsByTarget, targetId => {
-      this.remoteStore.unlisten(targetId);
-    });
-    this.limboDocumentRefs.removeAllReferences();
-    this.activeLimboResolutionsByTarget = [];
+    this.activeLimboResolutionsByTarget = new Map<TargetId, LimboResolution>();
     this.activeLimboTargetsByKey = new SortedMap<DocumentKey, TargetId>(
->>>>>>> 50de3fb1
       DocumentKey.comparator
     );
   }
@@ -1227,11 +1180,7 @@
   }
 
   getRemoteKeysForTarget(targetId: TargetId): DocumentKeySet {
-<<<<<<< HEAD
-    const limboResolution = this.limboResolutionsByTarget.get(targetId);
-=======
-    const limboResolution = this.activeLimboResolutionsByTarget[targetId];
->>>>>>> 50de3fb1
+    const limboResolution = this.activeLimboResolutionsByTarget.get(targetId);
     if (limboResolution && limboResolution.receivedDocument) {
       return documentKeySet().add(limboResolution.key);
     } else {
