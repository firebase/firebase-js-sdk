--- conflicted
+++ resolved
@@ -19,11 +19,8 @@
 import {
   ignoreIfPrimaryLeaseLoss,
   LocalStore,
-<<<<<<< HEAD
+  LocalWriteResult,
   MultiTabLocalStore
-=======
-  LocalWriteResult
->>>>>>> a36b51b4
 } from '../local/local_store';
 import { LocalViewChanges } from '../local/local_view_changes';
 import { ReferenceSet } from '../local/reference_set';
