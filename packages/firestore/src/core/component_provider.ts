/**
 * @license
 * Copyright 2020 Google LLC
 *
 * Licensed under the Apache License, Version 2.0 (the "License");
 * you may not use this file except in compliance with the License.
 * You may obtain a copy of the License at
 *
 *   http://www.apache.org/licenses/LICENSE-2.0
 *
 * Unless required by applicable law or agreed to in writing, software
 * distributed under the License is distributed on an "AS IS" BASIS,
 * WITHOUT WARRANTIES OR CONDITIONS OF ANY KIND, either express or implied.
 * See the License for the specific language governing permissions and
 * limitations under the License.
 */

import { User } from '../auth/user';
import { IndexFreeQueryEngine } from '../local/index_free_query_engine';
import { IndexedDbPersistence } from '../local/indexeddb_persistence';
import { LocalStore, MultiTabLocalStore } from '../local/local_store';
import { LruParams, LruScheduler } from '../local/lru_garbage_collector';
import {
  MemoryEagerDelegate,
  MemoryPersistence
} from '../local/memory_persistence';
import { GarbageCollectionScheduler, Persistence } from '../local/persistence';
import {
  ClientId,
  MemorySharedClientState,
  SharedClientState,
  WebStorageSharedClientState
} from '../local/shared_client_state';
<<<<<<< HEAD
import { Platform } from '../platform/platform';
=======
import {
  LocalStore,
  MultiTabLocalStore,
  newLocalStore,
  newMultiTabLocalStore
} from '../local/local_store';
import {
  MultiTabSyncEngine,
  newMultiTabSyncEngine,
  newSyncEngine,
  SyncEngine
} from './sync_engine';
import { RemoteStore } from '../remote/remote_store';
import { EventManager } from './event_manager';
import { AsyncQueue } from '../util/async_queue';
import { DatabaseInfo } from './database_info';
>>>>>>> af0c4300
import { Datastore } from '../remote/datastore';
import { RemoteStore } from '../remote/remote_store';
import { debugAssert } from '../util/assert';
import { AsyncQueue } from '../util/async_queue';
import { Code, FirestoreError } from '../util/error';

import { DatabaseInfo } from './database_info';
import { EventManager } from './event_manager';
import { PersistenceSettings } from './firestore_client';
import { MultiTabSyncEngine, SyncEngine } from './sync_engine';
import { OnlineStateSource } from './types';
<<<<<<< HEAD
=======
import { LruParams, LruScheduler } from '../local/lru_garbage_collector';
import { IndexFreeQueryEngine } from '../local/index_free_query_engine';
import { IndexedDbPersistence } from '../local/indexeddb_persistence';
import {
  MemoryEagerDelegate,
  MemoryPersistence
} from '../local/memory_persistence';
import { newConnectivityMonitor } from '../platform/connection';
import { newSerializer } from '../platform/serializer';
import { getDocument, getWindow } from '../platform/dom';
>>>>>>> af0c4300

const MEMORY_ONLY_PERSISTENCE_ERROR_MESSAGE =
  'You are using the memory-only build of Firestore. Persistence support is ' +
  'only available via the @firebase/firestore bundle or the ' +
  'firebase-firestore.js build.';

export interface ComponentConfiguration {
  asyncQueue: AsyncQueue;
  databaseInfo: DatabaseInfo;
  datastore: Datastore;
  clientId: ClientId;
  initialUser: User;
  maxConcurrentLimboResolutions: number;
  persistenceSettings: PersistenceSettings;
}

/**
 * Initializes and wires up all core components for Firestore. Implementations
 * override `initialize()` to provide all components.
 */
export interface ComponentProvider {
  persistence: Persistence;
  sharedClientState: SharedClientState;
  localStore: LocalStore;
  syncEngine: SyncEngine;
  gcScheduler: GarbageCollectionScheduler | null;
  remoteStore: RemoteStore;
  eventManager: EventManager;

  initialize(cfg: ComponentConfiguration): Promise<void>;

  clearPersistence(databaseId: DatabaseInfo): Promise<void>;
}

/**
 * Provides all components needed for Firestore with in-memory persistence.
 * Uses EagerGC garbage collection.
 */
export class MemoryComponentProvider implements ComponentProvider {
  persistence!: Persistence;
  sharedClientState!: SharedClientState;
  localStore!: LocalStore;
  syncEngine!: SyncEngine;
  gcScheduler!: GarbageCollectionScheduler | null;
  remoteStore!: RemoteStore;
  eventManager!: EventManager;

  async initialize(cfg: ComponentConfiguration): Promise<void> {
    this.sharedClientState = this.createSharedClientState(cfg);
    this.persistence = this.createPersistence(cfg);
    await this.persistence.start();
    this.gcScheduler = this.createGarbageCollectionScheduler(cfg);
    this.localStore = this.createLocalStore(cfg);
    this.remoteStore = this.createRemoteStore(cfg);
    this.syncEngine = this.createSyncEngine(cfg);
    this.eventManager = this.createEventManager(cfg);

    this.sharedClientState.onlineStateHandler = onlineState =>
      this.syncEngine.applyOnlineStateChange(
        onlineState,
        OnlineStateSource.SharedClientState
      );
    this.remoteStore.syncEngine = this.syncEngine;

    await this.localStore.start();
    await this.sharedClientState.start();
    await this.remoteStore.start();

    await this.remoteStore.applyPrimaryState(this.syncEngine.isPrimaryClient);
  }

  createEventManager(cfg: ComponentConfiguration): EventManager {
    return new EventManager(this.syncEngine);
  }

  createGarbageCollectionScheduler(
    cfg: ComponentConfiguration
  ): GarbageCollectionScheduler | null {
    return null;
  }

  createLocalStore(cfg: ComponentConfiguration): LocalStore {
    return newLocalStore(
      this.persistence,
      new IndexFreeQueryEngine(),
      cfg.initialUser
    );
  }

  createPersistence(cfg: ComponentConfiguration): Persistence {
    if (cfg.persistenceSettings.durable) {
      throw new FirestoreError(
        Code.FAILED_PRECONDITION,
        MEMORY_ONLY_PERSISTENCE_ERROR_MESSAGE
      );
    }
    return new MemoryPersistence(MemoryEagerDelegate.factory);
  }

  createRemoteStore(cfg: ComponentConfiguration): RemoteStore {
    return new RemoteStore(
      this.localStore,
      cfg.datastore,
      cfg.asyncQueue,
      onlineState =>
        this.syncEngine.applyOnlineStateChange(
          onlineState,
          OnlineStateSource.RemoteStore
        ),
      newConnectivityMonitor()
    );
  }

  createSharedClientState(cfg: ComponentConfiguration): SharedClientState {
    return new MemorySharedClientState();
  }

  createSyncEngine(cfg: ComponentConfiguration): SyncEngine {
    return newSyncEngine(
      this.localStore,
      this.remoteStore,
      cfg.datastore,
      this.sharedClientState,
      cfg.initialUser,
      cfg.maxConcurrentLimboResolutions
    );
  }

  clearPersistence(databaseInfo: DatabaseInfo): Promise<void> {
    throw new FirestoreError(
      Code.FAILED_PRECONDITION,
      MEMORY_ONLY_PERSISTENCE_ERROR_MESSAGE
    );
  }
}

/**
 * Provides all components needed for Firestore with IndexedDB persistence.
 */
export class IndexedDbComponentProvider extends MemoryComponentProvider {
  persistence!: IndexedDbPersistence;

  // TODO(tree-shaking): Create an IndexedDbComponentProvider and a
  // MultiTabComponentProvider. The IndexedDbComponentProvider should depend
  // on LocalStore and SyncEngine.
  localStore!: MultiTabLocalStore;
  syncEngine!: MultiTabSyncEngine;

  async initialize(cfg: ComponentConfiguration): Promise<void> {
    await super.initialize(cfg);

    // NOTE: This will immediately call the listener, so we make sure to
    // set it after localStore / remoteStore are started.
    await this.persistence.setPrimaryStateListener(async isPrimary => {
      await (this.syncEngine as MultiTabSyncEngine).applyPrimaryState(
        isPrimary
      );
      if (this.gcScheduler) {
        if (isPrimary && !this.gcScheduler.started) {
          this.gcScheduler.start(this.localStore);
        } else if (!isPrimary) {
          this.gcScheduler.stop();
        }
      }
    });
  }

  createLocalStore(cfg: ComponentConfiguration): LocalStore {
    return newMultiTabLocalStore(
      this.persistence,
      new IndexFreeQueryEngine(),
      cfg.initialUser
    );
  }

  createSyncEngine(cfg: ComponentConfiguration): SyncEngine {
    const syncEngine = newMultiTabSyncEngine(
      this.localStore,
      this.remoteStore,
      cfg.datastore,
      this.sharedClientState,
      cfg.initialUser,
      cfg.maxConcurrentLimboResolutions
    );
    if (this.sharedClientState instanceof WebStorageSharedClientState) {
      this.sharedClientState.syncEngine = syncEngine;
    }
    return syncEngine;
  }

  createGarbageCollectionScheduler(
    cfg: ComponentConfiguration
  ): GarbageCollectionScheduler | null {
    const garbageCollector = this.persistence.referenceDelegate
      .garbageCollector;
    return new LruScheduler(garbageCollector, cfg.asyncQueue);
  }

  createPersistence(cfg: ComponentConfiguration): Persistence {
    debugAssert(
      cfg.persistenceSettings.durable,
      'Can only start durable persistence'
    );

    const persistenceKey = IndexedDbPersistence.buildStoragePrefix(
      cfg.databaseInfo
    );
    const serializer = newSerializer(cfg.databaseInfo.databaseId);
    return new IndexedDbPersistence(
      cfg.persistenceSettings.synchronizeTabs,
      persistenceKey,
      cfg.clientId,
      LruParams.withCacheSize(cfg.persistenceSettings.cacheSizeBytes),
      cfg.asyncQueue,
      getWindow(),
      getDocument(),
      serializer,
      this.sharedClientState,
      cfg.persistenceSettings.forceOwningTab
    );
  }

  createSharedClientState(cfg: ComponentConfiguration): SharedClientState {
    if (
      cfg.persistenceSettings.durable &&
      cfg.persistenceSettings.synchronizeTabs
    ) {
      const window = getWindow();
      if (!WebStorageSharedClientState.isAvailable(window)) {
        throw new FirestoreError(
          Code.UNIMPLEMENTED,
          'IndexedDB persistence is only available on platforms that support LocalStorage.'
        );
      }
      const persistenceKey = IndexedDbPersistence.buildStoragePrefix(
        cfg.databaseInfo
      );
      return new WebStorageSharedClientState(
        window,
        cfg.asyncQueue,
        persistenceKey,
        cfg.clientId,
        cfg.initialUser
      );
    }
    return new MemorySharedClientState();
  }

  clearPersistence(databaseInfo: DatabaseInfo): Promise<void> {
    const persistenceKey = IndexedDbPersistence.buildStoragePrefix(
      databaseInfo
    );
    return IndexedDbPersistence.clearPersistence(persistenceKey);
  }
}<|MERGE_RESOLUTION|>--- conflicted
+++ resolved
@@ -15,25 +15,12 @@
  * limitations under the License.
  */
 
-import { User } from '../auth/user';
-import { IndexFreeQueryEngine } from '../local/index_free_query_engine';
-import { IndexedDbPersistence } from '../local/indexeddb_persistence';
-import { LocalStore, MultiTabLocalStore } from '../local/local_store';
-import { LruParams, LruScheduler } from '../local/lru_garbage_collector';
-import {
-  MemoryEagerDelegate,
-  MemoryPersistence
-} from '../local/memory_persistence';
-import { GarbageCollectionScheduler, Persistence } from '../local/persistence';
 import {
   ClientId,
   MemorySharedClientState,
   SharedClientState,
   WebStorageSharedClientState
 } from '../local/shared_client_state';
-<<<<<<< HEAD
-import { Platform } from '../platform/platform';
-=======
 import {
   LocalStore,
   MultiTabLocalStore,
@@ -50,20 +37,13 @@
 import { EventManager } from './event_manager';
 import { AsyncQueue } from '../util/async_queue';
 import { DatabaseInfo } from './database_info';
->>>>>>> af0c4300
 import { Datastore } from '../remote/datastore';
-import { RemoteStore } from '../remote/remote_store';
+import { User } from '../auth/user';
+import { PersistenceSettings } from './firestore_client';
 import { debugAssert } from '../util/assert';
-import { AsyncQueue } from '../util/async_queue';
+import { GarbageCollectionScheduler, Persistence } from '../local/persistence';
 import { Code, FirestoreError } from '../util/error';
-
-import { DatabaseInfo } from './database_info';
-import { EventManager } from './event_manager';
-import { PersistenceSettings } from './firestore_client';
-import { MultiTabSyncEngine, SyncEngine } from './sync_engine';
 import { OnlineStateSource } from './types';
-<<<<<<< HEAD
-=======
 import { LruParams, LruScheduler } from '../local/lru_garbage_collector';
 import { IndexFreeQueryEngine } from '../local/index_free_query_engine';
 import { IndexedDbPersistence } from '../local/indexeddb_persistence';
@@ -74,7 +54,6 @@
 import { newConnectivityMonitor } from '../platform/connection';
 import { newSerializer } from '../platform/serializer';
 import { getDocument, getWindow } from '../platform/dom';
->>>>>>> af0c4300
 
 const MEMORY_ONLY_PERSISTENCE_ERROR_MESSAGE =
   'You are using the memory-only build of Firestore. Persistence support is ' +
