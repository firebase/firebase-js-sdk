--- conflicted
+++ resolved
@@ -36,11 +36,8 @@
   syncEngineHandleCredentialChange,
   newSyncEngine,
   SyncEngine,
-<<<<<<< HEAD
+  ensureWriteCallbacks,
   synchronizeWithChangedDocuments
-=======
-  ensureWriteCallbacks
->>>>>>> 2be43ead
 } from './sync_engine';
 import {
   fillWritePipeline,
