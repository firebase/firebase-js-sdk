--- conflicted
+++ resolved
@@ -218,13 +218,8 @@
 }
 
 /**
-<<<<<<< HEAD
- * Returns the normalized order by constraint that is used to execute the Query,
- * which can be different from the order by constraints the user provided (e.g.
-=======
  * Returns the normalized order-by constraint that is used to execute the Query,
  * which can be different from the order-by constraints the user provided (e.g.
->>>>>>> 0038e116
  * the SDK and backend always orders by `__name__`). The normalized order-by
  * includes implicit order-bys in addition to the explicit user provided
  * order-bys.
@@ -293,29 +288,14 @@
 }
 
 /**
-<<<<<<< HEAD
- * Converts this `Query` instance to it's corresponding `Target` representation,
- * for use within an aggregate query.
-=======
  * Converts this `Query` instance to its corresponding `Target` representation,
  * for use within an aggregate query. Unlike targets for non-aggregate queries,
  * aggregate query targets do not contain normalized order-bys, they only
  * contain explicit order-bys.
->>>>>>> 0038e116
  */
 export function queryToAggregateTarget(query: Query): Target {
   const queryImpl = debugCast(query, QueryImpl);
 
-<<<<<<< HEAD
-  // Do not include implicit order-bys for aggregate queries.
-  return _queryToTarget(queryImpl, query.explicitOrderBy);
-}
-
-export function _queryToTarget(
-  queryImpl: QueryImpl,
-  orderBys: OrderBy[]
-): Target {
-=======
   if (!queryImpl.memoizedAggregateTarget) {
     // Do not include implicit order-bys for aggregate queries.
     queryImpl.memoizedAggregateTarget = _queryToTarget(
@@ -328,7 +308,6 @@
 }
 
 function _queryToTarget(queryImpl: QueryImpl, orderBys: OrderBy[]): Target {
->>>>>>> 0038e116
   if (queryImpl.limitType === LimitType.First) {
     return newTarget(
       queryImpl.path,
@@ -525,11 +504,7 @@
   // A document with content of {b:1} matches the filters, but does not match the orderBy because
   // it's missing the field 'a'.
   for (const orderBy of queryNormalizedOrderBy(query)) {
-<<<<<<< HEAD
-    // order by key always matches
-=======
     // order-by key always matches
->>>>>>> 0038e116
     if (!orderBy.field.isKeyField() && doc.data.field(orderBy.field) === null) {
       return false;
     }
