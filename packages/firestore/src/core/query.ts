--- conflicted
+++ resolved
@@ -443,72 +443,6 @@
   abstract matches(doc: Document): boolean;
   abstract canonicalId(): string;
   abstract isEqual(filter: Filter): boolean;
-<<<<<<< HEAD
-
-  /**
-   * Creates a filter based on the provided arguments.
-   */
-  static create(field: FieldPath, op: Operator, value: FieldValue): Filter {
-    if (field.isKeyField()) {
-      if (op === Operator.IN) {
-        assert(
-          value instanceof ArrayValue,
-          'Comparing on key with IN, but filter value not an ArrayValue'
-        );
-        assert(
-          (value as ArrayValue).internalValue.every(elem => {
-            return elem instanceof RefValue;
-          }),
-          'Comparing on key with IN, but an array value was not a RefValue'
-        );
-        return new KeyFieldInFilter(field, op, value as ArrayValue);
-      } else {
-        assert(
-          value instanceof RefValue,
-          'Comparing on key, but filter value not a RefValue'
-        );
-        assert(
-          op !== Operator.ARRAY_CONTAINS && op !== Operator.ARRAY_CONTAINS_ANY,
-          `'${op.toString()}' queries don't make sense on document keys.`
-        );
-        return new KeyFieldFilter(field, op, value as RefValue);
-      }
-    } else if (value.isEqual(NullValue.INSTANCE)) {
-      if (op !== Operator.EQUAL) {
-        throw new FirestoreError(
-          Code.INVALID_ARGUMENT,
-          'Invalid query. You can only perform equals comparisons on null.'
-        );
-      }
-      return new FieldFilter(field, op, value);
-    } else if (value.isEqual(DoubleValue.NAN)) {
-      if (op !== Operator.EQUAL) {
-        throw new FirestoreError(
-          Code.INVALID_ARGUMENT,
-          'Invalid query. You can only perform equals comparisons on NaN.'
-        );
-      }
-      return new FieldFilter(field, op, value);
-    } else if (op === Operator.ARRAY_CONTAINS) {
-      return new ArrayContainsFilter(field, value);
-    } else if (op === Operator.IN) {
-      assert(
-        value instanceof ArrayValue,
-        'IN filter has invalid value: ' + value.toString()
-      );
-      return new InFilter(field, value as ArrayValue);
-    } else if (op === Operator.ARRAY_CONTAINS_ANY) {
-      assert(
-        value instanceof ArrayValue,
-        'ARRAY_CONTAINS_ANY filter has invalid value: ' + value.toString()
-      );
-      return new ArrayContainsAnyFilter(field, value as ArrayValue);
-    } else {
-      return new FieldFilter(field, op, value);
-    }
-  }
-=======
->>>>>>> 9bb7e70b
 }
 
 export class Operator {
@@ -573,17 +507,29 @@
     value: FieldValue
   ): FieldFilter {
     if (field.isKeyField()) {
-      assert(
-        value instanceof RefValue,
-        'Comparing on key, but filter value not a RefValue'
-      );
-      assert(
-        op !== Operator.ARRAY_CONTAINS &&
-          op !== Operator.ARRAY_CONTAINS_ANY &&
-          op !== Operator.IN,
-        `'${op.toString()}' queries don't make sense on document keys.`
-      );
-      return new KeyFieldFilter(field, op, value as RefValue);
+      if (op === Operator.IN) {
+        assert(
+          value instanceof ArrayValue,
+          'Comparing on key with IN, but filter value not an ArrayValue'
+        );
+        assert(
+          (value as ArrayValue).internalValue.every(elem => {
+            return elem instanceof RefValue;
+          }),
+          'Comparing on key with IN, but an array value was not a RefValue'
+        );
+        return new KeyFieldInFilter(field, op, value as ArrayValue);
+      } else {
+        assert(
+          value instanceof RefValue,
+          'Comparing on key, but filter value not a RefValue'
+        );
+        assert(
+          op !== Operator.ARRAY_CONTAINS && op !== Operator.ARRAY_CONTAINS_ANY,
+          `'${op.toString()}' queries don't make sense on document keys.`
+        );
+        return new KeyFieldFilter(field, op, value as RefValue);
+      }
     } else if (value.isEqual(NullValue.INSTANCE)) {
       if (op !== Operator.EQUAL) {
         throw new FirestoreError(
