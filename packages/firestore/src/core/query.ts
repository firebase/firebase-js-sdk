--- conflicted
+++ resolved
@@ -216,28 +216,21 @@
 }
 
 /**
-<<<<<<< HEAD
- * Returns the order by constraint that is used to execute the Query. Note that the implicit order
- * by constraint can be different from the order by constraints the user provided (e.g. the SDK and
- * backend always orders by `__name__`).
-=======
  * Returns the normalized order-by constraint that is used to execute the Query,
  * which can be different from the order-by constraints the user provided (e.g.
  * the SDK and backend always orders by `__name__`). The normalized order-by
  * includes implicit order-bys in addition to the explicit user provided
  * order-bys.
->>>>>>> 040b0b45
  */
 export function queryNormalizedOrderBy(query: Query): OrderBy[] {
   const queryImpl = debugCast(query, QueryImpl);
-<<<<<<< HEAD
-  if (queryImpl.memoizedOrderBy === null) {
-    queryImpl.memoizedOrderBy = [];
+  if (queryImpl.memoizedNormalizedOrderBy === null) {
+    queryImpl.memoizedNormalizedOrderBy = [];
     const fieldsNormalized = new Set<string>();
 
     // Any explicit order by fields should be added as is.
     for (const orderBy of queryImpl.explicitOrderBy) {
-      queryImpl.memoizedOrderBy.push(orderBy);
+      queryImpl.memoizedNormalizedOrderBy.push(orderBy);
       fieldsNormalized.add(orderBy.field.canonicalString());
     }
 
@@ -259,58 +252,15 @@
         !fieldsNormalized.has(field.canonicalString()) &&
         !field.isKeyField()
       ) {
-        queryImpl.memoizedOrderBy!.push(new OrderBy(field, lastDirection));
+        queryImpl.memoizedNormalizedOrderBy!.push(new OrderBy(field, lastDirection));
       }
     });
 
     // Add the document key field to the last if it is not explicitly ordered.
     if (!fieldsNormalized.has(FieldPath.keyField().canonicalString())) {
-      queryImpl.memoizedOrderBy.push(
+      queryImpl.memoizedNormalizedOrderBy.push(
         new OrderBy(FieldPath.keyField(), lastDirection)
       );
-=======
-  if (queryImpl.memoizedNormalizedOrderBy === null) {
-    queryImpl.memoizedNormalizedOrderBy = [];
-
-    const inequalityField = getInequalityFilterField(queryImpl);
-    const firstOrderByField = getFirstOrderByField(queryImpl);
-    if (inequalityField !== null && firstOrderByField === null) {
-      // In order to implicitly add key ordering, we must also add the
-      // inequality filter field for it to be a valid query.
-      // Note that the default inequality field and key ordering is ascending.
-      if (!inequalityField.isKeyField()) {
-        queryImpl.memoizedNormalizedOrderBy.push(new OrderBy(inequalityField));
-      }
-      queryImpl.memoizedNormalizedOrderBy.push(
-        new OrderBy(FieldPath.keyField(), Direction.ASCENDING)
-      );
-    } else {
-      debugAssert(
-        inequalityField === null ||
-          (firstOrderByField !== null &&
-            inequalityField.isEqual(firstOrderByField)),
-        'First orderBy should match inequality field.'
-      );
-      let foundKeyOrdering = false;
-      for (const orderBy of queryImpl.explicitOrderBy) {
-        queryImpl.memoizedNormalizedOrderBy.push(orderBy);
-        if (orderBy.field.isKeyField()) {
-          foundKeyOrdering = true;
-        }
-      }
-      if (!foundKeyOrdering) {
-        // The order of the implicit key ordering always matches the last
-        // explicit order-by
-        const lastDirection =
-          queryImpl.explicitOrderBy.length > 0
-            ? queryImpl.explicitOrderBy[queryImpl.explicitOrderBy.length - 1]
-                .dir
-            : Direction.ASCENDING;
-        queryImpl.memoizedNormalizedOrderBy.push(
-          new OrderBy(FieldPath.keyField(), lastDirection)
-        );
-      }
->>>>>>> 040b0b45
     }
   }
   return queryImpl.memoizedNormalizedOrderBy;
