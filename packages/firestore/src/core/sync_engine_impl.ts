--- conflicted
+++ resolved
@@ -91,15 +91,6 @@
 import { getPipelineCollectionId, getPipelineSourceType } from './pipeline';
 import {
   canonifyQueryOrPipeline,
-  isPipeline,
-  QueryOrPipeline,
-  queryOrPipelineEqual,
-  stringifyQueryOrPipeline,
-  TargetOrPipeline
-} from './pipeline-util';
-import {
-<<<<<<< HEAD
-  canonifyQueryOrPipeline,
   getPipelineCollectionId,
   getPipelineSourceType,
   isPipeline,
@@ -109,8 +100,6 @@
   TargetOrPipeline
 } from './pipeline-util';
 import {
-=======
->>>>>>> 2de74d6b
   LimitType,
   newQuery,
   newQueryForPath,
