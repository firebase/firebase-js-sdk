/**
 * @license
 * Copyright 2017 Google LLC
 *
 * Licensed under the Apache License, Version 2.0 (the "License");
 * you may not use this file except in compliance with the License.
 * You may obtain a copy of the License at
 *
 *   http://www.apache.org/licenses/LICENSE-2.0
 *
 * Unless required by applicable law or agreed to in writing, software
 * distributed under the License is distributed on an "AS IS" BASIS,
 * WITHOUT WARRANTIES OR CONDITIONS OF ANY KIND, either express or implied.
 * See the License for the specific language governing permissions and
 * limitations under the License.
 */

import {
  createWebChannelTransport as internalCreateWebChannelTransport,
  ErrorCode,
  EventType,
  WebChannel,
  WebChannelError,
  WebChannelOptions,
  XhrIo,
  getStatEventTarget,
  EventTarget,
  StatEvent,
  Event,
  Stat,
  WebChannelTransport
} from '@firebase/webchannel-wrapper/webchannel-blob';

import { Token } from '../../api/credentials';
import { ExperimentalLongPollingOptions } from '../../api/long_polling_options';
import { DatabaseInfo } from '../../core/database_info';
import { Stream } from '../../remote/connection';
import { RestConnection } from '../../remote/rest_connection';
import {
  mapCodeFromRpcStatus,
  mapCodeFromHttpResponseErrorStatus
} from '../../remote/rpc_error';
import { StreamBridge } from '../../remote/stream_bridge';
import { fail, hardAssert } from '../../util/assert';
import { generateUniqueDebugId } from '../../util/debug_uid';
import { Code, FirestoreError } from '../../util/error';
import { logDebug, logWarn } from '../../util/log';
import { Rejecter, Resolver } from '../../util/promise';
import { StringMap } from '../../util/types';

const LOG_TAG = 'WebChannelConnection';

const RPC_STREAM_SERVICE = 'google.firestore.v1.Firestore';

const XHR_TIMEOUT_SECS = 15;

export class WebChannelConnection extends RestConnection {
  private readonly forceLongPolling: boolean;
  private readonly autoDetectLongPolling: boolean;
  private readonly useFetchStreams: boolean;
  private readonly longPollingOptions: ExperimentalLongPollingOptions;

  /** A collection of open WebChannel instances */
  private openWebChannels: WebChannel[] = [];

  constructor(info: DatabaseInfo) {
    super(info);
    this.forceLongPolling = info.forceLongPolling;
    this.autoDetectLongPolling = info.autoDetectLongPolling;
    this.useFetchStreams = info.useFetchStreams;
    this.longPollingOptions = info.longPollingOptions;
  }

  protected performRPCRequest<Req, Resp>(
    rpcName: string,
    url: string,
    headers: StringMap,
    body: Req,
    _forwardCredentials: boolean
  ): Promise<Resp> {
    const streamId = generateUniqueDebugId();
    return new Promise((resolve: Resolver<Resp>, reject: Rejecter) => {
      const xhr = new XhrIo();
      xhr.setWithCredentials(true);
      xhr.listenOnce(EventType.COMPLETE, () => {
        try {
          switch (xhr.getLastErrorCode()) {
            case ErrorCode.NO_ERROR:
              const json = xhr.getResponseJson() as Resp;
              logDebug(
                LOG_TAG,
                `XHR for RPC '${rpcName}' ${streamId} received:`,
                JSON.stringify(json)
              );
              resolve(json);
              break;
            case ErrorCode.TIMEOUT:
              logDebug(LOG_TAG, `RPC '${rpcName}' ${streamId} timed out`);
              reject(
                new FirestoreError(Code.DEADLINE_EXCEEDED, 'Request time out')
              );
              break;
            case ErrorCode.HTTP_ERROR:
              const status = xhr.getStatus();
              logDebug(
                LOG_TAG,
                `RPC '${rpcName}' ${streamId} failed with status:`,
                status,
                'response text:',
                xhr.getResponseText()
              );
              if (status > 0) {
                let response = xhr.getResponseJson();
                if (Array.isArray(response)) {
                  response = response[0];
                }
                const responseError = (response as WebChannelError)?.error;
                if (
                  !!responseError &&
                  !!responseError.status &&
                  !!responseError.message
                ) {
                  const firestoreErrorCode = mapCodeFromHttpResponseErrorStatus(
                    responseError.status
                  );
                  reject(
                    new FirestoreError(
                      firestoreErrorCode,
                      responseError.message
                    )
                  );
                } else {
                  reject(
                    new FirestoreError(
                      Code.UNKNOWN,
                      'Server responded with status ' + xhr.getStatus()
                    )
                  );
                }
              } else {
                // If we received an HTTP_ERROR but there's no status code,
                // it's most probably a connection issue
                reject(
                  new FirestoreError(Code.UNAVAILABLE, 'Connection failed.')
                );
              }
              break;
            default:
              fail(
                0x235f,
                'RPC failed with unanticipated webchannel error. Giving up.',
                {
                  rpcName,
                  streamId,
                  lastErrorCode: xhr.getLastErrorCode(),
                  lastError: xhr.getLastError()
                }
              );
          }
        } finally {
          logDebug(LOG_TAG, `RPC '${rpcName}' ${streamId} completed.`);
        }
      });

      const requestString = JSON.stringify(body);
      logDebug(LOG_TAG, `RPC '${rpcName}' ${streamId} sending request:`, body);
      xhr.send(url, 'POST', requestString, headers, XHR_TIMEOUT_SECS);
    });
  }

  openStream<Req, Resp>(
    rpcName: string,
    authToken: Token | null,
    appCheckToken: Token | null
  ): Stream<Req, Resp> {
    const streamId = generateUniqueDebugId();
    const urlParts = [
      this.baseUrl,
      '/',
      RPC_STREAM_SERVICE,
      '/',
      rpcName,
      '/channel'
    ];
    const webchannelTransport = this.createWebChannelTransport();
    const requestStats = getStatEventTarget();
    const request: WebChannelOptions = {
      // Required for backend stickiness, routing behavior is based on this
      // parameter.
      httpSessionIdParam: 'gsessionid',
      initMessageHeaders: {},
      messageUrlParams: {
        // This param is used to improve routing and project isolation by the
        // backend and must be included in every request.
        database: `projects/${this.databaseId.projectId}/databases/${this.databaseId.database}`
      },
      sendRawJson: true,
      supportsCrossDomainXhr: true,
      internalChannelParams: {
        // Override the default timeout (randomized between 10-20 seconds) since
        // a large write batch on a slow internet connection may take a long
        // time to send to the backend. Rather than have WebChannel impose a
        // tight timeout which could lead to infinite timeouts and retries, we
        // set it very large (5-10 minutes) and rely on the browser's builtin
        // timeouts to kick in if the request isn't working.
        forwardChannelRequestTimeoutMs: 10 * 60 * 1000
      },
      forceLongPolling: this.forceLongPolling,
      detectBufferingProxy: this.autoDetectLongPolling
    };

    const longPollingTimeoutSeconds = this.longPollingOptions.timeoutSeconds;
    if (longPollingTimeoutSeconds !== undefined) {
      request.longPollingTimeout = Math.round(longPollingTimeoutSeconds * 1000);
    }

    if (this.useFetchStreams) {
      request.useFetchStreams = true;
    }

    this.modifyHeadersForRequest(
      request.initMessageHeaders!,
      authToken,
      appCheckToken
    );

    // Sending the custom headers we just added to request.initMessageHeaders
    // (Authorization, etc.) will trigger the browser to make a CORS preflight
    // request because the XHR will no longer meet the criteria for a "simple"
    // CORS request:
    // https://developer.mozilla.org/en-US/docs/Web/HTTP/CORS#Simple_requests
    //
    // Therefore to avoid the CORS preflight request (an extra network
    // roundtrip), we use the encodeInitMessageHeaders option to specify that
    // the headers should instead be encoded in the request's POST payload,
    // which is recognized by the webchannel backend.
    request.encodeInitMessageHeaders = true;

    const url = urlParts.join('');
    logDebug(
      LOG_TAG,
      `Creating RPC '${rpcName}' stream ${streamId}: ${url}`,
      request
    );
    const channel = webchannelTransport.createWebChannel(url, request);
    this.addOpenWebChannel(channel);

    // WebChannel supports sending the first message with the handshake - saving
    // a network round trip. However, it will have to call send in the same
    // JS event loop as open. In order to enforce this, we delay actually
    // opening the WebChannel until send is called. Whether we have called
    // open is tracked with this variable.
    let opened = false;

    // A flag to determine whether the stream was closed (by us or through an
    // error/close event) to avoid delivering multiple close events or sending
    // on a closed stream
    let closed = false;

    const streamBridge = new StreamBridge<Req, Resp>({
      sendFn: (msg: Req) => {
        if (!closed) {
          if (!opened) {
            logDebug(
              LOG_TAG,
              `Opening RPC '${rpcName}' stream ${streamId} transport.`
            );
            channel.open();
            opened = true;
          }
          logDebug(
            LOG_TAG,
            `RPC '${rpcName}' stream ${streamId} sending:`,
            msg
          );
          channel.send(msg);
        } else {
          logDebug(
            LOG_TAG,
            `Not sending because RPC '${rpcName}' stream ${streamId} ` +
              'is closed:',
            msg
          );
        }
      },
      closeFn: () => channel.close()
    });

    // Closure events are guarded and exceptions are swallowed, so catch any
    // exception and rethrow using a setTimeout so they become visible again.
    // Note that eventually this function could go away if we are confident
    // enough the code is exception free.
    const unguardedEventListen = <T>(
      target: EventTarget,
      type: string | number,
      fn: (param: T) => void
    ): void => {
      // TODO(dimond): closure typing seems broken because WebChannel does
      // not implement goog.events.Listenable
      target.listen(type, (param: unknown) => {
        try {
          fn(param as T);
        } catch (e) {
          setTimeout(() => {
            throw e;
          }, 0);
        }
      });
    };

    unguardedEventListen(channel, WebChannel.EventType.OPEN, () => {
      if (!closed) {
        logDebug(
          LOG_TAG,
          `RPC '${rpcName}' stream ${streamId} transport opened.`
        );
        streamBridge.callOnConnected();
      }
    });

    unguardedEventListen(channel, WebChannel.EventType.CLOSE, () => {
      if (!closed) {
        closed = true;
        logDebug(
          LOG_TAG,
          `RPC '${rpcName}' stream ${streamId} transport closed`
        );
        streamBridge.callOnClose();
        this.removeOpenWebChannel(channel);
      }
    });

    unguardedEventListen<Error>(channel, WebChannel.EventType.ERROR, err => {
      if (!closed) {
        closed = true;
        logWarn(
          LOG_TAG,
          `RPC '${rpcName}' stream ${streamId} transport errored. Name:`,
          err.name,
          'Message:',
          err.message
        );
        streamBridge.callOnClose(
          new FirestoreError(
            Code.UNAVAILABLE,
            'The operation could not be completed'
          )
        );
      }
    });

    // WebChannel delivers message events as array. If batching is not enabled
    // (it's off by default) each message will be delivered alone, resulting in
    // a single element array.
    interface WebChannelResponse {
      data: Resp[];
    }

    unguardedEventListen<WebChannelResponse>(
      channel,
      WebChannel.EventType.MESSAGE,
      msg => {
        if (!closed) {
          const msgData = msg.data[0];
          hardAssert(
            !!msgData,
            0x3fdd,
            'Got a webchannel message without data.'
          );
          // TODO(b/35143891): There is a bug in One Platform that caused errors
          // (and only errors) to be wrapped in an extra array. To be forward
          // compatible with the bug we need to check either condition. The latter
          // can be removed once the fix has been rolled out.
          // Use any because msgData.error is not typed.
          const msgDataOrError: WebChannelError | object = msgData;
          const error =
            (msgDataOrError as WebChannelError)?.error ||
            (msgDataOrError as WebChannelError[])[0]?.error;
          if (error) {
            logDebug(
              LOG_TAG,
              `RPC '${rpcName}' stream ${streamId} received error:`,
              error
            );
            // error.status will be a string like 'OK' or 'NOT_FOUND'.
            const status: string = error.status;
            let code = mapCodeFromRpcStatus(status);
            let message = error.message;
            if (code === undefined) {
              code = Code.INTERNAL;
              message =
                'Unknown error status: ' +
                status +
                ' with message ' +
                error.message;
            }
            // Mark closed so no further events are propagated
            closed = true;
            streamBridge.callOnClose(new FirestoreError(code, message));
            channel.close();
          } else {
            logDebug(
              LOG_TAG,
              `RPC '${rpcName}' stream ${streamId} received:`,
              msgData
            );
            streamBridge.callOnMessage(msgData);
          }
        }
      }
    );

    unguardedEventListen<StatEvent>(requestStats, Event.STAT_EVENT, event => {
      if (event.stat === Stat.PROXY) {
        logDebug(
          LOG_TAG,
          `RPC '${rpcName}' stream ${streamId} detected buffering proxy`
        );
      } else if (event.stat === Stat.NOPROXY) {
        logDebug(
          LOG_TAG,
          `RPC '${rpcName}' stream ${streamId} detected no buffering proxy`
        );
      }
    });

    setTimeout(() => {
      // Technically we could/should wait for the WebChannel opened event,
      // but because we want to send the first message with the WebChannel
      // handshake we pretend the channel opened here (asynchronously), and
      // then delay the actual open until the first message is sent.
      streamBridge.callOnOpen();
    }, 0);
    return streamBridge;
  }

  /**
   * Closes and cleans up any resources associated with the connection.
   */
  terminate(): void {
    // If the Firestore instance is terminated, we will explicitly
    // close any remaining open WebChannel instances.
    this.openWebChannels.forEach(webChannel => webChannel.close());
    this.openWebChannels = [];
  }

  /**
   * Add a WebChannel instance to the collection of open instances.
   * @param webChannel
   */
  addOpenWebChannel(webChannel: WebChannel): void {
    this.openWebChannels.push(webChannel);
  }

  /**
   * Remove a WebChannel instance from the collection of open instances.
   * @param webChannel
   */
  removeOpenWebChannel(webChannel: WebChannel): void {
    this.openWebChannels = this.openWebChannels.filter(
      instance => instance === webChannel
    );
  }
<<<<<<< HEAD
=======

  /**
   * Modifies the headers for a request, adding the api key if present,
   * and then calling super.modifyHeadersForRequest
   */
  protected modifyHeadersForRequest(
    headers: StringMap,
    authToken: Token | null,
    appCheckToken: Token | null
  ): void {
    super.modifyHeadersForRequest(headers, authToken, appCheckToken);

    // For web channel streams, we want to send the api key in the headers.
    if (this.databaseInfo.apiKey) {
      headers['x-goog-api-key'] = this.databaseInfo.apiKey;
    }
  }

  /**
   * Wrapped for mocking.
   * @protected
   */
  protected createWebChannelTransport(): WebChannelTransport {
    return internalCreateWebChannelTransport();
  }
>>>>>>> 0aca7359
}<|MERGE_RESOLUTION|>--- conflicted
+++ resolved
@@ -461,8 +461,6 @@
       instance => instance === webChannel
     );
   }
-<<<<<<< HEAD
-=======
 
   /**
    * Modifies the headers for a request, adding the api key if present,
@@ -488,5 +486,4 @@
   protected createWebChannelTransport(): WebChannelTransport {
     return internalCreateWebChannelTransport();
   }
->>>>>>> 0aca7359
 }