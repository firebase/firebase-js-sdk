--- conflicted
+++ resolved
@@ -27,14 +27,9 @@
   EventTarget,
   StatEvent,
   Event,
-<<<<<<< HEAD
+  FetchXmlHttpFactory,
   Stat
 } from '@firebase/webchannel-wrapper/webchannel-blob';
-=======
-  Stat,
-  FetchXmlHttpFactory
-} from '@firebase/webchannel-wrapper';
->>>>>>> 7709f101
 
 import { Token } from '../../api/credentials';
 import { ExperimentalLongPollingOptions } from '../../api/long_polling_options';
