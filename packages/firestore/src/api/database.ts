--- conflicted
+++ resolved
@@ -993,7 +993,6 @@
   }
 }
 
-<<<<<<< HEAD
 export class SnapshotMetadata implements firestore.SnapshotMetadata {
   constructor(
     readonly hasPendingWrites: boolean,
@@ -1007,10 +1006,9 @@
     );
   }
 }
-=======
+
 /** Options interface that can be provided to configure the deserialization of DocumentSnapshots. */
 export interface SnapshotOptions extends firestore.SnapshotOptions {}
->>>>>>> b3c2b5b3
 
 export class DocumentSnapshot implements firestore.DocumentSnapshot {
   constructor(
@@ -1690,7 +1688,6 @@
     return this._cachedChanges;
   }
 
-<<<<<<< HEAD
   /** Check the equality. The call can be very expensive. */
   public isEqual(other: firestore.QuerySnapshot): boolean {
     if (!(other instanceof QuerySnapshot)) {
@@ -1731,12 +1728,8 @@
     return true;
   }
 
-  private convertToDocumentImpl(doc: Document): DocumentSnapshot {
-    return new DocumentSnapshot(
-=======
   private convertToDocumentImpl(doc: Document): QueryDocumentSnapshot {
     return new QueryDocumentSnapshot(
->>>>>>> b3c2b5b3
       this._firestore,
       doc.key,
       doc,
