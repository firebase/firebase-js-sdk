--- conflicted
+++ resolved
@@ -136,20 +136,7 @@
  * Set this value as the `cacheSizeBytes` on the settings passed to the
  * `Firestore` instance.
  */
-<<<<<<< HEAD
-export const CACHE_SIZE_UNLIMITED = -1;
-
-// enablePersistence() defaults:
-const DEFAULT_SYNCHRONIZE_TABS = false;
-
-/** Undocumented, private additional settings not exposed in our public API. */
-interface PrivateSettings extends PublicSettings {
-  // Can be a google-auth-library or gapi client.
-  credentials?: CredentialsSettings;
-}
-=======
 export const CACHE_SIZE_UNLIMITED = LRU_COLLECTION_DISABLED;
->>>>>>> 0c4f7944
 
 /**
  * A persistence provider for either memory-only or IndexedDB persistence.
