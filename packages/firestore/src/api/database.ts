--- conflicted
+++ resolved
@@ -1143,10 +1143,6 @@
     let options: firestore.SnapshotListenOptions = {
       includeMetadataChanges: false
     };
-<<<<<<< HEAD
-    let observer: PartialObserver<ViewSnapshot>;
-=======
->>>>>>> 5d6b749b
     let currArg = 0;
     if (
       typeof args[currArg] === 'object' &&
@@ -1173,21 +1169,9 @@
       const userObserver = args[currArg] as PartialObserver<
         firestore.DocumentSnapshot<T>
       >;
-<<<<<<< HEAD
-      observer = {
-        next: snapshot => {
-          if (userObserver.next) {
-            userObserver.next(this._convertToDocSnapshot(snapshot));
-          }
-        },
-        error: userObserver.error,
-        complete: userObserver.complete
-      };
-=======
       args[currArg] = userObserver.next;
       args[currArg + 1] = userObserver.error;
       args[currArg + 2] = userObserver.complete;
->>>>>>> 5d6b749b
     } else {
       validateArgType(
         'DocumentReference.onSnapshot',
@@ -1207,81 +1191,6 @@
         currArg + 2,
         args[currArg + 2]
       );
-<<<<<<< HEAD
-      observer = {
-        next: snapshot => {
-          if (args[currArg]) {
-            (args[currArg] as NextFn<firestore.DocumentSnapshot<T>>)(
-              this._convertToDocSnapshot(snapshot)
-            );
-          }
-        },
-        error: args[currArg + 1] as ErrorFn,
-        complete: args[currArg + 2] as CompleteFn
-      };
-    }
-    return addDocSnapshotListener(
-      this._firestoreClient,
-      this,
-      internalOptions,
-      observer
-    );
-  }
-
-  get(options?: firestore.GetOptions): Promise<firestore.DocumentSnapshot<T>> {
-    validateBetweenNumberOfArgs('DocumentReference.get', arguments, 0, 1);
-    validateGetOptions('DocumentReference.get', options);
-
-    if (options && options.source === 'cache') {
-      return this.firestore
-        .ensureClientConfigured()
-        .getDocumentFromLocalCache(this._key)
-        .then(
-          doc =>
-            new DocumentSnapshot(
-              this.firestore,
-              this._key,
-              doc,
-              /*fromCache=*/ true,
-              doc instanceof Document ? doc.hasLocalMutations : false,
-              this._converter
-            )
-        );
-    } else {
-      return getDocViaSnapshotListener(
-        this._firestoreClient,
-        this,
-        options
-      ).then(snapshot => this._convertToDocSnapshot(snapshot));
-    }
-  }
-
-  withConverter<U>(
-    converter: firestore.FirestoreDataConverter<U>
-  ): firestore.DocumentReference<U> {
-    return new DocumentReference<U>(this._key, this.firestore, converter);
-  }
-
-  /**
-   * Converts a ViewSnapshot that contains the current document to a
-   * DocumentSnapshot.
-   */
-  private _convertToDocSnapshot(snapshot: ViewSnapshot): DocumentSnapshot<T> {
-    debugAssert(
-      snapshot.docs.size <= 1,
-      'Too many documents returned on a document query'
-    );
-    const doc = snapshot.docs.get(this._key);
-
-    return new DocumentSnapshot(
-      this.firestore,
-      this._key,
-      doc,
-      snapshot.fromCache,
-      snapshot.hasPendingWrites,
-      this._converter
-    );
-=======
     }
 
     const observer: PartialObserver<ViewSnapshot> = {
@@ -1330,109 +1239,14 @@
         options
       ).then(snapshot => this._convertToDocSnapshot(snapshot));
     }
->>>>>>> 5d6b749b
-  }
-}
-
-/** Registers an internal snapshot listener for `ref`. */
-function addDocSnapshotListener<T>(
-  firestoreClient: FirestoreClient,
-  ref: DocumentKeyReference<T>,
-  options: ListenOptions,
-  observer: PartialObserver<ViewSnapshot>
-): Unsubscribe {
-  let errHandler = (err: Error): void => {
-    console.error('Uncaught Error in onSnapshot:', err);
-  };
-  if (observer.error) {
-    errHandler = observer.error.bind(observer);
-  }
-
-<<<<<<< HEAD
-  const asyncObserver = new AsyncObserver<ViewSnapshot>({
-    next: snapshot => {
-      if (observer.next) {
-        observer.next(snapshot);
-      }
-    },
-    error: errHandler
-  });
-  const internalListener = firestoreClient.listen(
-    InternalQuery.atPath(ref._key.path),
-    asyncObserver,
-    options
-  );
-
-  return () => {
-    asyncObserver.mute();
-    firestoreClient.unlisten(internalListener);
-  };
-}
-
-/**
- * Retrieves a latency-compensated document from the backend via a
- * SnapshotListener.
- */
-export function getDocViaSnapshotListener<T>(
-  firestoreClient: FirestoreClient,
-  ref: DocumentKeyReference<T>,
-  options?: firestore.GetOptions
-): Promise<ViewSnapshot> {
-  const result = new Deferred<ViewSnapshot>();
-  const unlisten = addDocSnapshotListener(
-    firestoreClient,
-    ref,
-    {
-      includeMetadataChanges: true,
-      waitForSyncWhenOnline: true
-    },
-    {
-      next: (snap: ViewSnapshot) => {
-        // Remove query first before passing event to user to avoid
-        // user actions affecting the now stale query.
-        unlisten();
-
-        const exists = snap.docs.has(ref._key);
-        if (!exists && snap.fromCache) {
-          // TODO(dimond): If we're online and the document doesn't
-          // exist then we resolve with a doc.exists set to false. If
-          // we're offline however, we reject the Promise in this
-          // case. Two options: 1) Cache the negative response from
-          // the server so we can deliver that even when you're
-          // offline 2) Actually reject the Promise in the online case
-          // if the document doesn't exist.
-          result.reject(
-            new FirestoreError(
-              Code.UNAVAILABLE,
-              'Failed to get document because the client is ' + 'offline.'
-            )
-          );
-        } else if (
-          exists &&
-          snap.fromCache &&
-          options &&
-          options.source === 'server'
-        ) {
-          result.reject(
-            new FirestoreError(
-              Code.UNAVAILABLE,
-              'Failed to get document from server. (However, this ' +
-                'document does exist in the local cache. Run again ' +
-                'without setting source to "server" to ' +
-                'retrieve the cached document.)'
-            )
-          );
-        } else {
-          result.resolve(snap);
-        }
-      },
-      error: e => result.reject(e)
-    }
-  );
-  return result.promise;
-}
-
-=======
+  }
+
+  withConverter<U>(
+    converter: firestore.FirestoreDataConverter<U>
+  ): firestore.DocumentReference<U> {
+    return new DocumentReference<U>(this._key, this.firestore, converter);
+  }
+
   /**
    * Converts a ViewSnapshot that contains the current document to a
    * DocumentSnapshot.
@@ -1552,7 +1366,6 @@
   return result.promise;
 }
 
->>>>>>> 5d6b749b
 export class SnapshotMetadata implements firestore.SnapshotMetadata {
   constructor(
     readonly hasPendingWrites: boolean,
