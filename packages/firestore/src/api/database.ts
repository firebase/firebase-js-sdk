/**
 * Copyright 2017 Google Inc.
 *
 * Licensed under the Apache License, Version 2.0 (the "License");
 * you may not use this file except in compliance with the License.
 * You may obtain a copy of the License at
 *
 *   http://www.apache.org/licenses/LICENSE-2.0
 *
 * Unless required by applicable law or agreed to in writing, software
 * distributed under the License is distributed on an "AS IS" BASIS,
 * WITHOUT WARRANTIES OR CONDITIONS OF ANY KIND, either express or implied.
 * See the License for the specific language governing permissions and
 * limitations under the License.
 */

import * as firestore from 'firestore';

import { FirebaseApp, FirebaseService } from '@firebase/app';
import { FieldPath as ExternalFieldPath } from './field_path';
import { DatabaseId, DatabaseInfo } from '../core/database_info';
import { ListenOptions } from '../core/event_manager';
import { FirestoreClient } from '../core/firestore_client';
import {
  Bound,
  Direction,
  fieldFilter,
  Filter,
  OrderBy,
  Query as InternalQuery,
  RelationFilter,
  RelationOp
} from '../core/query';
import { Transaction as InternalTransaction } from '../core/transaction';
import { ChangeType, ViewSnapshot } from '../core/view_snapshot';
import { Document, MaybeDocument, NoDocument } from '../model/document';
import { DocumentKey } from '../model/document_key';
import {
  ArrayValue,
  FieldValue,
  ObjectValue,
  RefValue
} from '../model/field_value';
import { DeleteMutation, Mutation, Precondition } from '../model/mutation';
import { FieldPath, ResourcePath } from '../model/path';
import { PlatformSupport } from '../platform/platform';
import { makeConstructorPrivate } from '../util/api';
import { assert, fail } from '../util/assert';
import { AsyncObserver } from '../util/async_observer';
import { AsyncQueue } from '../util/async_queue';
import { Code, FirestoreError } from '../util/error';
import {
  invalidClassError,
  validateArgType,
  validateAtLeastNumberOfArgs,
  validateBetweenNumberOfArgs,
  validateDefined,
  validateExactNumberOfArgs,
  validateNamedOptionalType,
  validateNamedType,
  validateOptionalArgType,
  validateOptionNames,
  valueDescription
} from '../util/input_validation';
import * as log from '../util/log';
import { LogLevel } from '../util/log';
import { AnyJs, AutoId } from '../util/misc';
import * as objUtils from '../util/obj';
import { Rejecter, Resolver } from '../util/promise';

import {
  CredentialsProvider,
  CredentialsSettings,
  EmptyCredentialsProvider,
  FirebaseCredentialsProvider,
  makeCredentialsProvider
} from './credentials';
import {
  CompleteFn,
  ErrorFn,
  isPartialObserver,
  NextFn,
  PartialObserver,
  Unsubscribe
} from './observer';
import {
  DocumentKeyReference,
  fieldPathFromArgument,
  UserDataConverter
} from './user_data_converter';

// The objects that are a part of this API are exposed to third-parties as
// compiled javascript so we want to flag our private members with a leading
// underscore to discourage their use.
// tslint:disable:strip-private-property-underscore

const DEFAULT_HOST = 'firestore.googleapis.com';
const DEFAULT_SSL = true;

/** Undocumented, private additional settings not exposed in our public API. */
interface PrivateSettings extends firestore.Settings {
  // Can be a google-auth-library or gapi client.
  credentials?: CredentialsSettings;
}

/**
 * Options that can be provided in the Firestore constructor when not using
 * Firebase (aka standalone mode).
 */
export interface FirestoreDatabase {
  projectId: string;
  database?: string;
}

/**
 * A concrete type describing all the values that can be applied via a
 * user-supplied firestore.Settings object. This is a separate type so that
 * defaults can be supplied and the value can be checked for equality.
 */
class FirestoreSettings {
  /** The hostname to connect to. */
  host: string;

  /** Whether to use SSL when connecting. */
  ssl: boolean;

  // Can be a google-auth-library or gapi client.
  // tslint:disable-next-line:no-any
  credentials?: any;

  constructor(settings: PrivateSettings) {
    if (settings.host === undefined) {
      if (settings.ssl !== undefined) {
        throw new FirestoreError(
          Code.INVALID_ARGUMENT,
          "Can't provide ssl option if host option is not set"
        );
      }
      this.host = DEFAULT_HOST;
      this.ssl = DEFAULT_SSL;
    } else {
      validateNamedType('settings', 'string', 'host', settings.host);
      this.host = settings.host;

      validateNamedOptionalType('settings', 'boolean', 'ssl', settings.ssl);
      this.ssl = objUtils.defaulted(settings.ssl, DEFAULT_SSL);
    }
    validateOptionNames('settings', settings, ['host', 'ssl', 'credentials']);

    validateNamedOptionalType(
      'settings',
      'object',
      'credentials',
      settings.credentials
    );
    this.credentials = settings.credentials;
  }

  equals(other: FirestoreSettings): boolean {
    return (
      this.host === other.host &&
      this.ssl === other.ssl &&
      this.credentials === other.credentials
    );
  }
}

class FirestoreConfig {
  databaseId: DatabaseId;
  persistenceKey: string;
  credentials: CredentialsProvider;
  firebaseApp: FirebaseApp;
  settings: FirestoreSettings;
  persistence: boolean;
}

/**
 * The root reference to the database.
 */
export class Firestore implements firestore.Firestore, FirebaseService {
  private readonly _config: FirestoreConfig;
  public readonly _databaseId: DatabaseId;

  // The firestore client instance. This will be available as soon as
  // configureClient is called, but any calls against it will block until
  // setup has completed.
  //
  // Operations on the _firestoreClient don't block on _firestoreReady. Those
  // are already set to synchronize on the async queue.
  private _firestoreClient: FirestoreClient | undefined;
  private _queue = new AsyncQueue();
  public _dataConverter: UserDataConverter;

  constructor(databaseIdOrApp: FirestoreDatabase | FirebaseApp) {
    const config = new FirestoreConfig();
    if (typeof (databaseIdOrApp as FirebaseApp).options === 'object') {
      // This is very likely a Firebase app object
      // TODO(b/34177605): Can we somehow use instanceof?
      const app = databaseIdOrApp as FirebaseApp;
      config.firebaseApp = app;
      config.databaseId = Firestore.databaseIdFromApp(app);
      config.persistenceKey = config.firebaseApp.name;
      config.credentials = new FirebaseCredentialsProvider(app);
    } else {
      const external = databaseIdOrApp as FirestoreDatabase;
      if (!external.projectId) {
        throw new FirestoreError(
          Code.INVALID_ARGUMENT,
          'Must provide projectId'
        );
      }

      config.databaseId = new DatabaseId(external.projectId, external.database);
      // Use a default persistenceKey that lines up with FirebaseApp.
      config.persistenceKey = '[DEFAULT]';
      config.credentials = new EmptyCredentialsProvider();
    }

    config.settings = new FirestoreSettings({});
    this._config = config;
    this._databaseId = config.databaseId;
  }

  settings(settingsLiteral: firestore.Settings): void {
    validateExactNumberOfArgs('Firestore.settings', arguments, 1);
    validateArgType('Firestore.settings', 'object', 1, settingsLiteral);

    if (
      objUtils.contains(settingsLiteral as objUtils.Dict<{}>, 'persistence')
    ) {
      throw new FirestoreError(
        Code.INVALID_ARGUMENT,
        '"persistence" is now specified with a separate call to ' +
          'firestore.enablePersistence().'
      );
    }

    const newSettings = new FirestoreSettings(settingsLiteral);
    if (this._firestoreClient && !this._config.settings.equals(newSettings)) {
      throw new FirestoreError(
        Code.FAILED_PRECONDITION,
        'Firestore has already been started and its settings can no longer ' +
          'be changed. You can only call settings() before calling any other ' +
          'methods on a Firestore object.'
      );
    }

    this._config.settings = newSettings;
    if (newSettings.credentials !== undefined) {
      this._config.credentials = makeCredentialsProvider(
        newSettings.credentials
      );
    }
  }

  enablePersistence(): Promise<void> {
    if (this._firestoreClient) {
      throw new FirestoreError(
        Code.FAILED_PRECONDITION,
        'Firestore has already been started and persistence can no longer ' +
          'be enabled. You can only call enablePersistence() before calling ' +
          'any other methods on a Firestore object.'
      );
    }

    return this.configureClient(/* persistence= */ true);
  }

  ensureClientConfigured(): FirestoreClient {
    if (!this._firestoreClient) {
      this.configureClient(/* persistence= */ false);
    }
    return this._firestoreClient as FirestoreClient;
  }

  private configureClient(persistence: boolean): Promise<void> {
    assert(
      !!this._config.settings.host,
      'FirestoreSettings.host cannot be falsey'
    );

    assert(!this._firestoreClient, 'configureClient() called multiple times');

    const databaseInfo = new DatabaseInfo(
      this._config.databaseId,
      this._config.persistenceKey,
      this._config.settings.host,
      this._config.settings.ssl
    );

    const preConverter = (value: AnyJs) => {
      if (value instanceof DocumentReference) {
        const thisDb = this._config.databaseId;
        const otherDb = value.firestore._config.databaseId;
        if (!otherDb.equals(thisDb)) {
          throw new FirestoreError(
            Code.INVALID_ARGUMENT,
            'Document reference is for database ' +
              `${otherDb.projectId}/${otherDb.database} but should be ` +
              `for database ${thisDb.projectId}/${thisDb.database}`
          );
        }
        return new DocumentKeyReference(this._config.databaseId, value._key);
      } else {
        return value;
      }
    };
    this._dataConverter = new UserDataConverter(preConverter);

    this._firestoreClient = new FirestoreClient(
      PlatformSupport.getPlatform(),
      databaseInfo,
      this._config.credentials,
      this._queue
    );
    return this._firestoreClient.start(persistence);
  }

  private static databaseIdFromApp(app: FirebaseApp): DatabaseId {
    const options = app.options as objUtils.Dict<{}>;
    if (!objUtils.contains(options, 'projectId')) {
      // TODO(b/62673263): We can safely remove the special handling of
      // 'firestoreId' once alpha testers have upgraded.
      if (objUtils.contains(options, 'firestoreId')) {
        throw new FirestoreError(
          Code.INVALID_ARGUMENT,
          '"firestoreId" is now specified as "projectId" in ' +
            'firebase.initializeApp.'
        );
      }
      throw new FirestoreError(
        Code.INVALID_ARGUMENT,
        '"projectId" not provided in firebase.initializeApp.'
      );
    }

    if (objUtils.contains(options, 'firestoreOptions')) {
      // TODO(b/62673263): We can safely remove the special handling of
      // 'firestoreOptions' once alpha testers have upgraded.
      throw new FirestoreError(
        Code.INVALID_ARGUMENT,
        '"firestoreOptions" values are now specified with ' +
          'Firestore.settings()'
      );
    }

    const projectId = options['projectId'];
    if (!projectId || typeof projectId !== 'string') {
      throw new FirestoreError(
        Code.INVALID_ARGUMENT,
        'projectId must be a string in FirebaseApp.options'
      );
    }
    return new DatabaseId(projectId);
  }

  get app(): FirebaseApp {
    if (!this._config.firebaseApp) {
      throw new FirestoreError(
        Code.FAILED_PRECONDITION,
        "Firestore was not initialized using the Firebase SDK. 'app' is " +
          'not available'
      );
    }
    return this._config.firebaseApp;
  }

  INTERNAL = {
    delete: (): Promise<void> => {
      if (this._firestoreClient) {
        return this._firestoreClient.shutdown();
      } else {
        return Promise.resolve();
      }
    },
    // Exposed via INTERNAL for use in tests.
    disableNetwork: () => this._firestoreClient.disableNetwork(),
    enableNetwork: () => this._firestoreClient.enableNetwork(),
<<<<<<< HEAD
    queue: this._queue
=======
    drainAsyncQueue: (executeDelayedTasks: boolean) =>
      this._queue.drain(executeDelayedTasks)
>>>>>>> d43d461a
  };

  collection(pathString: string): firestore.CollectionReference {
    validateExactNumberOfArgs('Firestore.collection', arguments, 1);
    validateArgType('Firestore.collection', 'string', 1, pathString);
    if (!pathString) {
      throw new FirestoreError(
        Code.INVALID_ARGUMENT,
        'Must provide a non-empty collection path to collection()'
      );
    }

    this.ensureClientConfigured();
    return new CollectionReference(ResourcePath.fromString(pathString), this);
  }

  doc(pathString: string): firestore.DocumentReference {
    validateExactNumberOfArgs('Firestore.doc', arguments, 1);
    validateArgType('Firestore.doc', 'string', 1, pathString);
    if (!pathString) {
      throw new FirestoreError(
        Code.INVALID_ARGUMENT,
        'Must provide a non-empty document path to doc()'
      );
    }
    this.ensureClientConfigured();
    return DocumentReference.forPath(ResourcePath.fromString(pathString), this);
  }

  runTransaction<T>(
    updateFunction: (transaction: firestore.Transaction) => Promise<T>
  ): Promise<T> {
    validateExactNumberOfArgs('Firestore.runTransaction', arguments, 1);
    validateArgType('Firestore.runTransaction', 'function', 1, updateFunction);
    return this.ensureClientConfigured().transaction(
      (transaction: InternalTransaction) => {
        return updateFunction(new Transaction(this, transaction));
      }
    );
  }

  batch(): firestore.WriteBatch {
    this.ensureClientConfigured();

    return new WriteBatch(this);
  }

  static get logLevel(): firestore.LogLevel {
    switch (log.getLogLevel()) {
      case LogLevel.DEBUG:
        return 'debug';
      case LogLevel.ERROR:
        return 'error';
      case LogLevel.SILENT:
        return 'silent';
      default:
        return fail('Unknown log level: ' + log.getLogLevel());
    }
  }

  static setLogLevel(level: firestore.LogLevel) {
    validateExactNumberOfArgs('Firestore.setLogLevel', arguments, 1);
    validateArgType('Firestore.setLogLevel', 'string', 1, level);
    switch (level) {
      case 'debug':
        log.setLogLevel(log.LogLevel.DEBUG);
        break;
      case 'error':
        log.setLogLevel(log.LogLevel.ERROR);
        break;
      case 'silent':
        log.setLogLevel(log.LogLevel.SILENT);
        break;
      default:
        throw new FirestoreError(
          Code.INVALID_ARGUMENT,
          'Invalid log level: ' + level
        );
    }
  }
}

/**
 * A reference to a transaction.
 */
export class Transaction implements firestore.Transaction {
  constructor(
    private _firestore: Firestore,
    private _transaction: InternalTransaction
  ) {}

  get(
    documentRef: firestore.DocumentReference
  ): Promise<firestore.DocumentSnapshot> {
    validateExactNumberOfArgs('Transaction.get', arguments, 1);
    const ref = validateReference(
      'Transaction.get',
      documentRef,
      this._firestore
    );
    return this._transaction
      .lookup([ref._key])
      .then((docs: MaybeDocument[]) => {
        if (!docs || docs.length !== 1) {
          return fail('Mismatch in docs returned from document lookup.');
        }
        const doc = docs[0];
        if (doc instanceof NoDocument) {
          return new DocumentSnapshot(this._firestore, ref._key, null, false);
        }
        return new DocumentSnapshot(this._firestore, ref._key, doc, false);
      });
  }

  set(
    documentRef: firestore.DocumentReference,
    value: firestore.DocumentData,
    options?: firestore.SetOptions
  ): Transaction {
    validateBetweenNumberOfArgs('Transaction.set', arguments, 2, 3);
    const ref = validateReference(
      'Transaction.set',
      documentRef,
      this._firestore
    );
    options = validateSetOptions('Transaction.set', options);
    const parsed = options.merge
      ? this._firestore._dataConverter.parseMergeData('Transaction.set', value)
      : this._firestore._dataConverter.parseSetData('Transaction.set', value);
    this._transaction.set(ref._key, parsed);
    return this;
  }

  update(
    documentRef: firestore.DocumentReference,
    value: firestore.UpdateData
  ): Transaction;
  update(
    documentRef: firestore.DocumentReference,
    field: string | ExternalFieldPath,
    value: AnyJs,
    ...moreFieldsAndValues: AnyJs[]
  ): Transaction;
  update(
    documentRef: firestore.DocumentReference,
    fieldOrUpdateData: string | ExternalFieldPath | firestore.UpdateData,
    value?: AnyJs,
    ...moreFieldsAndValues: AnyJs[]
  ): Transaction {
    let ref;
    let parsed;

    if (
      typeof fieldOrUpdateData === 'string' ||
      fieldOrUpdateData instanceof ExternalFieldPath
    ) {
      validateAtLeastNumberOfArgs('Transaction.update', arguments, 3);
      ref = validateReference(
        'Transaction.update',
        documentRef,
        this._firestore
      );
      parsed = this._firestore._dataConverter.parseUpdateVarargs(
        'Transaction.update',
        fieldOrUpdateData,
        value,
        moreFieldsAndValues
      );
    } else {
      validateExactNumberOfArgs('Transaction.update', arguments, 2);
      ref = validateReference(
        'Transaction.update',
        documentRef,
        this._firestore
      );
      parsed = this._firestore._dataConverter.parseUpdateData(
        'Transaction.update',
        fieldOrUpdateData
      );
    }

    this._transaction.update(ref._key, parsed);
    return this;
  }

  delete(documentRef: firestore.DocumentReference): Transaction {
    validateExactNumberOfArgs('Transaction.delete', arguments, 1);
    const ref = validateReference(
      'Transaction.delete',
      documentRef,
      this._firestore
    );
    this._transaction.delete(ref._key);
    return this;
  }
}

export class WriteBatch implements firestore.WriteBatch {
  private _mutations = [] as Mutation[];
  private _committed = false;

  constructor(private _firestore: Firestore) {}

  set(
    documentRef: firestore.DocumentReference,
    value: firestore.DocumentData,
    options?: firestore.SetOptions
  ): WriteBatch {
    validateBetweenNumberOfArgs('WriteBatch.set', arguments, 2, 3);
    this.verifyNotCommitted();
    const ref = validateReference(
      'WriteBatch.set',
      documentRef,
      this._firestore
    );
    options = validateSetOptions('WriteBatch.set', options);
    const parsed = options.merge
      ? this._firestore._dataConverter.parseMergeData('WriteBatch.set', value)
      : this._firestore._dataConverter.parseSetData('WriteBatch.set', value);
    this._mutations = this._mutations.concat(
      parsed.toMutations(ref._key, Precondition.NONE)
    );
    return this;
  }

  update(
    documentRef: firestore.DocumentReference,
    value: firestore.UpdateData
  ): WriteBatch;
  update(
    documentRef: firestore.DocumentReference,
    field: string | ExternalFieldPath,
    value: AnyJs,
    ...moreFieldsAndValues: AnyJs[]
  ): WriteBatch;
  update(
    documentRef: firestore.DocumentReference,
    fieldOrUpdateData: string | ExternalFieldPath | firestore.UpdateData,
    value?: AnyJs,
    ...moreFieldsAndValues: AnyJs[]
  ): WriteBatch {
    this.verifyNotCommitted();

    let ref;
    let parsed;

    if (
      typeof fieldOrUpdateData === 'string' ||
      fieldOrUpdateData instanceof ExternalFieldPath
    ) {
      validateAtLeastNumberOfArgs('WriteBatch.update', arguments, 3);
      ref = validateReference(
        'WriteBatch.update',
        documentRef,
        this._firestore
      );
      parsed = this._firestore._dataConverter.parseUpdateVarargs(
        'WriteBatch.update',
        fieldOrUpdateData,
        value,
        moreFieldsAndValues
      );
    } else {
      validateExactNumberOfArgs('WriteBatch.update', arguments, 2);
      ref = validateReference(
        'WriteBatch.update',
        documentRef,
        this._firestore
      );
      parsed = this._firestore._dataConverter.parseUpdateData(
        'WriteBatch.update',
        fieldOrUpdateData
      );
    }

    this._mutations = this._mutations.concat(
      parsed.toMutations(ref._key, Precondition.exists(true))
    );
    return this;
  }

  delete(documentRef: firestore.DocumentReference): WriteBatch {
    validateExactNumberOfArgs('WriteBatch.delete', arguments, 1);
    this.verifyNotCommitted();
    const ref = validateReference(
      'WriteBatch.delete',
      documentRef,
      this._firestore
    );
    this._mutations = this._mutations.concat(
      new DeleteMutation(ref._key, Precondition.NONE)
    );
    return this;
  }

  commit(): Promise<void> {
    this.verifyNotCommitted();
    this._committed = true;
    if (this._mutations.length > 0) {
      return this._firestore.ensureClientConfigured().write(this._mutations);
    } else {
      return Promise.resolve();
    }
  }

  private verifyNotCommitted() {
    if (this._committed) {
      throw new FirestoreError(
        Code.FAILED_PRECONDITION,
        'A write batch can no longer be used after commit() ' +
          'has been called.'
      );
    }
  }
}

/**
 * A reference to a particular document in a collection in the database.
 */
export class DocumentReference implements firestore.DocumentReference {
  private _firestoreClient: FirestoreClient;

  constructor(public _key: DocumentKey, readonly firestore: Firestore) {
    this._firestoreClient = this.firestore.ensureClientConfigured();
  }

  static forPath(path: ResourcePath, firestore: Firestore) {
    if (path.length % 2 !== 0) {
      throw new FirestoreError(
        Code.INVALID_ARGUMENT,
        'Invalid document reference. Document ' +
          'references must have an even number of segments, but ' +
          `${path.canonicalString()} has ${path.length}`
      );
    }
    return new DocumentReference(new DocumentKey(path), firestore);
  }

  get id(): string {
    return this._key.path.lastSegment();
  }

  get parent(): firestore.CollectionReference {
    return new CollectionReference(this._key.path.popLast(), this.firestore);
  }

  get path(): string {
    return this._key.path.canonicalString();
  }

  collection(pathString: string): firestore.CollectionReference {
    validateExactNumberOfArgs('DocumentReference.collection', arguments, 1);
    validateArgType('DocumentReference.collection', 'string', 1, pathString);
    if (!pathString) {
      throw new FirestoreError(
        Code.INVALID_ARGUMENT,
        'Must provide a non-empty collection name to collection()'
      );
    }
    const path = ResourcePath.fromString(pathString);
    return new CollectionReference(this._key.path.child(path), this.firestore);
  }

  isEqual(other: firestore.DocumentReference): boolean {
    if (!(other instanceof DocumentReference)) {
      throw invalidClassError('isEqual', 'DocumentReference', 1, other);
    }
    return this.firestore === other.firestore && this._key.equals(other._key);
  }

  set(
    value: firestore.DocumentData,
    options?: firestore.SetOptions
  ): Promise<void> {
    validateBetweenNumberOfArgs('DocumentReference.set', arguments, 1, 2);
    options = validateSetOptions('DocumentReference.set', options);

    const parsed = options.merge
      ? this.firestore._dataConverter.parseMergeData(
          'DocumentReference.set',
          value
        )
      : this.firestore._dataConverter.parseSetData(
          'DocumentReference.set',
          value
        );
    return this._firestoreClient.write(
      parsed.toMutations(this._key, Precondition.NONE)
    );
  }

  update(value: firestore.UpdateData): Promise<void>;
  update(
    field: string | ExternalFieldPath,
    value: AnyJs,
    ...moreFieldsAndValues: AnyJs[]
  ): Promise<void>;
  update(
    fieldOrUpdateData: string | ExternalFieldPath | firestore.UpdateData,
    value?: AnyJs,
    ...moreFieldsAndValues: AnyJs[]
  ): Promise<void> {
    let parsed;

    if (
      typeof fieldOrUpdateData === 'string' ||
      fieldOrUpdateData instanceof ExternalFieldPath
    ) {
      validateAtLeastNumberOfArgs('DocumentReference.update', arguments, 2);
      parsed = this.firestore._dataConverter.parseUpdateVarargs(
        'DocumentReference.update',
        fieldOrUpdateData,
        value,
        moreFieldsAndValues
      );
    } else {
      validateExactNumberOfArgs('DocumentReference.update', arguments, 1);
      parsed = this.firestore._dataConverter.parseUpdateData(
        'DocumentReference.update',
        fieldOrUpdateData
      );
    }

    return this._firestoreClient.write(
      parsed.toMutations(this._key, Precondition.exists(true))
    );
  }

  delete(): Promise<void> {
    validateExactNumberOfArgs('DocumentReference.delete', arguments, 0);
    return this._firestoreClient.write([
      new DeleteMutation(this._key, Precondition.NONE)
    ]);
  }

  onSnapshot(
    observer: PartialObserver<firestore.DocumentSnapshot>
  ): Unsubscribe;
  onSnapshot(
    options: firestore.DocumentListenOptions,
    observer: PartialObserver<firestore.DocumentSnapshot>
  ): Unsubscribe;
  onSnapshot(
    onNext: NextFn<firestore.DocumentSnapshot>,
    onError?: ErrorFn,
    onCompletion?: CompleteFn
  ): Unsubscribe;
  onSnapshot(
    options: firestore.DocumentListenOptions,
    onNext: NextFn<firestore.DocumentSnapshot>,
    onError?: ErrorFn,
    onCompletion?: CompleteFn
  ): Unsubscribe;

  onSnapshot(...args: AnyJs[]): Unsubscribe {
    validateBetweenNumberOfArgs(
      'DocumentReference.onSnapshot',
      arguments,
      1,
      4
    );
    let options: firestore.DocumentListenOptions = {
      includeMetadataChanges: false
    };
    let observer: PartialObserver<firestore.DocumentSnapshot>;
    let currArg = 0;
    if (
      typeof args[currArg] === 'object' &&
      !isPartialObserver(args[currArg])
    ) {
      options = args[currArg] as firestore.DocumentListenOptions;
      validateOptionNames('DocumentReference.onSnapshot', options, [
        'includeMetadataChanges'
      ]);
      validateNamedOptionalType(
        'DocumentReference.onSnapshot',
        'boolean',
        'includeMetadataChanges',
        options.includeMetadataChanges
      );
      currArg++;
    }

    const internalOptions = {
      includeDocumentMetadataChanges: options.includeMetadataChanges,
      includeQueryMetadataChanges: options.includeMetadataChanges
    };

    if (isPartialObserver(args[currArg])) {
      observer = args[currArg] as PartialObserver<firestore.DocumentSnapshot>;
    } else {
      validateArgType(
        'DocumentReference.onSnapshot',
        'function',
        currArg,
        args[currArg]
      );
      validateOptionalArgType(
        'DocumentReference.onSnapshot',
        'function',
        currArg + 1,
        args[currArg + 1]
      );
      validateOptionalArgType(
        'DocumentReference.onSnapshot',
        'function',
        currArg + 2,
        args[currArg + 2]
      );
      observer = {
        next: args[currArg] as NextFn<firestore.DocumentSnapshot>,
        error: args[currArg + 1] as ErrorFn,
        complete: args[currArg + 2] as CompleteFn
      };
    }
    return this.onSnapshotInternal(internalOptions, observer);
  }

  private onSnapshotInternal(
    options: ListenOptions,
    observer: PartialObserver<firestore.DocumentSnapshot>
  ): Unsubscribe {
    let errHandler = (err: Error) => {
      console.error('Uncaught Error in onSnapshot:', err);
    };
    if (observer.error) {
      errHandler = observer.error.bind(observer);
    }

    const asyncObserver = new AsyncObserver<ViewSnapshot>({
      next: snapshot => {
        if (observer.next) {
          assert(
            snapshot.docs.size <= 1,
            'Too many documents returned on a document query'
          );
          const doc = snapshot.docs.get(this._key);

          observer.next(
            new DocumentSnapshot(
              this.firestore,
              this._key,
              doc,
              snapshot.fromCache
            )
          );
        }
      },
      error: errHandler
    });
    const internalListener = this._firestoreClient.listen(
      InternalQuery.atPath(this._key.path),
      asyncObserver,
      options
    );

    return () => {
      asyncObserver.mute();
      this._firestoreClient.unlisten(internalListener);
    };
  }

  get(): Promise<firestore.DocumentSnapshot> {
    validateExactNumberOfArgs('DocumentReference.get', arguments, 0);
    return new Promise(
      (resolve: Resolver<firestore.DocumentSnapshot>, reject: Rejecter) => {
        const unlisten = this.onSnapshotInternal(
          {
            includeQueryMetadataChanges: true,
            includeDocumentMetadataChanges: true,
            waitForSyncWhenOnline: true
          },
          {
            next: (snap: firestore.DocumentSnapshot) => {
              // Remove query first before passing event to user to avoid
              // user actions affecting the now stale query.
              unlisten();

              if (!snap.exists && snap.metadata.fromCache) {
                // TODO(dimond): If we're online and the document doesn't
                // exist then we resolve with a doc.exists set to false. If
                // we're offline however, we reject the Promise in this
                // case. Two options: 1) Cache the negative response from
                // the server so we can deliver that even when you're
                // offline 2) Actually reject the Promise in the online case
                // if the document doesn't exist.
                reject(
                  new FirestoreError(
                    Code.ABORTED,
                    'Failed to get document because the client is ' + 'offline.'
                  )
                );
              } else {
                resolve(snap);
              }
            },
            error: reject
          }
        );
      }
    );
  }
}

export class DocumentSnapshot implements firestore.DocumentSnapshot {
  constructor(
    private _firestore: Firestore,
    private _key: DocumentKey,
    public _document: Document | null,
    private _fromCache: boolean
  ) {}

  data(): firestore.DocumentData {
    validateExactNumberOfArgs('DocumentSnapshot.data', arguments, 0);
    if (!this._document) {
      throw new FirestoreError(
        Code.NOT_FOUND,
        "This document doesn't exist. Check doc.exists to make sure " +
          'the document exists before calling doc.data().'
      );
    }
    return this.convertObject(this._document.data);
  }

  get(fieldPath: string | ExternalFieldPath): AnyJs {
    validateExactNumberOfArgs('DocumentSnapshot.get', arguments, 1);
    if (!this._document) {
      throw new FirestoreError(
        Code.NOT_FOUND,
        "This document doesn't exist. Check doc.exists to make sure " +
          'the document exists before calling doc.get().'
      );
    }
    const value = this._document.data.field(
      fieldPathFromArgument('DocumentSnapshot.get', fieldPath)
    );
    return value === undefined ? undefined : this.convertValue(value);
  }

  get id(): string {
    return this._key.path.lastSegment();
  }

  get ref(): firestore.DocumentReference {
    return new DocumentReference(this._key, this._firestore);
  }

  get exists(): boolean {
    return this._document !== null;
  }

  get metadata(): firestore.SnapshotMetadata {
    return {
      hasPendingWrites:
        this._document !== null && this._document.hasLocalMutations,
      fromCache: this._fromCache
    };
  }

  private convertObject(data: ObjectValue): firestore.DocumentData {
    const result: firestore.DocumentData = {};
    data.forEach((key, value) => {
      result[key] = this.convertValue(value);
    });
    return result;
  }

  private convertValue(value: FieldValue): AnyJs {
    if (value instanceof ObjectValue) {
      return this.convertObject(value);
    } else if (value instanceof ArrayValue) {
      return this.convertArray(value);
    } else if (value instanceof RefValue) {
      const key = value.value();
      const database = this._firestore.ensureClientConfigured().databaseId();
      if (!value.databaseId.equals(database)) {
        // TODO(b/64130202): Somehow support foreign references.
        log.error(
          `Document ${this._key.path} contains a document ` +
            `reference within a different database (` +
            `${value.databaseId.projectId}/${value.databaseId
              .database}) which is not ` +
            `supported. It will be treated as a reference in the current ` +
            `database (${database.projectId}/${database.database}) ` +
            `instead.`
        );
      }
      return new DocumentReference(key, this._firestore);
    } else {
      return value.value();
    }
  }

  private convertArray(data: ArrayValue): AnyJs[] {
    return data.internalValue.map(value => {
      return this.convertValue(value);
    });
  }
}

export class Query implements firestore.Query {
  constructor(public _query: InternalQuery, readonly firestore: Firestore) {}

  where(
    field: string | ExternalFieldPath,
    opStr: firestore.WhereFilterOp,
    value: AnyJs
  ): firestore.Query {
    validateExactNumberOfArgs('Query.where', arguments, 3);
    validateArgType('Query.where', 'string', 2, opStr);
    validateDefined('Query.where', 3, value);
    let fieldValue;
    const fieldPath = fieldPathFromArgument('Query.where', field);
    if (fieldPath.isKeyField()) {
      if (typeof value === 'string') {
        if (value.indexOf('/') !== -1) {
          // TODO(dimond): Allow slashes once ancestor queries are supported
          throw new FirestoreError(
            Code.INVALID_ARGUMENT,
            'Function Query.where() requires its third parameter to be a ' +
              'valid document ID if the first parameter is ' +
              'FieldPath.documentId(), but it contains a slash.'
          );
        }
        if (value === '') {
          throw new FirestoreError(
            Code.INVALID_ARGUMENT,
            'Function Query.where() requires its third parameter to be a ' +
              'valid document ID if the first parameter is ' +
              'FieldPath.documentId(), but it was an empty string.'
          );
        }
        const path = this._query.path.child(new ResourcePath([value]));
        assert(path.length % 2 === 0, 'Path should be a document key');
        fieldValue = new RefValue(
          this.firestore._databaseId,
          new DocumentKey(path)
        );
      } else if (value instanceof DocumentReference) {
        const ref = value as DocumentReference;
        fieldValue = new RefValue(this.firestore._databaseId, ref._key);
      } else {
        throw new FirestoreError(
          Code.INVALID_ARGUMENT,
          `Function Query.where() requires its third parameter to be a ` +
            `string or a DocumentReference if the first parameter is ` +
            `FieldPath.documentId(), but it was: ` +
            `${valueDescription(value)}.`
        );
      }
    } else {
      fieldValue = this.firestore._dataConverter.parseQueryValue(
        'Query.where',
        value
      );
    }
    const filter = fieldFilter(
      fieldPath,
      RelationOp.fromString(opStr),
      fieldValue
    );
    this.validateNewFilter(filter);
    return new Query(this._query.addFilter(filter), this.firestore);
  }

  orderBy(
    field: string | ExternalFieldPath,
    directionStr?: firestore.OrderByDirection
  ): firestore.Query {
    validateBetweenNumberOfArgs('Query.orderBy', arguments, 1, 2);
    validateOptionalArgType('Query.orderBy', 'string', 2, directionStr);
    let direction: Direction;
    if (directionStr === undefined || directionStr === 'asc') {
      direction = Direction.ASCENDING;
    } else if (directionStr === 'desc') {
      direction = Direction.DESCENDING;
    } else {
      throw new FirestoreError(
        Code.INVALID_ARGUMENT,
        `Function Query.orderBy() has unknown direction '${directionStr}', ` +
          `expected 'asc' or 'desc'.`
      );
    }
    if (this._query.startAt !== null) {
      throw new FirestoreError(
        Code.INVALID_ARGUMENT,
        'Invalid query. You must not call Query.startAt() or ' +
          'Query.startAfter() before calling Query.orderBy().'
      );
    }
    if (this._query.endAt !== null) {
      throw new FirestoreError(
        Code.INVALID_ARGUMENT,
        'Invalid query. You must not call Query.endAt() or ' +
          'Query.endBefore() before calling Query.orderBy().'
      );
    }
    const fieldPath = fieldPathFromArgument('Query.orderBy', field);
    const orderBy = new OrderBy(fieldPath, direction);
    this.validateNewOrderBy(orderBy);
    return new Query(this._query.addOrderBy(orderBy), this.firestore);
  }

  limit(n: number): firestore.Query {
    validateExactNumberOfArgs('Query.limit', arguments, 1);
    validateArgType('Query.limit', 'number', 1, n);
    if (n <= 0) {
      throw new FirestoreError(
        Code.INVALID_ARGUMENT,
        `Invalid Query. Query limit (${n}) is invalid. Limit must be ` +
          'positive.'
      );
    }
    return new Query(this._query.withLimit(n), this.firestore);
  }

  startAt(
    docOrField: AnyJs | firestore.DocumentSnapshot,
    ...fields: AnyJs[]
  ): firestore.Query {
    validateAtLeastNumberOfArgs('Query.startAt', arguments, 1);
    const bound = this.boundFromDocOrFields(
      'Query.startAt',
      docOrField,
      fields,
      /*before=*/ true
    );
    return new Query(this._query.withStartAt(bound), this.firestore);
  }

  startAfter(
    docOrField: AnyJs | firestore.DocumentSnapshot,
    ...fields: AnyJs[]
  ): firestore.Query {
    validateAtLeastNumberOfArgs('Query.startAfter', arguments, 1);
    const bound = this.boundFromDocOrFields(
      'Query.startAfter',
      docOrField,
      fields,
      /*before=*/ false
    );
    return new Query(this._query.withStartAt(bound), this.firestore);
  }

  endBefore(
    docOrField: AnyJs | firestore.DocumentSnapshot,
    ...fields: AnyJs[]
  ): firestore.Query {
    validateAtLeastNumberOfArgs('Query.endBefore', arguments, 1);
    const bound = this.boundFromDocOrFields(
      'Query.endBefore',
      docOrField,
      fields,
      /*before=*/ true
    );
    return new Query(this._query.withEndAt(bound), this.firestore);
  }

  endAt(
    docOrField: AnyJs | firestore.DocumentSnapshot,
    ...fields: AnyJs[]
  ): firestore.Query {
    validateAtLeastNumberOfArgs('Query.endAt', arguments, 1);
    const bound = this.boundFromDocOrFields(
      'Query.endAt',
      docOrField,
      fields,
      /*before=*/ false
    );
    return new Query(this._query.withEndAt(bound), this.firestore);
  }

  isEqual(other: firestore.Query): boolean {
    if (!(other instanceof Query)) {
      throw invalidClassError('isEqual', 'Query', 1, other);
    }
    return (
      this.firestore === other.firestore && this._query.equals(other._query)
    );
  }

  /** Helper function to create a bound from a document or fields */
  private boundFromDocOrFields(
    methodName: string,
    docOrField: AnyJs | firestore.DocumentSnapshot,
    fields: AnyJs[],
    before: boolean
  ): Bound {
    validateDefined(methodName, 1, docOrField);
    if (docOrField instanceof DocumentSnapshot) {
      if (fields.length > 0) {
        throw new FirestoreError(
          Code.INVALID_ARGUMENT,
          `Too many arguments provided to ${methodName}().`
        );
      }
      const snap = docOrField;
      if (!snap.exists) {
        throw new FirestoreError(
          Code.NOT_FOUND,
          `Can't use a DocumentSnapshot that doesn't exist for ` +
            `${methodName}().`
        );
      }
      return this.boundFromDocument(methodName, snap._document!, before);
    } else {
      const allFields = [docOrField].concat(fields);
      return this.boundFromFields(methodName, allFields, before);
    }
  }

  /**
   * Create a Bound from a query and a document.
   *
   * Note that the Bound will always include the key of the document
   * and so only the provided document will compare equal to the returned
   * position.
   *
   * Will throw if the document does not contain all fields of the order by
   * of the query.
   */
  private boundFromDocument(
    methodName: string,
    doc: Document,
    before: boolean
  ): Bound {
    const components: FieldValue[] = [];

    // Because people expect to continue/end a query at the exact document
    // provided, we need to use the implicit sort order rather than the explicit
    // sort order, because it's guaranteed to contain the document key. That way
    // the position becomes unambiguous and the query continues/ends exactly at
    // the provided document. Without the key (by using the explicit sort
    // orders), multiple documents could match the position, yielding duplicate
    // results.
    for (const orderBy of this._query.orderBy) {
      if (orderBy.field.isKeyField()) {
        components.push(new RefValue(this.firestore._databaseId, doc.key));
      } else {
        const value = doc.field(orderBy.field);
        if (value !== undefined) {
          components.push(value);
        } else {
          const field = orderBy.field.canonicalString();
          throw new FirestoreError(
            Code.INVALID_ARGUMENT,
            `Invalid query. You are trying to start or end a query using a ` +
              `document for which the field '${field}' (used as the ` +
              `orderBy) does not exist.`
          );
        }
      }
    }
    return new Bound(components, before);
  }

  /**
   * Converts a list of field values to a Bound for the given query.
   */
  private boundFromFields(
    methodName: string,
    values: AnyJs[],
    before: boolean
  ): Bound {
    // Use explicit order by's because it has to match the query the user made
    const orderBy = this._query.explicitOrderBy;
    if (values.length > orderBy.length) {
      throw new FirestoreError(
        Code.INVALID_ARGUMENT,
        `Too many arguments provided to ${methodName}(). ` +
          `The number of arguments must be less than or equal to the ` +
          `number of Query.orderBy() clauses`
      );
    }

    const components: FieldValue[] = [];
    for (let i = 0; i < values.length; i++) {
      const rawValue = values[i];
      const orderByComponent = orderBy[i];
      if (orderByComponent.field.isKeyField()) {
        if (typeof rawValue !== 'string') {
          throw new FirestoreError(
            Code.INVALID_ARGUMENT,
            `Invalid query. Expected a string for document ID in ` +
              `${methodName}(), but got a ${typeof rawValue}`
          );
        }
        if (rawValue.indexOf('/') !== -1) {
          throw new FirestoreError(
            Code.INVALID_ARGUMENT,
            `Invalid query. Document ID '${rawValue}' contains a slash in ` +
              `${methodName}()`
          );
        }
        const key = new DocumentKey(this._query.path.child(rawValue));
        components.push(new RefValue(this.firestore._databaseId, key));
      } else {
        const wrapped = this.firestore._dataConverter.parseQueryValue(
          methodName,
          rawValue
        );
        components.push(wrapped);
      }
    }

    return new Bound(components, before);
  }

  onSnapshot(observer: PartialObserver<firestore.QuerySnapshot>): Unsubscribe;
  onSnapshot(
    options: firestore.QueryListenOptions,
    observer: PartialObserver<firestore.QuerySnapshot>
  ): Unsubscribe;
  onSnapshot(
    onNext: NextFn<firestore.QuerySnapshot>,
    onError?: ErrorFn,
    onCompletion?: CompleteFn
  ): Unsubscribe;
  onSnapshot(
    options: firestore.QueryListenOptions,
    onNext: NextFn<firestore.QuerySnapshot>,
    onError?: ErrorFn,
    onCompletion?: CompleteFn
  ): Unsubscribe;

  onSnapshot(...args: AnyJs[]): Unsubscribe {
    validateBetweenNumberOfArgs('Query.onSnapshot', arguments, 1, 4);
    let options: firestore.QueryListenOptions = {};
    let observer: PartialObserver<firestore.QuerySnapshot>;
    let currArg = 0;
    if (
      typeof args[currArg] === 'object' &&
      !isPartialObserver(args[currArg])
    ) {
      options = args[currArg] as firestore.QueryListenOptions;
      validateOptionNames('Query.onSnapshot', options, [
        'includeQueryMetadataChanges',
        'includeDocumentMetadataChanges'
      ]);
      validateNamedOptionalType(
        'Query.onSnapshot',
        'boolean',
        'includeDocumentMetadataChanges',
        options.includeDocumentMetadataChanges
      );
      validateNamedOptionalType(
        'Query.onSnapshot',
        'boolean',
        'includeQueryMetadataChanges',
        options.includeQueryMetadataChanges
      );
      currArg++;
    }

    if (isPartialObserver(args[currArg])) {
      observer = args[currArg] as PartialObserver<firestore.QuerySnapshot>;
    } else {
      validateArgType('Query.onSnapshot', 'function', currArg, args[currArg]);
      validateOptionalArgType(
        'Query.onSnapshot',
        'function',
        currArg + 1,
        args[currArg + 1]
      );
      validateOptionalArgType(
        'Query.onSnapshot',
        'function',
        currArg + 2,
        args[currArg + 2]
      );
      observer = {
        next: args[currArg] as NextFn<firestore.QuerySnapshot>,
        error: args[currArg + 1] as ErrorFn,
        complete: args[currArg + 2] as CompleteFn
      };
    }
    return this.onSnapshotInternal(options, observer);
  }

  private onSnapshotInternal(
    options: ListenOptions,
    observer: PartialObserver<firestore.QuerySnapshot>
  ): Unsubscribe {
    let errHandler = (err: Error) => {
      console.error('Uncaught Error in onSnapshot:', err);
    };
    if (observer.error) {
      errHandler = observer.error.bind(observer);
    }

    const asyncObserver = new AsyncObserver<ViewSnapshot>({
      next: (result: ViewSnapshot): void => {
        if (observer.next) {
          observer.next(new QuerySnapshot(this.firestore, this._query, result));
        }
      },
      error: errHandler
    });

    const firestoreClient = this.firestore.ensureClientConfigured();
    const internalListener = firestoreClient.listen(
      this._query,
      asyncObserver,
      options
    );
    return () => {
      asyncObserver.mute();
      firestoreClient.unlisten(internalListener);
    };
  }

  get(): Promise<firestore.QuerySnapshot> {
    validateExactNumberOfArgs('Query.get', arguments, 0);
    return new Promise(
      (resolve: Resolver<firestore.QuerySnapshot>, reject: Rejecter) => {
        const unlisten = this.onSnapshotInternal(
          {
            includeDocumentMetadataChanges: false,
            includeQueryMetadataChanges: true,
            waitForSyncWhenOnline: true
          },
          {
            next: (result: firestore.QuerySnapshot) => {
              // Remove query first before passing event to user to avoid
              // user actions affecting the now stale query.
              unlisten();

              resolve(result);
            },
            error: reject
          }
        );
      }
    );
  }

  private validateNewFilter(filter: Filter): void {
    if (filter instanceof RelationFilter && filter.isInequality()) {
      const existingField = this._query.getInequalityFilterField();
      if (existingField !== null && !existingField.equals(filter.field)) {
        throw new FirestoreError(
          Code.INVALID_ARGUMENT,
          'Invalid query. All where filters with an inequality' +
            ' (<, <=, >, or >=) must be on the same field. But you have' +
            ` inequality filters on '${existingField.toString()}'` +
            ` and '${filter.field.toString()}'`
        );
      }

      const firstOrderByField = this._query.getFirstOrderByField();
      if (firstOrderByField !== null) {
        this.validateOrderByAndInequalityMatch(filter.field, firstOrderByField);
      }
    }
  }

  private validateNewOrderBy(orderBy: OrderBy): void {
    if (this._query.getFirstOrderByField() === null) {
      // This is the first order by. It must match any inequality.
      const inequalityField = this._query.getInequalityFilterField();
      if (inequalityField !== null) {
        this.validateOrderByAndInequalityMatch(inequalityField, orderBy.field);
      }
    }
  }

  private validateOrderByAndInequalityMatch(
    inequality: FieldPath,
    orderBy: FieldPath
  ): void {
    if (!orderBy.equals(inequality)) {
      throw new FirestoreError(
        Code.INVALID_ARGUMENT,
        `Invalid query. You have a where filter with an inequality ` +
          `(<, <=, >, or >=) on field '${inequality.toString()}' ` +
          `and so you must also use '${inequality.toString()}' ` +
          `as your first Query.orderBy(), but your first Query.orderBy() ` +
          `is on field '${orderBy.toString()}' instead.`
      );
    }
  }
}

export class QuerySnapshot implements firestore.QuerySnapshot {
  private _cachedChanges: firestore.DocumentChange[] | null = null;

  readonly metadata: firestore.SnapshotMetadata;

  constructor(
    private _firestore: Firestore,
    private _originalQuery: InternalQuery,
    private _snapshot: ViewSnapshot
  ) {
    this.metadata = {
      fromCache: _snapshot.fromCache,
      hasPendingWrites: _snapshot.hasPendingWrites
    };
  }

  get docs(): firestore.DocumentSnapshot[] {
    const result: firestore.DocumentSnapshot[] = [];
    this.forEach(doc => result.push(doc));
    return result;
  }

  get empty(): boolean {
    return this._snapshot.docs.isEmpty();
  }

  get size(): number {
    return this._snapshot.docs.size;
  }

  forEach(
    callback: (result: firestore.DocumentSnapshot) => void,
    thisArg?: AnyJs
  ): void {
    validateBetweenNumberOfArgs('QuerySnapshot.forEach', arguments, 1, 2);
    validateArgType('QuerySnapshot.forEach', 'function', 1, callback);
    this._snapshot.docs.forEach(doc => {
      callback.call(thisArg, this.convertToDocumentImpl(doc));
    });
  }

  get query(): firestore.Query {
    return new Query(this._originalQuery, this._firestore);
  }

  get docChanges(): firestore.DocumentChange[] {
    if (!this._cachedChanges) {
      this._cachedChanges = changesFromSnapshot(
        this._firestore,
        this._snapshot
      );
    }
    return this._cachedChanges;
  }

  private convertToDocumentImpl(doc: Document): DocumentSnapshot {
    return new DocumentSnapshot(
      this._firestore,
      doc.key,
      doc,
      this.metadata.fromCache
    );
  }
}

export class CollectionReference extends Query
  implements firestore.CollectionReference {
  constructor(path: ResourcePath, firestore: Firestore) {
    super(InternalQuery.atPath(path), firestore);
    if (path.length % 2 !== 1) {
      throw new FirestoreError(
        Code.INVALID_ARGUMENT,
        'Invalid collection reference. Collection ' +
          'references must have an odd number of segments, but ' +
          `${path.canonicalString()} has ${path.length}`
      );
    }
  }

  get id(): string {
    return this._query.path.lastSegment();
  }

  get parent(): firestore.DocumentReference | null {
    const parentPath = this._query.path.popLast();
    if (parentPath.isEmpty()) {
      return null;
    } else {
      return new DocumentReference(new DocumentKey(parentPath), this.firestore);
    }
  }

  get path(): string {
    return this._query.path.canonicalString();
  }

  doc(pathString?: string): firestore.DocumentReference {
    validateBetweenNumberOfArgs('CollectionReference.doc', arguments, 0, 1);
    // We allow omission of 'pathString' but explicitly prohibit passing in both
    // 'undefined' and 'null'.
    if (arguments.length === 0) {
      pathString = AutoId.newId();
    }
    validateArgType('CollectionReference.doc', 'string', 1, pathString);
    if (pathString === '') {
      throw new FirestoreError(
        Code.INVALID_ARGUMENT,
        'Document path must be a non-empty string'
      );
    }
    const path = ResourcePath.fromString(pathString);
    return DocumentReference.forPath(
      this._query.path.child(path),
      this.firestore
    );
  }

  add(value: firestore.DocumentData): Promise<firestore.DocumentReference> {
    validateExactNumberOfArgs('CollectionReference.add', arguments, 1);
    validateArgType('CollectionReference.add', 'object', 1, value);
    const docRef = this.doc();
    return docRef.set(value).then(() => docRef);
  }
}

function validateSetOptions(
  methodName: string,
  options: firestore.SetOptions | undefined
): firestore.SetOptions {
  if (options === undefined) {
    return {
      merge: false
    };
  }

  validateOptionNames(methodName, options, ['merge']);
  validateNamedOptionalType(methodName, 'boolean', 'merge', options.merge);
  return options;
}

function validateReference(
  methodName: string,
  documentRef: firestore.DocumentReference,
  firestore: Firestore
): DocumentReference {
  if (!(documentRef instanceof DocumentReference)) {
    throw invalidClassError(methodName, 'DocumentReference', 1, documentRef);
  } else if (documentRef.firestore !== firestore) {
    throw new FirestoreError(
      Code.INVALID_ARGUMENT,
      'Provided document reference is from a different Firestore instance.'
    );
  } else {
    return documentRef;
  }
}

/**
 * Calculates the array of firestore.DocumentChange's for a given ViewSnapshot.
 *
 * Exported for testing.
 */
export function changesFromSnapshot(
  firestore: Firestore,
  snapshot: ViewSnapshot
): firestore.DocumentChange[] {
  if (snapshot.oldDocs.isEmpty()) {
    // Special case the first snapshot because index calculation is easy and
    // fast
    let lastDoc: Document;
    let index = 0;
    return snapshot.docChanges.map(change => {
      const doc = new DocumentSnapshot(
        firestore,
        change.doc.key,
        change.doc,
        snapshot.fromCache
      );
      assert(
        change.type === ChangeType.Added,
        'Invalid event type for first snapshot'
      );
      assert(
        !lastDoc || snapshot.query.docComparator(lastDoc, change.doc) < 0,
        'Got added events in wrong order'
      );
      lastDoc = change.doc;
      return {
        type: 'added' as firestore.DocumentChangeType,
        doc,
        oldIndex: -1,
        newIndex: index++
      };
    });
  } else {
    // A DocumentSet that is updated incrementally as changes are applied to use
    // to lookup the index of a document.
    let indexTracker = snapshot.oldDocs;
    return snapshot.docChanges.map(change => {
      const doc = new DocumentSnapshot(
        firestore,
        change.doc.key,
        change.doc,
        snapshot.fromCache
      );
      let oldIndex = -1;
      let newIndex = -1;
      if (change.type !== ChangeType.Added) {
        oldIndex = indexTracker.indexOf(change.doc.key);
        assert(oldIndex >= 0, 'Index for document not found');
        indexTracker = indexTracker.delete(change.doc.key);
      }
      if (change.type !== ChangeType.Removed) {
        indexTracker = indexTracker.add(change.doc);
        newIndex = indexTracker.indexOf(change.doc.key);
      }
      return { type: resultChangeType(change.type), doc, oldIndex, newIndex };
    });
  }
}

function resultChangeType(type: ChangeType): firestore.DocumentChangeType {
  switch (type) {
    case ChangeType.Added:
      return 'added';
    case ChangeType.Modified:
    case ChangeType.Metadata:
      return 'modified';
    case ChangeType.Removed:
      return 'removed';
    default:
      return fail('Unknown change type: ' + type);
  }
}

// Export the classes with a private constructor (it will fail if invoked
// at runtime). Note that this still allows instanceof checks.

// We're treating the variables as class names, so disable checking for lower
// case variable names.
// tslint:disable:variable-name
export const PublicFirestore = makeConstructorPrivate(
  Firestore,
  'Use firebase.firestore() instead.'
);
export const PublicTransaction = makeConstructorPrivate(
  Transaction,
  'Use firebase.firestore().runTransaction() instead.'
);
export const PublicWriteBatch = makeConstructorPrivate(
  WriteBatch,
  'Use firebase.firestore().batch() instead.'
);
export const PublicDocumentReference = makeConstructorPrivate(
  DocumentReference,
  'Use firebase.firestore().doc() instead.'
);
export const PublicDocumentSnapshot = makeConstructorPrivate(DocumentSnapshot);
export const PublicQuery = makeConstructorPrivate(Query);
export const PublicQuerySnapshot = makeConstructorPrivate(QuerySnapshot);
export const PublicCollectionReference = makeConstructorPrivate(
  CollectionReference,
  'Use firebase.firestore().collection() instead.'
);
// tslint:enable:variable-name<|MERGE_RESOLUTION|>--- conflicted
+++ resolved
@@ -376,12 +376,8 @@
     // Exposed via INTERNAL for use in tests.
     disableNetwork: () => this._firestoreClient.disableNetwork(),
     enableNetwork: () => this._firestoreClient.enableNetwork(),
-<<<<<<< HEAD
-    queue: this._queue
-=======
     drainAsyncQueue: (executeDelayedTasks: boolean) =>
       this._queue.drain(executeDelayedTasks)
->>>>>>> d43d461a
   };
 
   collection(pathString: string): firestore.CollectionReference {
