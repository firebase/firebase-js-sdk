/**
 * @license
 * Copyright 2020 Google LLC
 *
 * Licensed under the Apache License, Version 2.0 (the "License");
 * you may not use this file except in compliance with the License.
 * You may obtain a copy of the License at
 *
 *   http://www.apache.org/licenses/LICENSE-2.0
 *
 * Unless required by applicable law or agreed to in writing, software
 * distributed under the License is distributed on an "AS IS" BASIS,
 * WITHOUT WARRANTIES OR CONDITIONS OF ANY KIND, either express or implied.
 * See the License for the specific language governing permissions and
 * limitations under the License.
 */

// eslint-disable-next-line import/no-extraneous-dependencies
import {
  _getProvider,
  _removeServiceInstance,
  FirebaseApp,
  getApp
} from '@firebase/app-exp';
import { FirebaseAuthInternalName } from '@firebase/auth-interop-types';
import { Provider } from '@firebase/component';

import {
  IndexedDbOfflineComponentProvider,
  MultiTabOfflineComponentProvider,
  OfflineComponentProvider,
  OnlineComponentProvider
} from '../core/component_provider';
import { DatabaseId } from '../core/database_info';
import {
  FirestoreClient,
  firestoreClientDisableNetwork,
  firestoreClientEnableNetwork,
  firestoreClientGetNamedQuery,
  firestoreClientLoadBundle,
  firestoreClientWaitForPendingWrites,
  setOfflineComponentProvider,
  setOnlineComponentProvider
} from '../core/firestore_client';
import { makeDatabaseInfo } from '../lite-api/components';
import { Firestore as LiteFirestore } from '../lite-api/database';
import { Query } from '../lite-api/reference';
import {
  indexedDbClearPersistence,
  indexedDbStoragePrefix
} from '../local/indexeddb_persistence';
import { LRU_COLLECTION_DISABLED } from '../local/lru_garbage_collector';
import { LRU_MINIMUM_CACHE_SIZE_BYTES } from '../local/lru_garbage_collector_impl';
import { debugAssert } from '../util/assert';
import { AsyncQueue } from '../util/async_queue';
import { newAsyncQueue } from '../util/async_queue_impl';
import { Code, FirestoreError } from '../util/error';
import { cast } from '../util/input_validation';
import { Deferred } from '../util/promise';

import { LoadBundleTask } from './bundle';
import { PersistenceSettings, FirestoreSettings } from './settings';
export { connectFirestoreEmulator, EmulatorMockTokenOptions } from '../lite-api/database';

/** DOMException error code constants. */
const DOM_EXCEPTION_INVALID_STATE = 11;
const DOM_EXCEPTION_ABORTED = 20;
const DOM_EXCEPTION_QUOTA_EXCEEDED = 22;

/**
 * Constant used to indicate the LRU garbage collection should be disabled.
 * Set this value as the `cacheSizeBytes` on the settings passed to the
 * `Firestore` instance.
 */
export const CACHE_SIZE_UNLIMITED = LRU_COLLECTION_DISABLED;

/**
 * The Cloud Firestore service interface.
 *
 * Do not call this constructor directly. Instead, use {@link getFirestore}.
 */
export class Firestore extends LiteFirestore {
  /**
   * Whether it's a Firestore or Firestore Lite instance.
   */
  type: 'firestore-lite' | 'firestore' = 'firestore';

  readonly _queue: AsyncQueue = newAsyncQueue();
  readonly _persistenceKey: string;

  _firestoreClient: FirestoreClient | undefined;

  /** @hideconstructor */
  constructor(
    databaseIdOrApp: DatabaseId | FirebaseApp,
    authProvider: Provider<FirebaseAuthInternalName>
  ) {
    super(databaseIdOrApp, authProvider);
    this._persistenceKey =
      'name' in databaseIdOrApp ? databaseIdOrApp.name : '[DEFAULT]';
  }

  _terminate(): Promise<void> {
    if (!this._firestoreClient) {
      // The client must be initialized to ensure that all subsequent API
      // usage throws an exception.
      configureFirestore(this);
    }
<<<<<<< HEAD
    return this._firestoreClient!.terminate();
=======

    if (settingsLiteral.merge) {
      settingsLiteral = {
        ...currentSettings,
        ...settingsLiteral
      };
      // Remove the property from the settings once the merge is completed
      delete settingsLiteral.merge;
    }

    this._delegate._setSettings(settingsLiteral);
  }

  useEmulator(
    host: string,
    port: number,
    options: {
      mockUserToken?: EmulatorMockTokenOptions | string;
    } = {}
  ): void {
    connectFirestoreEmulator(this._delegate, host, port, options);
  }

  enableNetwork(): Promise<void> {
    return enableNetwork(this._delegate);
  }

  disableNetwork(): Promise<void> {
    return disableNetwork(this._delegate);
  }

  enablePersistence(settings?: PublicPersistenceSettings): Promise<void> {
    let synchronizeTabs = false;
    let experimentalForceOwningTab = false;

    if (settings) {
      synchronizeTabs = !!settings.synchronizeTabs;
      experimentalForceOwningTab = !!settings.experimentalForceOwningTab;

      validateIsNotUsedTogether(
        'synchronizeTabs',
        synchronizeTabs,
        'experimentalForceOwningTab',
        experimentalForceOwningTab
      );
    }

    return synchronizeTabs
      ? this._persistenceProvider.enableMultiTabIndexedDbPersistence(this)
      : this._persistenceProvider.enableIndexedDbPersistence(
          this,
          experimentalForceOwningTab
        );
  }

  clearPersistence(): Promise<void> {
    return this._persistenceProvider.clearIndexedDbPersistence(this);
  }

  terminate(): Promise<void> {
    if (this._appCompat) {
      (this._appCompat as _FirebaseApp)._removeServiceInstance('firestore');
      (this._appCompat as _FirebaseApp)._removeServiceInstance('firestore-exp');
    }
    return this._delegate._delete();
  }

  waitForPendingWrites(): Promise<void> {
    return waitForPendingWrites(this._delegate);
  }

  onSnapshotsInSync(observer: PartialObserver<void>): Unsubscribe;
  onSnapshotsInSync(onSync: () => void): Unsubscribe;
  onSnapshotsInSync(arg: unknown): Unsubscribe {
    return onSnapshotsInSync(this._delegate, arg as PartialObserver<void>);
  }

  get app(): FirebaseApp {
    if (!this._appCompat) {
      throw new FirestoreError(
        Code.FAILED_PRECONDITION,
        "Firestore was not initialized using the Firebase SDK. 'app' is " +
          'not available'
      );
    }
    return this._appCompat as FirebaseApp;
  }

  INTERNAL = {
    delete: () => this.terminate()
  };

  collection(pathString: string): PublicCollectionReference {
    try {
      return new CollectionReference(
        this,
        collection(this._delegate, pathString)
      );
    } catch (e) {
      throw replaceFunctionName(e, 'collection()', 'Firestore.collection()');
    }
  }

  doc(pathString: string): PublicDocumentReference {
    try {
      return new DocumentReference(this, doc(this._delegate, pathString));
    } catch (e) {
      throw replaceFunctionName(e, 'doc()', 'Firestore.doc()');
    }
  }

  collectionGroup(collectionId: string): PublicQuery {
    try {
      return new Query(this, collectionGroup(this._delegate, collectionId));
    } catch (e) {
      throw replaceFunctionName(
        e,
        'collectionGroup()',
        'Firestore.collectionGroup()'
      );
    }
  }

  runTransaction<T>(
    updateFunction: (transaction: PublicTransaction) => Promise<T>
  ): Promise<T> {
    return runTransaction(this._delegate, transaction =>
      updateFunction(new Transaction(this, transaction))
    );
>>>>>>> 2901ed05
  }
}

/**
 * Initializes a new instance of Cloud Firestore with the provided settings.
 * Can only be called before any other function, including
 * {@link getFirestore}. If the custom settings are empty, this function is
 * equivalent to calling {@link getFirestore}.
 *
 * @param app - The {@link @firebase/app#FirebaseApp} with which the `Firestore` instance will
 * be associated.
 * @param settings - A settings object to configure the `Firestore` instance.
 * @returns A newly initialized `Firestore` instance.
 */
export function initializeFirestore(
  app: FirebaseApp,
  settings: FirestoreSettings
): Firestore {
  const provider = _getProvider(app, 'firestore');

  if (provider.isInitialized()) {
    throw new FirestoreError(
      Code.FAILED_PRECONDITION,
      'Firestore can only be initialized once per app.'
    );
  }

  if (
    settings.cacheSizeBytes !== undefined &&
    settings.cacheSizeBytes !== CACHE_SIZE_UNLIMITED &&
    settings.cacheSizeBytes < LRU_MINIMUM_CACHE_SIZE_BYTES
  ) {
    throw new FirestoreError(
      Code.INVALID_ARGUMENT,
      `cacheSizeBytes must be at least ${LRU_MINIMUM_CACHE_SIZE_BYTES}`
    );
  }

  return provider.initialize({ options: settings });
}

/**
 * Returns the existing instance of Firestore that is associated with the
 * provided {@link @firebase/app#FirebaseApp}. If no instance exists, initializes a new
 * instance with default settings.
 *
 * @param app - The {@link @firebase/app#FirebaseApp} instance that the returned Firestore
 * instance is associated with.
 * @returns The `Firestore` instance of the provided app.
 */
export function getFirestore(app: FirebaseApp = getApp()): Firestore {
  return _getProvider(app, 'firestore').getImmediate() as Firestore;
}

/**
 * @internal
 */
export function ensureFirestoreConfigured(
  firestore: Firestore
): FirestoreClient {
  if (!firestore._firestoreClient) {
    configureFirestore(firestore);
  }
  firestore._firestoreClient!.verifyNotTerminated();
  return firestore._firestoreClient as FirestoreClient;
}

export function configureFirestore(firestore: Firestore): void {
  const settings = firestore._freezeSettings();
  debugAssert(!!settings.host, 'FirestoreSettings.host is not set');
  debugAssert(
    !firestore._firestoreClient,
    'configureFirestore() called multiple times'
  );

  const databaseInfo = makeDatabaseInfo(
    firestore._databaseId,
    firestore._app?.options.appId || '',
    firestore._persistenceKey,
    settings
  );
  firestore._firestoreClient = new FirestoreClient(
    firestore._credentials,
    firestore._queue,
    databaseInfo
  );
}

/**
 * Attempts to enable persistent storage, if possible.
 *
 * Must be called before any other functions (other than
 * {@link initializeFirestore}, {@link getFirestore} or
 * {@link clearIndexedDbPersistence}.
 *
 * If this fails, `enableIndexedDbPersistence()` will reject the promise it
 * returns. Note that even after this failure, the `Firestore` instance will
 * remain usable, however offline persistence will be disabled.
 *
 * There are several reasons why this can fail, which can be identified by
 * the `code` on the error.
 *
 *   * failed-precondition: The app is already open in another browser tab.
 *   * unimplemented: The browser is incompatible with the offline
 *     persistence implementation.
 *
 * @param firestore - The `Firestore` instance to enable persistence for.
 * @param persistenceSettings - Optional settings object to configure
 * persistence.
 * @returns A promise that represents successfully enabling persistent storage.
 */
export function enableIndexedDbPersistence(
  firestore: Firestore,
  persistenceSettings?: PersistenceSettings
): Promise<void> {
  firestore = cast(firestore, Firestore);
  verifyNotInitialized(firestore);

  const client = ensureFirestoreConfigured(firestore);
  const settings = firestore._freezeSettings();

  const onlineComponentProvider = new OnlineComponentProvider();
  const offlineComponentProvider = new IndexedDbOfflineComponentProvider(
    onlineComponentProvider,
    settings.cacheSizeBytes,
    persistenceSettings?.forceOwnership
  );
  return setPersistenceProviders(
    client,
    onlineComponentProvider,
    offlineComponentProvider
  );
}

/**
 * Attempts to enable multi-tab persistent storage, if possible. If enabled
 * across all tabs, all operations share access to local persistence, including
 * shared execution of queries and latency-compensated local document updates
 * across all connected instances.
 *
 * If this fails, `enableMultiTabIndexedDbPersistence()` will reject the promise
 * it returns. Note that even after this failure, the `Firestore` instance will
 * remain usable, however offline persistence will be disabled.
 *
 * There are several reasons why this can fail, which can be identified by
 * the `code` on the error.
 *
 *   * failed-precondition: The app is already open in another browser tab and
 *     multi-tab is not enabled.
 *   * unimplemented: The browser is incompatible with the offline
 *     persistence implementation.
 *
 * @param firestore - The `Firestore` instance to enable persistence for.
 * @returns A promise that represents successfully enabling persistent
 * storage.
 */
export function enableMultiTabIndexedDbPersistence(
  firestore: Firestore
): Promise<void> {
  firestore = cast(firestore, Firestore);
  verifyNotInitialized(firestore);

  const client = ensureFirestoreConfigured(firestore);
  const settings = firestore._freezeSettings();

  const onlineComponentProvider = new OnlineComponentProvider();
  const offlineComponentProvider = new MultiTabOfflineComponentProvider(
    onlineComponentProvider,
    settings.cacheSizeBytes
  );
  return setPersistenceProviders(
    client,
    onlineComponentProvider,
    offlineComponentProvider
  );
}

/**
 * Registers both the `OfflineComponentProvider` and `OnlineComponentProvider`.
 * If the operation fails with a recoverable error (see
 * `canRecoverFromIndexedDbError()` below), the returned Promise is rejected
 * but the client remains usable.
 */
function setPersistenceProviders(
  client: FirestoreClient,
  onlineComponentProvider: OnlineComponentProvider,
  offlineComponentProvider: OfflineComponentProvider
): Promise<void> {
  const persistenceResult = new Deferred();
  return client.asyncQueue
    .enqueue(async () => {
      try {
        await setOfflineComponentProvider(client, offlineComponentProvider);
        await setOnlineComponentProvider(client, onlineComponentProvider);
        persistenceResult.resolve();
      } catch (e) {
        if (!canFallbackFromIndexedDbError(e)) {
          throw e;
        }
        console.warn(
          'Error enabling offline persistence. Falling back to ' +
            'persistence disabled: ' +
            e
        );
        persistenceResult.reject(e);
      }
    })
    .then(() => persistenceResult.promise);
}

/**
 * Decides whether the provided error allows us to gracefully disable
 * persistence (as opposed to crashing the client).
 */
function canFallbackFromIndexedDbError(
  error: FirestoreError | DOMException
): boolean {
  if (error.name === 'FirebaseError') {
    return (
      error.code === Code.FAILED_PRECONDITION ||
      error.code === Code.UNIMPLEMENTED
    );
  } else if (
    typeof DOMException !== 'undefined' &&
    error instanceof DOMException
  ) {
    // There are a few known circumstances where we can open IndexedDb but
    // trying to read/write will fail (e.g. quota exceeded). For
    // well-understood cases, we attempt to detect these and then gracefully
    // fall back to memory persistence.
    // NOTE: Rather than continue to add to this list, we could decide to
    // always fall back, with the risk that we might accidentally hide errors
    // representing actual SDK bugs.
    return (
      // When the browser is out of quota we could get either quota exceeded
      // or an aborted error depending on whether the error happened during
      // schema migration.
      error.code === DOM_EXCEPTION_QUOTA_EXCEEDED ||
      error.code === DOM_EXCEPTION_ABORTED ||
      // Firefox Private Browsing mode disables IndexedDb and returns
      // INVALID_STATE for any usage.
      error.code === DOM_EXCEPTION_INVALID_STATE
    );
  }

  return true;
}

/**
 * Clears the persistent storage. This includes pending writes and cached
 * documents.
 *
 * Must be called while the `Firestore` instance is not started (after the app is
 * terminated or when the app is first initialized). On startup, this function
 * must be called before other functions (other than {@link
 * initializeFirestore} or {@link getFirestore})). If the `Firestore`
 * instance is still running, the promise will be rejected with the error code
 * of `failed-precondition`.
 *
 * Note: `clearIndexedDbPersistence()` is primarily intended to help write
 * reliable tests that use Cloud Firestore. It uses an efficient mechanism for
 * dropping existing data but does not attempt to securely overwrite or
 * otherwise make cached data unrecoverable. For applications that are sensitive
 * to the disclosure of cached data in between user sessions, we strongly
 * recommend not enabling persistence at all.
 *
 * @param firestore - The `Firestore` instance to clear persistence for.
 * @returns A promise that is resolved when the persistent storage is
 * cleared. Otherwise, the promise is rejected with an error.
 */
export function clearIndexedDbPersistence(firestore: Firestore): Promise<void> {
  if (firestore._initialized && !firestore._terminated) {
    throw new FirestoreError(
      Code.FAILED_PRECONDITION,
      'Persistence can only be cleared before a Firestore instance is ' +
        'initialized or after it is terminated.'
    );
  }

  const deferred = new Deferred<void>();
  firestore._queue.enqueueAndForgetEvenWhileRestricted(async () => {
    try {
      await indexedDbClearPersistence(
        indexedDbStoragePrefix(firestore._databaseId, firestore._persistenceKey)
      );
      deferred.resolve();
    } catch (e) {
      deferred.reject(e);
    }
  });
  return deferred.promise;
}

/**
 * Waits until all currently pending writes for the active user have been
 * acknowledged by the backend.
 *
 * The returned Promise resolves immediately if there are no outstanding writes.
 * Otherwise, the Promise waits for all previously issued writes (including
 * those written in a previous app session), but it does not wait for writes
 * that were added after the function is called. If you want to wait for
 * additional writes, call `waitForPendingWrites()` again.
 *
 * Any outstanding `waitForPendingWrites()` Promises are rejected during user
 * changes.
 *
 * @returns A Promise which resolves when all currently pending writes have been
 * acknowledged by the backend.
 */
export function waitForPendingWrites(firestore: Firestore): Promise<void> {
  firestore = cast(firestore, Firestore);
  const client = ensureFirestoreConfigured(firestore);
  return firestoreClientWaitForPendingWrites(client);
}

/**
 * Re-enables use of the network for this Firestore instance after a prior
 * call to {@link disableNetwork}.
 *
 * @returns A promise that is resolved once the network has been enabled.
 */
export function enableNetwork(firestore: Firestore): Promise<void> {
  firestore = cast(firestore, Firestore);
  const client = ensureFirestoreConfigured(firestore);
  return firestoreClientEnableNetwork(client);
}

/**
 * Disables network usage for this instance. It can be re-enabled via {@link
 * enableNetwork}. While the network is disabled, any snapshot listeners,
 * `getDoc()` or `getDocs()` calls will return results from cache, and any write
 * operations will be queued until the network is restored.
 *
 * @returns A promise that is resolved once the network has been disabled.
 */
export function disableNetwork(firestore: Firestore): Promise<void> {
  firestore = cast(firestore, Firestore);
  const client = ensureFirestoreConfigured(firestore);
  return firestoreClientDisableNetwork(client);
}

/**
 * Terminates the provided Firestore instance.
 *
 * After calling `terminate()` only the `clearIndexedDbPersistence()` function
 * may be used. Any other function will throw a `FirestoreError`.
 *
 * To restart after termination, create a new instance of FirebaseFirestore with
 * {@link getFirestore}.
 *
 * Termination does not cancel any pending writes, and any promises that are
 * awaiting a response from the server will not be resolved. If you have
 * persistence enabled, the next time you start this instance, it will resume
 * sending these writes to the server.
 *
 * Note: Under normal circumstances, calling `terminate()` is not required. This
 * function is useful only when you want to force this instance to release all
 * of its resources or in combination with `clearIndexedDbPersistence()` to
 * ensure that all local state is destroyed between test runs.
 *
 * @returns A promise that is resolved when the instance has been successfully
 * terminated.
 */
export function terminate(firestore: Firestore): Promise<void> {
  _removeServiceInstance(firestore.app, 'firestore');
  return firestore._delete();
}

/**
 * Loads a Firestore bundle into the local cache.
 *
 * @param firestore - The `Firestore` instance to load bundles for for.
 * @param bundleData - An object representing the bundle to be loaded. Valid objects are
 *   `ArrayBuffer`, `ReadableStream<Uint8Array>` or `string`.
 *
 * @returns
 *   A `LoadBundleTask` object, which notifies callers with progress updates, and completion
 *   or error events. It can be used as a `Promise<LoadBundleTaskProgress>`.
 */
export function loadBundle(
  firestore: Firestore,
  bundleData: ReadableStream<Uint8Array> | ArrayBuffer | string
): LoadBundleTask {
  firestore = cast(firestore, Firestore);
  const client = ensureFirestoreConfigured(firestore);
  const resultTask = new LoadBundleTask();
  firestoreClientLoadBundle(
    client,
    firestore._databaseId,
    bundleData,
    resultTask
  );
  return resultTask;
}

/**
 * Reads a Firestore `Query` from local cache, identified by the given name.
 *
 * The named queries are packaged  into bundles on the server side (along
 * with resulting documents), and loaded to local cache using `loadBundle`. Once in local
 * cache, use this method to extract a `Query` by name.
 */
export function namedQuery(
  firestore: Firestore,
  name: string
): Promise<Query | null> {
  firestore = cast(firestore, Firestore);
  const client = ensureFirestoreConfigured(firestore);
  return firestoreClientGetNamedQuery(client, name).then(namedQuery => {
    if (!namedQuery) {
      return null;
    }

    return new Query(firestore, null, namedQuery.query);
  });
}

function verifyNotInitialized(firestore: Firestore): void {
  if (firestore._initialized || firestore._terminated) {
    throw new FirestoreError(
      Code.FAILED_PRECONDITION,
      'Firestore has already been started and persistence can no longer be ' +
        'enabled. You can only enable persistence before calling any other ' +
        'methods on a Firestore object.'
    );
  }
}<|MERGE_RESOLUTION|>--- conflicted
+++ resolved
@@ -24,6 +24,7 @@
 } from '@firebase/app-exp';
 import { FirebaseAuthInternalName } from '@firebase/auth-interop-types';
 import { Provider } from '@firebase/component';
+import { deepEqual } from '@firebase/util';
 
 import {
   IndexedDbOfflineComponentProvider,
@@ -60,7 +61,7 @@
 
 import { LoadBundleTask } from './bundle';
 import { PersistenceSettings, FirestoreSettings } from './settings';
-export { connectFirestoreEmulator, EmulatorMockTokenOptions } from '../lite-api/database';
+export { connectFirestoreEmulator } from '../lite-api/database';
 
 /** DOMException error code constants. */
 const DOM_EXCEPTION_INVALID_STATE = 11;
@@ -70,7 +71,7 @@
 /**
  * Constant used to indicate the LRU garbage collection should be disabled.
  * Set this value as the `cacheSizeBytes` on the settings passed to the
- * `Firestore` instance.
+ * {@link Firestore} instance.
  */
 export const CACHE_SIZE_UNLIMITED = LRU_COLLECTION_DISABLED;
 
@@ -81,7 +82,7 @@
  */
 export class Firestore extends LiteFirestore {
   /**
-   * Whether it's a Firestore or Firestore Lite instance.
+   * Whether it's a {@link Firestore} or Firestore Lite instance.
    */
   type: 'firestore-lite' | 'firestore' = 'firestore';
 
@@ -106,152 +107,20 @@
       // usage throws an exception.
       configureFirestore(this);
     }
-<<<<<<< HEAD
     return this._firestoreClient!.terminate();
-=======
-
-    if (settingsLiteral.merge) {
-      settingsLiteral = {
-        ...currentSettings,
-        ...settingsLiteral
-      };
-      // Remove the property from the settings once the merge is completed
-      delete settingsLiteral.merge;
-    }
-
-    this._delegate._setSettings(settingsLiteral);
-  }
-
-  useEmulator(
-    host: string,
-    port: number,
-    options: {
-      mockUserToken?: EmulatorMockTokenOptions | string;
-    } = {}
-  ): void {
-    connectFirestoreEmulator(this._delegate, host, port, options);
-  }
-
-  enableNetwork(): Promise<void> {
-    return enableNetwork(this._delegate);
-  }
-
-  disableNetwork(): Promise<void> {
-    return disableNetwork(this._delegate);
-  }
-
-  enablePersistence(settings?: PublicPersistenceSettings): Promise<void> {
-    let synchronizeTabs = false;
-    let experimentalForceOwningTab = false;
-
-    if (settings) {
-      synchronizeTabs = !!settings.synchronizeTabs;
-      experimentalForceOwningTab = !!settings.experimentalForceOwningTab;
-
-      validateIsNotUsedTogether(
-        'synchronizeTabs',
-        synchronizeTabs,
-        'experimentalForceOwningTab',
-        experimentalForceOwningTab
-      );
-    }
-
-    return synchronizeTabs
-      ? this._persistenceProvider.enableMultiTabIndexedDbPersistence(this)
-      : this._persistenceProvider.enableIndexedDbPersistence(
-          this,
-          experimentalForceOwningTab
-        );
-  }
-
-  clearPersistence(): Promise<void> {
-    return this._persistenceProvider.clearIndexedDbPersistence(this);
-  }
-
-  terminate(): Promise<void> {
-    if (this._appCompat) {
-      (this._appCompat as _FirebaseApp)._removeServiceInstance('firestore');
-      (this._appCompat as _FirebaseApp)._removeServiceInstance('firestore-exp');
-    }
-    return this._delegate._delete();
-  }
-
-  waitForPendingWrites(): Promise<void> {
-    return waitForPendingWrites(this._delegate);
-  }
-
-  onSnapshotsInSync(observer: PartialObserver<void>): Unsubscribe;
-  onSnapshotsInSync(onSync: () => void): Unsubscribe;
-  onSnapshotsInSync(arg: unknown): Unsubscribe {
-    return onSnapshotsInSync(this._delegate, arg as PartialObserver<void>);
-  }
-
-  get app(): FirebaseApp {
-    if (!this._appCompat) {
-      throw new FirestoreError(
-        Code.FAILED_PRECONDITION,
-        "Firestore was not initialized using the Firebase SDK. 'app' is " +
-          'not available'
-      );
-    }
-    return this._appCompat as FirebaseApp;
-  }
-
-  INTERNAL = {
-    delete: () => this.terminate()
-  };
-
-  collection(pathString: string): PublicCollectionReference {
-    try {
-      return new CollectionReference(
-        this,
-        collection(this._delegate, pathString)
-      );
-    } catch (e) {
-      throw replaceFunctionName(e, 'collection()', 'Firestore.collection()');
-    }
-  }
-
-  doc(pathString: string): PublicDocumentReference {
-    try {
-      return new DocumentReference(this, doc(this._delegate, pathString));
-    } catch (e) {
-      throw replaceFunctionName(e, 'doc()', 'Firestore.doc()');
-    }
-  }
-
-  collectionGroup(collectionId: string): PublicQuery {
-    try {
-      return new Query(this, collectionGroup(this._delegate, collectionId));
-    } catch (e) {
-      throw replaceFunctionName(
-        e,
-        'collectionGroup()',
-        'Firestore.collectionGroup()'
-      );
-    }
-  }
-
-  runTransaction<T>(
-    updateFunction: (transaction: PublicTransaction) => Promise<T>
-  ): Promise<T> {
-    return runTransaction(this._delegate, transaction =>
-      updateFunction(new Transaction(this, transaction))
-    );
->>>>>>> 2901ed05
-  }
-}
-
-/**
- * Initializes a new instance of Cloud Firestore with the provided settings.
+  }
+}
+
+/**
+ * Initializes a new instance of {@link Firestore} with the provided settings.
  * Can only be called before any other function, including
  * {@link getFirestore}. If the custom settings are empty, this function is
  * equivalent to calling {@link getFirestore}.
  *
- * @param app - The {@link @firebase/app#FirebaseApp} with which the `Firestore` instance will
+ * @param app - The {@link @firebase/app#FirebaseApp} with which the {@link Firestore} instance will
  * be associated.
- * @param settings - A settings object to configure the `Firestore` instance.
- * @returns A newly initialized `Firestore` instance.
+ * @param settings - A settings object to configure the {@link Firestore} instance.
+ * @returns A newly initialized {@link Firestore} instance.
  */
 export function initializeFirestore(
   app: FirebaseApp,
@@ -260,10 +129,19 @@
   const provider = _getProvider(app, 'firestore');
 
   if (provider.isInitialized()) {
-    throw new FirestoreError(
-      Code.FAILED_PRECONDITION,
-      'Firestore can only be initialized once per app.'
-    );
+    const existingInstance = provider.getImmediate();
+    const initialSettings = provider.getOptions() as FirestoreSettings;
+    if (deepEqual(initialSettings, settings)) {
+      return existingInstance;
+    } else {
+      throw new FirestoreError(
+        Code.FAILED_PRECONDITION,
+        'initializeFirestore() has already been called with ' +
+          'different options. To avoid this error, call initializeFirestore() with the ' +
+          'same options as when it was originally called, or call getFirestore() to return the' +
+          ' already initialized instance.'
+      );
+    }
   }
 
   if (
@@ -281,13 +159,13 @@
 }
 
 /**
- * Returns the existing instance of Firestore that is associated with the
+ * Returns the existing {@link Firestore} instance that is associated with the
  * provided {@link @firebase/app#FirebaseApp}. If no instance exists, initializes a new
  * instance with default settings.
  *
- * @param app - The {@link @firebase/app#FirebaseApp} instance that the returned Firestore
+ * @param app - The {@link @firebase/app#FirebaseApp} instance that the returned {@link Firestore}
  * instance is associated with.
- * @returns The `Firestore` instance of the provided app.
+ * @returns The {@link Firestore} instance of the provided app.
  */
 export function getFirestore(app: FirebaseApp = getApp()): Firestore {
   return _getProvider(app, 'firestore').getImmediate() as Firestore;
@@ -335,7 +213,7 @@
  * {@link clearIndexedDbPersistence}.
  *
  * If this fails, `enableIndexedDbPersistence()` will reject the promise it
- * returns. Note that even after this failure, the `Firestore` instance will
+ * returns. Note that even after this failure, the {@link Firestore} instance will
  * remain usable, however offline persistence will be disabled.
  *
  * There are several reasons why this can fail, which can be identified by
@@ -345,10 +223,10 @@
  *   * unimplemented: The browser is incompatible with the offline
  *     persistence implementation.
  *
- * @param firestore - The `Firestore` instance to enable persistence for.
+ * @param firestore - The {@link Firestore} instance to enable persistence for.
  * @param persistenceSettings - Optional settings object to configure
  * persistence.
- * @returns A promise that represents successfully enabling persistent storage.
+ * @returns A `Promise` that represents successfully enabling persistent storage.
  */
 export function enableIndexedDbPersistence(
   firestore: Firestore,
@@ -380,7 +258,7 @@
  * across all connected instances.
  *
  * If this fails, `enableMultiTabIndexedDbPersistence()` will reject the promise
- * it returns. Note that even after this failure, the `Firestore` instance will
+ * it returns. Note that even after this failure, the {@link Firestore} instance will
  * remain usable, however offline persistence will be disabled.
  *
  * There are several reasons why this can fail, which can be identified by
@@ -391,8 +269,8 @@
  *   * unimplemented: The browser is incompatible with the offline
  *     persistence implementation.
  *
- * @param firestore - The `Firestore` instance to enable persistence for.
- * @returns A promise that represents successfully enabling persistent
+ * @param firestore - The {@link Firestore} instance to enable persistence for.
+ * @returns A `Promise` that represents successfully enabling persistent
  * storage.
  */
 export function enableMultiTabIndexedDbPersistence(
@@ -491,10 +369,10 @@
  * Clears the persistent storage. This includes pending writes and cached
  * documents.
  *
- * Must be called while the `Firestore` instance is not started (after the app is
+ * Must be called while the {@link Firestore} instance is not started (after the app is
  * terminated or when the app is first initialized). On startup, this function
  * must be called before other functions (other than {@link
- * initializeFirestore} or {@link getFirestore})). If the `Firestore`
+ * initializeFirestore} or {@link getFirestore})). If the {@link Firestore}
  * instance is still running, the promise will be rejected with the error code
  * of `failed-precondition`.
  *
@@ -505,8 +383,8 @@
  * to the disclosure of cached data in between user sessions, we strongly
  * recommend not enabling persistence at all.
  *
- * @param firestore - The `Firestore` instance to clear persistence for.
- * @returns A promise that is resolved when the persistent storage is
+ * @param firestore - The {@link Firestore} instance to clear persistence for.
+ * @returns A `Promise` that is resolved when the persistent storage is
  * cleared. Otherwise, the promise is rejected with an error.
  */
 export function clearIndexedDbPersistence(firestore: Firestore): Promise<void> {
@@ -536,16 +414,16 @@
  * Waits until all currently pending writes for the active user have been
  * acknowledged by the backend.
  *
- * The returned Promise resolves immediately if there are no outstanding writes.
- * Otherwise, the Promise waits for all previously issued writes (including
+ * The returned promise resolves immediately if there are no outstanding writes.
+ * Otherwise, the promise waits for all previously issued writes (including
  * those written in a previous app session), but it does not wait for writes
  * that were added after the function is called. If you want to wait for
  * additional writes, call `waitForPendingWrites()` again.
  *
- * Any outstanding `waitForPendingWrites()` Promises are rejected during user
+ * Any outstanding `waitForPendingWrites()` promises are rejected during user
  * changes.
  *
- * @returns A Promise which resolves when all currently pending writes have been
+ * @returns A `Promise` which resolves when all currently pending writes have been
  * acknowledged by the backend.
  */
 export function waitForPendingWrites(firestore: Firestore): Promise<void> {
@@ -555,10 +433,10 @@
 }
 
 /**
- * Re-enables use of the network for this Firestore instance after a prior
+ * Re-enables use of the network for this {@link Firestore} instance after a prior
  * call to {@link disableNetwork}.
  *
- * @returns A promise that is resolved once the network has been enabled.
+ * @returns A `Promise` that is resolved once the network has been enabled.
  */
 export function enableNetwork(firestore: Firestore): Promise<void> {
   firestore = cast(firestore, Firestore);
@@ -572,7 +450,7 @@
  * `getDoc()` or `getDocs()` calls will return results from cache, and any write
  * operations will be queued until the network is restored.
  *
- * @returns A promise that is resolved once the network has been disabled.
+ * @returns A `Promise` that is resolved once the network has been disabled.
  */
 export function disableNetwork(firestore: Firestore): Promise<void> {
   firestore = cast(firestore, Firestore);
@@ -581,7 +459,7 @@
 }
 
 /**
- * Terminates the provided Firestore instance.
+ * Terminates the provided {@link Firestore} instance.
  *
  * After calling `terminate()` only the `clearIndexedDbPersistence()` function
  * may be used. Any other function will throw a `FirestoreError`.
@@ -599,18 +477,18 @@
  * of its resources or in combination with `clearIndexedDbPersistence()` to
  * ensure that all local state is destroyed between test runs.
  *
- * @returns A promise that is resolved when the instance has been successfully
+ * @returns A `Promise` that is resolved when the instance has been successfully
  * terminated.
  */
 export function terminate(firestore: Firestore): Promise<void> {
-  _removeServiceInstance(firestore.app, 'firestore');
+  _removeServiceInstance(firestore.app, 'firestore-exp');
   return firestore._delete();
 }
 
 /**
  * Loads a Firestore bundle into the local cache.
  *
- * @param firestore - The `Firestore` instance to load bundles for for.
+ * @param firestore - The {@link Firestore} instance to load bundles for for.
  * @param bundleData - An object representing the bundle to be loaded. Valid objects are
  *   `ArrayBuffer`, `ReadableStream<Uint8Array>` or `string`.
  *
@@ -635,11 +513,11 @@
 }
 
 /**
- * Reads a Firestore `Query` from local cache, identified by the given name.
+ * Reads a Firestore {@link Query} from local cache, identified by the given name.
  *
  * The named queries are packaged  into bundles on the server side (along
  * with resulting documents), and loaded to local cache using `loadBundle`. Once in local
- * cache, use this method to extract a `Query` by name.
+ * cache, use this method to extract a {@link Query} by name.
  */
 export function namedQuery(
   firestore: Firestore,
