--- conflicted
+++ resolved
@@ -424,17 +424,7 @@
     );
   }
 
-<<<<<<< HEAD
   clearPersistence(): Promise<void> {
-    if (this.clientRunning) {
-      throw new FirestoreError(
-        Code.FAILED_PRECONDITION,
-        'Persistence cannot be cleared while the client is running'
-      );
-    }
-=======
-  _clearPersistence(): Promise<void> {
->>>>>>> 6668b59e
     const persistenceKey = IndexedDbPersistence.buildStoragePrefix(
       this.makeDatabaseInfo()
     );
@@ -447,7 +437,7 @@
         ) {
           throw new FirestoreError(
             Code.FAILED_PRECONDITION,
-            'Persistence cannot be cleared while this firestore instance is running.'
+            'Persistence cannot be cleared after this Firestore instance is initialized.'
           );
         }
         await IndexedDbPersistence.clearPersistence(persistenceKey);
