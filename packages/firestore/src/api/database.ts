/**
 * @license
 * Copyright 2017 Google Inc.
 *
 * Licensed under the Apache License, Version 2.0 (the "License");
 * you may not use this file except in compliance with the License.
 * You may obtain a copy of the License at
 *
 *   http://www.apache.org/licenses/LICENSE-2.0
 *
 * Unless required by applicable law or agreed to in writing, software
 * distributed under the License is distributed on an "AS IS" BASIS,
 * WITHOUT WARRANTIES OR CONDITIONS OF ANY KIND, either express or implied.
 * See the License for the specific language governing permissions and
 * limitations under the License.
 */

import * as firestore from '@firebase/firestore-types';

import { FirebaseApp } from '@firebase/app-types';
import { FirebaseService, _FirebaseApp } from '@firebase/app-types/private';
import { DatabaseId, DatabaseInfo } from '../core/database_info';
import { ListenOptions } from '../core/event_manager';
import {
  FirestoreClient,
  IndexedDbPersistenceSettings,
  InternalPersistenceSettings,
  MemoryPersistenceSettings
} from '../core/firestore_client';
import {
  Bound,
  Direction,
  FieldFilter,
  Filter,
  Operator,
  OrderBy,
  Query as InternalQuery
} from '../core/query';
import { Transaction as InternalTransaction } from '../core/transaction';
import { ChangeType, ViewSnapshot } from '../core/view_snapshot';
import { IndexedDbPersistence } from '../local/indexeddb_persistence';
import { LruParams } from '../local/lru_garbage_collector';
import { Document, MaybeDocument, NoDocument } from '../model/document';
import { DocumentKey } from '../model/document_key';
import {
  ArrayValue,
  FieldValue,
  FieldValueOptions,
  ObjectValue,
  RefValue,
  ServerTimestampValue
} from '../model/field_value';
import { DeleteMutation, Mutation, Precondition } from '../model/mutation';
import { FieldPath, ResourcePath } from '../model/path';
import { PlatformSupport } from '../platform/platform';
import { makeConstructorPrivate } from '../util/api';
import { assert, fail } from '../util/assert';
import { AsyncObserver } from '../util/async_observer';
import { AsyncQueue } from '../util/async_queue';
import { Code, FirestoreError } from '../util/error';
import {
  invalidClassError,
  validateArgType,
  validateAtLeastNumberOfArgs,
  validateBetweenNumberOfArgs,
  validateDefined,
  validateExactNumberOfArgs,
  validateNamedOptionalPropertyEquals,
  validateNamedOptionalType,
  validateNamedType,
  validateOptionalArgType,
  validateOptionalArrayElements,
  validateOptionNames,
  validatePositiveNumber,
  validateStringEnum,
  valueDescription
} from '../util/input_validation';
// eslint-disable-next-line import/no-duplicates
import * as log from '../util/log';
// eslint-disable-next-line import/no-duplicates
import { LogLevel } from '../util/log';
import { AutoId } from '../util/misc';
import * as objUtils from '../util/obj';
import { Rejecter, Resolver } from '../util/promise';
import { Deferred } from './../util/promise';
import { isDocumentDataConverter } from '../util/types';
import { FieldPath as ExternalFieldPath } from './field_path';

import {
  CredentialsProvider,
  CredentialsSettings,
  EmptyCredentialsProvider,
  FirebaseCredentialsProvider,
  makeCredentialsProvider
} from './credentials';
import {
  CompleteFn,
  ErrorFn,
  isPartialObserver,
  NextFn,
  PartialObserver,
  Unsubscribe
} from './observer';
import {
  DocumentKeyReference,
  fieldPathFromArgument,
  UserDataConverter
} from './user_data_converter';

// settings() defaults:
const DEFAULT_HOST = 'firestore.googleapis.com';
const DEFAULT_SSL = true;
const DEFAULT_TIMESTAMPS_IN_SNAPSHOTS = true;
const DEFAULT_FORCE_LONG_POLLING = false;

/**
 * Constant used to indicate the LRU garbage collection should be disabled.
 * Set this value as the `cacheSizeBytes` on the settings passed to the
 * `Firestore` instance.
 */
export const CACHE_SIZE_UNLIMITED = LruParams.COLLECTION_DISABLED;

// enablePersistence() defaults:
const DEFAULT_SYNCHRONIZE_TABS = false;

/** Undocumented, private additional settings not exposed in our public API. */
interface PrivateSettings extends firestore.Settings {
  // Can be a google-auth-library or gapi client.
  credentials?: CredentialsSettings;
}

/**
 * Options that can be provided in the Firestore constructor when not using
 * Firebase (aka standalone mode).
 */
export interface FirestoreDatabase {
  projectId: string;
  database?: string;
}

/**
 * A concrete type describing all the values that can be applied via a
 * user-supplied firestore.Settings object. This is a separate type so that
 * defaults can be supplied and the value can be checked for equality.
 */
class FirestoreSettings {
  /** The hostname to connect to. */
  readonly host: string;

  /** Whether to use SSL when connecting. */
  readonly ssl: boolean;

  readonly timestampsInSnapshots: boolean;

  readonly cacheSizeBytes: number;

  readonly forceLongPolling: boolean;

  // Can be a google-auth-library or gapi client.
  // eslint-disable-next-line @typescript-eslint/no-explicit-any
  credentials?: any;

  constructor(settings: PrivateSettings) {
    if (settings.host === undefined) {
      if (settings.ssl !== undefined) {
        throw new FirestoreError(
          Code.INVALID_ARGUMENT,
          "Can't provide ssl option if host option is not set"
        );
      }
      this.host = DEFAULT_HOST;
      this.ssl = DEFAULT_SSL;
    } else {
      validateNamedType('settings', 'non-empty string', 'host', settings.host);
      this.host = settings.host;

      validateNamedOptionalType('settings', 'boolean', 'ssl', settings.ssl);
      this.ssl = objUtils.defaulted(settings.ssl, DEFAULT_SSL);
    }
    validateOptionNames('settings', settings, [
      'host',
      'ssl',
      'credentials',
      'timestampsInSnapshots',
      'cacheSizeBytes',
      'experimentalForceLongPolling'
    ]);

    validateNamedOptionalType(
      'settings',
      'object',
      'credentials',
      settings.credentials
    );
    this.credentials = settings.credentials;

    validateNamedOptionalType(
      'settings',
      'boolean',
      'timestampsInSnapshots',
      settings.timestampsInSnapshots
    );

    // Nobody should set timestampsInSnapshots anymore, but the error depends on
    // whether they set it to true or false...
    if (settings.timestampsInSnapshots === true) {
      log.error(`
  The timestampsInSnapshots setting now defaults to true and you no
  longer need to explicitly set it. In a future release, the setting
  will be removed entirely and so it is recommended that you remove it
  from your firestore.settings() call now.`);
    } else if (settings.timestampsInSnapshots === false) {
      log.error(`
  The timestampsInSnapshots setting will soon be removed. YOU MUST UPDATE
  YOUR CODE.

  To hide this warning, stop using the timestampsInSnapshots setting in your
  firestore.settings({ ... }) call.

  Once you remove the setting, Timestamps stored in Cloud Firestore will be
  read back as Firebase Timestamp objects instead of as system Date objects.
  So you will also need to update code expecting a Date to instead expect a
  Timestamp. For example:

  // Old:
  const date = snapshot.get('created_at');
  // New:
  const timestamp = snapshot.get('created_at'); const date =
  timestamp.toDate();

  Please audit all existing usages of Date when you enable the new
  behavior.`);
    }
    this.timestampsInSnapshots = objUtils.defaulted(
      settings.timestampsInSnapshots,
      DEFAULT_TIMESTAMPS_IN_SNAPSHOTS
    );

    validateNamedOptionalType(
      'settings',
      'number',
      'cacheSizeBytes',
      settings.cacheSizeBytes
    );
    if (settings.cacheSizeBytes === undefined) {
      this.cacheSizeBytes = LruParams.DEFAULT_CACHE_SIZE_BYTES;
    } else {
      if (
        settings.cacheSizeBytes !== CACHE_SIZE_UNLIMITED &&
        settings.cacheSizeBytes < LruParams.MINIMUM_CACHE_SIZE_BYTES
      ) {
        throw new FirestoreError(
          Code.INVALID_ARGUMENT,
          `cacheSizeBytes must be at least ${LruParams.MINIMUM_CACHE_SIZE_BYTES}`
        );
      } else {
        this.cacheSizeBytes = settings.cacheSizeBytes;
      }
    }

    validateNamedOptionalType(
      'settings',
      'boolean',
      'experimentalForceLongPolling',
      settings.experimentalForceLongPolling
    );
    this.forceLongPolling =
      settings.experimentalForceLongPolling === undefined
        ? DEFAULT_FORCE_LONG_POLLING
        : settings.experimentalForceLongPolling;
  }

  isEqual(other: FirestoreSettings): boolean {
    return (
      this.host === other.host &&
      this.ssl === other.ssl &&
      this.timestampsInSnapshots === other.timestampsInSnapshots &&
      this.credentials === other.credentials &&
      this.cacheSizeBytes === other.cacheSizeBytes &&
      this.forceLongPolling === other.forceLongPolling
    );
  }
}

/**
 * The root reference to the database.
 */
export class Firestore implements firestore.FirebaseFirestore, FirebaseService {
  // The objects that are a part of this API are exposed to third-parties as
  // compiled javascript so we want to flag our private members with a leading
  // underscore to discourage their use.
  readonly _databaseId: DatabaseId;
  private readonly _persistenceKey: string;
  private _credentials: CredentialsProvider;
  private readonly _firebaseApp: FirebaseApp | null = null;
  private _settings: FirestoreSettings;

  // The firestore client instance. This will be available as soon as
  // configureClient is called, but any calls against it will block until
  // setup has completed.
  //
  // Operations on the _firestoreClient don't block on _firestoreReady. Those
  // are already set to synchronize on the async queue.
  private _firestoreClient: FirestoreClient | undefined;

  // Public for use in tests.
  // TODO(mikelehen): Use modularized initialization instead.
  readonly _queue = new AsyncQueue();

  readonly _dataConverter: UserDataConverter;

  constructor(databaseIdOrApp: FirestoreDatabase | FirebaseApp) {
    if (typeof (databaseIdOrApp as FirebaseApp).options === 'object') {
      // This is very likely a Firebase app object
      // TODO(b/34177605): Can we somehow use instanceof?
      const app = databaseIdOrApp as FirebaseApp;
      this._firebaseApp = app;
      this._databaseId = Firestore.databaseIdFromApp(app);
      this._persistenceKey = app.name;
      this._credentials = new FirebaseCredentialsProvider(app);
    } else {
      const external = databaseIdOrApp as FirestoreDatabase;
      if (!external.projectId) {
        throw new FirestoreError(
          Code.INVALID_ARGUMENT,
          'Must provide projectId'
        );
      }

      this._databaseId = new DatabaseId(external.projectId, external.database);
      // Use a default persistenceKey that lines up with FirebaseApp.
      this._persistenceKey = '[DEFAULT]';
      this._credentials = new EmptyCredentialsProvider();
    }

    this._settings = new FirestoreSettings({});
    this._dataConverter = this.createDataConverter(this._databaseId);
  }

  settings(settingsLiteral: firestore.Settings): void {
    validateExactNumberOfArgs('Firestore.settings', arguments, 1);
    validateArgType('Firestore.settings', 'object', 1, settingsLiteral);

    if (
      objUtils.contains(settingsLiteral as objUtils.Dict<{}>, 'persistence')
    ) {
      throw new FirestoreError(
        Code.INVALID_ARGUMENT,
        '"persistence" is now specified with a separate call to ' +
          'firestore.enablePersistence().'
      );
    }

    const newSettings = new FirestoreSettings(settingsLiteral);
    if (this._firestoreClient && !this._settings.isEqual(newSettings)) {
      throw new FirestoreError(
        Code.FAILED_PRECONDITION,
        'Firestore has already been started and its settings can no longer ' +
          'be changed. You can only call settings() before calling any other ' +
          'methods on a Firestore object.'
      );
    }

    this._settings = newSettings;
    if (newSettings.credentials !== undefined) {
      this._credentials = makeCredentialsProvider(newSettings.credentials);
    }
  }

  enableNetwork(): Promise<void> {
    this.ensureClientConfigured();
    return this._firestoreClient!.enableNetwork();
  }

  disableNetwork(): Promise<void> {
    this.ensureClientConfigured();
    return this._firestoreClient!.disableNetwork();
  }

  enablePersistence(settings?: firestore.PersistenceSettings): Promise<void> {
    if (this._firestoreClient) {
      throw new FirestoreError(
        Code.FAILED_PRECONDITION,
        'Firestore has already been started and persistence can no longer ' +
          'be enabled. You can only call enablePersistence() before calling ' +
          'any other methods on a Firestore object.'
      );
    }

    let synchronizeTabs = false;

    if (settings) {
      if (settings.experimentalTabSynchronization !== undefined) {
        log.error(
          "The 'experimentalTabSynchronization' setting has been renamed to " +
            "'synchronizeTabs'. In a future release, the setting will be removed " +
            'and it is recommended that you update your ' +
            "firestore.enablePersistence() call to use 'synchronizeTabs'."
        );
      }
      synchronizeTabs = objUtils.defaulted(
        settings.synchronizeTabs !== undefined
          ? settings.synchronizeTabs
          : settings.experimentalTabSynchronization,
        DEFAULT_SYNCHRONIZE_TABS
      );
    }

    return this.configureClient(
      new IndexedDbPersistenceSettings(
        this._settings.cacheSizeBytes,
        synchronizeTabs
      )
    );
  }

  clearPersistence(): Promise<void> {
    const persistenceKey = IndexedDbPersistence.buildStoragePrefix(
      this.makeDatabaseInfo()
    );
    const deferred = new Deferred<void>();
    this._queue.enqueueAndForgetEvenAfterShutdown(async () => {
      try {
        if (
          this._firestoreClient !== undefined &&
          !this._firestoreClient.clientTerminated
        ) {
          throw new FirestoreError(
            Code.FAILED_PRECONDITION,
            'Persistence cannot be cleared after this Firestore instance is initialized.'
          );
        }
        await IndexedDbPersistence.clearPersistence(persistenceKey);
        deferred.resolve();
      } catch (e) {
        deferred.reject(e);
      }
    });
    return deferred.promise;
  }

  terminate(): Promise<void> {
    (this.app as _FirebaseApp)._removeServiceInstance('firestore');
    return this.INTERNAL.delete();
  }

  get _isTerminated(): boolean {
    this.ensureClientConfigured();
    return this._firestoreClient!.clientTerminated;
  }

  waitForPendingWrites(): Promise<void> {
    this.ensureClientConfigured();
    return this._firestoreClient!.waitForPendingWrites();
  }

  onSnapshotsInSync(observer: PartialObserver<void>): Unsubscribe;
  onSnapshotsInSync(onSync: () => void): Unsubscribe;
  onSnapshotsInSync(arg: unknown): Unsubscribe {
    this.ensureClientConfigured();

    if (isPartialObserver(arg)) {
      return this.onSnapshotsInSyncInternal(arg as PartialObserver<void>);
    } else {
      validateArgType('Firestore.onSnapshotsInSync', 'function', 1, arg);
      const observer: PartialObserver<void> = {
        next: arg as () => void
      };
      return this.onSnapshotsInSyncInternal(observer);
    }
  }

  private onSnapshotsInSyncInternal(
    observer: PartialObserver<void>
  ): Unsubscribe {
    const errHandler = (err: Error): void => {
      throw fail('Uncaught Error in onSnapshotsInSync');
    };
    const asyncObserver = new AsyncObserver<void>({
      next: () => {
        if (observer.next) {
          observer.next();
        }
      },
      error: errHandler
    });
    this._firestoreClient!.addSnapshotsInSyncListener(asyncObserver);
    return () => {
      asyncObserver.mute();
      this._firestoreClient!.removeSnapshotsInSyncListener(asyncObserver);
    };
  }

  ensureClientConfigured(): FirestoreClient {
    if (!this._firestoreClient) {
      // Kick off starting the client but don't actually wait for it.
      // eslint-disable-next-line @typescript-eslint/no-floating-promises
      this.configureClient(new MemoryPersistenceSettings());
    }
    return this._firestoreClient as FirestoreClient;
  }

  private makeDatabaseInfo(): DatabaseInfo {
    return new DatabaseInfo(
      this._databaseId,
      this._persistenceKey,
      this._settings.host,
      this._settings.ssl,
      this._settings.forceLongPolling
    );
  }

  private configureClient(
    persistenceSettings: InternalPersistenceSettings
  ): Promise<void> {
    assert(!!this._settings.host, 'FirestoreSettings.host is not set');

    assert(!this._firestoreClient, 'configureClient() called multiple times');

    const databaseInfo = this.makeDatabaseInfo();

    this._firestoreClient = new FirestoreClient(
      PlatformSupport.getPlatform(),
      databaseInfo,
      this._credentials,
      this._queue
    );

    return this._firestoreClient.start(persistenceSettings);
  }

  private createDataConverter(databaseId: DatabaseId): UserDataConverter {
    const preConverter = (value: unknown): unknown => {
      if (value instanceof DocumentReference) {
        const thisDb = databaseId;
        const otherDb = value.firestore._databaseId;
        if (!otherDb.isEqual(thisDb)) {
          throw new FirestoreError(
            Code.INVALID_ARGUMENT,
            'Document reference is for database ' +
              `${otherDb.projectId}/${otherDb.database} but should be ` +
              `for database ${thisDb.projectId}/${thisDb.database}`
          );
        }
        return new DocumentKeyReference(databaseId, value._key);
      } else {
        return value;
      }
    };
    return new UserDataConverter(preConverter);
  }

  private static databaseIdFromApp(app: FirebaseApp): DatabaseId {
    const options = app.options as objUtils.Dict<{}>;
    if (!objUtils.contains(options, 'projectId')) {
      throw new FirestoreError(
        Code.INVALID_ARGUMENT,
        '"projectId" not provided in firebase.initializeApp.'
      );
    }

    const projectId = options['projectId'];
    if (!projectId || typeof projectId !== 'string') {
      throw new FirestoreError(
        Code.INVALID_ARGUMENT,
        'projectId must be a string in FirebaseApp.options'
      );
    }
    return new DatabaseId(projectId);
  }

  get app(): FirebaseApp {
    if (!this._firebaseApp) {
      throw new FirestoreError(
        Code.FAILED_PRECONDITION,
        "Firestore was not initialized using the Firebase SDK. 'app' is " +
          'not available'
      );
    }
    return this._firebaseApp;
  }

  INTERNAL = {
    delete: async (): Promise<void> => {
      // The client must be initalized to ensure that all subsequent API usage
      // throws an exception.
      this.ensureClientConfigured();
      await this._firestoreClient!.terminate();
    }
  };

  /**
   * Returns the converter located at the argument index, or the default
   * converter.
   */
  private converterFromArgs<T>(
    functionName: string,
    index: number,
    ...args: unknown[]
  ): firestore.DocumentDataConverter<T> {
    if (args.length === index + 1) {
      if (!isDocumentDataConverter(args[index])) {
        throw new FirestoreError(
          Code.INVALID_ARGUMENT,
          `Function ${functionName}() requires type ` +
            `'Firestore.DocumentDataConverter' at index ${index}.`
        );
      } else {
        return args[index] as firestore.DocumentDataConverter<T>;
      }
    } else {
      return {
        toFirestore: value => value,
        fromFirestore: data => data as T
      };
    }
  }

  collection(
    pathString: string
  ): firestore.CollectionReference<firestore.DocumentData>;
  collection<T>(
    pathString: string,
    converter: firestore.DocumentDataConverter<T>
  ): firestore.CollectionReference<T>;
  collection<T>(...args: unknown[]): firestore.CollectionReference<T> {
    validateBetweenNumberOfArgs('Firestore.collection', arguments, 1, 2);
    validateArgType('Firestore.collection', 'non-empty string', 1, args[0]);
    const pathString: string = args[0] as string;
    const converter = this.converterFromArgs<T>(
      'Firestore.collection',
      1,
      ...args
    );
    this.ensureClientConfigured();
    return new CollectionReference<T>(
      ResourcePath.fromString(pathString),
      this,
      converter
    );
  }

  doc(pathString: string): firestore.DocumentReference<firestore.DocumentData>;
  doc<T>(
    pathString: string,
    converter: firestore.DocumentDataConverter<T>
  ): firestore.DocumentReference<T>;
  doc<T>(...args: unknown[]): firestore.DocumentReference<T> {
    validateBetweenNumberOfArgs('Firestore.doc', arguments, 1, 2);
    validateArgType('Firestore.doc', 'non-empty string', 1, args[0]);
    const pathString: string = args[0] as string;
    const converter = this.converterFromArgs<T>('Firestore.doc', 1, ...args);
    this.ensureClientConfigured();
    return DocumentReference.forPath<T>( 
      ResourcePath.fromString(pathString),
      this,
      converter
    );
  }

  collectionGroup(
    collectionId: string
  ): firestore.Query<firestore.DocumentData>;
  collectionGroup<T>(
    collectionId: string,
    converter: firestore.DocumentDataConverter<T>
  ): firestore.Query<T>;
  collectionGroup<T>(...args: unknown[]): firestore.Query<T> {
    validateBetweenNumberOfArgs('Firestore.collectionGroup', arguments, 1, 2);
    validateArgType(
      'Firestore.collectionGroup',
      'non-empty string',
      1,
      args[0]
    );
    const collectionId: string = args[0] as string;
    if (collectionId.indexOf('/') >= 0) {
      throw new FirestoreError(
        Code.INVALID_ARGUMENT,
        `Invalid collection ID '${collectionId}' passed to function ` +
          `Firestore.collectionGroup(). Collection IDs must not contain '/'.`
      );
    }
    const converter = this.converterFromArgs<T>(
      'Firestore.collectionGroup',
      1,
      ...args
    );
    this.ensureClientConfigured();
    return new Query(
      new InternalQuery(ResourcePath.EMPTY_PATH, collectionId),
      this,
      converter
    );
  }

  runTransaction<T>(
    updateFunction: (transaction: firestore.Transaction) => Promise<T>
  ): Promise<T> {
    validateExactNumberOfArgs('Firestore.runTransaction', arguments, 1);
    validateArgType('Firestore.runTransaction', 'function', 1, updateFunction);
    return this.ensureClientConfigured().transaction(
      (transaction: InternalTransaction) => {
        return updateFunction(new Transaction(this, transaction));
      }
    );
  }

  batch(): firestore.WriteBatch {
    this.ensureClientConfigured();

    return new WriteBatch(this);
  }

  static get logLevel(): firestore.LogLevel {
    switch (log.getLogLevel()) {
      case LogLevel.DEBUG:
        return 'debug';
      case LogLevel.ERROR:
        return 'error';
      case LogLevel.SILENT:
        return 'silent';
      default:
        return fail('Unknown log level: ' + log.getLogLevel());
    }
  }

  static setLogLevel(level: firestore.LogLevel): void {
    validateExactNumberOfArgs('Firestore.setLogLevel', arguments, 1);
    validateArgType('Firestore.setLogLevel', 'non-empty string', 1, level);
    switch (level) {
      case 'debug':
        log.setLogLevel(log.LogLevel.DEBUG);
        break;
      case 'error':
        log.setLogLevel(log.LogLevel.ERROR);
        break;
      case 'silent':
        log.setLogLevel(log.LogLevel.SILENT);
        break;
      default:
        throw new FirestoreError(
          Code.INVALID_ARGUMENT,
          'Invalid log level: ' + level
        );
    }
  }

  // Note: this is not a property because the minifier can't work correctly with
  // the way TypeScript compiler outputs properties.
  _areTimestampsInSnapshotsEnabled(): boolean {
    return this._settings.timestampsInSnapshots;
  }
}

/**
 * A reference to a transaction.
 */
export class Transaction implements firestore.Transaction {
  constructor(
    private _firestore: Firestore,
    private _transaction: InternalTransaction
  ) {}

  get<T>(
    documentRef: firestore.DocumentReference<T>
  ): Promise<firestore.DocumentSnapshot<T>> {
    validateExactNumberOfArgs('Transaction.get', arguments, 1);
    const ref = validateReference(
      'Transaction.get',
      documentRef,
      this._firestore
    );
    return this._transaction
      .lookup([ref._key])
      .then((docs: MaybeDocument[]) => {
        if (!docs || docs.length !== 1) {
          return fail('Mismatch in docs returned from document lookup.');
        }
        const doc = docs[0];
        if (doc instanceof NoDocument) {
          return new DocumentSnapshot<T>(
            this._firestore,
            ref._key,
            null,
            /* fromCache= */ false,
            /* hasPendingWrites= */ false,
            (documentRef as DocumentReference<T>)._converter
          );
        } else if (doc instanceof Document) {
          return new DocumentSnapshot<T>(
            this._firestore,
            ref._key,
            doc,
            /* fromCache= */ false,
            /* hasPendingWrites= */ false,
            (documentRef as DocumentReference<T>)._converter
          );
        } else {
          throw fail(
            `BatchGetDocumentsRequest returned unexpected document type: ${doc.constructor.name}`
          );
        }
      });
  }

  set<T>(
    documentRef: firestore.DocumentReference<T>,
    value: T,
    options?: firestore.SetOptions
  ): Transaction {
    validateBetweenNumberOfArgs('Transaction.set', arguments, 2, 3);
    const ref = validateReference(
      'Transaction.set',
      documentRef,
      this._firestore
    );
    options = validateSetOptions('Transaction.set', options);
    const parsed =
      options.merge || options.mergeFields
        ? this._firestore._dataConverter.parseMergeData(
            'Transaction.set',
            value,
            options.mergeFields
          )
        : this._firestore._dataConverter.parseSetData('Transaction.set', value);
    this._transaction.set(ref._key, parsed);
    return this;
  }

  update(
    documentRef: firestore.DocumentReference<unknown>,
    value: firestore.UpdateData
  ): Transaction;
  update(
    documentRef: firestore.DocumentReference<unknown>,
    field: string | ExternalFieldPath,
    value: unknown,
    ...moreFieldsAndValues: unknown[]
  ): Transaction;
  update(
    documentRef: firestore.DocumentReference<unknown>,
    fieldOrUpdateData: string | ExternalFieldPath | firestore.UpdateData,
    value?: unknown,
    ...moreFieldsAndValues: unknown[]
  ): Transaction {
    let ref;
    let parsed;

    if (
      typeof fieldOrUpdateData === 'string' ||
      fieldOrUpdateData instanceof ExternalFieldPath
    ) {
      validateAtLeastNumberOfArgs('Transaction.update', arguments, 3);
      ref = validateReference(
        'Transaction.update',
        documentRef,
        this._firestore
      );
      parsed = this._firestore._dataConverter.parseUpdateVarargs(
        'Transaction.update',
        fieldOrUpdateData,
        value,
        moreFieldsAndValues
      );
    } else {
      validateExactNumberOfArgs('Transaction.update', arguments, 2);
      ref = validateReference(
        'Transaction.update',
        documentRef,
        this._firestore
      );
      parsed = this._firestore._dataConverter.parseUpdateData(
        'Transaction.update',
        fieldOrUpdateData
      );
    }

    this._transaction.update(ref._key, parsed);
    return this;
  }

  delete(documentRef: firestore.DocumentReference<unknown>): Transaction {
    validateExactNumberOfArgs('Transaction.delete', arguments, 1);
    const ref = validateReference(
      'Transaction.delete',
      documentRef,
      this._firestore
    );
    this._transaction.delete(ref._key);
    return this;
  }
}

export class WriteBatch implements firestore.WriteBatch {
  private _mutations = [] as Mutation[];
  private _committed = false;

  constructor(private _firestore: Firestore) {}

  set<T>(
    documentRef: firestore.DocumentReference<T>,
    value: firestore.DocumentData,
    options?: firestore.SetOptions
  ): WriteBatch {
    validateBetweenNumberOfArgs('WriteBatch.set', arguments, 2, 3);
    this.verifyNotCommitted();
    const ref = validateReference(
      'WriteBatch.set',
      documentRef,
      this._firestore
    );
    options = validateSetOptions('WriteBatch.set', options);
    const parsed =
      options.merge || options.mergeFields
        ? this._firestore._dataConverter.parseMergeData(
            'WriteBatch.set',
            value,
            options.mergeFields
          )
        : this._firestore._dataConverter.parseSetData('WriteBatch.set', value);
    this._mutations = this._mutations.concat(
      parsed.toMutations(ref._key, Precondition.NONE)
    );
    return this;
  }

  update(
    documentRef: firestore.DocumentReference<unknown>,
    value: firestore.UpdateData
  ): WriteBatch;
  update(
    documentRef: firestore.DocumentReference<unknown>,
    field: string | ExternalFieldPath,
    value: unknown,
    ...moreFieldsAndValues: unknown[]
  ): WriteBatch;
  update(
    documentRef: firestore.DocumentReference<unknown>,
    fieldOrUpdateData: string | ExternalFieldPath | firestore.UpdateData,
    value?: unknown,
    ...moreFieldsAndValues: unknown[]
  ): WriteBatch {
    this.verifyNotCommitted();

    let ref;
    let parsed;

    if (
      typeof fieldOrUpdateData === 'string' ||
      fieldOrUpdateData instanceof ExternalFieldPath
    ) {
      validateAtLeastNumberOfArgs('WriteBatch.update', arguments, 3);
      ref = validateReference(
        'WriteBatch.update',
        documentRef,
        this._firestore
      );
      parsed = this._firestore._dataConverter.parseUpdateVarargs(
        'WriteBatch.update',
        fieldOrUpdateData,
        value,
        moreFieldsAndValues
      );
    } else {
      validateExactNumberOfArgs('WriteBatch.update', arguments, 2);
      ref = validateReference(
        'WriteBatch.update',
        documentRef,
        this._firestore
      );
      parsed = this._firestore._dataConverter.parseUpdateData(
        'WriteBatch.update',
        fieldOrUpdateData
      );
    }

    this._mutations = this._mutations.concat(
      parsed.toMutations(ref._key, Precondition.exists(true))
    );
    return this;
  }

  delete(documentRef: firestore.DocumentReference<unknown>): WriteBatch {
    validateExactNumberOfArgs('WriteBatch.delete', arguments, 1);
    this.verifyNotCommitted();
    const ref = validateReference(
      'WriteBatch.delete',
      documentRef,
      this._firestore
    );
    this._mutations = this._mutations.concat(
      new DeleteMutation(ref._key, Precondition.NONE)
    );
    return this;
  }

  async commit(): Promise<void> {
    this.verifyNotCommitted();
    this._committed = true;
    if (this._mutations.length > 0) {
      return this._firestore.ensureClientConfigured().write(this._mutations);
    }
  }

  private verifyNotCommitted(): void {
    if (this._committed) {
      throw new FirestoreError(
        Code.FAILED_PRECONDITION,
        'A write batch can no longer be used after commit() ' +
          'has been called.'
      );
    }
  }
}

/**
 * A reference to a particular document in a collection in the database.
 */
export class DocumentReference<T = firestore.DocumentData>
  implements firestore.DocumentReference<T> {
  private _firestoreClient: FirestoreClient;

  constructor(
    public _key: DocumentKey,
    readonly firestore: Firestore,
    readonly _converter: firestore.DocumentDataConverter<T>
  ) {
    this._firestoreClient = this.firestore.ensureClientConfigured();
  }

  static forPath<U>(
    path: ResourcePath,
    firestore: Firestore,
    converter: firestore.DocumentDataConverter<U>
  ): DocumentReference<U> {
    if (path.length % 2 !== 0) {
      throw new FirestoreError(
        Code.INVALID_ARGUMENT,
        'Invalid document reference. Document ' +
          'references must have an even number of segments, but ' +
          `${path.canonicalString()} has ${path.length}`
      );
    }
    return new DocumentReference(new DocumentKey(path), firestore, converter);
  }

  get id(): string {
    return this._key.path.lastSegment();
  }

  get parent(): firestore.CollectionReference<T> {
    return new CollectionReference(
      this._key.path.popLast(),
      this.firestore,
      {
        toFirestore: value => value,
        fromFirestore: data => data as T
      }
    );
  }

  get path(): string {
    return this._key.path.canonicalString();
  }

  collection(pathString: string): firestore.CollectionReference<T> {
    validateExactNumberOfArgs('DocumentReference.collection', arguments, 1);
    validateArgType(
      'DocumentReference.collection',
      'non-empty string',
      1,
      pathString
    );
    if (!pathString) {
      throw new FirestoreError(
        Code.INVALID_ARGUMENT,
        'Must provide a non-empty collection name to collection()'
      );
    }
    const path = ResourcePath.fromString(pathString);
    return new CollectionReference(
      this._key.path.child(path),
      this.firestore,
      {
        toFirestore: value => value,
        fromFirestore: data => data as T
      }
    );
  }
  // TODO(chenbrian): Add collection<R>

  isEqual(other: firestore.DocumentReference<T>): boolean {
    if (!(other instanceof DocumentReference)) {
      throw invalidClassError('isEqual', 'DocumentReference', 1, other);
    }
    return this.firestore === other.firestore && this._key.isEqual(other._key);
  }

  set(
    value: firestore.DocumentData,
    options?: firestore.SetOptions
  ): Promise<void>;
  set(value: T, options?: firestore.SetOptions): Promise<void> {
    validateBetweenNumberOfArgs('DocumentReference.set', arguments, 1, 2);
    options = validateSetOptions('DocumentReference.set', options);
    const convertedValue = this._converter.toFirestore(value);
    const parsed =
      options.merge || options.mergeFields
        ? this.firestore._dataConverter.parseMergeData(
            'DocumentReference.set',
            convertedValue,
            options.mergeFields
          )
        : this.firestore._dataConverter.parseSetData(
            'DocumentReference.set',
            convertedValue
          );
    return this._firestoreClient.write(
      parsed.toMutations(this._key, Precondition.NONE)
    );
  }

  update(value: firestore.UpdateData): Promise<void>;
  update(
    field: string | ExternalFieldPath,
    value: unknown,
    ...moreFieldsAndValues: unknown[]
  ): Promise<void>;
  update(
    fieldOrUpdateData: string | ExternalFieldPath | firestore.UpdateData,
    value?: unknown,
    ...moreFieldsAndValues: unknown[]
  ): Promise<void> {
    let parsed;

    if (
      typeof fieldOrUpdateData === 'string' ||
      fieldOrUpdateData instanceof ExternalFieldPath
    ) {
      validateAtLeastNumberOfArgs('DocumentReference.update', arguments, 2);
      parsed = this.firestore._dataConverter.parseUpdateVarargs(
        'DocumentReference.update',
        fieldOrUpdateData,
        value,
        moreFieldsAndValues
      );
    } else {
      validateExactNumberOfArgs('DocumentReference.update', arguments, 1);
      parsed = this.firestore._dataConverter.parseUpdateData(
        'DocumentReference.update',
        fieldOrUpdateData
      );
    }

    return this._firestoreClient.write(
      parsed.toMutations(this._key, Precondition.exists(true))
    );
  }

  delete(): Promise<void> {
    validateExactNumberOfArgs('DocumentReference.delete', arguments, 0);
    return this._firestoreClient.write([
      new DeleteMutation(this._key, Precondition.NONE)
    ]);
  }

  onSnapshot(
    observer: PartialObserver<firestore.DocumentSnapshot<T>>
  ): Unsubscribe;
  onSnapshot(
    options: firestore.SnapshotListenOptions,
    observer: PartialObserver<firestore.DocumentSnapshot<T>>
  ): Unsubscribe;
  onSnapshot(
    onNext: NextFn<firestore.DocumentSnapshot<T>>,
    onError?: ErrorFn,
    onCompletion?: CompleteFn
  ): Unsubscribe;
  onSnapshot(
    options: firestore.SnapshotListenOptions,
    onNext: NextFn<firestore.DocumentSnapshot<T>>,
    onError?: ErrorFn,
    onCompletion?: CompleteFn
  ): Unsubscribe;

  onSnapshot(...args: unknown[]): Unsubscribe {
    validateBetweenNumberOfArgs(
      'DocumentReference.onSnapshot',
      arguments,
      1,
      4
    );
    let options: firestore.SnapshotListenOptions = {
      includeMetadataChanges: false
    };
    let observer: PartialObserver<firestore.DocumentSnapshot<T>>;
    let currArg = 0;
    if (
      typeof args[currArg] === 'object' &&
      !isPartialObserver(args[currArg])
    ) {
      options = args[currArg] as firestore.SnapshotListenOptions;
      validateOptionNames('DocumentReference.onSnapshot', options, [
        'includeMetadataChanges'
      ]);
      validateNamedOptionalType(
        'DocumentReference.onSnapshot',
        'boolean',
        'includeMetadataChanges',
        options.includeMetadataChanges
      );
      currArg++;
    }

    const internalOptions = {
      includeMetadataChanges: options.includeMetadataChanges
    };

    if (isPartialObserver(args[currArg])) {
      observer = args[currArg] as PartialObserver<
        firestore.DocumentSnapshot<T>
      >;
    } else {
      validateArgType(
        'DocumentReference.onSnapshot',
        'function',
        currArg,
        args[currArg]
      );
      validateOptionalArgType(
        'DocumentReference.onSnapshot',
        'function',
        currArg + 1,
        args[currArg + 1]
      );
      validateOptionalArgType(
        'DocumentReference.onSnapshot',
        'function',
        currArg + 2,
        args[currArg + 2]
      );
      observer = {
        next: args[currArg] as NextFn<firestore.DocumentSnapshot<T>>,
        error: args[currArg + 1] as ErrorFn,
        complete: args[currArg + 2] as CompleteFn
      };
    }
    return this.onSnapshotInternal(internalOptions, observer);
  }

  private onSnapshotInternal(
    options: ListenOptions,
    observer: PartialObserver<firestore.DocumentSnapshot<T>>
  ): Unsubscribe {
    let errHandler = (err: Error): void => {
      console.error('Uncaught Error in onSnapshot:', err);
    };
    if (observer.error) {
      errHandler = observer.error.bind(observer);
    }

    const asyncObserver = new AsyncObserver<ViewSnapshot>({
      next: snapshot => {
        if (observer.next) {
          assert(
            snapshot.docs.size <= 1,
            'Too many documents returned on a document query'
          );
          const doc = snapshot.docs.get(this._key);

          observer.next(
            new DocumentSnapshot(
              this.firestore,
              this._key,
              doc,
              snapshot.fromCache,
              snapshot.hasPendingWrites,
              this._converter
            )
          );
        }
      },
      error: errHandler
    });
    const internalListener = this._firestoreClient.listen(
      InternalQuery.atPath(this._key.path),
      asyncObserver,
      options
    );

    return () => {
      asyncObserver.mute();
      this._firestoreClient.unlisten(internalListener);
    };
  }

  get(options?: firestore.GetOptions): Promise<firestore.DocumentSnapshot<T>> {
    validateBetweenNumberOfArgs('DocumentReference.get', arguments, 0, 1);
    validateGetOptions('DocumentReference.get', options);
    return new Promise(
      (resolve: Resolver<firestore.DocumentSnapshot<T>>, reject: Rejecter) => {
        if (options && options.source === 'cache') {
          this.firestore
            .ensureClientConfigured()
            .getDocumentFromLocalCache(this._key)
            .then(doc => {
              resolve(
                new DocumentSnapshot(
                  this.firestore,
                  this._key,
                  doc,
                  /*fromCache=*/ true,
                  doc instanceof Document ? doc.hasLocalMutations : false,
                  this._converter
                )
              );
            }, reject);
        } else {
          this.getViaSnapshotListener(resolve, reject, options);
        }
      }
    );
  }

  private getViaSnapshotListener(
    resolve: Resolver<firestore.DocumentSnapshot<T>>,
    reject: Rejecter,
    options?: firestore.GetOptions
  ): void {
    const unlisten = this.onSnapshotInternal(
      {
        includeMetadataChanges: true,
        waitForSyncWhenOnline: true
      },
      {
        next: (snap: firestore.DocumentSnapshot<T>) => {
          // Remove query first before passing event to user to avoid
          // user actions affecting the now stale query.
          unlisten();

          if (!snap.exists && snap.metadata.fromCache) {
            // TODO(dimond): If we're online and the document doesn't
            // exist then we resolve with a doc.exists set to false. If
            // we're offline however, we reject the Promise in this
            // case. Two options: 1) Cache the negative response from
            // the server so we can deliver that even when you're
            // offline 2) Actually reject the Promise in the online case
            // if the document doesn't exist.
            reject(
              new FirestoreError(
                Code.UNAVAILABLE,
                'Failed to get document because the client is ' + 'offline.'
              )
            );
          } else if (
            snap.exists &&
            snap.metadata.fromCache &&
            options &&
            options.source === 'server'
          ) {
            reject(
              new FirestoreError(
                Code.UNAVAILABLE,
                'Failed to get document from server. (However, this ' +
                  'document does exist in the local cache. Run again ' +
                  'without setting source to "server" to ' +
                  'retrieve the cached document.)'
              )
            );
          } else {
            resolve(snap);
          }
        },
        error: reject
      }
    );
  }

  withConverter<U>(
    converter: firestore.DocumentDataConverter<U>
  ): firestore.DocumentReference<U> {
    return new DocumentReference<U>(this._key, this.firestore, converter);
  }
}

class SnapshotMetadata implements firestore.SnapshotMetadata {
  constructor(
    readonly hasPendingWrites: boolean,
    readonly fromCache: boolean
  ) {}

  isEqual(other: firestore.SnapshotMetadata): boolean {
    return (
      this.hasPendingWrites === other.hasPendingWrites &&
      this.fromCache === other.fromCache
    );
  }
}

/**
 * Options interface that can be provided to configure the deserialization of
 * DocumentSnapshots.
 */
export interface SnapshotOptions extends firestore.SnapshotOptions {}

export class DocumentSnapshot<T = firestore.DocumentData>
  implements firestore.DocumentSnapshot<T> {
  constructor(
    private _firestore: Firestore,
    private _key: DocumentKey,
    public _document: Document | null,
    private _fromCache: boolean,
    private _hasPendingWrites: boolean,
    private readonly _converter: firestore.DocumentDataConverter<T>
  ) {}

  data(options?: firestore.SnapshotOptions): T | undefined {
    validateBetweenNumberOfArgs('DocumentSnapshot.data', arguments, 0, 1);
    options = validateSnapshotOptions('DocumentSnapshot.data', options);
    if (!this._document) {
      return undefined;
    } else {
      const documentData = this.convertObject(
        this._document.data(),
        FieldValueOptions.fromSnapshotOptions(
          options,
          this._firestore._areTimestampsInSnapshotsEnabled()
        )
      );
      return this._converter.fromFirestore(documentData, this._key.path.lastSegment());
    }
  }

  get(
    fieldPath: string | ExternalFieldPath,
    options?: firestore.SnapshotOptions
  ): unknown {
    validateBetweenNumberOfArgs('DocumentSnapshot.get', arguments, 1, 2);
    options = validateSnapshotOptions('DocumentSnapshot.get', options);
    if (this._document) {
      const value = this._document
        .data()
        .field(fieldPathFromArgument('DocumentSnapshot.get', fieldPath));
      if (value !== null) {
        return this.convertValue(
          value,
          FieldValueOptions.fromSnapshotOptions(
            options,
            this._firestore._areTimestampsInSnapshotsEnabled()
          )
        );
      }
    }
    return undefined;
  }

  get id(): string {
    return this._key.path.lastSegment();
  }

  get ref(): firestore.DocumentReference<T> {
    return new DocumentReference<T>(
      this._key,
      this._firestore,
      this._converter
    );
  }

  get exists(): boolean {
    return this._document !== null;
  }

  get metadata(): firestore.SnapshotMetadata {
    return new SnapshotMetadata(this._hasPendingWrites, this._fromCache);
  }

  isEqual(other: firestore.DocumentSnapshot<T>): boolean {
    if (!(other instanceof DocumentSnapshot)) {
      throw invalidClassError('isEqual', 'DocumentSnapshot', 1, other);
    }
    return (
      this._firestore === other._firestore &&
      this._fromCache === other._fromCache &&
      this._key.isEqual(other._key) &&
      (this._document === null
        ? other._document === null
        : this._document.isEqual(other._document))
    );
  }

  private convertObject(
    data: ObjectValue,
    options: FieldValueOptions
  ): firestore.DocumentData {
    const result: firestore.DocumentData = {};
    data.forEach((key, value) => {
      result[key] = this.convertValue(value, options);
    });
    return result;
  }

  private convertValue(value: FieldValue, options: FieldValueOptions): unknown {
    if (value instanceof ObjectValue) {
      return this.convertObject(value, options);
    } else if (value instanceof ArrayValue) {
      return this.convertArray(value, options);
    } else if (value instanceof RefValue) {
      const key = value.value(options);
      const database = this._firestore.ensureClientConfigured().databaseId();
      if (!value.databaseId.isEqual(database)) {
        // TODO(b/64130202): Somehow support foreign references.
        log.error(
          `Document ${this._key.path} contains a document ` +
            `reference within a different database (` +
            `${value.databaseId.projectId}/${value.databaseId.database}) which is not ` +
            `supported. It will be treated as a reference in the current ` +
            `database (${database.projectId}/${database.database}) ` +
            `instead.`
        );
      }
      return new DocumentReference(key, this._firestore, this._converter);
    } else {
      return value.value(options);
    }
  }

  private convertArray(
    data: ArrayValue,
    options: FieldValueOptions
  ): unknown[] {
    return data.internalValue.map(value => {
      return this.convertValue(value, options);
    });
  }
}

export class QueryDocumentSnapshot<T = firestore.DocumentData>
  extends DocumentSnapshot<T>
  implements firestore.QueryDocumentSnapshot<T> {
  data(options?: SnapshotOptions): T {
    const data = super.data(options);
    assert(
      typeof data === 'object',
      'Document in a QueryDocumentSnapshot should exist'
    );
    return data as T;
  }
}

export class Query<T = firestore.DocumentData> implements firestore.Query<T> {
  constructor(
    public _query: InternalQuery,
    readonly firestore: Firestore,
    readonly converter: firestore.DocumentDataConverter<T>
  ) {}

  where(
    field: string | ExternalFieldPath,
    opStr: firestore.WhereFilterOp,
    value: unknown
  ): firestore.Query<T> {
    validateExactNumberOfArgs('Query.where', arguments, 3);
    validateDefined('Query.where', 3, value);

    // Enumerated from the WhereFilterOp type in index.d.ts.
    const whereFilterOpEnums = [
      '<',
      '<=',
      '==',
      '>=',
      '>',
      'array-contains',
      'in',
      'array-contains-any'
    ];
    validateStringEnum('Query.where', whereFilterOpEnums, 2, opStr);

    let fieldValue: FieldValue;
    const fieldPath = fieldPathFromArgument('Query.where', field);
    const operator = Operator.fromString(opStr);
    if (fieldPath.isKeyField()) {
      if (
        operator === Operator.ARRAY_CONTAINS ||
        operator === Operator.ARRAY_CONTAINS_ANY
      ) {
        throw new FirestoreError(
          Code.INVALID_ARGUMENT,
          `Invalid Query. You can't perform '${operator.toString()}' ` +
            'queries on FieldPath.documentId().'
        );
      } else if (operator === Operator.IN) {
        this.validateDisjunctiveFilterElements(value, operator);
        const referenceList: FieldValue[] = [];
        for (const arrayValue of value as FieldValue[]) {
          referenceList.push(this.parseDocumentIdValue(arrayValue));
        }
        fieldValue = new ArrayValue(referenceList);
      } else {
        fieldValue = this.parseDocumentIdValue(value);
      }
    } else {
      if (
        operator === Operator.IN ||
        operator === Operator.ARRAY_CONTAINS_ANY
      ) {
        this.validateDisjunctiveFilterElements(value, operator);
      }
      fieldValue = this.firestore._dataConverter.parseQueryValue(
        'Query.where',
        value
      );
    }
    const filter = FieldFilter.create(fieldPath, operator, fieldValue);
    this.validateNewFilter(filter);
    return new Query(
      this._query.addFilter(filter),
      this.firestore,
      this.converter
    );
  }

  orderBy(
    field: string | ExternalFieldPath,
    directionStr?: firestore.OrderByDirection
  ): firestore.Query<T> {
    validateBetweenNumberOfArgs('Query.orderBy', arguments, 1, 2);
    validateOptionalArgType(
      'Query.orderBy',
      'non-empty string',
      2,
      directionStr
    );
    let direction: Direction;
    if (directionStr === undefined || directionStr === 'asc') {
      direction = Direction.ASCENDING;
    } else if (directionStr === 'desc') {
      direction = Direction.DESCENDING;
    } else {
      throw new FirestoreError(
        Code.INVALID_ARGUMENT,
        `Function Query.orderBy() has unknown direction '${directionStr}', ` +
          `expected 'asc' or 'desc'.`
      );
    }
    if (this._query.startAt !== null) {
      throw new FirestoreError(
        Code.INVALID_ARGUMENT,
        'Invalid query. You must not call Query.startAt() or ' +
          'Query.startAfter() before calling Query.orderBy().'
      );
    }
    if (this._query.endAt !== null) {
      throw new FirestoreError(
        Code.INVALID_ARGUMENT,
        'Invalid query. You must not call Query.endAt() or ' +
          'Query.endBefore() before calling Query.orderBy().'
      );
    }
    const fieldPath = fieldPathFromArgument('Query.orderBy', field);
    const orderBy = new OrderBy(fieldPath, direction);
    this.validateNewOrderBy(orderBy);
    return new Query(
      this._query.addOrderBy(orderBy),
      this.firestore,
      this.converter
    );
  }

  limit(n: number): firestore.Query<T> {
    validateExactNumberOfArgs('Query.limit', arguments, 1);
    validateArgType('Query.limit', 'number', 1, n);
<<<<<<< HEAD
    if (n <= 0) {
      throw new FirestoreError(
        Code.INVALID_ARGUMENT,
        `Invalid Query. Query limit (${n}) is invalid. Limit must be ` +
          'positive.'
      );
    }
    return new Query(this._query.withLimit(n), this.firestore, this.converter);
=======
    validatePositiveNumber('Query.limit', 1, n);
    return new Query(this._query.withLimitToFirst(n), this.firestore);
  }

  limitToLast(n: number): firestore.Query {
    validateExactNumberOfArgs('Query.limitToLast', arguments, 1);
    validateArgType('Query.limitToLast', 'number', 1, n);
    validatePositiveNumber('Query.limitToLast', 1, n);
    return new Query(this._query.withLimitToLast(n), this.firestore);
>>>>>>> 331f9d06
  }

  startAt(
    docOrField: unknown | firestore.DocumentSnapshot<T>,
    ...fields: unknown[]
  ): firestore.Query<T> {
    validateAtLeastNumberOfArgs('Query.startAt', arguments, 1);
    const bound = this.boundFromDocOrFields(
      'Query.startAt',
      docOrField,
      fields,
      /*before=*/ true
    );
    return new Query(
      this._query.withStartAt(bound),
      this.firestore,
      this.converter
    );
  }

  startAfter(
    docOrField: unknown | firestore.DocumentSnapshot<T>,
    ...fields: unknown[]
  ): firestore.Query<T> {
    validateAtLeastNumberOfArgs('Query.startAfter', arguments, 1);
    const bound = this.boundFromDocOrFields(
      'Query.startAfter',
      docOrField,
      fields,
      /*before=*/ false
    );
    return new Query(
      this._query.withStartAt(bound),
      this.firestore,
      this.converter
    );
  }

  endBefore(
    docOrField: unknown | firestore.DocumentSnapshot<T>,
    ...fields: unknown[]
  ): firestore.Query<T> {
    validateAtLeastNumberOfArgs('Query.endBefore', arguments, 1);
    const bound = this.boundFromDocOrFields(
      'Query.endBefore',
      docOrField,
      fields,
      /*before=*/ true
    );
    return new Query(
      this._query.withEndAt(bound),
      this.firestore,
      this.converter
    );
  }

  endAt(
    docOrField: unknown | firestore.DocumentSnapshot<T>,
    ...fields: unknown[]
  ): firestore.Query<T> {
    validateAtLeastNumberOfArgs('Query.endAt', arguments, 1);
    const bound = this.boundFromDocOrFields(
      'Query.endAt',
      docOrField,
      fields,
      /*before=*/ false
    );
    return new Query(
      this._query.withEndAt(bound),
      this.firestore,
      this.converter
    );
  }

  isEqual(other: firestore.Query<T>): boolean {
    if (!(other instanceof Query)) {
      throw invalidClassError('isEqual', 'Query', 1, other);
    }
    return (
      this.firestore === other.firestore && this._query.isEqual(other._query)
    );
  }

  withConverter<U>(
    converter: firestore.DocumentDataConverter<U>
  ): firestore.Query<U> {
    return new Query<U>(this._query, this.firestore, converter);
  }

  /** Helper function to create a bound from a document or fields */
  private boundFromDocOrFields(
    methodName: string,
    docOrField: unknown | firestore.DocumentSnapshot<T>,
    fields: unknown[],
    before: boolean
  ): Bound {
    validateDefined(methodName, 1, docOrField);
    if (docOrField instanceof DocumentSnapshot) {
      if (fields.length > 0) {
        throw new FirestoreError(
          Code.INVALID_ARGUMENT,
          `Too many arguments provided to ${methodName}().`
        );
      }
      const snap = docOrField;
      if (!snap.exists) {
        throw new FirestoreError(
          Code.NOT_FOUND,
          `Can't use a DocumentSnapshot that doesn't exist for ` +
            `${methodName}().`
        );
      }
      return this.boundFromDocument(methodName, snap._document!, before);
    } else {
      const allFields = [docOrField].concat(fields);
      return this.boundFromFields(methodName, allFields, before);
    }
  }

  /**
   * Create a Bound from a query and a document.
   *
   * Note that the Bound will always include the key of the document
   * and so only the provided document will compare equal to the returned
   * position.
   *
   * Will throw if the document does not contain all fields of the order by
   * of the query or if any of the fields in the order by are an uncommitted
   * server timestamp.
   */
  private boundFromDocument(
    methodName: string,
    doc: Document,
    before: boolean
  ): Bound {
    const components: FieldValue[] = [];

    // Because people expect to continue/end a query at the exact document
    // provided, we need to use the implicit sort order rather than the explicit
    // sort order, because it's guaranteed to contain the document key. That way
    // the position becomes unambiguous and the query continues/ends exactly at
    // the provided document. Without the key (by using the explicit sort
    // orders), multiple documents could match the position, yielding duplicate
    // results.
    for (const orderBy of this._query.orderBy) {
      if (orderBy.field.isKeyField()) {
        components.push(new RefValue(this.firestore._databaseId, doc.key));
      } else {
        const value = doc.field(orderBy.field);
        if (value instanceof ServerTimestampValue) {
          throw new FirestoreError(
            Code.INVALID_ARGUMENT,
            'Invalid query. You are trying to start or end a query using a ' +
              'document for which the field "' +
              orderBy.field +
              '" is an uncommitted server timestamp. (Since the value of ' +
              'this field is unknown, you cannot start/end a query with it.)'
          );
        } else if (value !== null) {
          components.push(value);
        } else {
          const field = orderBy.field.canonicalString();
          throw new FirestoreError(
            Code.INVALID_ARGUMENT,
            `Invalid query. You are trying to start or end a query using a ` +
              `document for which the field '${field}' (used as the ` +
              `orderBy) does not exist.`
          );
        }
      }
    }
    return new Bound(components, before);
  }

  /**
   * Converts a list of field values to a Bound for the given query.
   */
  private boundFromFields(
    methodName: string,
    values: unknown[],
    before: boolean
  ): Bound {
    // Use explicit order by's because it has to match the query the user made
    const orderBy = this._query.explicitOrderBy;
    if (values.length > orderBy.length) {
      throw new FirestoreError(
        Code.INVALID_ARGUMENT,
        `Too many arguments provided to ${methodName}(). ` +
          `The number of arguments must be less than or equal to the ` +
          `number of Query.orderBy() clauses`
      );
    }

    const components: FieldValue[] = [];
    for (let i = 0; i < values.length; i++) {
      const rawValue = values[i];
      const orderByComponent = orderBy[i];
      if (orderByComponent.field.isKeyField()) {
        if (typeof rawValue !== 'string') {
          throw new FirestoreError(
            Code.INVALID_ARGUMENT,
            `Invalid query. Expected a string for document ID in ` +
              `${methodName}(), but got a ${typeof rawValue}`
          );
        }
        if (
          !this._query.isCollectionGroupQuery() &&
          rawValue.indexOf('/') !== -1
        ) {
          throw new FirestoreError(
            Code.INVALID_ARGUMENT,
            `Invalid query. When querying a collection and ordering by FieldPath.documentId(), ` +
              `the value passed to ${methodName}() must be a plain document ID, but ` +
              `'${rawValue}' contains a slash.`
          );
        }
        const path = this._query.path.child(ResourcePath.fromString(rawValue));
        if (!DocumentKey.isDocumentKey(path)) {
          throw new FirestoreError(
            Code.INVALID_ARGUMENT,
            `Invalid query. When querying a collection group and ordering by ` +
              `FieldPath.documentId(), the value passed to ${methodName}() must result in a ` +
              `valid document path, but '${path}' is not because it contains an odd number ` +
              `of segments.`
          );
        }
        const key = new DocumentKey(path);
        components.push(new RefValue(this.firestore._databaseId, key));
      } else {
        const wrapped = this.firestore._dataConverter.parseQueryValue(
          methodName,
          rawValue
        );
        components.push(wrapped);
      }
    }

    return new Bound(components, before);
  }

  onSnapshot(
    observer: PartialObserver<firestore.QuerySnapshot<T>>
  ): Unsubscribe;
  onSnapshot(
    options: firestore.SnapshotListenOptions,
    observer: PartialObserver<firestore.QuerySnapshot<T>>
  ): Unsubscribe;
  onSnapshot(
    onNext: NextFn<firestore.QuerySnapshot<T>>,
    onError?: ErrorFn,
    onCompletion?: CompleteFn
  ): Unsubscribe;
  onSnapshot(
    options: firestore.SnapshotListenOptions,
    onNext: NextFn<firestore.QuerySnapshot<T>>,
    onError?: ErrorFn,
    onCompletion?: CompleteFn
  ): Unsubscribe;

  onSnapshot(...args: unknown[]): Unsubscribe {
    validateBetweenNumberOfArgs('Query.onSnapshot', arguments, 1, 4);
    let options: firestore.SnapshotListenOptions = {};
    let observer: PartialObserver<firestore.QuerySnapshot<T>>;
    let currArg = 0;
    if (
      typeof args[currArg] === 'object' &&
      !isPartialObserver(args[currArg])
    ) {
      options = args[currArg] as firestore.SnapshotListenOptions;
      validateOptionNames('Query.onSnapshot', options, [
        'includeMetadataChanges'
      ]);
      validateNamedOptionalType(
        'Query.onSnapshot',
        'boolean',
        'includeMetadataChanges',
        options.includeMetadataChanges
      );
      currArg++;
    }

    if (isPartialObserver(args[currArg])) {
      observer = args[currArg] as PartialObserver<firestore.QuerySnapshot<T>>;
    } else {
      validateArgType('Query.onSnapshot', 'function', currArg, args[currArg]);
      validateOptionalArgType(
        'Query.onSnapshot',
        'function',
        currArg + 1,
        args[currArg + 1]
      );
      validateOptionalArgType(
        'Query.onSnapshot',
        'function',
        currArg + 2,
        args[currArg + 2]
      );
      observer = {
        next: args[currArg] as NextFn<firestore.QuerySnapshot<T>>,
        error: args[currArg + 1] as ErrorFn,
        complete: args[currArg + 2] as CompleteFn
      };
    }
    this.validateHasExplicitOrderByForLimitToLast(this._query);
    return this.onSnapshotInternal(options, observer);
  }

  private onSnapshotInternal(
    options: ListenOptions,
    observer: PartialObserver<firestore.QuerySnapshot<T>>
  ): Unsubscribe {
    let errHandler = (err: Error): void => {
      console.error('Uncaught Error in onSnapshot:', err);
    };
    if (observer.error) {
      errHandler = observer.error.bind(observer);
    }

    const asyncObserver = new AsyncObserver<ViewSnapshot>({
      next: (result: ViewSnapshot): void => {
        if (observer.next) {
          observer.next(
            new QuerySnapshot(
              this.firestore,
              this._query,
              result,
              this.converter
            )
          );
        }
      },
      error: errHandler
    });

    const firestoreClient = this.firestore.ensureClientConfigured();
    const internalListener = firestoreClient.listen(
      this._query,
      asyncObserver,
      options
    );
    return (): void => {
      asyncObserver.mute();
      firestoreClient.unlisten(internalListener);
    };
  }

<<<<<<< HEAD
  get(options?: firestore.GetOptions): Promise<firestore.QuerySnapshot<T>> {
=======
  private validateHasExplicitOrderByForLimitToLast(query: InternalQuery): void {
    if (query.hasLimitToLast() && query.explicitOrderBy.length === 0) {
      throw new FirestoreError(
        Code.UNIMPLEMENTED,
        'limitToLast() queries require specifying at least one orderBy() clause'
      );
    }
  }

  get(options?: firestore.GetOptions): Promise<firestore.QuerySnapshot> {
>>>>>>> 331f9d06
    validateBetweenNumberOfArgs('Query.get', arguments, 0, 1);
    validateGetOptions('Query.get', options);
    this.validateHasExplicitOrderByForLimitToLast(this._query);
    return new Promise(
      (resolve: Resolver<firestore.QuerySnapshot<T>>, reject: Rejecter) => {
        if (options && options.source === 'cache') {
          this.firestore
            .ensureClientConfigured()
            .getDocumentsFromLocalCache(this._query)
            .then((viewSnap: ViewSnapshot) => {
              resolve(
                new QuerySnapshot(
                  this.firestore,
                  this._query,
                  viewSnap,
                  this.converter
                )
              );
            }, reject);
        } else {
          this.getViaSnapshotListener(resolve, reject, options);
        }
      }
    );
  }

  private getViaSnapshotListener(
    resolve: Resolver<firestore.QuerySnapshot<T>>,
    reject: Rejecter,
    options?: firestore.GetOptions
  ): void {
    const unlisten = this.onSnapshotInternal(
      {
        includeMetadataChanges: true,
        waitForSyncWhenOnline: true
      },
      {
        next: (result: firestore.QuerySnapshot<T>) => {
          // Remove query first before passing event to user to avoid
          // user actions affecting the now stale query.
          unlisten();

          if (
            result.metadata.fromCache &&
            options &&
            options.source === 'server'
          ) {
            reject(
              new FirestoreError(
                Code.UNAVAILABLE,
                'Failed to get documents from server. (However, these ' +
                  'documents may exist in the local cache. Run again ' +
                  'without setting source to "server" to ' +
                  'retrieve the cached documents.)'
              )
            );
          } else {
            resolve(result);
          }
        },
        error: reject
      }
    );
  }

  /**
   * Parses the given documentIdValue into a ReferenceValue, throwing
   * appropriate errors if the value is anything other than a DocumentReference
   * or String, or if the string is malformed.
   */
  private parseDocumentIdValue(documentIdValue: unknown): RefValue {
    if (typeof documentIdValue === 'string') {
      if (documentIdValue === '') {
        throw new FirestoreError(
          Code.INVALID_ARGUMENT,
          'Invalid query. When querying with FieldPath.documentId(), you ' +
            'must provide a valid document ID, but it was an empty string.'
        );
      }
      if (
        !this._query.isCollectionGroupQuery() &&
        documentIdValue.indexOf('/') !== -1
      ) {
        throw new FirestoreError(
          Code.INVALID_ARGUMENT,
          `Invalid query. When querying a collection by ` +
            `FieldPath.documentId(), you must provide a plain document ID, but ` +
            `'${documentIdValue}' contains a '/' character.`
        );
      }
      const path = this._query.path.child(
        ResourcePath.fromString(documentIdValue)
      );
      if (!DocumentKey.isDocumentKey(path)) {
        throw new FirestoreError(
          Code.INVALID_ARGUMENT,
          `Invalid query. When querying a collection group by ` +
            `FieldPath.documentId(), the value provided must result in a valid document path, ` +
            `but '${path}' is not because it has an odd number of segments (${path.length}).`
        );
      }
      return new RefValue(this.firestore._databaseId, new DocumentKey(path));
    } else if (documentIdValue instanceof DocumentReference) {
      const ref = documentIdValue as DocumentReference<T>;
      return new RefValue(this.firestore._databaseId, ref._key);
    } else {
      throw new FirestoreError(
        Code.INVALID_ARGUMENT,
        `Invalid query. When querying with FieldPath.documentId(), you must provide a valid ` +
          `string or a DocumentReference, but it was: ` +
          `${valueDescription(documentIdValue)}.`
      );
    }
  }

  /**
   * Validates that the value passed into a disjunctrive filter satisfies all
   * array requirements.
   */
  private validateDisjunctiveFilterElements(
    value: unknown,
    operator: Operator
  ): void {
    if (!Array.isArray(value) || value.length === 0) {
      throw new FirestoreError(
        Code.INVALID_ARGUMENT,
        'Invalid Query. A non-empty array is required for ' +
          `'${operator.toString()}' filters.`
      );
    }
    if (value.length > 10) {
      throw new FirestoreError(
        Code.INVALID_ARGUMENT,
        `Invalid Query. '${operator.toString()}' filters support a ` +
          'maximum of 10 elements in the value array.'
      );
    }
    if (value.indexOf(null) >= 0) {
      throw new FirestoreError(
        Code.INVALID_ARGUMENT,
        `Invalid Query. '${operator.toString()}' filters cannot contain 'null' ` +
          'in the value array.'
      );
    }
    if (value.filter(element => Number.isNaN(element)).length > 0) {
      throw new FirestoreError(
        Code.INVALID_ARGUMENT,
        `Invalid Query. '${operator.toString()}' filters cannot contain 'NaN' ` +
          'in the value array.'
      );
    }
  }

  private validateNewFilter(filter: Filter): void {
    if (filter instanceof FieldFilter) {
      const arrayOps = [Operator.ARRAY_CONTAINS, Operator.ARRAY_CONTAINS_ANY];
      const disjunctiveOps = [Operator.IN, Operator.ARRAY_CONTAINS_ANY];
      const isArrayOp = arrayOps.indexOf(filter.op) >= 0;
      const isDisjunctiveOp = disjunctiveOps.indexOf(filter.op) >= 0;

      if (filter.isInequality()) {
        const existingField = this._query.getInequalityFilterField();
        if (existingField !== null && !existingField.isEqual(filter.field)) {
          throw new FirestoreError(
            Code.INVALID_ARGUMENT,
            'Invalid query. All where filters with an inequality' +
              ' (<, <=, >, or >=) must be on the same field. But you have' +
              ` inequality filters on '${existingField.toString()}'` +
              ` and '${filter.field.toString()}'`
          );
        }

        const firstOrderByField = this._query.getFirstOrderByField();
        if (firstOrderByField !== null) {
          this.validateOrderByAndInequalityMatch(
            filter.field,
            firstOrderByField
          );
        }
      } else if (isDisjunctiveOp || isArrayOp) {
        // You can have at most 1 disjunctive filter and 1 array filter. Check if
        // the new filter conflicts with an existing one.
        let conflictingOp: Operator | null = null;
        if (isDisjunctiveOp) {
          conflictingOp = this._query.findFilterOperator(disjunctiveOps);
        }
        if (conflictingOp === null && isArrayOp) {
          conflictingOp = this._query.findFilterOperator(arrayOps);
        }
        if (conflictingOp != null) {
          // We special case when it's a duplicate op to give a slightly clearer error message.
          if (conflictingOp === filter.op) {
            throw new FirestoreError(
              Code.INVALID_ARGUMENT,
              'Invalid query. You cannot use more than one ' +
                `'${filter.op.toString()}' filter.`
            );
          } else {
            throw new FirestoreError(
              Code.INVALID_ARGUMENT,
              `Invalid query. You cannot use '${filter.op.toString()}' filters ` +
                `with '${conflictingOp.toString()}' filters.`
            );
          }
        }
      }
    }
  }

  private validateNewOrderBy(orderBy: OrderBy): void {
    if (this._query.getFirstOrderByField() === null) {
      // This is the first order by. It must match any inequality.
      const inequalityField = this._query.getInequalityFilterField();
      if (inequalityField !== null) {
        this.validateOrderByAndInequalityMatch(inequalityField, orderBy.field);
      }
    }
  }

  private validateOrderByAndInequalityMatch(
    inequality: FieldPath,
    orderBy: FieldPath
  ): void {
    if (!orderBy.isEqual(inequality)) {
      throw new FirestoreError(
        Code.INVALID_ARGUMENT,
        `Invalid query. You have a where filter with an inequality ` +
          `(<, <=, >, or >=) on field '${inequality.toString()}' ` +
          `and so you must also use '${inequality.toString()}' ` +
          `as your first Query.orderBy(), but your first Query.orderBy() ` +
          `is on field '${orderBy.toString()}' instead.`
      );
    }
  }
}

export class QuerySnapshot<T = firestore.DocumentData>
  implements firestore.QuerySnapshot<T> {
  private _cachedChanges: Array<firestore.DocumentChange<T>> | null = null;
  private _cachedChangesIncludeMetadataChanges: boolean | null = null;

  readonly metadata: firestore.SnapshotMetadata;

  constructor(
    private _firestore: Firestore,
    private _originalQuery: InternalQuery,
    private _snapshot: ViewSnapshot,
    private _converter: firestore.DocumentDataConverter<T>
  ) {
    this.metadata = new SnapshotMetadata(
      _snapshot.hasPendingWrites,
      _snapshot.fromCache
    );
  }

  get docs(): Array<firestore.QueryDocumentSnapshot<T>> {
    const result: Array<firestore.QueryDocumentSnapshot<T>> = [];
    this.forEach(doc => result.push(doc));
    return result;
  }

  get empty(): boolean {
    return this._snapshot.docs.isEmpty();
  }

  get size(): number {
    return this._snapshot.docs.size;
  }

  forEach(
    callback: (result: firestore.QueryDocumentSnapshot<T>) => void,
    thisArg?: unknown
  ): void {
    validateBetweenNumberOfArgs('QuerySnapshot.forEach', arguments, 1, 2);
    validateArgType('QuerySnapshot.forEach', 'function', 1, callback);
    this._snapshot.docs.forEach(doc => {
      callback.call(thisArg, this.convertToDocumentImpl(doc));
    });
  }

  get query(): firestore.Query<T> {
    return new Query(this._originalQuery, this._firestore, this._converter);
  }

  docChanges(
    options?: firestore.SnapshotListenOptions
  ): Array<firestore.DocumentChange<T>> {
    if (options) {
      validateOptionNames('QuerySnapshot.docChanges', options, [
        'includeMetadataChanges'
      ]);
      validateNamedOptionalType(
        'QuerySnapshot.docChanges',
        'boolean',
        'includeMetadataChanges',
        options.includeMetadataChanges
      );
    }

    const includeMetadataChanges = !!(
      options && options.includeMetadataChanges
    );

    if (includeMetadataChanges && this._snapshot.excludesMetadataChanges) {
      throw new FirestoreError(
        Code.INVALID_ARGUMENT,
        'To include metadata changes with your document changes, you must ' +
          'also pass { includeMetadataChanges:true } to onSnapshot().'
      );
    }

    if (
      !this._cachedChanges ||
      this._cachedChangesIncludeMetadataChanges !== includeMetadataChanges
    ) {
      this._cachedChanges = changesFromSnapshot<T>(
        this._firestore,
        includeMetadataChanges,
        this._snapshot,
        this._converter
      );
      this._cachedChangesIncludeMetadataChanges = includeMetadataChanges;
    }

    return this._cachedChanges;
  }

  /** Check the equality. The call can be very expensive. */
  isEqual(other: firestore.QuerySnapshot<T>): boolean {
    if (!(other instanceof QuerySnapshot)) {
      throw invalidClassError('isEqual', 'QuerySnapshot', 1, other);
    }

    return (
      this._firestore === other._firestore &&
      this._originalQuery.isEqual(other._originalQuery) &&
      this._snapshot.isEqual(other._snapshot)
    );
  }

  private convertToDocumentImpl(doc: Document): QueryDocumentSnapshot<T> {
    return new QueryDocumentSnapshot(
      this._firestore,
      doc.key,
      doc,
      this.metadata.fromCache,
      this._snapshot.mutatedKeys.has(doc.key),
      this._converter
    );
  }
}

// TODO(2018/11/01): As of 2018/04/17 we're changing docChanges from an array
// into a method. Because this is a runtime breaking change and somewhat subtle
// (both Array and Function have a .length, etc.), we'll replace commonly-used
// properties (including Symbol.iterator) to throw a custom error message. In
// ~6 months we can delete the custom error as most folks will have hopefully
// migrated.
function throwDocChangesMethodError(): never {
  throw new FirestoreError(
    Code.INVALID_ARGUMENT,
    'QuerySnapshot.docChanges has been changed from a property into a ' +
      'method, so usages like "querySnapshot.docChanges" should become ' +
      '"querySnapshot.docChanges()"'
  );
}

const docChangesPropertiesToOverride = [
  'length',
  'forEach',
  'map',
  ...(typeof Symbol !== 'undefined' ? [Symbol.iterator] : [])
];
docChangesPropertiesToOverride.forEach(property => {
  /**
   * We are (re-)defining properties on QuerySnapshot.prototype.docChanges which
   * is a Function. This could fail, in particular in the case of 'length' which
   * already exists on Function.prototype and on IE11 is improperly defined with
   * `{ configurable: false }`. So we wrap this in a try/catch to ensure that we
   * still have a functional SDK.
   */
  try {
    Object.defineProperty(QuerySnapshot.prototype.docChanges, property, {
      get: () => throwDocChangesMethodError()
    });
  } catch (err) {} // Ignore this failure intentionally
});

export class CollectionReference<T = firestore.DocumentData> extends Query<T>
  implements firestore.CollectionReference<T> {
  constructor(
    readonly _path: ResourcePath,
    firestore: Firestore,
    converter: firestore.DocumentDataConverter<T>
  ) {
    super(InternalQuery.atPath(_path), firestore, converter);
    if (_path.length % 2 !== 1) {
      throw new FirestoreError(
        Code.INVALID_ARGUMENT,
        'Invalid collection reference. Collection ' +
          'references must have an odd number of segments, but ' +
          `${_path.canonicalString()} has ${_path.length}`
      );
    }
  }

  get id(): string {
    return this._query.path.lastSegment();
  }

  get parent(): firestore.DocumentReference<firestore.DocumentData> | null {
    const parentPath = this._query.path.popLast();
    if (parentPath.isEmpty()) {
      return null;
    } else {
      return new DocumentReference<firestore.DocumentData>(
        new DocumentKey(parentPath),
        this.firestore,
        this.converter
      );
    }
  }

  get path(): string {
    return this._query.path.canonicalString();
  }

  doc(pathString?: string): firestore.DocumentReference<T> {
    validateBetweenNumberOfArgs('CollectionReference.doc', arguments, 0, 1);
    // We allow omission of 'pathString' but explicitly prohibit passing in both
    // 'undefined' and 'null'.
    if (arguments.length === 0) {
      pathString = AutoId.newId();
    }
    validateArgType(
      'CollectionReference.doc',
      'non-empty string',
      1,
      pathString
    );
    if (pathString === '') {
      throw new FirestoreError(
        Code.INVALID_ARGUMENT,
        'Document path must be a non-empty string'
      );
    }
    const path = ResourcePath.fromString(pathString!);
    return DocumentReference.forPath<T>(
      this._query.path.child(path),
      this.firestore,
      this.converter
    );
  }

  add(value: T): Promise<firestore.DocumentReference<T>> {
    validateExactNumberOfArgs('CollectionReference.add', arguments, 1);
    validateArgType('CollectionReference.add', 'object', 1, value);
    const docRef = this.doc();
    return docRef.set(value).then(() => docRef);
  }

  withConverter<U>(
    converter: firestore.DocumentDataConverter<U>
  ): firestore.CollectionReference<U> {
    return new CollectionReference<U>(this._path, this.firestore, converter);
  }
}

function validateSetOptions(
  methodName: string,
  options: firestore.SetOptions | undefined
): firestore.SetOptions {
  if (options === undefined) {
    return {
      merge: false
    };
  }

  validateOptionNames(methodName, options, ['merge', 'mergeFields']);
  validateNamedOptionalType(methodName, 'boolean', 'merge', options.merge);
  validateOptionalArrayElements(
    methodName,
    'mergeFields',
    'a string or a FieldPath',
    options.mergeFields,
    element =>
      typeof element === 'string' || element instanceof ExternalFieldPath
  );

  if (options.mergeFields !== undefined && options.merge !== undefined) {
    throw new FirestoreError(
      Code.INVALID_ARGUMENT,
      `Invalid options passed to function ${methodName}(): You cannot specify both "merge" ` +
        `and "mergeFields".`
    );
  }

  return options;
}

function validateSnapshotOptions(
  methodName: string,
  options: firestore.SnapshotOptions | undefined
): firestore.SnapshotOptions {
  if (options === undefined) {
    return {};
  }

  validateOptionNames(methodName, options, ['serverTimestamps']);
  validateNamedOptionalPropertyEquals(
    methodName,
    'options',
    'serverTimestamps',
    options.serverTimestamps,
    ['estimate', 'previous', 'none']
  );
  return options;
}

function validateGetOptions(
  methodName: string,
  options: firestore.GetOptions | undefined
): void {
  validateOptionalArgType(methodName, 'object', 1, options);
  if (options) {
    validateOptionNames(methodName, options, ['source']);
    validateNamedOptionalPropertyEquals(
      methodName,
      'options',
      'source',
      options.source,
      ['default', 'server', 'cache']
    );
  }
}

function validateReference<T>(
  methodName: string,
  documentRef: firestore.DocumentReference<T>,
  firestore: Firestore
): DocumentReference<T> {
  if (!(documentRef instanceof DocumentReference)) {
    throw invalidClassError(methodName, 'DocumentReference', 1, documentRef);
  } else if (documentRef.firestore !== firestore) {
    throw new FirestoreError(
      Code.INVALID_ARGUMENT,
      'Provided document reference is from a different Firestore instance.'
    );
  } else {
    return documentRef;
  }
}

/**
 * Calculates the array of firestore.DocumentChange's for a given ViewSnapshot.
 *
 * Exported for testing.
 */
export function changesFromSnapshot<T>(
  firestore: Firestore,
  includeMetadataChanges: boolean,
  snapshot: ViewSnapshot,
  converter: firestore.DocumentDataConverter<T>
): Array<firestore.DocumentChange<T>> {
  if (snapshot.oldDocs.isEmpty()) {
    // Special case the first snapshot because index calculation is easy and
    // fast
    let lastDoc: Document;
    let index = 0;
    return snapshot.docChanges.map(change => {
      const doc = new QueryDocumentSnapshot<T>(
        firestore,
        change.doc.key,
        change.doc,
        snapshot.fromCache,
        snapshot.mutatedKeys.has(change.doc.key),
        converter
      );
      assert(
        change.type === ChangeType.Added,
        'Invalid event type for first snapshot'
      );
      assert(
        !lastDoc || snapshot.query.docComparator(lastDoc, change.doc) < 0,
        'Got added events in wrong order'
      );
      lastDoc = change.doc;
      return {
        type: 'added' as firestore.DocumentChangeType,
        doc,
        oldIndex: -1,
        newIndex: index++
      };
    });
  } else {
    // A DocumentSet that is updated incrementally as changes are applied to use
    // to lookup the index of a document.
    let indexTracker = snapshot.oldDocs;
    return snapshot.docChanges
      .filter(
        change => includeMetadataChanges || change.type !== ChangeType.Metadata
      )
      .map(change => {
        const doc = new QueryDocumentSnapshot<T>(
          firestore,
          change.doc.key,
          change.doc,
          snapshot.fromCache,
          snapshot.mutatedKeys.has(change.doc.key),
          converter
        );
        let oldIndex = -1;
        let newIndex = -1;
        if (change.type !== ChangeType.Added) {
          oldIndex = indexTracker.indexOf(change.doc.key);
          assert(oldIndex >= 0, 'Index for document not found');
          indexTracker = indexTracker.delete(change.doc.key);
        }
        if (change.type !== ChangeType.Removed) {
          indexTracker = indexTracker.add(change.doc);
          newIndex = indexTracker.indexOf(change.doc.key);
        }
        return { type: resultChangeType(change.type), doc, oldIndex, newIndex };
      });
  }
}

function resultChangeType(type: ChangeType): firestore.DocumentChangeType {
  switch (type) {
    case ChangeType.Added:
      return 'added';
    case ChangeType.Modified:
    case ChangeType.Metadata:
      return 'modified';
    case ChangeType.Removed:
      return 'removed';
    default:
      return fail('Unknown change type: ' + type);
  }
}

// Export the classes with a private constructor (it will fail if invoked
// at runtime). Note that this still allows instanceof checks.

// We're treating the variables as class names, so disable checking for lower
// case variable names.
export const PublicFirestore = makeConstructorPrivate(
  Firestore,
  'Use firebase.firestore() instead.'
);
export const PublicTransaction = makeConstructorPrivate(
  Transaction,
  'Use firebase.firestore().runTransaction() instead.'
);
export const PublicWriteBatch = makeConstructorPrivate(
  WriteBatch,
  'Use firebase.firestore().batch() instead.'
);
export const PublicDocumentReference = makeConstructorPrivate(
  DocumentReference,
  'Use firebase.firestore().doc() instead.'
);
export const PublicDocumentSnapshot = makeConstructorPrivate(DocumentSnapshot);
export const PublicQueryDocumentSnapshot = makeConstructorPrivate(
  QueryDocumentSnapshot
);
export const PublicQuery = makeConstructorPrivate(Query);
export const PublicQuerySnapshot = makeConstructorPrivate(QuerySnapshot);
export const PublicCollectionReference = makeConstructorPrivate(
  CollectionReference,
  'Use firebase.firestore().collection() instead.'
);<|MERGE_RESOLUTION|>--- conflicted
+++ resolved
@@ -1670,26 +1670,15 @@
   limit(n: number): firestore.Query<T> {
     validateExactNumberOfArgs('Query.limit', arguments, 1);
     validateArgType('Query.limit', 'number', 1, n);
-<<<<<<< HEAD
-    if (n <= 0) {
-      throw new FirestoreError(
-        Code.INVALID_ARGUMENT,
-        `Invalid Query. Query limit (${n}) is invalid. Limit must be ` +
-          'positive.'
-      );
-    }
-    return new Query(this._query.withLimit(n), this.firestore, this.converter);
-=======
     validatePositiveNumber('Query.limit', 1, n);
-    return new Query(this._query.withLimitToFirst(n), this.firestore);
+    return new Query(this._query.withLimitToFirst(n), this.firestore, this.converter);
   }
 
   limitToLast(n: number): firestore.Query {
     validateExactNumberOfArgs('Query.limitToLast', arguments, 1);
     validateArgType('Query.limitToLast', 'number', 1, n);
     validatePositiveNumber('Query.limitToLast', 1, n);
-    return new Query(this._query.withLimitToLast(n), this.firestore);
->>>>>>> 331f9d06
+    return new Query(this._query.withLimitToLast(n), this.firestore, this.converter);
   }
 
   startAt(
@@ -2036,9 +2025,6 @@
     };
   }
 
-<<<<<<< HEAD
-  get(options?: firestore.GetOptions): Promise<firestore.QuerySnapshot<T>> {
-=======
   private validateHasExplicitOrderByForLimitToLast(query: InternalQuery): void {
     if (query.hasLimitToLast() && query.explicitOrderBy.length === 0) {
       throw new FirestoreError(
@@ -2048,8 +2034,7 @@
     }
   }
 
-  get(options?: firestore.GetOptions): Promise<firestore.QuerySnapshot> {
->>>>>>> 331f9d06
+  get(options?: firestore.GetOptions): Promise<firestore.QuerySnapshot<T>> {
     validateBetweenNumberOfArgs('Query.get', arguments, 0, 1);
     validateGetOptions('Query.get', options);
     this.validateHasExplicitOrderByForLimitToLast(this._query);
