/**
 * Copyright 2017 Google Inc.
 *
 * Licensed under the Apache License, Version 2.0 (the "License");
 * you may not use this file except in compliance with the License.
 * You may obtain a copy of the License at
 *
 *   http://www.apache.org/licenses/LICENSE-2.0
 *
 * Unless required by applicable law or agreed to in writing, software
 * distributed under the License is distributed on an "AS IS" BASIS,
 * WITHOUT WARRANTIES OR CONDITIONS OF ANY KIND, either express or implied.
 * See the License for the specific language governing permissions and
 * limitations under the License.
 */

import * as firestore from 'firestore';

import { FirebaseApp, FirebaseService } from '@firebase/app';
import { FieldPath as ExternalFieldPath } from './field_path';
import { DatabaseId, DatabaseInfo } from '../core/database_info';
import { ListenOptions } from '../core/event_manager';
import { FirestoreClient } from '../core/firestore_client';
import {
  Bound,
  Direction,
  fieldFilter,
  Filter,
  OrderBy,
  Query as InternalQuery,
  RelationFilter,
  RelationOp
} from '../core/query';
import { Transaction as InternalTransaction } from '../core/transaction';
import { ChangeType, ViewSnapshot } from '../core/view_snapshot';
import { Document, MaybeDocument, NoDocument } from '../model/document';
import { DocumentKey } from '../model/document_key';
import {
  ArrayValue,
  FieldValue,
  ObjectValue,
  RefValue
} from '../model/field_value';
import { DeleteMutation, Mutation, Precondition } from '../model/mutation';
import { FieldPath, ResourcePath } from '../model/path';
import { PlatformSupport } from '../platform/platform';
import { makeConstructorPrivate } from '../util/api';
import { assert, fail } from '../util/assert';
import { AsyncObserver } from '../util/async_observer';
import { AsyncQueue } from '../util/async_queue';
import { Code, FirestoreError } from '../util/error';
import {
  invalidClassError,
  validateArgType,
  validateAtLeastNumberOfArgs,
  validateBetweenNumberOfArgs,
  validateDefined,
  validateExactNumberOfArgs,
  validateNamedOptionalType,
  validateNamedType,
  validateOptionalArgType,
  validateOptionNames,
  valueDescription
} from '../util/input_validation';
import * as log from '../util/log';
import { LogLevel } from '../util/log';
import { AnyJs, AutoId } from '../util/misc';
import * as objUtils from '../util/obj';
import { Rejecter, Resolver } from '../util/promise';

import {
  CredentialsProvider,
  CredentialsSettings,
  EmptyCredentialsProvider,
  FirebaseCredentialsProvider,
  makeCredentialsProvider
} from './credentials';
import {
  CompleteFn,
  ErrorFn,
  isPartialObserver,
  NextFn,
  PartialObserver,
  Unsubscribe
} from './observer';
import {
  DocumentKeyReference,
  fieldPathFromArgument,
  UserDataConverter
} from './user_data_converter';

// The objects that are a part of this API are exposed to third-parties as
// compiled javascript so we want to flag our private members with a leading
// underscore to discourage their use.
// tslint:disable:strip-private-property-underscore

const DEFAULT_HOST = 'firestore.googleapis.com';
const DEFAULT_SSL = true;

/** Undocumented, private additional settings not exposed in our public API. */
interface PrivateSettings extends firestore.Settings {
  // Can be a google-auth-library or gapi client.
  credentials?: CredentialsSettings;
}

/**
 * Options that can be provided in the Firestore constructor when not using
 * Firebase (aka standalone mode).
 */
export interface FirestoreDatabase {
  projectId: string;
  database?: string;
}

/**
 * A concrete type describing all the values that can be applied via a
 * user-supplied firestore.Settings object. This is a separate type so that
 * defaults can be supplied and the value can be checked for equality.
 */
class FirestoreSettings {
  /** The hostname to connect to. */
  host: string;

  /** Whether to use SSL when connecting. */
  ssl: boolean;

  // Can be a google-auth-library or gapi client.
  // tslint:disable-next-line:no-any
  credentials?: any;

  constructor(settings: PrivateSettings) {
    if (settings.host === undefined) {
      if (settings.ssl !== undefined) {
        throw new FirestoreError(
          Code.INVALID_ARGUMENT,
          "Can't provide ssl option if host option is not set"
        );
      }
      this.host = DEFAULT_HOST;
      this.ssl = DEFAULT_SSL;
    } else {
      validateNamedType('settings', 'string', 'host', settings.host);
      this.host = settings.host;

      validateNamedOptionalType('settings', 'boolean', 'ssl', settings.ssl);
      this.ssl = objUtils.defaulted(settings.ssl, DEFAULT_SSL);
    }
    validateOptionNames('settings', settings, ['host', 'ssl', 'credentials']);

    validateNamedOptionalType(
      'settings',
      'object',
      'credentials',
      settings.credentials
    );
    this.credentials = settings.credentials;
  }

  equals(other: FirestoreSettings): boolean {
    return (
      this.host === other.host &&
      this.ssl === other.ssl &&
      this.credentials === other.credentials
    );
  }
}

class FirestoreConfig {
  databaseId: DatabaseId;
  persistenceKey: string;
  credentials: CredentialsProvider;
  firebaseApp: FirebaseApp;
  settings: FirestoreSettings;
  persistence: boolean;
}

/**
 * The root reference to the database.
 */
export class Firestore implements firestore.Firestore, FirebaseService {
  private readonly _config: FirestoreConfig;
  public readonly _databaseId: DatabaseId;

  // The firestore client instance. This will be available as soon as
  // configureClient is called, but any calls against it will block until
  // setup has completed.
  //
  // Operations on the _firestoreClient don't block on _firestoreReady. Those
  // are already set to synchronize on the async queue.
  private _firestoreClient: FirestoreClient | undefined;
  private _queue = new AsyncQueue();
  public _dataConverter: UserDataConverter;

  constructor(databaseIdOrApp: FirestoreDatabase | FirebaseApp) {
    const config = new FirestoreConfig();
    if (typeof (databaseIdOrApp as FirebaseApp).options === 'object') {
      // This is very likely a Firebase app object
      // TODO(b/34177605): Can we somehow use instanceof?
      const app = databaseIdOrApp as FirebaseApp;
      config.firebaseApp = app;
      config.databaseId = Firestore.databaseIdFromApp(app);
      config.persistenceKey = config.firebaseApp.name;
      config.credentials = new FirebaseCredentialsProvider(app);
    } else {
      const external = databaseIdOrApp as FirestoreDatabase;
      if (!external.projectId) {
        throw new FirestoreError(
          Code.INVALID_ARGUMENT,
          'Must provide projectId'
        );
      }

      config.databaseId = new DatabaseId(external.projectId, external.database);
      // Use a default persistenceKey that lines up with FirebaseApp.
      config.persistenceKey = '[DEFAULT]';
      config.credentials = new EmptyCredentialsProvider();
    }

    config.settings = new FirestoreSettings({});
    this._config = config;
    this._databaseId = config.databaseId;
  }

  settings(settingsLiteral: firestore.Settings): void {
    validateExactNumberOfArgs('Firestore.settings', arguments, 1);
    validateArgType('Firestore.settings', 'object', 1, settingsLiteral);

    if (
      objUtils.contains(settingsLiteral as objUtils.Dict<{}>, 'persistence')
    ) {
      throw new FirestoreError(
        Code.INVALID_ARGUMENT,
        '"persistence" is now specified with a separate call to ' +
          'firestore.enablePersistence().'
      );
    }

    const newSettings = new FirestoreSettings(settingsLiteral);
    if (this._firestoreClient && !this._config.settings.equals(newSettings)) {
      throw new FirestoreError(
        Code.FAILED_PRECONDITION,
        'Firestore has already been started and its settings can no longer ' +
          'be changed. You can only call settings() before calling any other ' +
          'methods on a Firestore object.'
      );
    }

    this._config.settings = newSettings;
    if (newSettings.credentials !== undefined) {
      this._config.credentials = makeCredentialsProvider(
        newSettings.credentials
      );
    }
  }

  enablePersistence(): Promise<void> {
    if (this._firestoreClient) {
      throw new FirestoreError(
        Code.FAILED_PRECONDITION,
        'Firestore has already been started and persistence can no longer ' +
          'be enabled. You can only call enablePersistence() before calling ' +
          'any other methods on a Firestore object.'
      );
    }

    return this.configureClient(/* persistence= */ true);
  }

  ensureClientConfigured(): FirestoreClient {
    if (!this._firestoreClient) {
      this.configureClient(/* persistence= */ false);
    }
    return this._firestoreClient as FirestoreClient;
  }

  private configureClient(persistence: boolean): Promise<void> {
    assert(
      !!this._config.settings.host,
      'FirestoreSettings.host cannot be falsey'
    );

    assert(!this._firestoreClient, 'configureClient() called multiple times');

    const databaseInfo = new DatabaseInfo(
      this._config.databaseId,
      this._config.persistenceKey,
      this._config.settings.host,
      this._config.settings.ssl
    );

    const preConverter = (value: AnyJs) => {
      if (value instanceof DocumentReference) {
        const thisDb = this._config.databaseId;
        const otherDb = value.firestore._config.databaseId;
        if (!otherDb.equals(thisDb)) {
          throw new FirestoreError(
            Code.INVALID_ARGUMENT,
            'Document reference is for database ' +
              `${otherDb.projectId}/${otherDb.database} but should be ` +
              `for database ${thisDb.projectId}/${thisDb.database}`
          );
        }
        return new DocumentKeyReference(this._config.databaseId, value._key);
      } else {
        return value;
      }
    };
    this._dataConverter = new UserDataConverter(preConverter);

    this._firestoreClient = new FirestoreClient(
      PlatformSupport.getPlatform(),
      databaseInfo,
      this._config.credentials,
<<<<<<< HEAD
      this.initializeAsyncQueue()
=======
      this._queue
>>>>>>> 84c69383
    );
    return this._firestoreClient.start(persistence);
  }

  private static databaseIdFromApp(app: FirebaseApp): DatabaseId {
    const options = app.options as objUtils.Dict<{}>;
    if (!objUtils.contains(options, 'projectId')) {
      // TODO(b/62673263): We can safely remove the special handling of
      // 'firestoreId' once alpha testers have upgraded.
      if (objUtils.contains(options, 'firestoreId')) {
        throw new FirestoreError(
          Code.INVALID_ARGUMENT,
          '"firestoreId" is now specified as "projectId" in ' +
            'firebase.initializeApp.'
        );
      }
      throw new FirestoreError(
        Code.INVALID_ARGUMENT,
        '"projectId" not provided in firebase.initializeApp.'
      );
    }

    if (objUtils.contains(options, 'firestoreOptions')) {
      // TODO(b/62673263): We can safely remove the special handling of
      // 'firestoreOptions' once alpha testers have upgraded.
      throw new FirestoreError(
        Code.INVALID_ARGUMENT,
        '"firestoreOptions" values are now specified with ' +
          'Firestore.settings()'
      );
    }

    const projectId = options['projectId'];
    if (!projectId || typeof projectId !== 'string') {
      throw new FirestoreError(
        Code.INVALID_ARGUMENT,
        'projectId must be a string in FirebaseApp.options'
      );
    }
    return new DatabaseId(projectId);
  }

  get app(): FirebaseApp {
    if (!this._config.firebaseApp) {
      throw new FirestoreError(
        Code.FAILED_PRECONDITION,
        "Firestore was not initialized using the Firebase SDK. 'app' is " +
          'not available'
      );
    }
    return this._config.firebaseApp;
  }

  INTERNAL = {
    delete: (): Promise<void> => {
      if (this._firestoreClient) {
        return this._firestoreClient.shutdown();
      } else {
        return Promise.resolve();
      }
    },
    // Exposed via INTERNAL for use in tests.
    disableNetwork: () => this._firestoreClient.disableNetwork(),
    enableNetwork: () => this._firestoreClient.enableNetwork(),
    queue: this._queue
  };

  collection(pathString: string): firestore.CollectionReference {
    validateExactNumberOfArgs('Firestore.collection', arguments, 1);
    validateArgType('Firestore.collection', 'string', 1, pathString);
    if (!pathString) {
      throw new FirestoreError(
        Code.INVALID_ARGUMENT,
        'Must provide a non-empty collection path to collection()'
      );
    }

    this.ensureClientConfigured();
    return new CollectionReference(ResourcePath.fromString(pathString), this);
  }

  doc(pathString: string): firestore.DocumentReference {
    validateExactNumberOfArgs('Firestore.doc', arguments, 1);
    validateArgType('Firestore.doc', 'string', 1, pathString);
    if (!pathString) {
      throw new FirestoreError(
        Code.INVALID_ARGUMENT,
        'Must provide a non-empty document path to doc()'
      );
    }
    this.ensureClientConfigured();
    return DocumentReference.forPath(ResourcePath.fromString(pathString), this);
  }

  runTransaction<T>(
    updateFunction: (transaction: firestore.Transaction) => Promise<T>
  ): Promise<T> {
    validateExactNumberOfArgs('Firestore.runTransaction', arguments, 1);
    validateArgType('Firestore.runTransaction', 'function', 1, updateFunction);
    return this.ensureClientConfigured().transaction(
      (transaction: InternalTransaction) => {
        return updateFunction(new Transaction(this, transaction));
      }
    );
  }

  batch(): firestore.WriteBatch {
    this.ensureClientConfigured();

    return new WriteBatch(this);
  }

  static get logLevel(): firestore.LogLevel {
    switch (log.getLogLevel()) {
      case LogLevel.DEBUG:
        return 'debug';
      case LogLevel.ERROR:
        return 'error';
      case LogLevel.SILENT:
        return 'silent';
      default:
        return fail('Unknown log level: ' + log.getLogLevel());
    }
  }

  static setLogLevel(level: firestore.LogLevel) {
    validateExactNumberOfArgs('Firestore.setLogLevel', arguments, 1);
    validateArgType('Firestore.setLogLevel', 'string', 1, level);
    switch (level) {
      case 'debug':
        log.setLogLevel(log.LogLevel.DEBUG);
        break;
      case 'error':
        log.setLogLevel(log.LogLevel.ERROR);
        break;
      case 'silent':
        log.setLogLevel(log.LogLevel.SILENT);
        break;
      default:
        throw new FirestoreError(
          Code.INVALID_ARGUMENT,
          'Invalid log level: ' + level
        );
    }
  }

  /** Creates a new AsyncQueue. Can be overridden to provide a custom queue. */
  protected initializeAsyncQueue(): AsyncQueue {
    return new AsyncQueue();
  }
}

/**
 * A reference to a transaction.
 */
export class Transaction implements firestore.Transaction {
  constructor(
    private _firestore: Firestore,
    private _transaction: InternalTransaction
  ) {}

  get(
    documentRef: firestore.DocumentReference
  ): Promise<firestore.DocumentSnapshot> {
    validateExactNumberOfArgs('Transaction.get', arguments, 1);
    const ref = validateReference(
      'Transaction.get',
      documentRef,
      this._firestore
    );
    return this._transaction
      .lookup([ref._key])
      .then((docs: MaybeDocument[]) => {
        if (!docs || docs.length !== 1) {
          return fail('Mismatch in docs returned from document lookup.');
        }
        const doc = docs[0];
        if (doc instanceof NoDocument) {
          return new DocumentSnapshot(this._firestore, ref._key, null, false);
        }
        return new DocumentSnapshot(this._firestore, ref._key, doc, false);
      });
  }

  set(
    documentRef: firestore.DocumentReference,
    value: firestore.DocumentData,
    options?: firestore.SetOptions
  ): Transaction {
    validateBetweenNumberOfArgs('Transaction.set', arguments, 2, 3);
    const ref = validateReference(
      'Transaction.set',
      documentRef,
      this._firestore
    );
    options = validateSetOptions('Transaction.set', options);
    const parsed = options.merge
      ? this._firestore._dataConverter.parseMergeData('Transaction.set', value)
      : this._firestore._dataConverter.parseSetData('Transaction.set', value);
    this._transaction.set(ref._key, parsed);
    return this;
  }

  update(
    documentRef: firestore.DocumentReference,
    value: firestore.UpdateData
  ): Transaction;
  update(
    documentRef: firestore.DocumentReference,
    field: string | ExternalFieldPath,
    value: AnyJs,
    ...moreFieldsAndValues: AnyJs[]
  ): Transaction;
  update(
    documentRef: firestore.DocumentReference,
    fieldOrUpdateData: string | ExternalFieldPath | firestore.UpdateData,
    value?: AnyJs,
    ...moreFieldsAndValues: AnyJs[]
  ): Transaction {
    let ref;
    let parsed;

    if (
      typeof fieldOrUpdateData === 'string' ||
      fieldOrUpdateData instanceof ExternalFieldPath
    ) {
      validateAtLeastNumberOfArgs('Transaction.update', arguments, 3);
      ref = validateReference(
        'Transaction.update',
        documentRef,
        this._firestore
      );
      parsed = this._firestore._dataConverter.parseUpdateVarargs(
        'Transaction.update',
        fieldOrUpdateData,
        value,
        moreFieldsAndValues
      );
    } else {
      validateExactNumberOfArgs('Transaction.update', arguments, 2);
      ref = validateReference(
        'Transaction.update',
        documentRef,
        this._firestore
      );
      parsed = this._firestore._dataConverter.parseUpdateData(
        'Transaction.update',
        fieldOrUpdateData
      );
    }

    this._transaction.update(ref._key, parsed);
    return this;
  }

  delete(documentRef: firestore.DocumentReference): Transaction {
    validateExactNumberOfArgs('Transaction.delete', arguments, 1);
    const ref = validateReference(
      'Transaction.delete',
      documentRef,
      this._firestore
    );
    this._transaction.delete(ref._key);
    return this;
  }
}

export class WriteBatch implements firestore.WriteBatch {
  private _mutations = [] as Mutation[];
  private _committed = false;

  constructor(private _firestore: Firestore) {}

  set(
    documentRef: firestore.DocumentReference,
    value: firestore.DocumentData,
    options?: firestore.SetOptions
  ): WriteBatch {
    validateBetweenNumberOfArgs('WriteBatch.set', arguments, 2, 3);
    this.verifyNotCommitted();
    const ref = validateReference(
      'WriteBatch.set',
      documentRef,
      this._firestore
    );
    options = validateSetOptions('WriteBatch.set', options);
    const parsed = options.merge
      ? this._firestore._dataConverter.parseMergeData('WriteBatch.set', value)
      : this._firestore._dataConverter.parseSetData('WriteBatch.set', value);
    this._mutations = this._mutations.concat(
      parsed.toMutations(ref._key, Precondition.NONE)
    );
    return this;
  }

  update(
    documentRef: firestore.DocumentReference,
    value: firestore.UpdateData
  ): WriteBatch;
  update(
    documentRef: firestore.DocumentReference,
    field: string | ExternalFieldPath,
    value: AnyJs,
    ...moreFieldsAndValues: AnyJs[]
  ): WriteBatch;
  update(
    documentRef: firestore.DocumentReference,
    fieldOrUpdateData: string | ExternalFieldPath | firestore.UpdateData,
    value?: AnyJs,
    ...moreFieldsAndValues: AnyJs[]
  ): WriteBatch {
    this.verifyNotCommitted();

    let ref;
    let parsed;

    if (
      typeof fieldOrUpdateData === 'string' ||
      fieldOrUpdateData instanceof ExternalFieldPath
    ) {
      validateAtLeastNumberOfArgs('WriteBatch.update', arguments, 3);
      ref = validateReference(
        'WriteBatch.update',
        documentRef,
        this._firestore
      );
      parsed = this._firestore._dataConverter.parseUpdateVarargs(
        'WriteBatch.update',
        fieldOrUpdateData,
        value,
        moreFieldsAndValues
      );
    } else {
      validateExactNumberOfArgs('WriteBatch.update', arguments, 2);
      ref = validateReference(
        'WriteBatch.update',
        documentRef,
        this._firestore
      );
      parsed = this._firestore._dataConverter.parseUpdateData(
        'WriteBatch.update',
        fieldOrUpdateData
      );
    }

    this._mutations = this._mutations.concat(
      parsed.toMutations(ref._key, Precondition.exists(true))
    );
    return this;
  }

  delete(documentRef: firestore.DocumentReference): WriteBatch {
    validateExactNumberOfArgs('WriteBatch.delete', arguments, 1);
    this.verifyNotCommitted();
    const ref = validateReference(
      'WriteBatch.delete',
      documentRef,
      this._firestore
    );
    this._mutations = this._mutations.concat(
      new DeleteMutation(ref._key, Precondition.NONE)
    );
    return this;
  }

  commit(): Promise<void> {
    this.verifyNotCommitted();
    this._committed = true;
    if (this._mutations.length > 0) {
      return this._firestore.ensureClientConfigured().write(this._mutations);
    } else {
      return Promise.resolve();
    }
  }

  private verifyNotCommitted() {
    if (this._committed) {
      throw new FirestoreError(
        Code.FAILED_PRECONDITION,
        'A write batch can no longer be used after commit() ' +
          'has been called.'
      );
    }
  }
}

/**
 * A reference to a particular document in a collection in the database.
 */
export class DocumentReference implements firestore.DocumentReference {
  private _firestoreClient: FirestoreClient;

  constructor(public _key: DocumentKey, readonly firestore: Firestore) {
    this._firestoreClient = this.firestore.ensureClientConfigured();
  }

  static forPath(path: ResourcePath, firestore: Firestore) {
    if (path.length % 2 !== 0) {
      throw new FirestoreError(
        Code.INVALID_ARGUMENT,
        'Invalid document reference. Document ' +
          'references must have an even number of segments, but ' +
          `${path.canonicalString()} has ${path.length}`
      );
    }
    return new DocumentReference(new DocumentKey(path), firestore);
  }

  get id(): string {
    return this._key.path.lastSegment();
  }

  get parent(): firestore.CollectionReference {
    return new CollectionReference(this._key.path.popLast(), this.firestore);
  }

  get path(): string {
    return this._key.path.canonicalString();
  }

  collection(pathString: string): firestore.CollectionReference {
    validateExactNumberOfArgs('DocumentReference.collection', arguments, 1);
    validateArgType('DocumentReference.collection', 'string', 1, pathString);
    if (!pathString) {
      throw new FirestoreError(
        Code.INVALID_ARGUMENT,
        'Must provide a non-empty collection name to collection()'
      );
    }
    const path = ResourcePath.fromString(pathString);
    return new CollectionReference(this._key.path.child(path), this.firestore);
  }

  isEqual(other: firestore.DocumentReference): boolean {
    if (!(other instanceof DocumentReference)) {
      throw invalidClassError('isEqual', 'DocumentReference', 1, other);
    }
    return this.firestore === other.firestore && this._key.equals(other._key);
  }

  set(
    value: firestore.DocumentData,
    options?: firestore.SetOptions
  ): Promise<void> {
    validateBetweenNumberOfArgs('DocumentReference.set', arguments, 1, 2);
    options = validateSetOptions('DocumentReference.set', options);

    const parsed = options.merge
      ? this.firestore._dataConverter.parseMergeData(
          'DocumentReference.set',
          value
        )
      : this.firestore._dataConverter.parseSetData(
          'DocumentReference.set',
          value
        );
    return this._firestoreClient.write(
      parsed.toMutations(this._key, Precondition.NONE)
    );
  }

  update(value: firestore.UpdateData): Promise<void>;
  update(
    field: string | ExternalFieldPath,
    value: AnyJs,
    ...moreFieldsAndValues: AnyJs[]
  ): Promise<void>;
  update(
    fieldOrUpdateData: string | ExternalFieldPath | firestore.UpdateData,
    value?: AnyJs,
    ...moreFieldsAndValues: AnyJs[]
  ): Promise<void> {
    let parsed;

    if (
      typeof fieldOrUpdateData === 'string' ||
      fieldOrUpdateData instanceof ExternalFieldPath
    ) {
      validateAtLeastNumberOfArgs('DocumentReference.update', arguments, 2);
      parsed = this.firestore._dataConverter.parseUpdateVarargs(
        'DocumentReference.update',
        fieldOrUpdateData,
        value,
        moreFieldsAndValues
      );
    } else {
      validateExactNumberOfArgs('DocumentReference.update', arguments, 1);
      parsed = this.firestore._dataConverter.parseUpdateData(
        'DocumentReference.update',
        fieldOrUpdateData
      );
    }

    return this._firestoreClient.write(
      parsed.toMutations(this._key, Precondition.exists(true))
    );
  }

  delete(): Promise<void> {
    validateExactNumberOfArgs('DocumentReference.delete', arguments, 0);
    return this._firestoreClient.write([
      new DeleteMutation(this._key, Precondition.NONE)
    ]);
  }

  onSnapshot(
    observer: PartialObserver<firestore.DocumentSnapshot>
  ): Unsubscribe;
  onSnapshot(
    options: firestore.DocumentListenOptions,
    observer: PartialObserver<firestore.DocumentSnapshot>
  ): Unsubscribe;
  onSnapshot(
    onNext: NextFn<firestore.DocumentSnapshot>,
    onError?: ErrorFn,
    onCompletion?: CompleteFn
  ): Unsubscribe;
  onSnapshot(
    options: firestore.DocumentListenOptions,
    onNext: NextFn<firestore.DocumentSnapshot>,
    onError?: ErrorFn,
    onCompletion?: CompleteFn
  ): Unsubscribe;

  onSnapshot(...args: AnyJs[]): Unsubscribe {
    validateBetweenNumberOfArgs(
      'DocumentReference.onSnapshot',
      arguments,
      1,
      4
    );
    let options: firestore.DocumentListenOptions = {
      includeMetadataChanges: false
    };
    let observer: PartialObserver<firestore.DocumentSnapshot>;
    let currArg = 0;
    if (
      typeof args[currArg] === 'object' &&
      !isPartialObserver(args[currArg])
    ) {
      options = args[currArg] as firestore.DocumentListenOptions;
      validateOptionNames('DocumentReference.onSnapshot', options, [
        'includeMetadataChanges'
      ]);
      validateNamedOptionalType(
        'DocumentReference.onSnapshot',
        'boolean',
        'includeMetadataChanges',
        options.includeMetadataChanges
      );
      currArg++;
    }

    const internalOptions = {
      includeDocumentMetadataChanges: options.includeMetadataChanges,
      includeQueryMetadataChanges: options.includeMetadataChanges
    };

    if (isPartialObserver(args[currArg])) {
      observer = args[currArg] as PartialObserver<firestore.DocumentSnapshot>;
    } else {
      validateArgType(
        'DocumentReference.onSnapshot',
        'function',
        currArg,
        args[currArg]
      );
      validateOptionalArgType(
        'DocumentReference.onSnapshot',
        'function',
        currArg + 1,
        args[currArg + 1]
      );
      validateOptionalArgType(
        'DocumentReference.onSnapshot',
        'function',
        currArg + 2,
        args[currArg + 2]
      );
      observer = {
        next: args[currArg] as NextFn<firestore.DocumentSnapshot>,
        error: args[currArg + 1] as ErrorFn,
        complete: args[currArg + 2] as CompleteFn
      };
    }
    return this.onSnapshotInternal(internalOptions, observer);
  }

  private onSnapshotInternal(
    options: ListenOptions,
    observer: PartialObserver<firestore.DocumentSnapshot>
  ): Unsubscribe {
    let errHandler = (err: Error) => {
      console.error('Uncaught Error in onSnapshot:', err);
    };
    if (observer.error) {
      errHandler = observer.error.bind(observer);
    }

    const asyncObserver = new AsyncObserver<ViewSnapshot>({
      next: snapshot => {
        if (observer.next) {
          assert(
            snapshot.docs.size <= 1,
            'Too many documents returned on a document query'
          );
          const doc = snapshot.docs.get(this._key);

          observer.next(
            new DocumentSnapshot(
              this.firestore,
              this._key,
              doc,
              snapshot.fromCache
            )
          );
        }
      },
      error: errHandler
    });
    const internalListener = this._firestoreClient.listen(
      InternalQuery.atPath(this._key.path),
      asyncObserver,
      options
    );

    return () => {
      asyncObserver.mute();
      this._firestoreClient.unlisten(internalListener);
    };
  }

  get(): Promise<firestore.DocumentSnapshot> {
    validateExactNumberOfArgs('DocumentReference.get', arguments, 0);
    return new Promise(
      (resolve: Resolver<firestore.DocumentSnapshot>, reject: Rejecter) => {
        const unlisten = this.onSnapshotInternal(
          {
            includeQueryMetadataChanges: true,
            includeDocumentMetadataChanges: true,
            waitForSyncWhenOnline: true
          },
          {
            next: (snap: firestore.DocumentSnapshot) => {
              // Remove query first before passing event to user to avoid
              // user actions affecting the now stale query.
              unlisten();

              if (!snap.exists && snap.metadata.fromCache) {
                // TODO(dimond): If we're online and the document doesn't
                // exist then we resolve with a doc.exists set to false. If
                // we're offline however, we reject the Promise in this
                // case. Two options: 1) Cache the negative response from
                // the server so we can deliver that even when you're
                // offline 2) Actually reject the Promise in the online case
                // if the document doesn't exist.
                reject(
                  new FirestoreError(
                    Code.ABORTED,
                    'Failed to get document because the client is ' + 'offline.'
                  )
                );
              } else {
                resolve(snap);
              }
            },
            error: reject
          }
        );
      }
    );
  }
}

export class DocumentSnapshot implements firestore.DocumentSnapshot {
  constructor(
    private _firestore: Firestore,
    private _key: DocumentKey,
    public _document: Document | null,
    private _fromCache: boolean
  ) {}

  data(): firestore.DocumentData {
    validateExactNumberOfArgs('DocumentSnapshot.data', arguments, 0);
    if (!this._document) {
      throw new FirestoreError(
        Code.NOT_FOUND,
        "This document doesn't exist. Check doc.exists to make sure " +
          'the document exists before calling doc.data().'
      );
    }
    return this.convertObject(this._document.data);
  }

  get(fieldPath: string | ExternalFieldPath): AnyJs {
    validateExactNumberOfArgs('DocumentSnapshot.get', arguments, 1);
    if (!this._document) {
      throw new FirestoreError(
        Code.NOT_FOUND,
        "This document doesn't exist. Check doc.exists to make sure " +
          'the document exists before calling doc.get().'
      );
    }
    const value = this._document.data.field(
      fieldPathFromArgument('DocumentSnapshot.get', fieldPath)
    );
    return value === undefined ? undefined : this.convertValue(value);
  }

  get id(): string {
    return this._key.path.lastSegment();
  }

  get ref(): firestore.DocumentReference {
    return new DocumentReference(this._key, this._firestore);
  }

  get exists(): boolean {
    return this._document !== null;
  }

  get metadata(): firestore.SnapshotMetadata {
    return {
      hasPendingWrites:
        this._document !== null && this._document.hasLocalMutations,
      fromCache: this._fromCache
    };
  }

  private convertObject(data: ObjectValue): firestore.DocumentData {
    const result: firestore.DocumentData = {};
    data.forEach((key, value) => {
      result[key] = this.convertValue(value);
    });
    return result;
  }

  private convertValue(value: FieldValue): AnyJs {
    if (value instanceof ObjectValue) {
      return this.convertObject(value);
    } else if (value instanceof ArrayValue) {
      return this.convertArray(value);
    } else if (value instanceof RefValue) {
      const key = value.value();
      const database = this._firestore.ensureClientConfigured().databaseId();
      if (!value.databaseId.equals(database)) {
        // TODO(b/64130202): Somehow support foreign references.
        log.error(
          `Document ${this._key.path} contains a document ` +
            `reference within a different database (` +
            `${value.databaseId.projectId}/${value.databaseId
              .database}) which is not ` +
            `supported. It will be treated as a reference in the current ` +
            `database (${database.projectId}/${database.database}) ` +
            `instead.`
        );
      }
      return new DocumentReference(key, this._firestore);
    } else {
      return value.value();
    }
  }

  private convertArray(data: ArrayValue): AnyJs[] {
    return data.internalValue.map(value => {
      return this.convertValue(value);
    });
  }
}

export class Query implements firestore.Query {
  constructor(public _query: InternalQuery, readonly firestore: Firestore) {}

  where(
    field: string | ExternalFieldPath,
    opStr: firestore.WhereFilterOp,
    value: AnyJs
  ): firestore.Query {
    validateExactNumberOfArgs('Query.where', arguments, 3);
    validateArgType('Query.where', 'string', 2, opStr);
    validateDefined('Query.where', 3, value);
    let fieldValue;
    const fieldPath = fieldPathFromArgument('Query.where', field);
    if (fieldPath.isKeyField()) {
      if (typeof value === 'string') {
        if (value.indexOf('/') !== -1) {
          // TODO(dimond): Allow slashes once ancestor queries are supported
          throw new FirestoreError(
            Code.INVALID_ARGUMENT,
            'Function Query.where() requires its third parameter to be a ' +
              'valid document ID if the first parameter is ' +
              'FieldPath.documentId(), but it contains a slash.'
          );
        }
        if (value === '') {
          throw new FirestoreError(
            Code.INVALID_ARGUMENT,
            'Function Query.where() requires its third parameter to be a ' +
              'valid document ID if the first parameter is ' +
              'FieldPath.documentId(), but it was an empty string.'
          );
        }
        const path = this._query.path.child(new ResourcePath([value]));
        assert(path.length % 2 === 0, 'Path should be a document key');
        fieldValue = new RefValue(
          this.firestore._databaseId,
          new DocumentKey(path)
        );
      } else if (value instanceof DocumentReference) {
        const ref = value as DocumentReference;
        fieldValue = new RefValue(this.firestore._databaseId, ref._key);
      } else {
        throw new FirestoreError(
          Code.INVALID_ARGUMENT,
          `Function Query.where() requires its third parameter to be a ` +
            `string or a DocumentReference if the first parameter is ` +
            `FieldPath.documentId(), but it was: ` +
            `${valueDescription(value)}.`
        );
      }
    } else {
      fieldValue = this.firestore._dataConverter.parseQueryValue(
        'Query.where',
        value
      );
    }
    const filter = fieldFilter(
      fieldPath,
      RelationOp.fromString(opStr),
      fieldValue
    );
    this.validateNewFilter(filter);
    return new Query(this._query.addFilter(filter), this.firestore);
  }

  orderBy(
    field: string | ExternalFieldPath,
    directionStr?: firestore.OrderByDirection
  ): firestore.Query {
    validateBetweenNumberOfArgs('Query.orderBy', arguments, 1, 2);
    validateOptionalArgType('Query.orderBy', 'string', 2, directionStr);
    let direction: Direction;
    if (directionStr === undefined || directionStr === 'asc') {
      direction = Direction.ASCENDING;
    } else if (directionStr === 'desc') {
      direction = Direction.DESCENDING;
    } else {
      throw new FirestoreError(
        Code.INVALID_ARGUMENT,
        `Function Query.orderBy() has unknown direction '${directionStr}', ` +
          `expected 'asc' or 'desc'.`
      );
    }
    if (this._query.startAt !== null) {
      throw new FirestoreError(
        Code.INVALID_ARGUMENT,
        'Invalid query. You must not call Query.startAt() or ' +
          'Query.startAfter() before calling Query.orderBy().'
      );
    }
    if (this._query.endAt !== null) {
      throw new FirestoreError(
        Code.INVALID_ARGUMENT,
        'Invalid query. You must not call Query.endAt() or ' +
          'Query.endBefore() before calling Query.orderBy().'
      );
    }
    const fieldPath = fieldPathFromArgument('Query.orderBy', field);
    const orderBy = new OrderBy(fieldPath, direction);
    this.validateNewOrderBy(orderBy);
    return new Query(this._query.addOrderBy(orderBy), this.firestore);
  }

  limit(n: number): firestore.Query {
    validateExactNumberOfArgs('Query.limit', arguments, 1);
    validateArgType('Query.limit', 'number', 1, n);
    if (n <= 0) {
      throw new FirestoreError(
        Code.INVALID_ARGUMENT,
        `Invalid Query. Query limit (${n}) is invalid. Limit must be ` +
          'positive.'
      );
    }
    return new Query(this._query.withLimit(n), this.firestore);
  }

  startAt(
    docOrField: AnyJs | firestore.DocumentSnapshot,
    ...fields: AnyJs[]
  ): firestore.Query {
    validateAtLeastNumberOfArgs('Query.startAt', arguments, 1);
    const bound = this.boundFromDocOrFields(
      'Query.startAt',
      docOrField,
      fields,
      /*before=*/ true
    );
    return new Query(this._query.withStartAt(bound), this.firestore);
  }

  startAfter(
    docOrField: AnyJs | firestore.DocumentSnapshot,
    ...fields: AnyJs[]
  ): firestore.Query {
    validateAtLeastNumberOfArgs('Query.startAfter', arguments, 1);
    const bound = this.boundFromDocOrFields(
      'Query.startAfter',
      docOrField,
      fields,
      /*before=*/ false
    );
    return new Query(this._query.withStartAt(bound), this.firestore);
  }

  endBefore(
    docOrField: AnyJs | firestore.DocumentSnapshot,
    ...fields: AnyJs[]
  ): firestore.Query {
    validateAtLeastNumberOfArgs('Query.endBefore', arguments, 1);
    const bound = this.boundFromDocOrFields(
      'Query.endBefore',
      docOrField,
      fields,
      /*before=*/ true
    );
    return new Query(this._query.withEndAt(bound), this.firestore);
  }

  endAt(
    docOrField: AnyJs | firestore.DocumentSnapshot,
    ...fields: AnyJs[]
  ): firestore.Query {
    validateAtLeastNumberOfArgs('Query.endAt', arguments, 1);
    const bound = this.boundFromDocOrFields(
      'Query.endAt',
      docOrField,
      fields,
      /*before=*/ false
    );
    return new Query(this._query.withEndAt(bound), this.firestore);
  }

  isEqual(other: firestore.Query): boolean {
    if (!(other instanceof Query)) {
      throw invalidClassError('isEqual', 'Query', 1, other);
    }
    return (
      this.firestore === other.firestore && this._query.equals(other._query)
    );
  }

  /** Helper function to create a bound from a document or fields */
  private boundFromDocOrFields(
    methodName: string,
    docOrField: AnyJs | firestore.DocumentSnapshot,
    fields: AnyJs[],
    before: boolean
  ): Bound {
    validateDefined(methodName, 1, docOrField);
    if (docOrField instanceof DocumentSnapshot) {
      if (fields.length > 0) {
        throw new FirestoreError(
          Code.INVALID_ARGUMENT,
          `Too many arguments provided to ${methodName}().`
        );
      }
      const snap = docOrField;
      if (!snap.exists) {
        throw new FirestoreError(
          Code.NOT_FOUND,
          `Can't use a DocumentSnapshot that doesn't exist for ` +
            `${methodName}().`
        );
      }
      return this.boundFromDocument(methodName, snap._document!, before);
    } else {
      const allFields = [docOrField].concat(fields);
      return this.boundFromFields(methodName, allFields, before);
    }
  }

  /**
   * Create a Bound from a query and a document.
   *
   * Note that the Bound will always include the key of the document
   * and so only the provided document will compare equal to the returned
   * position.
   *
   * Will throw if the document does not contain all fields of the order by
   * of the query.
   */
  private boundFromDocument(
    methodName: string,
    doc: Document,
    before: boolean
  ): Bound {
    const components: FieldValue[] = [];

    // Because people expect to continue/end a query at the exact document
    // provided, we need to use the implicit sort order rather than the explicit
    // sort order, because it's guaranteed to contain the document key. That way
    // the position becomes unambiguous and the query continues/ends exactly at
    // the provided document. Without the key (by using the explicit sort
    // orders), multiple documents could match the position, yielding duplicate
    // results.
    for (const orderBy of this._query.orderBy) {
      if (orderBy.field.isKeyField()) {
        components.push(new RefValue(this.firestore._databaseId, doc.key));
      } else {
        const value = doc.field(orderBy.field);
        if (value !== undefined) {
          components.push(value);
        } else {
          const field = orderBy.field.canonicalString();
          throw new FirestoreError(
            Code.INVALID_ARGUMENT,
            `Invalid query. You are trying to start or end a query using a ` +
              `document for which the field '${field}' (used as the ` +
              `orderBy) does not exist.`
          );
        }
      }
    }
    return new Bound(components, before);
  }

  /**
   * Converts a list of field values to a Bound for the given query.
   */
  private boundFromFields(
    methodName: string,
    values: AnyJs[],
    before: boolean
  ): Bound {
    // Use explicit order by's because it has to match the query the user made
    const orderBy = this._query.explicitOrderBy;
    if (values.length > orderBy.length) {
      throw new FirestoreError(
        Code.INVALID_ARGUMENT,
        `Too many arguments provided to ${methodName}(). ` +
          `The number of arguments must be less than or equal to the ` +
          `number of Query.orderBy() clauses`
      );
    }

    const components: FieldValue[] = [];
    for (let i = 0; i < values.length; i++) {
      const rawValue = values[i];
      const orderByComponent = orderBy[i];
      if (orderByComponent.field.isKeyField()) {
        if (typeof rawValue !== 'string') {
          throw new FirestoreError(
            Code.INVALID_ARGUMENT,
            `Invalid query. Expected a string for document ID in ` +
              `${methodName}(), but got a ${typeof rawValue}`
          );
        }
        if (rawValue.indexOf('/') !== -1) {
          throw new FirestoreError(
            Code.INVALID_ARGUMENT,
            `Invalid query. Document ID '${rawValue}' contains a slash in ` +
              `${methodName}()`
          );
        }
        const key = new DocumentKey(this._query.path.child(rawValue));
        components.push(new RefValue(this.firestore._databaseId, key));
      } else {
        const wrapped = this.firestore._dataConverter.parseQueryValue(
          methodName,
          rawValue
        );
        components.push(wrapped);
      }
    }

    return new Bound(components, before);
  }

  onSnapshot(observer: PartialObserver<firestore.QuerySnapshot>): Unsubscribe;
  onSnapshot(
    options: firestore.QueryListenOptions,
    observer: PartialObserver<firestore.QuerySnapshot>
  ): Unsubscribe;
  onSnapshot(
    onNext: NextFn<firestore.QuerySnapshot>,
    onError?: ErrorFn,
    onCompletion?: CompleteFn
  ): Unsubscribe;
  onSnapshot(
    options: firestore.QueryListenOptions,
    onNext: NextFn<firestore.QuerySnapshot>,
    onError?: ErrorFn,
    onCompletion?: CompleteFn
  ): Unsubscribe;

  onSnapshot(...args: AnyJs[]): Unsubscribe {
    validateBetweenNumberOfArgs('Query.onSnapshot', arguments, 1, 4);
    let options: firestore.QueryListenOptions = {};
    let observer: PartialObserver<firestore.QuerySnapshot>;
    let currArg = 0;
    if (
      typeof args[currArg] === 'object' &&
      !isPartialObserver(args[currArg])
    ) {
      options = args[currArg] as firestore.QueryListenOptions;
      validateOptionNames('Query.onSnapshot', options, [
        'includeQueryMetadataChanges',
        'includeDocumentMetadataChanges'
      ]);
      validateNamedOptionalType(
        'Query.onSnapshot',
        'boolean',
        'includeDocumentMetadataChanges',
        options.includeDocumentMetadataChanges
      );
      validateNamedOptionalType(
        'Query.onSnapshot',
        'boolean',
        'includeQueryMetadataChanges',
        options.includeQueryMetadataChanges
      );
      currArg++;
    }

    if (isPartialObserver(args[currArg])) {
      observer = args[currArg] as PartialObserver<firestore.QuerySnapshot>;
    } else {
      validateArgType('Query.onSnapshot', 'function', currArg, args[currArg]);
      validateOptionalArgType(
        'Query.onSnapshot',
        'function',
        currArg + 1,
        args[currArg + 1]
      );
      validateOptionalArgType(
        'Query.onSnapshot',
        'function',
        currArg + 2,
        args[currArg + 2]
      );
      observer = {
        next: args[currArg] as NextFn<firestore.QuerySnapshot>,
        error: args[currArg + 1] as ErrorFn,
        complete: args[currArg + 2] as CompleteFn
      };
    }
    return this.onSnapshotInternal(options, observer);
  }

  private onSnapshotInternal(
    options: ListenOptions,
    observer: PartialObserver<firestore.QuerySnapshot>
  ): Unsubscribe {
    let errHandler = (err: Error) => {
      console.error('Uncaught Error in onSnapshot:', err);
    };
    if (observer.error) {
      errHandler = observer.error.bind(observer);
    }

    const asyncObserver = new AsyncObserver<ViewSnapshot>({
      next: (result: ViewSnapshot): void => {
        if (observer.next) {
          observer.next(new QuerySnapshot(this.firestore, this._query, result));
        }
      },
      error: errHandler
    });

    const firestoreClient = this.firestore.ensureClientConfigured();
    const internalListener = firestoreClient.listen(
      this._query,
      asyncObserver,
      options
    );
    return () => {
      asyncObserver.mute();
      firestoreClient.unlisten(internalListener);
    };
  }

  get(): Promise<firestore.QuerySnapshot> {
    validateExactNumberOfArgs('Query.get', arguments, 0);
    return new Promise(
      (resolve: Resolver<firestore.QuerySnapshot>, reject: Rejecter) => {
        const unlisten = this.onSnapshotInternal(
          {
            includeDocumentMetadataChanges: false,
            includeQueryMetadataChanges: true,
            waitForSyncWhenOnline: true
          },
          {
            next: (result: firestore.QuerySnapshot) => {
              // Remove query first before passing event to user to avoid
              // user actions affecting the now stale query.
              unlisten();

              resolve(result);
            },
            error: reject
          }
        );
      }
    );
  }

  private validateNewFilter(filter: Filter): void {
    if (filter instanceof RelationFilter && filter.isInequality()) {
      const existingField = this._query.getInequalityFilterField();
      if (existingField !== null && !existingField.equals(filter.field)) {
        throw new FirestoreError(
          Code.INVALID_ARGUMENT,
          'Invalid query. All where filters with an inequality' +
            ' (<, <=, >, or >=) must be on the same field. But you have' +
            ` inequality filters on '${existingField.toString()}'` +
            ` and '${filter.field.toString()}'`
        );
      }

      const firstOrderByField = this._query.getFirstOrderByField();
      if (firstOrderByField !== null) {
        this.validateOrderByAndInequalityMatch(filter.field, firstOrderByField);
      }
    }
  }

  private validateNewOrderBy(orderBy: OrderBy): void {
    if (this._query.getFirstOrderByField() === null) {
      // This is the first order by. It must match any inequality.
      const inequalityField = this._query.getInequalityFilterField();
      if (inequalityField !== null) {
        this.validateOrderByAndInequalityMatch(inequalityField, orderBy.field);
      }
    }
  }

  private validateOrderByAndInequalityMatch(
    inequality: FieldPath,
    orderBy: FieldPath
  ): void {
    if (!orderBy.equals(inequality)) {
      throw new FirestoreError(
        Code.INVALID_ARGUMENT,
        `Invalid query. You have a where filter with an inequality ` +
          `(<, <=, >, or >=) on field '${inequality.toString()}' ` +
          `and so you must also use '${inequality.toString()}' ` +
          `as your first Query.orderBy(), but your first Query.orderBy() ` +
          `is on field '${orderBy.toString()}' instead.`
      );
    }
  }
}

export class QuerySnapshot implements firestore.QuerySnapshot {
  private _cachedChanges: firestore.DocumentChange[] | null = null;

  readonly metadata: firestore.SnapshotMetadata;

  constructor(
    private _firestore: Firestore,
    private _originalQuery: InternalQuery,
    private _snapshot: ViewSnapshot
  ) {
    this.metadata = {
      fromCache: _snapshot.fromCache,
      hasPendingWrites: _snapshot.hasPendingWrites
    };
  }

  get docs(): firestore.DocumentSnapshot[] {
    const result: firestore.DocumentSnapshot[] = [];
    this.forEach(doc => result.push(doc));
    return result;
  }

  get empty(): boolean {
    return this._snapshot.docs.isEmpty();
  }

  get size(): number {
    return this._snapshot.docs.size;
  }

  forEach(
    callback: (result: firestore.DocumentSnapshot) => void,
    thisArg?: AnyJs
  ): void {
    validateBetweenNumberOfArgs('QuerySnapshot.forEach', arguments, 1, 2);
    validateArgType('QuerySnapshot.forEach', 'function', 1, callback);
    this._snapshot.docs.forEach(doc => {
      callback.call(thisArg, this.convertToDocumentImpl(doc));
    });
  }

  get query(): firestore.Query {
    return new Query(this._originalQuery, this._firestore);
  }

  get docChanges(): firestore.DocumentChange[] {
    if (!this._cachedChanges) {
      this._cachedChanges = changesFromSnapshot(
        this._firestore,
        this._snapshot
      );
    }
    return this._cachedChanges;
  }

  private convertToDocumentImpl(doc: Document): DocumentSnapshot {
    return new DocumentSnapshot(
      this._firestore,
      doc.key,
      doc,
      this.metadata.fromCache
    );
  }
}

export class CollectionReference extends Query
  implements firestore.CollectionReference {
  constructor(path: ResourcePath, firestore: Firestore) {
    super(InternalQuery.atPath(path), firestore);
    if (path.length % 2 !== 1) {
      throw new FirestoreError(
        Code.INVALID_ARGUMENT,
        'Invalid collection reference. Collection ' +
          'references must have an odd number of segments, but ' +
          `${path.canonicalString()} has ${path.length}`
      );
    }
  }

  get id(): string {
    return this._query.path.lastSegment();
  }

  get parent(): firestore.DocumentReference | null {
    const parentPath = this._query.path.popLast();
    if (parentPath.isEmpty()) {
      return null;
    } else {
      return new DocumentReference(new DocumentKey(parentPath), this.firestore);
    }
  }

  get path(): string {
    return this._query.path.canonicalString();
  }

  doc(pathString?: string): firestore.DocumentReference {
    validateBetweenNumberOfArgs('CollectionReference.doc', arguments, 0, 1);
    // We allow omission of 'pathString' but explicitly prohibit passing in both
    // 'undefined' and 'null'.
    if (arguments.length === 0) {
      pathString = AutoId.newId();
    }
    validateArgType('CollectionReference.doc', 'string', 1, pathString);
    if (pathString === '') {
      throw new FirestoreError(
        Code.INVALID_ARGUMENT,
        'Document path must be a non-empty string'
      );
    }
    const path = ResourcePath.fromString(pathString);
    return DocumentReference.forPath(
      this._query.path.child(path),
      this.firestore
    );
  }

  add(value: firestore.DocumentData): Promise<firestore.DocumentReference> {
    validateExactNumberOfArgs('CollectionReference.add', arguments, 1);
    validateArgType('CollectionReference.add', 'object', 1, value);
    const docRef = this.doc();
    return docRef.set(value).then(() => docRef);
  }
}

function validateSetOptions(
  methodName: string,
  options: firestore.SetOptions | undefined
): firestore.SetOptions {
  if (options === undefined) {
    return {
      merge: false
    };
  }

  validateOptionNames(methodName, options, ['merge']);
  validateNamedOptionalType(methodName, 'boolean', 'merge', options.merge);
  return options;
}

function validateReference(
  methodName: string,
  documentRef: firestore.DocumentReference,
  firestore: Firestore
): DocumentReference {
  if (!(documentRef instanceof DocumentReference)) {
    throw invalidClassError(methodName, 'DocumentReference', 1, documentRef);
  } else if (documentRef.firestore !== firestore) {
    throw new FirestoreError(
      Code.INVALID_ARGUMENT,
      'Provided document reference is from a different Firestore instance.'
    );
  } else {
    return documentRef;
  }
}

/**
 * Calculates the array of firestore.DocumentChange's for a given ViewSnapshot.
 *
 * Exported for testing.
 */
export function changesFromSnapshot(
  firestore: Firestore,
  snapshot: ViewSnapshot
): firestore.DocumentChange[] {
  if (snapshot.oldDocs.isEmpty()) {
    // Special case the first snapshot because index calculation is easy and
    // fast
    let lastDoc: Document;
    let index = 0;
    return snapshot.docChanges.map(change => {
      const doc = new DocumentSnapshot(
        firestore,
        change.doc.key,
        change.doc,
        snapshot.fromCache
      );
      assert(
        change.type === ChangeType.Added,
        'Invalid event type for first snapshot'
      );
      assert(
        !lastDoc || snapshot.query.docComparator(lastDoc, change.doc) < 0,
        'Got added events in wrong order'
      );
      lastDoc = change.doc;
      return {
        type: 'added' as firestore.DocumentChangeType,
        doc,
        oldIndex: -1,
        newIndex: index++
      };
    });
  } else {
    // A DocumentSet that is updated incrementally as changes are applied to use
    // to lookup the index of a document.
    let indexTracker = snapshot.oldDocs;
    return snapshot.docChanges.map(change => {
      const doc = new DocumentSnapshot(
        firestore,
        change.doc.key,
        change.doc,
        snapshot.fromCache
      );
      let oldIndex = -1;
      let newIndex = -1;
      if (change.type !== ChangeType.Added) {
        oldIndex = indexTracker.indexOf(change.doc.key);
        assert(oldIndex >= 0, 'Index for document not found');
        indexTracker = indexTracker.delete(change.doc.key);
      }
      if (change.type !== ChangeType.Removed) {
        indexTracker = indexTracker.add(change.doc);
        newIndex = indexTracker.indexOf(change.doc.key);
      }
      return { type: resultChangeType(change.type), doc, oldIndex, newIndex };
    });
  }
}

function resultChangeType(type: ChangeType): firestore.DocumentChangeType {
  switch (type) {
    case ChangeType.Added:
      return 'added';
    case ChangeType.Modified:
    case ChangeType.Metadata:
      return 'modified';
    case ChangeType.Removed:
      return 'removed';
    default:
      return fail('Unknown change type: ' + type);
  }
}

// Export the classes with a private constructor (it will fail if invoked
// at runtime). Note that this still allows instanceof checks.

// We're treating the variables as class names, so disable checking for lower
// case variable names.
// tslint:disable:variable-name
export const PublicFirestore = makeConstructorPrivate(
  Firestore,
  'Use firebase.firestore() instead.'
);
export const PublicTransaction = makeConstructorPrivate(
  Transaction,
  'Use firebase.firestore().runTransaction() instead.'
);
export const PublicWriteBatch = makeConstructorPrivate(
  WriteBatch,
  'Use firebase.firestore().batch() instead.'
);
export const PublicDocumentReference = makeConstructorPrivate(
  DocumentReference,
  'Use firebase.firestore().doc() instead.'
);
export const PublicDocumentSnapshot = makeConstructorPrivate(DocumentSnapshot);
export const PublicQuery = makeConstructorPrivate(Query);
export const PublicQuerySnapshot = makeConstructorPrivate(QuerySnapshot);
export const PublicCollectionReference = makeConstructorPrivate(
  CollectionReference,
  'Use firebase.firestore().collection() instead.'
);
// tslint:enable:variable-name<|MERGE_RESOLUTION|>--- conflicted
+++ resolved
@@ -311,11 +311,7 @@
       PlatformSupport.getPlatform(),
       databaseInfo,
       this._config.credentials,
-<<<<<<< HEAD
-      this.initializeAsyncQueue()
-=======
       this._queue
->>>>>>> 84c69383
     );
     return this._firestoreClient.start(persistence);
   }
@@ -460,11 +456,6 @@
           'Invalid log level: ' + level
         );
     }
-  }
-
-  /** Creates a new AsyncQueue. Can be overridden to provide a custom queue. */
-  protected initializeAsyncQueue(): AsyncQueue {
-    return new AsyncQueue();
   }
 }
 
