/**
 * @license
 * Copyright 2017 Google LLC
 *
 * Licensed under the Apache License, Version 2.0 (the "License");
 * you may not use this file except in compliance with the License.
 * You may obtain a copy of the License at
 *
 *   http://www.apache.org/licenses/LICENSE-2.0
 *
 * Unless required by applicable law or agreed to in writing, software
 * distributed under the License is distributed on an "AS IS" BASIS,
 * WITHOUT WARRANTIES OR CONDITIONS OF ANY KIND, either express or implied.
 * See the License for the specific language governing permissions and
 * limitations under the License.
 */

import { Value as ProtoValue } from '../protos/firestore_proto_api';
import {
  CollectionReference as PublicCollectionReference,
  DocumentChange as PublicDocumentChange,
  DocumentChangeType,
  DocumentData,
  DocumentReference as PublicDocumentReference,
  DocumentSnapshot as PublicDocumentSnapshot,
  FirebaseFirestore as PublicFirestore,
  FirestoreDataConverter,
  GetOptions,
  LogLevel as PublicLogLevel,
  OrderByDirection,
  PersistenceSettings as PublicPersistenceSettings,
  Query as PublicQuery,
  QueryDocumentSnapshot as PublicQueryDocumentSnapshot,
  QuerySnapshot as PublicQuerySnapshot,
  SetOptions,
  Settings as PublicSettings,
  SnapshotListenOptions,
  SnapshotMetadata as PublicSnapshotMetadata,
  SnapshotOptions as PublicSnapshotOptions,
  Transaction as PublicTransaction,
  UpdateData,
  WhereFilterOp,
  WriteBatch as PublicWriteBatch
} from '@firebase/firestore-types';

import { FirebaseApp } from '@firebase/app-types';
import { _FirebaseApp, FirebaseService } from '@firebase/app-types/private';
import { Blob } from './blob';
import { DatabaseId, DatabaseInfo } from '../core/database_info';
import { ListenOptions } from '../core/event_manager';
import {
  FirestoreClient,
  firestoreClientAddSnapshotsInSyncListener,
  firestoreClientDisableNetwork,
  firestoreClientEnableNetwork,
  firestoreClientGetDocumentFromLocalCache,
  firestoreClientGetDocumentsFromLocalCache,
  firestoreClientGetDocumentsViaSnapshotListener,
  firestoreClientGetDocumentViaSnapshotListener,
  firestoreClientListen,
  firestoreClientTransaction,
  firestoreClientWaitForPendingWrites,
  firestoreClientWrite
} from '../core/firestore_client';
import {
  Bound,
  Direction,
  FieldFilter,
  Filter,
  findFilterOperator,
  getFirstOrderByField,
  getInequalityFilterField,
  hasLimitToLast,
  isCollectionGroupQuery,
  LimitType,
  newQueryComparator,
  newQueryForCollectionGroup,
  newQueryForPath,
  Operator,
  OrderBy,
  Query as InternalQuery,
  queryEquals,
  queryOrderBy,
  queryWithAddedFilter,
  queryWithAddedOrderBy,
  queryWithEndAt,
  queryWithLimit,
  queryWithStartAt
} from '../core/query';
import { Transaction as InternalTransaction } from '../core/transaction';
import { ChangeType, ViewSnapshot } from '../core/view_snapshot';
import { LruParams } from '../local/lru_garbage_collector';
import { Document, MaybeDocument, NoDocument } from '../model/document';
import { DocumentKey } from '../model/document_key';
import { DeleteMutation, Mutation, Precondition } from '../model/mutation';
import { FieldPath, ResourcePath } from '../model/path';
import { isServerTimestamp } from '../model/server_timestamps';
import { refValue } from '../model/values';
import { debugAssert, fail } from '../util/assert';
import { AsyncQueue } from '../util/async_queue';
import { Code, FirestoreError } from '../util/error';
import {
  cast,
  validateIsNotUsedTogether,
  validateNonEmptyArgument,
  validatePositiveNumber,
  validateSetOptions,
  valueDescription
} from '../util/input_validation';
import { logWarn, setLogLevel as setClientLogLevel } from '../util/log';
import { AutoId } from '../util/misc';
import { FieldPath as ExternalFieldPath } from './field_path';
import {
  CredentialsProvider,
  CredentialsSettings,
  EmptyCredentialsProvider,
  FirebaseCredentialsProvider,
  makeCredentialsProvider
} from './credentials';
import {
  CompleteFn,
  ErrorFn,
  isPartialObserver,
  NextFn,
  PartialObserver,
  Unsubscribe
} from './observer';
import {
  _DocumentKeyReference,
  fieldPathFromArgument,
  parseQueryValue,
  parseSetData,
  parseUpdateData,
  parseUpdateVarargs,
  UntypedFirestoreDataConverter,
  UserDataReader
} from './user_data_reader';
import { UserDataWriter } from './user_data_writer';
import { FirebaseAuthInternalName } from '@firebase/auth-interop-types';
import { Provider } from '@firebase/component';
import {
  clearIndexedDbPersistence,
  enableIndexedDbPersistence,
  enableMultiTabIndexedDbPersistence
} from '../../exp/src/api/database';

// settings() defaults:
const DEFAULT_HOST = 'firestore.googleapis.com';
const DEFAULT_SSL = true;

/**
 * Constant used to indicate the LRU garbage collection should be disabled.
 * Set this value as the `cacheSizeBytes` on the settings passed to the
 * `Firestore` instance.
 */
export const CACHE_SIZE_UNLIMITED = LruParams.COLLECTION_DISABLED;

/** Undocumented, private additional settings not exposed in our public API. */
interface PrivateSettings extends PublicSettings {
  // Can be a google-auth-library or gapi client.
  credentials?: CredentialsSettings;
}

/**
 * Options that can be provided in the Firestore constructor when not using
 * Firebase (aka standalone mode).
 */
export interface FirestoreDatabase {
  projectId: string;
  database?: string;
}

/**
 * A concrete type describing all the values that can be applied via a
 * user-supplied firestore.Settings object. This is a separate type so that
 * defaults can be supplied and the value can be checked for equality.
 */
export class FirestoreSettings {
  /** The hostname to connect to. */
  readonly host: string;

  /** Whether to use SSL when connecting. */
  readonly ssl: boolean;

  readonly cacheSizeBytes: number;

  readonly experimentalForceLongPolling: boolean;

  readonly experimentalAutoDetectLongPolling: boolean;

  readonly ignoreUndefinedProperties: boolean;

  // Can be a google-auth-library or gapi client.
  // eslint-disable-next-line @typescript-eslint/no-explicit-any
  credentials?: any;

  constructor(settings: PrivateSettings) {
    if (settings.host === undefined) {
      if (settings.ssl !== undefined) {
        throw new FirestoreError(
          Code.INVALID_ARGUMENT,
          "Can't provide ssl option if host option is not set"
        );
      }
      this.host = DEFAULT_HOST;
      this.ssl = DEFAULT_SSL;
    } else {
      this.host = settings.host;
      this.ssl = settings.ssl ?? DEFAULT_SSL;
    }

    this.credentials = settings.credentials;
    this.ignoreUndefinedProperties = !!settings.ignoreUndefinedProperties;

    if (settings.cacheSizeBytes === undefined) {
      this.cacheSizeBytes = LruParams.DEFAULT_CACHE_SIZE_BYTES;
    } else {
      if (
        settings.cacheSizeBytes !== CACHE_SIZE_UNLIMITED &&
        settings.cacheSizeBytes < LruParams.MINIMUM_CACHE_SIZE_BYTES
      ) {
        throw new FirestoreError(
          Code.INVALID_ARGUMENT,
          `cacheSizeBytes must be at least ${LruParams.MINIMUM_CACHE_SIZE_BYTES}`
        );
      } else {
        this.cacheSizeBytes = settings.cacheSizeBytes;
      }
    }

    this.experimentalForceLongPolling = !!settings.experimentalForceLongPolling;
    this.experimentalAutoDetectLongPolling = !!settings.experimentalAutoDetectLongPolling;

    validateIsNotUsedTogether(
      'experimentalForceLongPolling',
      settings.experimentalForceLongPolling,
      'experimentalAutoDetectLongPolling',
      settings.experimentalAutoDetectLongPolling
    );
  }

  isEqual(other: FirestoreSettings): boolean {
    return (
      this.host === other.host &&
      this.ssl === other.ssl &&
      this.credentials === other.credentials &&
      this.cacheSizeBytes === other.cacheSizeBytes &&
      this.experimentalForceLongPolling ===
        other.experimentalForceLongPolling &&
      this.experimentalAutoDetectLongPolling ===
        other.experimentalAutoDetectLongPolling &&
      this.ignoreUndefinedProperties === other.ignoreUndefinedProperties
    );
  }
}

// TODO(firestore-compat): This interface exposes internal APIs that the Compat
// layer implements to interact with the firestore-exp SDK. We can remove this
// class once we have an actual compat class for FirebaseFirestore.
export interface FirestoreCompat {
  readonly _initialized: boolean;
  readonly _terminated: boolean;
  readonly _databaseId: DatabaseId;
  readonly _persistenceKey: string;
  readonly _queue: AsyncQueue;
  readonly _credentials: CredentialsProvider;
  _firestoreClient?: FirestoreClient;
  _getSettings(): FirestoreSettings;
}

/**
 * A persistence provider for either memory-only or IndexedDB persistence.
 * Mainly used to allow optional inclusion of IndexedDB code.
 */
export interface PersistenceProvider {
  enableIndexedDbPersistence(
    firestore: FirestoreCompat,
    forceOwnership: boolean
  ): Promise<void>;
  enableMultiTabIndexedDbPersistence(firestore: FirestoreCompat): Promise<void>;
  clearIndexedDbPersistence(firestore: FirestoreCompat): Promise<void>;
}

const MEMORY_ONLY_PERSISTENCE_ERROR_MESSAGE =
  'You are using the memory-only build of Firestore. Persistence support is ' +
  'only available via the @firebase/firestore bundle or the ' +
  'firebase-firestore.js build.';

/**
 * The persistence provider included with the memory-only SDK. This provider
 * errors for all attempts to access persistence.
 */
export class MemoryPersistenceProvider implements PersistenceProvider {
  enableIndexedDbPersistence(
    firestore: FirestoreCompat,
    forceOwnership: boolean
  ): Promise<void> {
    throw new FirestoreError(
      Code.FAILED_PRECONDITION,
      MEMORY_ONLY_PERSISTENCE_ERROR_MESSAGE
    );
  }

  enableMultiTabIndexedDbPersistence(
    firestore: FirestoreCompat
  ): Promise<void> {
    throw new FirestoreError(
      Code.FAILED_PRECONDITION,
      MEMORY_ONLY_PERSISTENCE_ERROR_MESSAGE
    );
  }

  clearIndexedDbPersistence(firestore: FirestoreCompat): Promise<void> {
    throw new FirestoreError(
      Code.FAILED_PRECONDITION,
      MEMORY_ONLY_PERSISTENCE_ERROR_MESSAGE
    );
  }
}

/**
 * The persistence provider included with the full Firestore SDK.
 */
export class IndexedDbPersistenceProvider implements PersistenceProvider {
  enableIndexedDbPersistence(
    firestore: FirestoreCompat,
    forceOwnership: boolean
  ): Promise<void> {
    return enableIndexedDbPersistence(firestore, { forceOwnership });
  }
  enableMultiTabIndexedDbPersistence = enableMultiTabIndexedDbPersistence.bind(
    null
  );
  clearIndexedDbPersistence = clearIndexedDbPersistence.bind(null);
}
/**
 * The root reference to the database.
 */
export class Firestore
  implements PublicFirestore, FirebaseService, FirestoreCompat {
  // The objects that are a part of this API are exposed to third-parties as
  // compiled javascript so we want to flag our private members with a leading
  // underscore to discourage their use.
  readonly _databaseId: DatabaseId;
  readonly _persistenceKey: string;
  _credentials: CredentialsProvider;
  private readonly _firebaseApp: FirebaseApp | null = null;
  private _settings: FirestoreSettings;

  // The firestore client instance. This will be available as soon as
  // `configureFirestore()` is called, but any calls against it will block until
  // setup has completed.
  _firestoreClient?: FirestoreClient;

  // Public for use in tests.
  // TODO(mikelehen): Use modularized initialization instead.
  readonly _queue = new AsyncQueue();

  _userDataReader: UserDataReader | undefined;

  // Note: We are using `MemoryPersistenceProvider` as a default
  // ComponentProvider to ensure backwards compatibility with the format
  // expected by the console build.
  constructor(
    databaseIdOrApp: FirestoreDatabase | FirebaseApp,
    authProvider: Provider<FirebaseAuthInternalName>,
    readonly _persistenceProvider: PersistenceProvider = new MemoryPersistenceProvider()
  ) {
    if (typeof (databaseIdOrApp as FirebaseApp).options === 'object') {
      // This is very likely a Firebase app object
      // TODO(b/34177605): Can we somehow use instanceof?
      const app = databaseIdOrApp as FirebaseApp;
      this._firebaseApp = app;
      this._databaseId = Firestore.databaseIdFromApp(app);
      this._persistenceKey = app.name;
      this._credentials = new FirebaseCredentialsProvider(authProvider);
    } else {
      const external = databaseIdOrApp as FirestoreDatabase;
      if (!external.projectId) {
        throw new FirestoreError(
          Code.INVALID_ARGUMENT,
          'Must provide projectId'
        );
      }

      this._databaseId = new DatabaseId(external.projectId, external.database);
      // Use a default persistenceKey that lines up with FirebaseApp.
      this._persistenceKey = '[DEFAULT]';
      this._credentials = new EmptyCredentialsProvider();
    }

    this._settings = new FirestoreSettings({});
  }

  get _initialized(): boolean {
    return !!this._firestoreClient;
  }

  get _terminated(): boolean {
    return this._queue.isShuttingDown;
  }

  get _dataReader(): UserDataReader {
    debugAssert(
      !!this._firestoreClient,
      'Cannot obtain UserDataReader before instance is intitialized'
    );
    if (!this._userDataReader) {
      // Lazy initialize UserDataReader once the settings are frozen
      this._userDataReader = new UserDataReader(
        this._databaseId,
        this._settings.ignoreUndefinedProperties
      );
    }
    return this._userDataReader;
  }

  settings(settingsLiteral: PublicSettings): void {
    if (settingsLiteral.merge) {
      settingsLiteral = { ...this._settings, ...settingsLiteral };
      // Remove the property from the settings once the merge is completed
      delete settingsLiteral.merge;
    }

    const newSettings = new FirestoreSettings(settingsLiteral);
    if (this._firestoreClient && !this._settings.isEqual(newSettings)) {
      throw new FirestoreError(
        Code.FAILED_PRECONDITION,
        'Firestore has already been started and its settings can no longer ' +
          'be changed. You can only modify settings before calling any other ' +
          'methods on a Firestore object.'
      );
    }

    this._settings = newSettings;
    if (newSettings.credentials !== undefined) {
      this._credentials = makeCredentialsProvider(newSettings.credentials);
    }
  }

  useEmulator(host: string, port: number): void {
    if (this._settings.host !== DEFAULT_HOST) {
      logWarn(
        'Host has been set in both settings() and useEmulator(), emulator host will be used'
      );
    }

    this.settings({
      host: `${host}:${port}`,
      ssl: false,
      merge: true
    });
  }

  enableNetwork(): Promise<void> {
    ensureFirestoreConfigured(this);
    return firestoreClientEnableNetwork(this._firestoreClient!);
  }

  disableNetwork(): Promise<void> {
    ensureFirestoreConfigured(this);
    return firestoreClientDisableNetwork(this._firestoreClient!);
  }

  enablePersistence(settings?: PublicPersistenceSettings): Promise<void> {
    if (this._firestoreClient) {
      throw new FirestoreError(
        Code.FAILED_PRECONDITION,
        'Firestore has already been started and persistence can no longer ' +
          'be enabled. You can only call enablePersistence() before calling ' +
          'any other methods on a Firestore object.'
      );
    }

    let synchronizeTabs = false;
    let experimentalForceOwningTab = false;

    if (settings) {
      synchronizeTabs = !!settings.synchronizeTabs;
      experimentalForceOwningTab = !!settings.experimentalForceOwningTab;

      validateIsNotUsedTogether(
        'synchronizeTabs',
        synchronizeTabs,
        'experimentalForceOwningTab',
        experimentalForceOwningTab
      );
    }

    return synchronizeTabs
      ? this._persistenceProvider.enableMultiTabIndexedDbPersistence(this)
      : this._persistenceProvider.enableIndexedDbPersistence(
          this,
          experimentalForceOwningTab
        );
  }

  async clearPersistence(): Promise<void> {
    return this._persistenceProvider.clearIndexedDbPersistence(this);
  }

  terminate(): Promise<void> {
    (this.app as _FirebaseApp)._removeServiceInstance('firestore');
    return this.INTERNAL.delete();
  }

  waitForPendingWrites(): Promise<void> {
    ensureFirestoreConfigured(this);
    return firestoreClientWaitForPendingWrites(this._firestoreClient!);
  }

  onSnapshotsInSync(observer: PartialObserver<void>): Unsubscribe;
  onSnapshotsInSync(onSync: () => void): Unsubscribe;
  onSnapshotsInSync(arg: unknown): Unsubscribe {
    ensureFirestoreConfigured(this);

    if (isPartialObserver(arg)) {
      return firestoreClientAddSnapshotsInSyncListener(
        this._firestoreClient!,
        arg as PartialObserver<void>
      );
    } else {
      const observer: PartialObserver<void> = {
        next: arg as () => void
      };
      return firestoreClientAddSnapshotsInSyncListener(
        this._firestoreClient!,
        observer
      );
    }
  }

  private static databaseIdFromApp(app: FirebaseApp): DatabaseId {
    if (!contains(app.options, 'projectId')) {
      throw new FirestoreError(
        Code.INVALID_ARGUMENT,
        '"projectId" not provided in firebase.initializeApp.'
      );
    }

    const projectId = app.options.projectId;
    if (!projectId || typeof projectId !== 'string') {
      throw new FirestoreError(
        Code.INVALID_ARGUMENT,
        'projectId must be a string in FirebaseApp.options'
      );
    }
    return new DatabaseId(projectId);
  }

  get app(): FirebaseApp {
    if (!this._firebaseApp) {
      throw new FirestoreError(
        Code.FAILED_PRECONDITION,
        "Firestore was not initialized using the Firebase SDK. 'app' is " +
          'not available'
      );
    }
    return this._firebaseApp;
  }

  INTERNAL = {
    delete: async (): Promise<void> => {
      if (!this._firestoreClient) {
        // The client must be initialized to ensure that all subsequent API
        // usage throws an exception.
        configureFirestore(this);
      }
      await this._firestoreClient!.terminate();
    }
  };

  collection(pathString: string): PublicCollectionReference {
    validateNonEmptyArgument('Firestore.collection', 'path', pathString);
    ensureFirestoreConfigured(this);
    return new CollectionReference(
      ResourcePath.fromString(pathString),
      this,
      /* converter= */ null
    );
  }

  doc(pathString: string): PublicDocumentReference {
    validateNonEmptyArgument('Firestore.doc', 'path', pathString);
    ensureFirestoreConfigured(this);
    return DocumentReference.forPath(
      ResourcePath.fromString(pathString),
      this,
      /* converter= */ null
    );
  }

  collectionGroup(collectionId: string): PublicQuery {
    validateNonEmptyArgument(
      'Firestore.collectionGroup',
      'collectionId',
      collectionId
    );
    if (collectionId.indexOf('/') >= 0) {
      throw new FirestoreError(
        Code.INVALID_ARGUMENT,
        `Invalid collection ID '${collectionId}' passed to function ` +
          `Firestore.collectionGroup(). Collection IDs must not contain '/'.`
      );
    }
    ensureFirestoreConfigured(this);
    return new Query(
      newQueryForCollectionGroup(collectionId),
      this,
      /* converter= */ null
    );
  }

  runTransaction<T>(
    updateFunction: (transaction: PublicTransaction) => Promise<T>
  ): Promise<T> {
<<<<<<< HEAD
    ensureFirestoreConfigured(this);
=======
    const firestoreClient = this.ensureClientConfigured();
>>>>>>> 593e065a
    return firestoreClientTransaction(
      firestoreClient,
      (transaction: InternalTransaction) => {
        return updateFunction(new Transaction(this, transaction));
      }
    );
  }

  batch(): PublicWriteBatch {
    ensureFirestoreConfigured(this);
    return new WriteBatch(this);
  }

  _getSettings(): FirestoreSettings {
    return this._settings;
  }
}

export function ensureFirestoreConfigured(
  firestore: FirestoreCompat
): FirestoreClient {
  if (!firestore._firestoreClient) {
    configureFirestore(firestore);
  }
  firestore._firestoreClient!.verifyNotTerminated();
  return firestore._firestoreClient as FirestoreClient;
}

export function configureFirestore(firestore: FirestoreCompat): void {
  const settings = firestore._getSettings();
  debugAssert(!!settings.host, 'FirestoreSettings.host is not set');
  debugAssert(
    !firestore._firestoreClient,
    'configureFirestore() called multiple times'
  );

  const databaseInfo = new DatabaseInfo(
    firestore._databaseId,
    firestore._persistenceKey,
    settings.host,
    settings.ssl,
    settings.experimentalForceLongPolling,
    settings.experimentalAutoDetectLongPolling
  );
  firestore._firestoreClient = new FirestoreClient(
    firestore._credentials,
    firestore._queue,
    databaseInfo
  );
}

export function setLogLevel(level: PublicLogLevel): void {
  setClientLogLevel(level);
}

/**
 * A reference to a transaction.
 */
export class Transaction implements PublicTransaction {
  constructor(
    private _firestore: Firestore,
    private _transaction: InternalTransaction
  ) {}

  get<T>(
    documentRef: PublicDocumentReference<T>
  ): Promise<PublicDocumentSnapshot<T>> {
    const ref = validateReference(
      'Transaction.get',
      documentRef,
      this._firestore
    );
    return this._transaction
      .lookup([ref._key])
      .then((docs: MaybeDocument[]) => {
        if (!docs || docs.length !== 1) {
          return fail('Mismatch in docs returned from document lookup.');
        }
        const doc = docs[0];
        if (doc instanceof NoDocument) {
          return new DocumentSnapshot<T>(
            this._firestore,
            ref._key,
            null,
            /* fromCache= */ false,
            /* hasPendingWrites= */ false,
            ref._converter
          );
        } else if (doc instanceof Document) {
          return new DocumentSnapshot<T>(
            this._firestore,
            ref._key,
            doc,
            /* fromCache= */ false,
            /* hasPendingWrites= */ false,
            ref._converter
          );
        } else {
          throw fail(
            `BatchGetDocumentsRequest returned unexpected document type: ${doc.constructor.name}`
          );
        }
      });
  }

  set<T>(
    documentRef: DocumentReference<T>,
    data: Partial<T>,
    options: SetOptions
  ): Transaction;
  set<T>(documentRef: DocumentReference<T>, data: T): Transaction;
  set<T>(
    documentRef: PublicDocumentReference<T>,
    value: T | Partial<T>,
    options?: SetOptions
  ): Transaction {
    const ref = validateReference(
      'Transaction.set',
      documentRef,
      this._firestore
    );
    options = validateSetOptions('Transaction.set', options);
    const convertedValue = applyFirestoreDataConverter(
      ref._converter,
      value,
      options
    );
    const parsed = parseSetData(
      this._firestore._dataReader,
      'Transaction.set',
      ref._key,
      convertedValue,
      ref._converter !== null,
      options
    );
    this._transaction.set(ref._key, parsed);
    return this;
  }

  update(
    documentRef: PublicDocumentReference<unknown>,
    value: UpdateData
  ): Transaction;
  update(
    documentRef: PublicDocumentReference<unknown>,
    field: string | ExternalFieldPath,
    value: unknown,
    ...moreFieldsAndValues: unknown[]
  ): Transaction;
  update(
    documentRef: PublicDocumentReference<unknown>,
    fieldOrUpdateData: string | ExternalFieldPath | UpdateData,
    value?: unknown,
    ...moreFieldsAndValues: unknown[]
  ): Transaction {
    let ref;
    let parsed;

    if (
      typeof fieldOrUpdateData === 'string' ||
      fieldOrUpdateData instanceof ExternalFieldPath
    ) {
      ref = validateReference(
        'Transaction.update',
        documentRef,
        this._firestore
      );
      parsed = parseUpdateVarargs(
        this._firestore._dataReader,
        'Transaction.update',
        ref._key,
        fieldOrUpdateData,
        value,
        moreFieldsAndValues
      );
    } else {
      ref = validateReference(
        'Transaction.update',
        documentRef,
        this._firestore
      );
      parsed = parseUpdateData(
        this._firestore._dataReader,
        'Transaction.update',
        ref._key,
        fieldOrUpdateData
      );
    }

    this._transaction.update(ref._key, parsed);
    return this;
  }

  delete(documentRef: PublicDocumentReference<unknown>): Transaction {
    const ref = validateReference(
      'Transaction.delete',
      documentRef,
      this._firestore
    );
    this._transaction.delete(ref._key);
    return this;
  }
}

export class WriteBatch implements PublicWriteBatch {
  private _mutations = [] as Mutation[];
  private _committed = false;

  constructor(private _firestore: Firestore) {}

  set<T>(
    documentRef: DocumentReference<T>,
    data: Partial<T>,
    options: SetOptions
  ): WriteBatch;
  set<T>(documentRef: DocumentReference<T>, data: T): WriteBatch;
  set<T>(
    documentRef: PublicDocumentReference<T>,
    value: T | Partial<T>,
    options?: SetOptions
  ): WriteBatch {
    this.verifyNotCommitted();
    const ref = validateReference(
      'WriteBatch.set',
      documentRef,
      this._firestore
    );
    options = validateSetOptions('WriteBatch.set', options);
    const convertedValue = applyFirestoreDataConverter(
      ref._converter,
      value,
      options
    );
    const parsed = parseSetData(
      this._firestore._dataReader,
      'WriteBatch.set',
      ref._key,
      convertedValue,
      ref._converter !== null,
      options
    );
    this._mutations = this._mutations.concat(
      parsed.toMutations(ref._key, Precondition.none())
    );
    return this;
  }

  update(
    documentRef: PublicDocumentReference<unknown>,
    value: UpdateData
  ): WriteBatch;
  update(
    documentRef: PublicDocumentReference<unknown>,
    field: string | ExternalFieldPath,
    value: unknown,
    ...moreFieldsAndValues: unknown[]
  ): WriteBatch;
  update(
    documentRef: PublicDocumentReference<unknown>,
    fieldOrUpdateData: string | ExternalFieldPath | UpdateData,
    value?: unknown,
    ...moreFieldsAndValues: unknown[]
  ): WriteBatch {
    this.verifyNotCommitted();

    let ref;
    let parsed;

    if (
      typeof fieldOrUpdateData === 'string' ||
      fieldOrUpdateData instanceof ExternalFieldPath
    ) {
      ref = validateReference(
        'WriteBatch.update',
        documentRef,
        this._firestore
      );
      parsed = parseUpdateVarargs(
        this._firestore._dataReader,
        'WriteBatch.update',
        ref._key,
        fieldOrUpdateData,
        value,
        moreFieldsAndValues
      );
    } else {
      ref = validateReference(
        'WriteBatch.update',
        documentRef,
        this._firestore
      );
      parsed = parseUpdateData(
        this._firestore._dataReader,
        'WriteBatch.update',
        ref._key,
        fieldOrUpdateData
      );
    }

    this._mutations = this._mutations.concat(
      parsed.toMutations(ref._key, Precondition.exists(true))
    );
    return this;
  }

  delete(documentRef: PublicDocumentReference<unknown>): WriteBatch {
    this.verifyNotCommitted();
    const ref = validateReference(
      'WriteBatch.delete',
      documentRef,
      this._firestore
    );
    this._mutations = this._mutations.concat(
      new DeleteMutation(ref._key, Precondition.none())
    );
    return this;
  }

  commit(): Promise<void> {
    this.verifyNotCommitted();
    this._committed = true;
    if (this._mutations.length > 0) {
      const client = ensureFirestoreConfigured(this._firestore);
      return firestoreClientWrite(client, this._mutations);
    }

    return Promise.resolve();
  }

  private verifyNotCommitted(): void {
    if (this._committed) {
      throw new FirestoreError(
        Code.FAILED_PRECONDITION,
        'A write batch can no longer be used after commit() ' +
          'has been called.'
      );
    }
  }
}

/**
 * A reference to a particular document in a collection in the database.
 */
export class DocumentReference<T = DocumentData>
  extends _DocumentKeyReference<T>
  implements PublicDocumentReference<T> {
  private _firestoreClient: FirestoreClient;

  constructor(
    public _key: DocumentKey,
    readonly firestore: Firestore,
    readonly _converter: FirestoreDataConverter<T> | null
  ) {
    super(firestore._databaseId, _key, _converter);
    this._firestoreClient = ensureFirestoreConfigured(firestore);
  }

  static forPath<U>(
    path: ResourcePath,
    firestore: Firestore,
    converter: FirestoreDataConverter<U> | null
  ): DocumentReference<U> {
    if (path.length % 2 !== 0) {
      throw new FirestoreError(
        Code.INVALID_ARGUMENT,
        'Invalid document reference. Document ' +
          'references must have an even number of segments, but ' +
          `${path.canonicalString()} has ${path.length}`
      );
    }
    return new DocumentReference(new DocumentKey(path), firestore, converter);
  }

  get id(): string {
    return this._key.path.lastSegment();
  }

  get parent(): PublicCollectionReference<T> {
    return new CollectionReference(
      this._key.path.popLast(),
      this.firestore,
      this._converter
    );
  }

  get path(): string {
    return this._key.path.canonicalString();
  }

  collection(pathString: string): PublicCollectionReference<DocumentData> {
    validateNonEmptyArgument(
      'DocumentReference.collection',
      'path',
      pathString
    );
    if (!pathString) {
      throw new FirestoreError(
        Code.INVALID_ARGUMENT,
        'Must provide a non-empty collection name to collection()'
      );
    }
    const path = ResourcePath.fromString(pathString);
    return new CollectionReference(
      this._key.path.child(path),
      this.firestore,
      /* converter= */ null
    );
  }

  isEqual(other: PublicDocumentReference<T>): boolean {
    if (!(other instanceof DocumentReference)) {
      return false;
    }
    return (
      this.firestore === other.firestore &&
      this._key.isEqual(other._key) &&
      this._converter === other._converter
    );
  }

  set(value: Partial<T>, options: SetOptions): Promise<void>;
  set(value: T): Promise<void>;
  set(value: T | Partial<T>, options?: SetOptions): Promise<void> {
    options = validateSetOptions('DocumentReference.set', options);
    const convertedValue = applyFirestoreDataConverter(
      this._converter,
      value,
      options
    );
    const parsed = parseSetData(
      this.firestore._dataReader,
      'DocumentReference.set',
      this._key,
      convertedValue,
      this._converter !== null,
      options
    );
    return firestoreClientWrite(
      this._firestoreClient,
      parsed.toMutations(this._key, Precondition.none())
    );
  }

  update(value: UpdateData): Promise<void>;
  update(
    field: string | ExternalFieldPath,
    value: unknown,
    ...moreFieldsAndValues: unknown[]
  ): Promise<void>;
  update(
    fieldOrUpdateData: string | ExternalFieldPath | UpdateData,
    value?: unknown,
    ...moreFieldsAndValues: unknown[]
  ): Promise<void> {
    let parsed;

    if (
      typeof fieldOrUpdateData === 'string' ||
      fieldOrUpdateData instanceof ExternalFieldPath
    ) {
      parsed = parseUpdateVarargs(
        this.firestore._dataReader,
        'DocumentReference.update',
        this._key,
        fieldOrUpdateData,
        value,
        moreFieldsAndValues
      );
    } else {
      parsed = parseUpdateData(
        this.firestore._dataReader,
        'DocumentReference.update',
        this._key,
        fieldOrUpdateData
      );
    }

    return firestoreClientWrite(
      this._firestoreClient,
      parsed.toMutations(this._key, Precondition.exists(true))
    );
  }

  delete(): Promise<void> {
    return firestoreClientWrite(this._firestoreClient, [
      new DeleteMutation(this._key, Precondition.none())
    ]);
  }

  onSnapshot(observer: PartialObserver<PublicDocumentSnapshot<T>>): Unsubscribe;
  onSnapshot(
    options: SnapshotListenOptions,
    observer: PartialObserver<PublicDocumentSnapshot<T>>
  ): Unsubscribe;
  onSnapshot(
    onNext: NextFn<PublicDocumentSnapshot<T>>,
    onError?: ErrorFn,
    onCompletion?: CompleteFn
  ): Unsubscribe;
  onSnapshot(
    options: SnapshotListenOptions,
    onNext: NextFn<PublicDocumentSnapshot<T>>,
    onError?: ErrorFn,
    onCompletion?: CompleteFn
  ): Unsubscribe;

  onSnapshot(...args: unknown[]): Unsubscribe {
    let options: ListenOptions = {
      includeMetadataChanges: false
    };
    let currArg = 0;
    if (
      typeof args[currArg] === 'object' &&
      !isPartialObserver(args[currArg])
    ) {
      options = args[currArg] as SnapshotListenOptions;
      currArg++;
    }

    const internalOptions = {
      includeMetadataChanges: options.includeMetadataChanges
    };

    if (isPartialObserver(args[currArg])) {
      const userObserver = args[currArg] as PartialObserver<
        PublicDocumentSnapshot<T>
      >;
      args[currArg] = userObserver.next?.bind(userObserver);
      args[currArg + 1] = userObserver.error?.bind(userObserver);
      args[currArg + 2] = userObserver.complete?.bind(userObserver);
    }

    const observer: PartialObserver<ViewSnapshot> = {
      next: snapshot => {
        if (args[currArg]) {
          (args[currArg] as NextFn<PublicDocumentSnapshot<T>>)(
            this._convertToDocSnapshot(snapshot)
          );
        }
      },
      error: args[currArg + 1] as ErrorFn,
      complete: args[currArg + 2] as CompleteFn
    };

    return firestoreClientListen(
      this._firestoreClient,
      newQueryForPath(this._key.path),
      internalOptions,
      observer
    );
  }

  get(options?: GetOptions): Promise<PublicDocumentSnapshot<T>> {
    if (options && options.source === 'cache') {
      return firestoreClientGetDocumentFromLocalCache(
        this._firestoreClient,
        this._key
      ).then(
        doc =>
          new DocumentSnapshot(
            this.firestore,
            this._key,
            doc,
            /*fromCache=*/ true,
            doc instanceof Document ? doc.hasLocalMutations : false,
            this._converter
          )
      );
    } else {
      return firestoreClientGetDocumentViaSnapshotListener(
        this._firestoreClient,
        this._key,
        options
      ).then(snapshot => this._convertToDocSnapshot(snapshot));
    }
  }

  withConverter<U>(
    converter: FirestoreDataConverter<U>
  ): PublicDocumentReference<U> {
    return new DocumentReference<U>(this._key, this.firestore, converter);
  }

  /**
   * Converts a ViewSnapshot that contains the current document to a
   * DocumentSnapshot.
   */
  private _convertToDocSnapshot(snapshot: ViewSnapshot): DocumentSnapshot<T> {
    debugAssert(
      snapshot.docs.size <= 1,
      'Too many documents returned on a document query'
    );
    const doc = snapshot.docs.get(this._key);

    return new DocumentSnapshot(
      this.firestore,
      this._key,
      doc,
      snapshot.fromCache,
      snapshot.hasPendingWrites,
      this._converter
    );
  }
}

/**
 * Metadata about a snapshot, describing the state of the snapshot.
 */
export class SnapshotMetadata implements PublicSnapshotMetadata {
  /**
   * True if the snapshot contains the result of local writes (for example
   * `set()` or `update()` calls) that have not yet been committed to the
   * backend. If your listener has opted into metadata updates (via
   * `SnapshotListenOptions`) you will receive another snapshot with
   * `hasPendingWrites` equal to false once the writes have been committed to
   * the backend.
   */
  readonly hasPendingWrites: boolean;

  /**
   * True if the snapshot was created from cached data rather than guaranteed
   * up-to-date server data. If your listener has opted into metadata updates
   * (via `SnapshotListenOptions`) you will receive another snapshot with
   * `fromCache` set to false once the client has received up-to-date data from
   * the backend.
   */
  readonly fromCache: boolean;

  constructor(hasPendingWrites: boolean, fromCache: boolean) {
    this.hasPendingWrites = hasPendingWrites;
    this.fromCache = fromCache;
  }

  /**
   * Returns true if this `SnapshotMetadata` is equal to the provided one.
   *
   * @param other The `SnapshotMetadata` to compare against.
   * @return true if this `SnapshotMetadata` is equal to the provided one.
   */
  isEqual(other: PublicSnapshotMetadata): boolean {
    return (
      this.hasPendingWrites === other.hasPendingWrites &&
      this.fromCache === other.fromCache
    );
  }
}

/**
 * Options interface that can be provided to configure the deserialization of
 * DocumentSnapshots.
 */
export interface SnapshotOptions extends PublicSnapshotOptions {}

export class DocumentSnapshot<T = DocumentData>
  implements PublicDocumentSnapshot<T> {
  constructor(
    private _firestore: Firestore,
    private _key: DocumentKey,
    public _document: Document | null,
    private _fromCache: boolean,
    private _hasPendingWrites: boolean,
    private readonly _converter: FirestoreDataConverter<T> | null
  ) {}

  data(options: PublicSnapshotOptions = {}): T | undefined {
    if (!this._document) {
      return undefined;
    } else {
      // We only want to use the converter and create a new DocumentSnapshot
      // if a converter has been provided.
      if (this._converter) {
        const snapshot = new QueryDocumentSnapshot(
          this._firestore,
          this._key,
          this._document,
          this._fromCache,
          this._hasPendingWrites,
          /* converter= */ null
        );
        return this._converter.fromFirestore(snapshot, options);
      } else {
        const userDataWriter = new UserDataWriter(
          this._firestore._databaseId,
          options.serverTimestamps || 'none',
          key =>
            new DocumentReference(key, this._firestore, /* converter= */ null),
          bytes => new Blob(bytes)
        );
        return userDataWriter.convertValue(this._document.toProto()) as T;
      }
    }
  }

  get(
    fieldPath: string | ExternalFieldPath,
    options: PublicSnapshotOptions = {}
  ): unknown {
    if (this._document) {
      const value = this._document
        .data()
        .field(
          fieldPathFromArgument('DocumentSnapshot.get', fieldPath, this._key)
        );
      if (value !== null) {
        const userDataWriter = new UserDataWriter(
          this._firestore._databaseId,
          options.serverTimestamps || 'none',
          key => new DocumentReference(key, this._firestore, this._converter),
          bytes => new Blob(bytes)
        );
        return userDataWriter.convertValue(value);
      }
    }
    return undefined;
  }

  get id(): string {
    return this._key.path.lastSegment();
  }

  get ref(): PublicDocumentReference<T> {
    return new DocumentReference<T>(
      this._key,
      this._firestore,
      this._converter
    );
  }

  get exists(): boolean {
    return this._document !== null;
  }

  get metadata(): PublicSnapshotMetadata {
    return new SnapshotMetadata(this._hasPendingWrites, this._fromCache);
  }

  isEqual(other: PublicDocumentSnapshot<T>): boolean {
    if (!(other instanceof DocumentSnapshot)) {
      return false;
    }
    return (
      this._firestore === other._firestore &&
      this._fromCache === other._fromCache &&
      this._key.isEqual(other._key) &&
      (this._document === null
        ? other._document === null
        : this._document.isEqual(other._document)) &&
      this._converter === other._converter
    );
  }
}

export class QueryDocumentSnapshot<T = DocumentData>
  extends DocumentSnapshot<T>
  implements PublicQueryDocumentSnapshot<T> {
  data(options?: SnapshotOptions): T {
    const data = super.data(options);
    debugAssert(
      data !== undefined,
      'Document in a QueryDocumentSnapshot should exist'
    );
    return data;
  }
}

export function newQueryFilter(
  query: InternalQuery,
  methodName: string,
  dataReader: UserDataReader,
  databaseId: DatabaseId,
  fieldPath: FieldPath,
  op: Operator,
  value: unknown
): FieldFilter {
  let fieldValue: ProtoValue;
  if (fieldPath.isKeyField()) {
    if (op === Operator.ARRAY_CONTAINS || op === Operator.ARRAY_CONTAINS_ANY) {
      throw new FirestoreError(
        Code.INVALID_ARGUMENT,
        `Invalid Query. You can't perform '${op}' ` +
          'queries on FieldPath.documentId().'
      );
    } else if (op === Operator.IN || op === Operator.NOT_IN) {
      validateDisjunctiveFilterElements(value, op);
      const referenceList: ProtoValue[] = [];
      for (const arrayValue of value as ProtoValue[]) {
        referenceList.push(parseDocumentIdValue(databaseId, query, arrayValue));
      }
      fieldValue = { arrayValue: { values: referenceList } };
    } else {
      fieldValue = parseDocumentIdValue(databaseId, query, value);
    }
  } else {
    if (
      op === Operator.IN ||
      op === Operator.NOT_IN ||
      op === Operator.ARRAY_CONTAINS_ANY
    ) {
      validateDisjunctiveFilterElements(value, op);
    }
    fieldValue = parseQueryValue(
      dataReader,
      methodName,
      value,
      /* allowArrays= */ op === Operator.IN || op === Operator.NOT_IN
    );
  }
  const filter = FieldFilter.create(fieldPath, op, fieldValue);
  validateNewFilter(query, filter);
  return filter;
}

export function newQueryOrderBy(
  query: InternalQuery,
  fieldPath: FieldPath,
  direction: Direction
): OrderBy {
  if (query.startAt !== null) {
    throw new FirestoreError(
      Code.INVALID_ARGUMENT,
      'Invalid query. You must not call startAt() or startAfter() before ' +
        'calling orderBy().'
    );
  }
  if (query.endAt !== null) {
    throw new FirestoreError(
      Code.INVALID_ARGUMENT,
      'Invalid query. You must not call endAt() or endBefore() before ' +
        'calling orderBy().'
    );
  }
  const orderBy = new OrderBy(fieldPath, direction);
  validateNewOrderBy(query, orderBy);
  return orderBy;
}

/**
 * Create a Bound from a query and a document.
 *
 * Note that the Bound will always include the key of the document
 * and so only the provided document will compare equal to the returned
 * position.
 *
 * Will throw if the document does not contain all fields of the order by
 * of the query or if any of the fields in the order by are an uncommitted
 * server timestamp.
 */
export function newQueryBoundFromDocument(
  query: InternalQuery,
  databaseId: DatabaseId,
  methodName: string,
  doc: Document | null,
  before: boolean
): Bound {
  if (!doc) {
    throw new FirestoreError(
      Code.NOT_FOUND,
      `Can't use a DocumentSnapshot that doesn't exist for ` +
        `${methodName}().`
    );
  }

  const components: ProtoValue[] = [];

  // Because people expect to continue/end a query at the exact document
  // provided, we need to use the implicit sort order rather than the explicit
  // sort order, because it's guaranteed to contain the document key. That way
  // the position becomes unambiguous and the query continues/ends exactly at
  // the provided document. Without the key (by using the explicit sort
  // orders), multiple documents could match the position, yielding duplicate
  // results.
  for (const orderBy of queryOrderBy(query)) {
    if (orderBy.field.isKeyField()) {
      components.push(refValue(databaseId, doc.key));
    } else {
      const value = doc.field(orderBy.field);
      if (isServerTimestamp(value)) {
        throw new FirestoreError(
          Code.INVALID_ARGUMENT,
          'Invalid query. You are trying to start or end a query using a ' +
            'document for which the field "' +
            orderBy.field +
            '" is an uncommitted server timestamp. (Since the value of ' +
            'this field is unknown, you cannot start/end a query with it.)'
        );
      } else if (value !== null) {
        components.push(value);
      } else {
        const field = orderBy.field.canonicalString();
        throw new FirestoreError(
          Code.INVALID_ARGUMENT,
          `Invalid query. You are trying to start or end a query using a ` +
            `document for which the field '${field}' (used as the ` +
            `orderBy) does not exist.`
        );
      }
    }
  }
  return new Bound(components, before);
}

/**
 * Converts a list of field values to a Bound for the given query.
 */
export function newQueryBoundFromFields(
  query: InternalQuery,
  databaseId: DatabaseId,
  dataReader: UserDataReader,
  methodName: string,
  values: unknown[],
  before: boolean
): Bound {
  // Use explicit order by's because it has to match the query the user made
  const orderBy = query.explicitOrderBy;
  if (values.length > orderBy.length) {
    throw new FirestoreError(
      Code.INVALID_ARGUMENT,
      `Too many arguments provided to ${methodName}(). ` +
        `The number of arguments must be less than or equal to the ` +
        `number of orderBy() clauses`
    );
  }

  const components: ProtoValue[] = [];
  for (let i = 0; i < values.length; i++) {
    const rawValue = values[i];
    const orderByComponent = orderBy[i];
    if (orderByComponent.field.isKeyField()) {
      if (typeof rawValue !== 'string') {
        throw new FirestoreError(
          Code.INVALID_ARGUMENT,
          `Invalid query. Expected a string for document ID in ` +
            `${methodName}(), but got a ${typeof rawValue}`
        );
      }
      if (!isCollectionGroupQuery(query) && rawValue.indexOf('/') !== -1) {
        throw new FirestoreError(
          Code.INVALID_ARGUMENT,
          `Invalid query. When querying a collection and ordering by FieldPath.documentId(), ` +
            `the value passed to ${methodName}() must be a plain document ID, but ` +
            `'${rawValue}' contains a slash.`
        );
      }
      const path = query.path.child(ResourcePath.fromString(rawValue));
      if (!DocumentKey.isDocumentKey(path)) {
        throw new FirestoreError(
          Code.INVALID_ARGUMENT,
          `Invalid query. When querying a collection group and ordering by ` +
            `FieldPath.documentId(), the value passed to ${methodName}() must result in a ` +
            `valid document path, but '${path}' is not because it contains an odd number ` +
            `of segments.`
        );
      }
      const key = new DocumentKey(path);
      components.push(refValue(databaseId, key));
    } else {
      const wrapped = parseQueryValue(dataReader, methodName, rawValue);
      components.push(wrapped);
    }
  }

  return new Bound(components, before);
}

/**
 * Parses the given documentIdValue into a ReferenceValue, throwing
 * appropriate errors if the value is anything other than a DocumentReference
 * or String, or if the string is malformed.
 */
function parseDocumentIdValue(
  databaseId: DatabaseId,
  query: InternalQuery,
  documentIdValue: unknown
): ProtoValue {
  if (typeof documentIdValue === 'string') {
    if (documentIdValue === '') {
      throw new FirestoreError(
        Code.INVALID_ARGUMENT,
        'Invalid query. When querying with FieldPath.documentId(), you ' +
          'must provide a valid document ID, but it was an empty string.'
      );
    }
    if (!isCollectionGroupQuery(query) && documentIdValue.indexOf('/') !== -1) {
      throw new FirestoreError(
        Code.INVALID_ARGUMENT,
        `Invalid query. When querying a collection by ` +
          `FieldPath.documentId(), you must provide a plain document ID, but ` +
          `'${documentIdValue}' contains a '/' character.`
      );
    }
    const path = query.path.child(ResourcePath.fromString(documentIdValue));
    if (!DocumentKey.isDocumentKey(path)) {
      throw new FirestoreError(
        Code.INVALID_ARGUMENT,
        `Invalid query. When querying a collection group by ` +
          `FieldPath.documentId(), the value provided must result in a valid document path, ` +
          `but '${path}' is not because it has an odd number of segments (${path.length}).`
      );
    }
    return refValue(databaseId, new DocumentKey(path));
  } else if (documentIdValue instanceof _DocumentKeyReference) {
    return refValue(databaseId, documentIdValue._key);
  } else {
    throw new FirestoreError(
      Code.INVALID_ARGUMENT,
      `Invalid query. When querying with FieldPath.documentId(), you must provide a valid ` +
        `string or a DocumentReference, but it was: ` +
        `${valueDescription(documentIdValue)}.`
    );
  }
}

/**
 * Validates that the value passed into a disjunctive filter satisfies all
 * array requirements.
 */
function validateDisjunctiveFilterElements(
  value: unknown,
  operator: Operator
): void {
  if (!Array.isArray(value) || value.length === 0) {
    throw new FirestoreError(
      Code.INVALID_ARGUMENT,
      'Invalid Query. A non-empty array is required for ' +
        `'${operator.toString()}' filters.`
    );
  }
  if (value.length > 10) {
    throw new FirestoreError(
      Code.INVALID_ARGUMENT,
      `Invalid Query. '${operator.toString()}' filters support a ` +
        'maximum of 10 elements in the value array.'
    );
  }
}

/**
 * Given an operator, returns the set of operators that cannot be used with it.
 *
 * Operators in a query must adhere to the following set of rules:
 * 1. Only one array operator is allowed.
 * 2. Only one disjunctive operator is allowed.
 * 3. NOT_EQUAL cannot be used with another NOT_EQUAL operator.
 * 4. NOT_IN cannot be used with array, disjunctive, or NOT_EQUAL operators.
 *
 * Array operators: ARRAY_CONTAINS, ARRAY_CONTAINS_ANY
 * Disjunctive operators: IN, ARRAY_CONTAINS_ANY, NOT_IN
 */
function conflictingOps(op: Operator): Operator[] {
  switch (op) {
    case Operator.NOT_EQUAL:
      return [Operator.NOT_EQUAL, Operator.NOT_IN];
    case Operator.ARRAY_CONTAINS:
      return [
        Operator.ARRAY_CONTAINS,
        Operator.ARRAY_CONTAINS_ANY,
        Operator.NOT_IN
      ];
    case Operator.IN:
      return [Operator.ARRAY_CONTAINS_ANY, Operator.IN, Operator.NOT_IN];
    case Operator.ARRAY_CONTAINS_ANY:
      return [
        Operator.ARRAY_CONTAINS,
        Operator.ARRAY_CONTAINS_ANY,
        Operator.IN,
        Operator.NOT_IN
      ];
    case Operator.NOT_IN:
      return [
        Operator.ARRAY_CONTAINS,
        Operator.ARRAY_CONTAINS_ANY,
        Operator.IN,
        Operator.NOT_IN,
        Operator.NOT_EQUAL
      ];
    default:
      return [];
  }
}

function validateNewFilter(query: InternalQuery, filter: Filter): void {
  debugAssert(filter instanceof FieldFilter, 'Only FieldFilters are supported');

  if (filter.isInequality()) {
    const existingField = getInequalityFilterField(query);
    if (existingField !== null && !existingField.isEqual(filter.field)) {
      throw new FirestoreError(
        Code.INVALID_ARGUMENT,
        'Invalid query. All where filters with an inequality' +
          ' (<, <=, >, or >=) must be on the same field. But you have' +
          ` inequality filters on '${existingField.toString()}'` +
          ` and '${filter.field.toString()}'`
      );
    }

    const firstOrderByField = getFirstOrderByField(query);
    if (firstOrderByField !== null) {
      validateOrderByAndInequalityMatch(query, filter.field, firstOrderByField);
    }
  }

  const conflictingOp = findFilterOperator(query, conflictingOps(filter.op));
  if (conflictingOp !== null) {
    // Special case when it's a duplicate op to give a slightly clearer error message.
    if (conflictingOp === filter.op) {
      throw new FirestoreError(
        Code.INVALID_ARGUMENT,
        'Invalid query. You cannot use more than one ' +
          `'${filter.op.toString()}' filter.`
      );
    } else {
      throw new FirestoreError(
        Code.INVALID_ARGUMENT,
        `Invalid query. You cannot use '${filter.op.toString()}' filters ` +
          `with '${conflictingOp.toString()}' filters.`
      );
    }
  }
}

function validateNewOrderBy(query: InternalQuery, orderBy: OrderBy): void {
  if (getFirstOrderByField(query) === null) {
    // This is the first order by. It must match any inequality.
    const inequalityField = getInequalityFilterField(query);
    if (inequalityField !== null) {
      validateOrderByAndInequalityMatch(query, inequalityField, orderBy.field);
    }
  }
}

function validateOrderByAndInequalityMatch(
  baseQuery: InternalQuery,
  inequality: FieldPath,
  orderBy: FieldPath
): void {
  if (!orderBy.isEqual(inequality)) {
    throw new FirestoreError(
      Code.INVALID_ARGUMENT,
      `Invalid query. You have a where filter with an inequality ` +
        `(<, <=, >, or >=) on field '${inequality.toString()}' ` +
        `and so you must also use '${inequality.toString()}' ` +
        `as your first orderBy(), but your first orderBy() ` +
        `is on field '${orderBy.toString()}' instead.`
    );
  }
}

export function validateHasExplicitOrderByForLimitToLast(
  query: InternalQuery
): void {
  if (hasLimitToLast(query) && query.explicitOrderBy.length === 0) {
    throw new FirestoreError(
      Code.UNIMPLEMENTED,
      'limitToLast() queries require specifying at least one orderBy() clause'
    );
  }
}

export class Query<T = DocumentData> implements PublicQuery<T> {
  constructor(
    public _query: InternalQuery,
    readonly firestore: Firestore,
    protected readonly _converter: FirestoreDataConverter<T> | null
  ) {}

  where(
    field: string | ExternalFieldPath,
    opStr: WhereFilterOp,
    value: unknown
  ): PublicQuery<T> {
    const fieldPath = fieldPathFromArgument('Query.where', field);
    const filter = newQueryFilter(
      this._query,
      'Query.where',
      this.firestore._dataReader,
      this.firestore._databaseId,
      fieldPath,
      opStr as Operator,
      value
    );
    return new Query(
      queryWithAddedFilter(this._query, filter),
      this.firestore,
      this._converter
    );
  }

  orderBy(
    field: string | ExternalFieldPath,
    directionStr?: OrderByDirection
  ): PublicQuery<T> {
    let direction: Direction;
    if (directionStr === undefined || directionStr === 'asc') {
      direction = Direction.ASCENDING;
    } else if (directionStr === 'desc') {
      direction = Direction.DESCENDING;
    } else {
      throw new FirestoreError(
        Code.INVALID_ARGUMENT,
        `Function Query.orderBy() has unknown direction '${directionStr}', ` +
          `expected 'asc' or 'desc'.`
      );
    }
    const fieldPath = fieldPathFromArgument('Query.orderBy', field);
    const orderBy = newQueryOrderBy(this._query, fieldPath, direction);
    return new Query(
      queryWithAddedOrderBy(this._query, orderBy),
      this.firestore,
      this._converter
    );
  }

  limit(n: number): PublicQuery<T> {
    validatePositiveNumber('Query.limit', n);
    return new Query(
      queryWithLimit(this._query, n, LimitType.First),
      this.firestore,
      this._converter
    );
  }

  limitToLast(n: number): PublicQuery<T> {
    validatePositiveNumber('Query.limitToLast', n);
    return new Query(
      queryWithLimit(this._query, n, LimitType.Last),
      this.firestore,
      this._converter
    );
  }

  startAt(
    docOrField: unknown | PublicDocumentSnapshot<unknown>,
    ...fields: unknown[]
  ): PublicQuery<T> {
    const bound = this.boundFromDocOrFields(
      'Query.startAt',
      docOrField,
      fields,
      /*before=*/ true
    );
    return new Query(
      queryWithStartAt(this._query, bound),
      this.firestore,
      this._converter
    );
  }

  startAfter(
    docOrField: unknown | PublicDocumentSnapshot<unknown>,
    ...fields: unknown[]
  ): PublicQuery<T> {
    const bound = this.boundFromDocOrFields(
      'Query.startAfter',
      docOrField,
      fields,
      /*before=*/ false
    );
    return new Query(
      queryWithStartAt(this._query, bound),
      this.firestore,
      this._converter
    );
  }

  endBefore(
    docOrField: unknown | PublicDocumentSnapshot<unknown>,
    ...fields: unknown[]
  ): PublicQuery<T> {
    const bound = this.boundFromDocOrFields(
      'Query.endBefore',
      docOrField,
      fields,
      /*before=*/ true
    );
    return new Query(
      queryWithEndAt(this._query, bound),
      this.firestore,
      this._converter
    );
  }

  endAt(
    docOrField: unknown | PublicDocumentSnapshot<unknown>,
    ...fields: unknown[]
  ): PublicQuery<T> {
    const bound = this.boundFromDocOrFields(
      'Query.endAt',
      docOrField,
      fields,
      /*before=*/ false
    );
    return new Query(
      queryWithEndAt(this._query, bound),
      this.firestore,
      this._converter
    );
  }

  isEqual(other: PublicQuery<T>): boolean {
    if (!(other instanceof Query)) {
      return false;
    }
    return (
      this.firestore === other.firestore &&
      queryEquals(this._query, other._query) &&
      this._converter === other._converter
    );
  }

  withConverter<U>(converter: FirestoreDataConverter<U>): PublicQuery<U> {
    return new Query<U>(this._query, this.firestore, converter);
  }

  /** Helper function to create a bound from a document or fields */
  private boundFromDocOrFields(
    methodName: string,
    docOrField: unknown | PublicDocumentSnapshot<T>,
    fields: unknown[],
    before: boolean
  ): Bound {
    if (docOrField instanceof DocumentSnapshot) {
      return newQueryBoundFromDocument(
        this._query,
        this.firestore._databaseId,
        methodName,
        docOrField._document,
        before
      );
    } else {
      const allFields = [docOrField].concat(fields);
      return newQueryBoundFromFields(
        this._query,
        this.firestore._databaseId,
        this.firestore._dataReader,
        methodName,
        allFields,
        before
      );
    }
  }

  onSnapshot(observer: PartialObserver<PublicQuerySnapshot<T>>): Unsubscribe;
  onSnapshot(
    options: SnapshotListenOptions,
    observer: PartialObserver<PublicQuerySnapshot<T>>
  ): Unsubscribe;
  onSnapshot(
    onNext: NextFn<PublicQuerySnapshot<T>>,
    onError?: ErrorFn,
    onCompletion?: CompleteFn
  ): Unsubscribe;
  onSnapshot(
    options: SnapshotListenOptions,
    onNext: NextFn<PublicQuerySnapshot<T>>,
    onError?: ErrorFn,
    onCompletion?: CompleteFn
  ): Unsubscribe;

  onSnapshot(...args: unknown[]): Unsubscribe {
    let options: ListenOptions = {};
    let currArg = 0;
    if (
      typeof args[currArg] === 'object' &&
      !isPartialObserver(args[currArg])
    ) {
      options = args[currArg] as SnapshotListenOptions;
      currArg++;
    }

    if (isPartialObserver(args[currArg])) {
      const userObserver = args[currArg] as PartialObserver<
        PublicQuerySnapshot<T>
      >;
      args[currArg] = userObserver.next?.bind(userObserver);
      args[currArg + 1] = userObserver.error?.bind(userObserver);
      args[currArg + 2] = userObserver.complete?.bind(userObserver);
    } else {
    }

    const observer: PartialObserver<ViewSnapshot> = {
      next: snapshot => {
        if (args[currArg]) {
          (args[currArg] as NextFn<PublicQuerySnapshot<T>>)(
            new QuerySnapshot(
              this.firestore,
              this._query,
              snapshot,
              this._converter
            )
          );
        }
      },
      error: args[currArg + 1] as ErrorFn,
      complete: args[currArg + 2] as CompleteFn
    };

    validateHasExplicitOrderByForLimitToLast(this._query);
    const client = ensureFirestoreConfigured(this.firestore);
    return firestoreClientListen(client, this._query, options, observer);
  }

  get(options?: GetOptions): Promise<PublicQuerySnapshot<T>> {
    validateHasExplicitOrderByForLimitToLast(this._query);

    const client = ensureFirestoreConfigured(this.firestore);
    return (options && options.source === 'cache'
      ? firestoreClientGetDocumentsFromLocalCache(client, this._query)
      : firestoreClientGetDocumentsViaSnapshotListener(
          client,
          this._query,
          options
        )
    ).then(
      snap =>
        new QuerySnapshot(this.firestore, this._query, snap, this._converter)
    );
  }
}

export class QuerySnapshot<T = DocumentData> implements PublicQuerySnapshot<T> {
  private _cachedChanges: Array<PublicDocumentChange<T>> | null = null;
  private _cachedChangesIncludeMetadataChanges: boolean | null = null;

  readonly metadata: PublicSnapshotMetadata;

  constructor(
    private readonly _firestore: Firestore,
    private readonly _originalQuery: InternalQuery,
    private readonly _snapshot: ViewSnapshot,
    private readonly _converter: FirestoreDataConverter<T> | null
  ) {
    this.metadata = new SnapshotMetadata(
      _snapshot.hasPendingWrites,
      _snapshot.fromCache
    );
  }

  get docs(): Array<PublicQueryDocumentSnapshot<T>> {
    const result: Array<PublicQueryDocumentSnapshot<T>> = [];
    this.forEach(doc => result.push(doc));
    return result;
  }

  get empty(): boolean {
    return this._snapshot.docs.isEmpty();
  }

  get size(): number {
    return this._snapshot.docs.size;
  }

  forEach(
    callback: (result: PublicQueryDocumentSnapshot<T>) => void,
    thisArg?: unknown
  ): void {
    this._snapshot.docs.forEach(doc => {
      callback.call(
        thisArg,
        this.convertToDocumentImpl(
          doc,
          this.metadata.fromCache,
          this._snapshot.mutatedKeys.has(doc.key)
        )
      );
    });
  }

  get query(): PublicQuery<T> {
    return new Query(this._originalQuery, this._firestore, this._converter);
  }

  docChanges(options?: SnapshotListenOptions): Array<PublicDocumentChange<T>> {
    if (options) {
    }

    const includeMetadataChanges = !!(
      options && options.includeMetadataChanges
    );

    if (includeMetadataChanges && this._snapshot.excludesMetadataChanges) {
      throw new FirestoreError(
        Code.INVALID_ARGUMENT,
        'To include metadata changes with your document changes, you must ' +
          'also pass { includeMetadataChanges:true } to onSnapshot().'
      );
    }

    if (
      !this._cachedChanges ||
      this._cachedChangesIncludeMetadataChanges !== includeMetadataChanges
    ) {
      this._cachedChanges = changesFromSnapshot<QueryDocumentSnapshot<T>>(
        this._snapshot,
        includeMetadataChanges,
        this.convertToDocumentImpl.bind(this)
      );
      this._cachedChangesIncludeMetadataChanges = includeMetadataChanges;
    }

    return this._cachedChanges;
  }

  /** Check the equality. The call can be very expensive. */
  isEqual(other: PublicQuerySnapshot<T>): boolean {
    if (!(other instanceof QuerySnapshot)) {
      return false;
    }

    return (
      this._firestore === other._firestore &&
      queryEquals(this._originalQuery, other._originalQuery) &&
      this._snapshot.isEqual(other._snapshot) &&
      this._converter === other._converter
    );
  }

  private convertToDocumentImpl(
    doc: Document,
    fromCache: boolean,
    hasPendingWrites: boolean
  ): QueryDocumentSnapshot<T> {
    return new QueryDocumentSnapshot(
      this._firestore,
      doc.key,
      doc,
      fromCache,
      hasPendingWrites,
      this._converter
    );
  }
}

export class CollectionReference<T = DocumentData>
  extends Query<T>
  implements PublicCollectionReference<T> {
  constructor(
    readonly _path: ResourcePath,
    firestore: Firestore,
    _converter: FirestoreDataConverter<T> | null
  ) {
    super(newQueryForPath(_path), firestore, _converter);
    if (_path.length % 2 !== 1) {
      throw new FirestoreError(
        Code.INVALID_ARGUMENT,
        'Invalid collection reference. Collection ' +
          'references must have an odd number of segments, but ' +
          `${_path.canonicalString()} has ${_path.length}`
      );
    }
  }

  get id(): string {
    return this._query.path.lastSegment();
  }

  get parent(): PublicDocumentReference<DocumentData> | null {
    const parentPath = this._query.path.popLast();
    if (parentPath.isEmpty()) {
      return null;
    } else {
      return new DocumentReference<DocumentData>(
        new DocumentKey(parentPath),
        this.firestore,
        /* converter= */ null
      );
    }
  }

  get path(): string {
    return this._query.path.canonicalString();
  }

  doc(pathString?: string): PublicDocumentReference<T> {
    // We allow omission of 'pathString' but explicitly prohibit passing in both
    // 'undefined' and 'null'.
    if (arguments.length === 0) {
      pathString = AutoId.newId();
    }
    validateNonEmptyArgument('CollectionReference.doc', 'path', pathString);
    const path = ResourcePath.fromString(pathString!);
    return DocumentReference.forPath<T>(
      this._query.path.child(path),
      this.firestore,
      this._converter
    );
  }

  add(value: T): Promise<PublicDocumentReference<T>> {
    const convertedValue = this._converter
      ? this._converter.toFirestore(value)
      : value;
    const docRef = this.doc();

    // Call set() with the converted value directly to avoid calling toFirestore() a second time.
    return new DocumentReference(
      (docRef as DocumentReference<T>)._key,
      this.firestore,
      null
    )
      .set(convertedValue)
      .then(() => docRef);
  }

  withConverter<U>(
    converter: FirestoreDataConverter<U>
  ): PublicCollectionReference<U> {
    return new CollectionReference<U>(this._path, this.firestore, converter);
  }
}

function validateReference<T>(
  methodName: string,
  documentRef: PublicDocumentReference<T>,
  firestore: Firestore
): _DocumentKeyReference<T> {
  const reference = cast<DocumentReference<T>>(documentRef, DocumentReference);
  if (reference.firestore !== firestore) {
    throw new FirestoreError(
      Code.INVALID_ARGUMENT,
      'Provided document reference is from a different Firestore instance.'
    );
  } else {
    return reference;
  }
}

/**
 * Calculates the array of DocumentChanges for a given ViewSnapshot.
 *
 * Exported for testing.
 *
 * @param snapshot The ViewSnapshot that represents the expected state.
 * @param includeMetadataChanges Whether to include metadata changes.
 * @param converter A factory function that returns a QueryDocumentSnapshot.
 * @return An object that matches the DocumentChange API.
 */
export function changesFromSnapshot<DocSnap>(
  snapshot: ViewSnapshot,
  includeMetadataChanges: boolean,
  converter: (
    doc: Document,
    fromCache: boolean,
    hasPendingWrite: boolean
  ) => DocSnap
): Array<{
  type: DocumentChangeType;
  doc: DocSnap;
  oldIndex: number;
  newIndex: number;
}> {
  if (snapshot.oldDocs.isEmpty()) {
    // Special case the first snapshot because index calculation is easy and
    // fast
    let lastDoc: Document;
    let index = 0;
    return snapshot.docChanges.map(change => {
      const doc = converter(
        change.doc,
        snapshot.fromCache,
        snapshot.mutatedKeys.has(change.doc.key)
      );
      debugAssert(
        change.type === ChangeType.Added,
        'Invalid event type for first snapshot'
      );
      debugAssert(
        !lastDoc || newQueryComparator(snapshot.query)(lastDoc, change.doc) < 0,
        'Got added events in wrong order'
      );
      lastDoc = change.doc;
      return {
        type: 'added' as DocumentChangeType,
        doc,
        oldIndex: -1,
        newIndex: index++
      };
    });
  } else {
    // A DocumentSet that is updated incrementally as changes are applied to use
    // to lookup the index of a document.
    let indexTracker = snapshot.oldDocs;
    return snapshot.docChanges
      .filter(
        change => includeMetadataChanges || change.type !== ChangeType.Metadata
      )
      .map(change => {
        const doc = converter(
          change.doc,
          snapshot.fromCache,
          snapshot.mutatedKeys.has(change.doc.key)
        );
        let oldIndex = -1;
        let newIndex = -1;
        if (change.type !== ChangeType.Added) {
          oldIndex = indexTracker.indexOf(change.doc.key);
          debugAssert(oldIndex >= 0, 'Index for document not found');
          indexTracker = indexTracker.delete(change.doc.key);
        }
        if (change.type !== ChangeType.Removed) {
          indexTracker = indexTracker.add(change.doc);
          newIndex = indexTracker.indexOf(change.doc.key);
        }
        return { type: resultChangeType(change.type), doc, oldIndex, newIndex };
      });
  }
}

function resultChangeType(type: ChangeType): DocumentChangeType {
  switch (type) {
    case ChangeType.Added:
      return 'added';
    case ChangeType.Modified:
    case ChangeType.Metadata:
      return 'modified';
    case ChangeType.Removed:
      return 'removed';
    default:
      return fail('Unknown change type: ' + type);
  }
}

/**
 * Converts custom model object of type T into DocumentData by applying the
 * converter if it exists.
 *
 * This function is used when converting user objects to DocumentData
 * because we want to provide the user with a more specific error message if
 * their set() or fails due to invalid data originating from a toFirestore()
 * call.
 */
export function applyFirestoreDataConverter<T>(
  converter: UntypedFirestoreDataConverter<T> | null,
  value: T,
  options?: SetOptions
): DocumentData {
  let convertedValue;
  if (converter) {
    if (options && (options.merge || options.mergeFields)) {
      // Cast to `any` in order to satisfy the union type constraint on
      // toFirestore().
      // eslint-disable-next-line @typescript-eslint/no-explicit-any
      convertedValue = (converter as any).toFirestore(value, options);
    } else {
      convertedValue = converter.toFirestore(value);
    }
  } else {
    convertedValue = value as DocumentData;
  }
  return convertedValue;
}

function contains(obj: object, key: string): obj is { key: unknown } {
  return Object.prototype.hasOwnProperty.call(obj, key);
}<|MERGE_RESOLUTION|>--- conflicted
+++ resolved
@@ -614,13 +614,9 @@
   runTransaction<T>(
     updateFunction: (transaction: PublicTransaction) => Promise<T>
   ): Promise<T> {
-<<<<<<< HEAD
-    ensureFirestoreConfigured(this);
-=======
-    const firestoreClient = this.ensureClientConfigured();
->>>>>>> 593e065a
+    const client = ensureFirestoreConfigured(this);
     return firestoreClientTransaction(
-      firestoreClient,
+      client,
       (transaction: InternalTransaction) => {
         return updateFunction(new Transaction(this, transaction));
       }
