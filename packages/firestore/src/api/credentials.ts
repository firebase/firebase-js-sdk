/**
 * @license
 * Copyright 2017 Google LLC
 *
 * Licensed under the Apache License, Version 2.0 (the "License");
 * you may not use this file except in compliance with the License.
 * You may obtain a copy of the License at
 *
 *   http://www.apache.org/licenses/LICENSE-2.0
 *
 * Unless required by applicable law or agreed to in writing, software
 * distributed under the License is distributed on an "AS IS" BASIS,
 * WITHOUT WARRANTIES OR CONDITIONS OF ANY KIND, either express or implied.
 * See the License for the specific language governing permissions and
 * limitations under the License.
 */

import {
  AppCheckInternalComponentName,
  AppCheckTokenListener,
  AppCheckTokenResult,
  FirebaseAppCheckInternal
} from '@firebase/app-check-interop-types';
import {
  FirebaseAuthInternal,
  FirebaseAuthInternalName
} from '@firebase/auth-interop-types';
import { Provider } from '@firebase/component';

import { User } from '../auth/user';
import { debugAssert, hardAssert } from '../util/assert';
import { AsyncQueue } from '../util/async_queue';
import { Code, FirestoreError } from '../util/error';
import { logDebug } from '../util/log';
import { Deferred } from '../util/promise';

// TODO(mikelehen): This should be split into multiple files and probably
// moved to an auth/ folder to match other platforms.

export type AuthTokenFactory = () => string;

export interface FirstPartyCredentialsSettings {
  // These are external types. Prevent minification.
  ['type']: 'gapi';
  ['client']: unknown;
  ['sessionIndex']: string;
  ['iamToken']: string | null;
  ['authTokenFactory']: AuthTokenFactory | null;
}

export interface ProviderCredentialsSettings {
  // These are external types. Prevent minification.
  ['type']: 'provider';
  ['client']: CredentialsProvider<User>;
}

/** Settings for private credentials */
export type CredentialsSettings =
  | FirstPartyCredentialsSettings
  | ProviderCredentialsSettings;

export type TokenType = 'OAuth' | 'FirstParty' | 'AppCheck';
export interface Token {
  /** Type of token. */
  type: TokenType;

  /**
   * The user with which the token is associated (used for persisting user
   * state on disk, etc.).
   * This will be null for Tokens of the type 'AppCheck'.
   */
  user?: User;

  /** Header values to set for this token */
  headers: Map<string, string>;
}

export class OAuthToken implements Token {
  type = 'OAuth' as TokenType;
  headers = new Map();

  constructor(value: string, public user: User) {
    this.headers.set('Authorization', `Bearer ${value}`);
  }
}

/**
 * A Listener for credential change events. The listener should fetch a new
 * token and may need to invalidate other state if the current user has also
 * changed.
 */
export type CredentialChangeListener<T> = (credential: T) => Promise<void>;

/**
 * Provides methods for getting the uid and token for the current user and
 * listening for changes.
 */
export interface CredentialsProvider<T> {
  /**
   * Starts the credentials provider and specifies a listener to be notified of
   * credential changes (sign-in / sign-out, token changes). It is immediately
   * called once with the initial user.
   *
   * The change listener is invoked on the provided AsyncQueue.
   */
  start(
    asyncQueue: AsyncQueue,
    changeListener: CredentialChangeListener<T>
  ): void;

  /** Requests a token for the current user. */
  getToken(): Promise<Token | null>;

  /**
   * Marks the last retrieved token as invalid, making the next GetToken request
   * force-refresh the token.
   */
  invalidateToken(): void;

  shutdown(): void;
}

/**
 * A CredentialsProvider that always yields an empty token.
 * @internal
 */
export class EmptyAuthCredentialsProvider implements CredentialsProvider<User> {
  getToken(): Promise<Token | null> {
    return Promise.resolve<Token | null>(null);
  }

  invalidateToken(): void {}

  start(
    asyncQueue: AsyncQueue,
    changeListener: CredentialChangeListener<User>
  ): void {
    // Fire with initial user.
    asyncQueue.enqueueRetryable(() => changeListener(User.UNAUTHENTICATED));
  }

  shutdown(): void {}
}

/**
 * A CredentialsProvider that always returns a constant token. Used for
 * emulator token mocking.
 */
export class EmulatorAuthCredentialsProvider
  implements CredentialsProvider<User>
{
  constructor(private token: Token) {}

  /**
   * Stores the listener registered with setChangeListener()
   * This isn't actually necessary since the UID never changes, but we use this
   * to verify the listen contract is adhered to in tests.
   */
  private changeListener: CredentialChangeListener<User> | null = null;

  getToken(): Promise<Token | null> {
    return Promise.resolve(this.token);
  }

  invalidateToken(): void {}

  start(
    asyncQueue: AsyncQueue,
    changeListener: CredentialChangeListener<User>
  ): void {
    debugAssert(
      !this.changeListener,
      'Can only call setChangeListener() once.'
    );
    this.changeListener = changeListener;
    // Fire with initial user.
    asyncQueue.enqueueRetryable(() => changeListener(this.token.user!));
  }

  shutdown(): void {
    this.changeListener = null;
  }
}

/** Credential provider for the Lite SDK. */
export class LiteAuthCredentialsProvider implements CredentialsProvider<User> {
  private auth: FirebaseAuthInternal | null = null;

  constructor(authProvider: Provider<FirebaseAuthInternalName>) {
    authProvider.onInit(auth => {
      this.auth = auth;
    });
  }

  getToken(): Promise<Token | null> {
    if (!this.auth) {
      return Promise.resolve(null);
    }

    return this.auth.getToken().then(tokenData => {
      if (tokenData) {
        hardAssert(
          typeof tokenData.accessToken === 'string',
          'Invalid tokenData returned from getToken():' + tokenData
        );
        return new OAuthToken(
          tokenData.accessToken,
          new User(this.auth!.getUid())
        );
      } else {
        return null;
      }
    });
  }

  invalidateToken(): void {}

  start(
    asyncQueue: AsyncQueue,
    changeListener: CredentialChangeListener<User>
  ): void {}

  shutdown(): void {}
}

export class FirebaseAuthCredentialsProvider
  implements CredentialsProvider<User>
{
  /**
   * The auth token listener registered with FirebaseApp, retained here so we
   * can unregister it.
   */
  private tokenListener!: () => void;

  /** Tracks the current User. */
  private currentUser: User = User.UNAUTHENTICATED;

  /**
   * Counter used to detect if the token changed while a getToken request was
   * outstanding.
   */
  private tokenCounter = 0;

  private forceRefresh = false;

  private auth: FirebaseAuthInternal | null = null;

  constructor(private authProvider: Provider<FirebaseAuthInternalName>) {}

  start(
    asyncQueue: AsyncQueue,
    changeListener: CredentialChangeListener<User>
  ): void {
    let lastTokenId = this.tokenCounter;

    // A change listener that prevents double-firing for the same token change.
    const guardedChangeListener: (user: User) => Promise<void> = user => {
      if (this.tokenCounter !== lastTokenId) {
        lastTokenId = this.tokenCounter;
        return changeListener(user);
      } else {
        return Promise.resolve();
      }
    };

    // A promise that can be waited on to block on the next token change.
    // This promise is re-created after each change.
    let nextToken = new Deferred<void>();

    this.tokenListener = () => {
      this.tokenCounter++;
      this.currentUser = this.getUser();
      nextToken.resolve();
      nextToken = new Deferred<void>();
      asyncQueue.enqueueRetryable(() =>
        guardedChangeListener(this.currentUser)
      );
    };

    const awaitNextToken: () => void = () => {
      const currentTokenAttempt = nextToken;
      asyncQueue.enqueueRetryable(async () => {
        await currentTokenAttempt.promise;
        await guardedChangeListener(this.currentUser);
      });
    };

    const registerAuth = (auth: FirebaseAuthInternal): void => {
      logDebug('FirebaseAuthCredentialsProvider', 'Auth detected');
      this.auth = auth;
      this.auth.addAuthTokenListener(this.tokenListener);
      awaitNextToken();
    };

    this.authProvider.onInit(auth => registerAuth(auth));

    // Our users can initialize Auth right after Firestore, so we give it
    // a chance to register itself with the component framework before we
    // determine whether to start up in unauthenticated mode.
    setTimeout(() => {
      if (!this.auth) {
        const auth = this.authProvider.getImmediate({ optional: true });
        if (auth) {
          registerAuth(auth);
        } else {
          // If auth is still not available, proceed with `null` user
          logDebug('FirebaseAuthCredentialsProvider', 'Auth not yet detected');
          nextToken.resolve();
          nextToken = new Deferred<void>();
        }
      }
    }, 0);

    awaitNextToken();
  }

  getToken(): Promise<Token | null> {
    debugAssert(
      this.tokenListener != null,
      'FirebaseAuthCredentialsProvider not started.'
    );

    // Take note of the current value of the tokenCounter so that this method
    // can fail (with an ABORTED error) if there is a token change while the
    // request is outstanding.
    const initialTokenCounter = this.tokenCounter;
    const forceRefresh = this.forceRefresh;
    this.forceRefresh = false;

    if (!this.auth) {
      return Promise.resolve(null);
    }

    return this.auth.getToken(forceRefresh).then(tokenData => {
      // Cancel the request since the token changed while the request was
      // outstanding so the response is potentially for a previous user (which
      // user, we can't be sure).
      if (this.tokenCounter !== initialTokenCounter) {
        logDebug(
          'FirebaseAuthCredentialsProvider',
          'getToken aborted due to token change.'
        );
        return this.getToken();
      } else {
        if (tokenData) {
          hardAssert(
            typeof tokenData.accessToken === 'string',
            'Invalid tokenData returned from getToken():' + tokenData
          );
          return new OAuthToken(tokenData.accessToken, this.currentUser);
        } else {
          return null;
        }
      }
    });
  }

  invalidateToken(): void {
    this.forceRefresh = true;
  }

  shutdown(): void {
    if (this.auth) {
      this.auth.removeAuthTokenListener(this.tokenListener!);
    }
  }

  // Auth.getUid() can return null even with a user logged in. It is because
  // getUid() is synchronous, but the auth code populating Uid is asynchronous.
  // This method should only be called in the AuthTokenListener callback
  // to guarantee to get the actual user.
  private getUser(): User {
    const currentUid = this.auth && this.auth.getUid();
    hardAssert(
      currentUid === null || typeof currentUid === 'string',
      'Received invalid UID: ' + currentUid
    );
    return new User(currentUid);
  }
}

// Manual type definition for the subset of Gapi we use.
interface Gapi {
  auth: {
    getAuthHeaderValueForFirstParty: (
      userIdentifiers: Array<{ [key: string]: string }>
    ) => string | null;
  };
}

/*
 * FirstPartyToken provides a fresh token each time its value
 * is requested, because if the token is too old, requests will be rejected.
 * Technically this may no longer be necessary since the SDK should gracefully
 * recover from unauthenticated errors (see b/33147818 for context), but it's
 * safer to keep the implementation as-is.
 */
export class FirstPartyToken implements Token {
  type = 'FirstParty' as TokenType;
  user = User.FIRST_PARTY;
  headers = new Map();

<<<<<<< HEAD
  constructor(
    private readonly gapi: Gapi,
    private readonly sessionIndex: string,
    private readonly iamToken: string | null,
    private readonly authTokenFactory: AuthTokenFactory | null
  ) {}

  /** Gets an authorization token, using a provided factory function, or falling back to First Party GAPI. */
  private getAuthToken(): string | null {
    if (this.authTokenFactory) {
      return this.authTokenFactory();
    } else {
      // Make sure this really is a Gapi client.
      hardAssert(
        !!(
          typeof this.gapi === 'object' &&
          this.gapi !== null &&
          this.gapi['auth'] &&
          this.gapi['auth']['getAuthHeaderValueForFirstParty']
        ),
        'unexpected gapi interface'
      );
      return this.gapi['auth']['getAuthHeaderValueForFirstParty']([]);
    }
  }

  get authHeaders(): { [header: string]: string } {
    const headers: { [header: string]: string } = {
      'X-Goog-AuthUser': this.sessionIndex
    };
    // Use array notation to prevent minification
    const authHeaderTokenValue = this.getAuthToken();
    if (authHeaderTokenValue) {
      headers['Authorization'] = authHeaderTokenValue;
=======
  constructor(gapi: Gapi, sessionIndex: string, iamToken: string | null) {
    this.headers.set('X-Goog-AuthUser', sessionIndex);
    const authHeader = gapi['auth']['getAuthHeaderValueForFirstParty']([]);
    if (authHeader) {
      this.headers.set('Authorization', authHeader);
>>>>>>> 6a17eb62
    }
    if (iamToken) {
      this.headers.set('X-Goog-Iam-Authorization-Token', iamToken);
    }
  }
}

/*
 * Provides user credentials required for the Firestore JavaScript SDK
 * to authenticate the user, using technique that is only available
 * to applications hosted by Google.
 */
export class FirstPartyAuthCredentialsProvider
  implements CredentialsProvider<User>
{
  constructor(
    private gapi: Gapi,
    private sessionIndex: string,
    private iamToken: string | null,
    private authTokenFactory: AuthTokenFactory | null
  ) {}

  getToken(): Promise<Token | null> {
    return Promise.resolve(
      new FirstPartyToken(
        this.gapi,
        this.sessionIndex,
        this.iamToken,
        this.authTokenFactory
      )
    );
  }

  start(
    asyncQueue: AsyncQueue,
    changeListener: CredentialChangeListener<User>
  ): void {
    // Fire with initial uid.
    asyncQueue.enqueueRetryable(() => changeListener(User.FIRST_PARTY));
  }

  shutdown(): void {}

  invalidateToken(): void {}
}

export class AppCheckToken implements Token {
  type = 'AppCheck' as TokenType;
  headers = new Map();

  constructor(private value: string) {
    if (value && value.length > 0) {
      this.headers.set('x-firebase-appcheck', this.value);
    }
  }
}

export class FirebaseAppCheckTokenProvider
  implements CredentialsProvider<string>
{
  /**
   * The AppCheck token listener registered with FirebaseApp, retained here so
   * we can unregister it.
   */
  private tokenListener!: AppCheckTokenListener;
  private forceRefresh = false;
  private appCheck: FirebaseAppCheckInternal | null = null;
  private latestAppCheckToken: string | null = null;

  constructor(
    private appCheckProvider: Provider<AppCheckInternalComponentName>
  ) {}

  start(
    asyncQueue: AsyncQueue,
    changeListener: CredentialChangeListener<string>
  ): void {
    const onTokenChanged: (
      tokenResult: AppCheckTokenResult
    ) => Promise<void> = tokenResult => {
      if (tokenResult.error != null) {
        logDebug(
          'FirebaseAppCheckTokenProvider',
          `Error getting App Check token; using placeholder token instead. Error: ${tokenResult.error.message}`
        );
      }
      const tokenUpdated = tokenResult.token !== this.latestAppCheckToken;
      this.latestAppCheckToken = tokenResult.token;
      logDebug(
        'FirebaseAppCheckTokenProvider',
        `Received ${tokenUpdated ? 'new' : 'existing'} token.`
      );
      return tokenUpdated
        ? changeListener(tokenResult.token)
        : Promise.resolve();
    };

    this.tokenListener = (tokenResult: AppCheckTokenResult) => {
      asyncQueue.enqueueRetryable(() => onTokenChanged(tokenResult));
    };

    const registerAppCheck = (appCheck: FirebaseAppCheckInternal): void => {
      logDebug('FirebaseAppCheckTokenProvider', 'AppCheck detected');
      this.appCheck = appCheck;
      this.appCheck.addTokenListener(this.tokenListener);
    };

    this.appCheckProvider.onInit(appCheck => registerAppCheck(appCheck));

    // Our users can initialize AppCheck after Firestore, so we give it
    // a chance to register itself with the component framework.
    setTimeout(() => {
      if (!this.appCheck) {
        const appCheck = this.appCheckProvider.getImmediate({ optional: true });
        if (appCheck) {
          registerAppCheck(appCheck);
        } else {
          // If AppCheck is still not available, proceed without it.
          logDebug(
            'FirebaseAppCheckTokenProvider',
            'AppCheck not yet detected'
          );
        }
      }
    }, 0);
  }

  getToken(): Promise<Token | null> {
    debugAssert(
      this.tokenListener != null,
      'FirebaseAppCheckTokenProvider not started.'
    );

    const forceRefresh = this.forceRefresh;
    this.forceRefresh = false;

    if (!this.appCheck) {
      return Promise.resolve(null);
    }

    return this.appCheck.getToken(forceRefresh).then(tokenResult => {
      if (tokenResult) {
        hardAssert(
          typeof tokenResult.token === 'string',
          'Invalid tokenResult returned from getToken():' + tokenResult
        );
        this.latestAppCheckToken = tokenResult.token;
        return new AppCheckToken(tokenResult.token);
      } else {
        return null;
      }
    });
  }

  invalidateToken(): void {
    this.forceRefresh = true;
  }

  shutdown(): void {
    if (this.appCheck) {
      this.appCheck.removeTokenListener(this.tokenListener!);
    }
  }
}

/**
 * An AppCheck token provider that always yields an empty token.
 * @internal
 */
export class EmptyAppCheckTokenProvider implements CredentialsProvider<string> {
  getToken(): Promise<Token | null> {
    return Promise.resolve<Token | null>(new AppCheckToken(''));
  }

  invalidateToken(): void {}

  start(
    asyncQueue: AsyncQueue,
    changeListener: CredentialChangeListener<string>
  ): void {}

  shutdown(): void {}
}

/** AppCheck token provider for the Lite SDK. */
export class LiteAppCheckTokenProvider implements CredentialsProvider<string> {
  private appCheck: FirebaseAppCheckInternal | null = null;

  constructor(
    private appCheckProvider: Provider<AppCheckInternalComponentName>
  ) {
    appCheckProvider.onInit(appCheck => {
      this.appCheck = appCheck;
    });
  }

  getToken(): Promise<Token | null> {
    if (!this.appCheck) {
      return Promise.resolve(null);
    }

    return this.appCheck.getToken().then(tokenResult => {
      if (tokenResult) {
        hardAssert(
          typeof tokenResult.token === 'string',
          'Invalid tokenResult returned from getToken():' + tokenResult
        );
        return new AppCheckToken(tokenResult.token);
      } else {
        return null;
      }
    });
  }

  invalidateToken(): void {}

  start(
    asyncQueue: AsyncQueue,
    changeListener: CredentialChangeListener<string>
  ): void {}

  shutdown(): void {}
}

/**
 * Builds a CredentialsProvider depending on the type of
 * the credentials passed in.
 */
export function makeAuthCredentialsProvider(
  credentials?: CredentialsSettings
): CredentialsProvider<User> {
  if (!credentials) {
    return new EmptyAuthCredentialsProvider();
  }

  switch (credentials['type']) {
    case 'gapi':
      const client = credentials['client'] as Gapi;
<<<<<<< HEAD
      return new FirstPartyCredentialsProvider(
=======
      // Make sure this really is a Gapi client.
      hardAssert(
        !!(
          typeof client === 'object' &&
          client !== null &&
          client['auth'] &&
          client['auth']['getAuthHeaderValueForFirstParty']
        ),
        'unexpected gapi interface'
      );
      return new FirstPartyAuthCredentialsProvider(
>>>>>>> 6a17eb62
        client,
        credentials['sessionIndex'] || '0',
        credentials['iamToken'] || null,
        credentials['authTokenFactory'] || null
      );

    case 'provider':
      return credentials['client'];

    default:
      throw new FirestoreError(
        Code.INVALID_ARGUMENT,
        'makeAuthCredentialsProvider failed due to invalid credential type'
      );
  }
}<|MERGE_RESOLUTION|>--- conflicted
+++ resolved
@@ -400,7 +400,6 @@
   user = User.FIRST_PARTY;
   headers = new Map();
 
-<<<<<<< HEAD
   constructor(
     private readonly gapi: Gapi,
     private readonly sessionIndex: string,
@@ -435,13 +434,6 @@
     const authHeaderTokenValue = this.getAuthToken();
     if (authHeaderTokenValue) {
       headers['Authorization'] = authHeaderTokenValue;
-=======
-  constructor(gapi: Gapi, sessionIndex: string, iamToken: string | null) {
-    this.headers.set('X-Goog-AuthUser', sessionIndex);
-    const authHeader = gapi['auth']['getAuthHeaderValueForFirstParty']([]);
-    if (authHeader) {
-      this.headers.set('Authorization', authHeader);
->>>>>>> 6a17eb62
     }
     if (iamToken) {
       this.headers.set('X-Goog-Iam-Authorization-Token', iamToken);
@@ -680,21 +672,7 @@
   switch (credentials['type']) {
     case 'gapi':
       const client = credentials['client'] as Gapi;
-<<<<<<< HEAD
       return new FirstPartyCredentialsProvider(
-=======
-      // Make sure this really is a Gapi client.
-      hardAssert(
-        !!(
-          typeof client === 'object' &&
-          client !== null &&
-          client['auth'] &&
-          client['auth']['getAuthHeaderValueForFirstParty']
-        ),
-        'unexpected gapi interface'
-      );
-      return new FirstPartyAuthCredentialsProvider(
->>>>>>> 6a17eb62
         client,
         credentials['sessionIndex'] || '0',
         credentials['iamToken'] || null,
