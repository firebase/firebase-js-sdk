/**
 * @license
 * Copyright 2024 Google LLC
 *
 * Licensed under the Apache License, Version 2.0 (the "License");
 * you may not use this file except in compliance with the License.
 * You may obtain a copy of the License at
 *
 *   http://www.apache.org/licenses/LICENSE-2.0
 *
 * Unless required by applicable law or agreed to in writing, software
 * distributed under the License is distributed on an "AS IS" BASIS,
 * WITHOUT WARRANTIES OR CONDITIONS OF ANY KIND, either express or implied.
 * See the License for the specific language governing permissions and
 * limitations under the License.
 */

<<<<<<< HEAD
import { toPipeline } from '../core/pipeline-util';
import { Pipeline } from '../lite-api/pipeline';

=======
import { Pipeline } from '../api/pipeline';
import { firestoreClientExecutePipeline } from '../core/firestore_client';
>>>>>>> d18310a8
import { Pipeline as LitePipeline } from '../lite-api/pipeline';
import { PipelineResult, PipelineSnapshot } from '../lite-api/pipeline-result';
import { PipelineSource } from '../lite-api/pipeline-source';
import { Sort, Stage } from '../lite-api/stage';
import { newUserDataReader } from '../lite-api/user_data_reader';
import { cast } from '../util/input_validation';

import { ensureFirestoreConfigured, Firestore } from './database';
<<<<<<< HEAD
import { Query } from './reference';
=======
import { DocumentReference } from './reference';
>>>>>>> d18310a8
import { ExpUserDataWriter } from './user_data_writer';
import { RealtimePipelineSnapshot } from './snapshot';
import { FirestoreError } from '../util/error';
import { Unsubscribe } from './reference_impl';
import { firestoreClientListen } from '../core/firestore_client';
import { ViewSnapshot } from '../core/view_snapshot';
import { toCorePipeline } from '../core/pipeline-util';
import { RealtimePipeline } from './realtime_pipeline';

declare module './database' {
  interface Firestore {
    pipeline(): PipelineSource<Pipeline>;
    realtimePipeline(): PipelineSource<RealtimePipeline>;
  }
}

/**
 * Executes this pipeline and returns a Promise to represent the asynchronous operation.
 *
 * The returned Promise can be used to track the progress of the pipeline execution
 * and retrieve the results (or handle any errors) asynchronously.
 *
 * The pipeline results are returned as a {@link PipelineSnapshot} that contains
 * a list of {@link PipelineResult} objects. Each {@link PipelineResult} typically
 * represents a single key/value map that has passed through all the
 * stages of the pipeline, however this might differ depending on the stages involved in the
 * pipeline. For example:
 *
 * <ul>
 *   <li>If there are no stages or only transformation stages, each {@link PipelineResult}
 *       represents a single document.</li>
 *   <li>If there is an aggregation, only a single {@link PipelineResult} is returned,
 *       representing the aggregated results over the entire dataset .</li>
 *   <li>If there is an aggregation stage with grouping, each {@link PipelineResult} represents a
 *       distinct group and its associated aggregated values.</li>
 * </ul>
 *
 * <p>Example:
 *
 * ```typescript
 * const snapshot: PipelineSnapshot = await execute(firestore.pipeline().collection("books")
 *     .where(gt(field("rating"), 4.5))
 *     .select("title", "author", "rating"));
 *
 * const results: PipelineResults = snapshot.results;
 * ```
 *
 * @param pipeline The pipeline to execute.
 * @return A Promise representing the asynchronous pipeline execution.
 */
export function execute(pipeline: LitePipeline): Promise<PipelineSnapshot> {
  const firestore = cast(pipeline._db, Firestore);
  const client = ensureFirestoreConfigured(firestore);
  return firestoreClientExecutePipeline(client, pipeline).then(result => {
    // Get the execution time from the first result.
    // firestoreClientExecutePipeline returns at least one PipelineStreamElement
    // even if the returned document set is empty.
    const executionTime =
      result.length > 0 ? result[0].executionTime?.toTimestamp() : undefined;

    const docs = result
      // Currently ignore any response from ExecutePipeline that does
      // not contain any document data in the `fields` property.
      .filter(element => !!element.fields)
      .map(
        element =>
          new PipelineResult(
            pipeline._userDataWriter,
            element.key?.path
              ? new DocumentReference(firestore, null, element.key)
              : undefined,
            element.fields,
            element.createTime?.toTimestamp(),
            element.updateTime?.toTimestamp()
          )
      );

    return new PipelineSnapshot(pipeline, docs, executionTime);
  });
}

// Augment the Firestore class with the pipeline() factory method
Firestore.prototype.pipeline = function (): PipelineSource<Pipeline> {
<<<<<<< HEAD
  return pipeline(this);
};

// Augment the Query class with the pipeline() factory method
Query.prototype.pipeline = function (): Pipeline {
  return pipeline(this);
};

export function realtimePipeline(
  firestore: Firestore
): PipelineSource<RealtimePipeline> {
  return new PipelineSource<RealtimePipeline>((stages: Stage[]) => {
    return new RealtimePipeline(
      firestore,
      newUserDataReader(firestore),
      new ExpUserDataWriter(firestore),
      stages
    );
  });
}

Firestore.prototype.realtimePipeline =
  function (): PipelineSource<RealtimePipeline> {
    return realtimePipeline(this);
  };

/**
 * @internal
 * @private
 */
export function _onRealtimePipelineSnapshot(
  pipeline: RealtimePipeline,
  next: (snapshot: RealtimePipelineSnapshot) => void,
  error?: (error: FirestoreError) => void,
  complete?: () => void
): Unsubscribe {
  const client = ensureFirestoreConfigured(pipeline._db as Firestore);
  const observer = {
    next: (snapshot: ViewSnapshot) => {
      next(new RealtimePipelineSnapshot(pipeline, snapshot));
    },
    error: error,
    complete: complete
  };
  // TODO(pipeline) hook up options
  return firestoreClientListen(client, toCorePipeline(pipeline), {}, observer);
}
=======
  return new PipelineSource<Pipeline>(this._databaseId, (stages: Stage[]) => {
    return new Pipeline(
      this,
      newUserDataReader(this),
      new ExpUserDataWriter(this),
      stages
    );
  });
};
>>>>>>> d18310a8
<|MERGE_RESOLUTION|>--- conflicted
+++ resolved
@@ -15,14 +15,8 @@
  * limitations under the License.
  */
 
-<<<<<<< HEAD
-import { toPipeline } from '../core/pipeline-util';
-import { Pipeline } from '../lite-api/pipeline';
-
-=======
 import { Pipeline } from '../api/pipeline';
 import { firestoreClientExecutePipeline } from '../core/firestore_client';
->>>>>>> d18310a8
 import { Pipeline as LitePipeline } from '../lite-api/pipeline';
 import { PipelineResult, PipelineSnapshot } from '../lite-api/pipeline-result';
 import { PipelineSource } from '../lite-api/pipeline-source';
@@ -31,11 +25,7 @@
 import { cast } from '../util/input_validation';
 
 import { ensureFirestoreConfigured, Firestore } from './database';
-<<<<<<< HEAD
-import { Query } from './reference';
-=======
 import { DocumentReference } from './reference';
->>>>>>> d18310a8
 import { ExpUserDataWriter } from './user_data_writer';
 import { RealtimePipelineSnapshot } from './snapshot';
 import { FirestoreError } from '../util/error';
@@ -119,31 +109,26 @@
 
 // Augment the Firestore class with the pipeline() factory method
 Firestore.prototype.pipeline = function (): PipelineSource<Pipeline> {
-<<<<<<< HEAD
-  return pipeline(this);
-};
-
-// Augment the Query class with the pipeline() factory method
-Query.prototype.pipeline = function (): Pipeline {
-  return pipeline(this);
-};
-
-export function realtimePipeline(
-  firestore: Firestore
-): PipelineSource<RealtimePipeline> {
-  return new PipelineSource<RealtimePipeline>((stages: Stage[]) => {
-    return new RealtimePipeline(
-      firestore,
-      newUserDataReader(firestore),
-      new ExpUserDataWriter(firestore),
+  return new PipelineSource<Pipeline>(this._databaseId, (stages: Stage[]) => {
+    return new Pipeline(
+      this,
+      newUserDataReader(this),
+      new ExpUserDataWriter(this),
       stages
     );
   });
-}
+};
 
 Firestore.prototype.realtimePipeline =
   function (): PipelineSource<RealtimePipeline> {
-    return realtimePipeline(this);
+    return new PipelineSource<RealtimePipeline>(this._databaseId, (stages: Stage[]) => {
+      return new RealtimePipeline(
+        this,
+        newUserDataReader(this),
+        new ExpUserDataWriter(this),
+        stages
+      );
+    });
   };
 
 /**
@@ -166,15 +151,4 @@
   };
   // TODO(pipeline) hook up options
   return firestoreClientListen(client, toCorePipeline(pipeline), {}, observer);
-}
-=======
-  return new PipelineSource<Pipeline>(this._databaseId, (stages: Stage[]) => {
-    return new Pipeline(
-      this,
-      newUserDataReader(this),
-      new ExpUserDataWriter(this),
-      stages
-    );
-  });
-};
->>>>>>> d18310a8
+}