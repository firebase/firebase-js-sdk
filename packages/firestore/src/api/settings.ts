/**
 * @license
 * Copyright 2020 Google LLC
 *
 * Licensed under the Apache License, Version 2.0 (the "License");
 * you may not use this file except in compliance with the License.
 * You may obtain a copy of the License at
 *
 *   http://www.apache.org/licenses/LICENSE-2.0
 *
 * Unless required by applicable law or agreed to in writing, software
 * distributed under the License is distributed on an "AS IS" BASIS,
 * WITHOUT WARRANTIES OR CONDITIONS OF ANY KIND, either express or implied.
 * See the License for the specific language governing permissions and
 * limitations under the License.
 */

import { FirestoreSettings as LiteSettings } from '../lite-api/settings';

import { FirestoreLocalCache } from './cache_config';
import { ExperimentalLongPollingOptions } from './long_polling_options';

export { DEFAULT_HOST } from '../lite-api/settings';

/**
 * Settings that can be passed to `enableIndexedDbPersistence()` to configure
 * Firestore persistence.
 *
 * Persistence cannot be used in a Node.js environment.
 */
export interface PersistenceSettings {
  /**
   * Whether to force enable persistence for the client. This cannot be used
   * with multi-tab synchronization and is primarily intended for use with Web
   * Workers. Setting this to `true` will enable persistence, but cause other
   * tabs using persistence to fail.
   */
  forceOwnership?: boolean;
}

/**
 * Specifies custom configurations for your Cloud Firestore instance.
 * You must set these before invoking any other methods.
 */
export interface FirestoreSettings extends LiteSettings {
  /**
   * NOTE: This field will be deprecated in a future major release. Use `cache` field
   * instead to specify cache size, and other cache configurations.
   *
   * An approximate cache size threshold for the on-disk data. If the cache
   * grows beyond this size, Firestore will start removing data that hasn't been
   * recently used. The size is not a guarantee that the cache will stay below
   * that size, only that if the cache exceeds the given size, cleanup will be
   * attempted.
   *
   * The default value is 40 MB. The threshold must be set to at least 1 MB, and
   * can be set to `CACHE_SIZE_UNLIMITED` to disable garbage collection.
   */
  cacheSizeBytes?: number;

  /**
   * Specifies the cache used by the SDK. Available options are `MemoryLocalCache`
   * and `IndexedDbLocalCache`, each with different configuration options.
   *
   * When unspecified, `MemoryLocalCache` will be used by default.
   *
   * NOTE: setting this field and `cacheSizeBytes` at the same time will throw
   * exception during SDK initialization. Instead, using the configuration in
   * the `FirestoreLocalCache` object to specify the cache size.
   */
  localCache?: FirestoreLocalCache;

  /**
   * Forces the SDK’s underlying network transport (WebChannel) to use
   * long-polling. Each response from the backend will be closed immediately
   * after the backend sends data (by default responses are kept open in
   * case the backend has more data to send). This avoids incompatibility
   * issues with certain proxies, antivirus software, etc. that incorrectly
   * buffer traffic indefinitely. Use of this option will cause some
   * performance degradation though.
   *
   * This setting cannot be used with `experimentalAutoDetectLongPolling` and
   * may be removed in a future release. If you find yourself using it to
   * work around a specific network reliability issue, please tell us about
   * it in https://github.com/firebase/firebase-js-sdk/issues/1674.
   *
   * This setting cannot be used in a Node.js environment.
   */
  experimentalForceLongPolling?: boolean;

  /**
   * Configures the SDK's underlying transport (WebChannel) to automatically
   * detect if long-polling should be used. This is very similar to
   * `experimentalForceLongPolling`, but only uses long-polling if required.
   *
   * After having had a default value of `false` since its inception in 2019,
<<<<<<< HEAD
   * the default value of this setting was changed in mid-2023 to `true`. That
   * is, auto-detection of long polling is now enabled by default. To disable
   * it, set this setting to `false`, and please open a GitHub issue to share
   * the problems that motivated you disabling long-polling auto-detection.
   * 
   * This setting cannot be used in a Node.js environment.
=======
   * the default value of this setting was changed in May 2023 to `true` in
   * v9.22.0 of the Firebase JavaScript SDK. That is, auto-detection of long
   * polling is now enabled by default. To disable it, set this setting to
   * `false`, and please open a GitHub issue to share the problems that
   * motivated you disabling long-polling auto-detection.
>>>>>>> 8421ba1f
   */
  experimentalAutoDetectLongPolling?: boolean;

  /**
   * Options that configure the SDK’s underlying network transport (WebChannel)
   * when long-polling is used.
   *
   * These options are only used if `experimentalForceLongPolling` is true or if
   * `experimentalAutoDetectLongPolling` is true and the auto-detection
   * determined that long-polling was needed. Otherwise, these options have no
   * effect.
   */
  experimentalLongPollingOptions?: ExperimentalLongPollingOptions;
}<|MERGE_RESOLUTION|>--- conflicted
+++ resolved
@@ -94,20 +94,13 @@
    * `experimentalForceLongPolling`, but only uses long-polling if required.
    *
    * After having had a default value of `false` since its inception in 2019,
-<<<<<<< HEAD
-   * the default value of this setting was changed in mid-2023 to `true`. That
-   * is, auto-detection of long polling is now enabled by default. To disable
-   * it, set this setting to `false`, and please open a GitHub issue to share
-   * the problems that motivated you disabling long-polling auto-detection.
-   * 
-   * This setting cannot be used in a Node.js environment.
-=======
    * the default value of this setting was changed in May 2023 to `true` in
    * v9.22.0 of the Firebase JavaScript SDK. That is, auto-detection of long
    * polling is now enabled by default. To disable it, set this setting to
    * `false`, and please open a GitHub issue to share the problems that
    * motivated you disabling long-polling auto-detection.
->>>>>>> 8421ba1f
+   * 
+   * This setting cannot be used in a Node.js environment.
    */
   experimentalAutoDetectLongPolling?: boolean;
 
