/**
 * @license
 * Copyright 2017 Google LLC
 *
 * Licensed under the Apache License, Version 2.0 (the "License");
 * you may not use this file except in compliance with the License.
 * You may obtain a copy of the License at
 *
 *   http://www.apache.org/licenses/LICENSE-2.0
 *
 * Unless required by applicable law or agreed to in writing, software
 * distributed under the License is distributed on an "AS IS" BASIS,
 * WITHOUT WARRANTIES OR CONDITIONS OF ANY KIND, either express or implied.
 * See the License for the specific language governing permissions and
 * limitations under the License.
 */

import {
  DocumentData,
  SetOptions,
  FieldPath as PublicFieldPath
} from '@firebase/firestore-types';

import {
  Value as ProtoValue,
  MapValue as ProtoMapValue
} from '../protos/firestore_proto_api';
import { Timestamp } from './timestamp';
import { DatabaseId } from '../core/database_info';
import { DocumentKey } from '../model/document_key';
import {
  FieldMask,
  FieldTransform,
  Mutation,
  PatchMutation,
  Precondition,
  SetMutation,
  TransformMutation
} from '../model/mutation';
import { FieldPath as InternalFieldPath } from '../model/path';
import { debugAssert, fail } from '../util/assert';
import { Code, FirestoreError } from '../util/error';
import { isPlainObject, valueDescription } from '../util/input_validation';
import { Dict, forEach, isEmpty } from '../util/obj';
import { ObjectValue, ObjectValueBuilder } from '../model/object_value';
import {
  JsonProtoSerializer,
  toBytes,
  toNumber,
  toResourceName,
  toTimestamp
} from '../remote/serializer';
import { DeleteFieldValueImpl } from './field_value';
import { GeoPoint } from './geo_point';
import { newSerializer } from '../platform/serializer';
import { Bytes } from '../../lite/src/api/bytes';
import { Compat } from '../compat/compat';
import { FieldValue } from '../../lite/src/api/field_value';
<<<<<<< HEAD
import { DocumentReference } from '../../lite/src/api/reference';
=======
import { FieldPath } from '../../lite/src/api/field_path';
>>>>>>> 10b85563

const RESERVED_FIELD_REGEX = /^__.*__$/;

/**
 * An untyped Firestore Data Converter interface that is shared between the
 * lite, firestore-exp and classic SDK.
 */
export interface UntypedFirestoreDataConverter<T> {
  toFirestore(modelObject: T): DocumentData;
  toFirestore(modelObject: Partial<T>, options: SetOptions): DocumentData;
  fromFirestore(snapshot: unknown, options?: unknown): T;
}

/** The result of parsing document data (e.g. for a setData call). */
export class ParsedSetData {
  constructor(
    readonly data: ObjectValue,
    readonly fieldMask: FieldMask | null,
    readonly fieldTransforms: FieldTransform[]
  ) {}

  toMutations(key: DocumentKey, precondition: Precondition): Mutation[] {
    const mutations = [] as Mutation[];
    if (this.fieldMask !== null) {
      mutations.push(
        new PatchMutation(key, this.data, this.fieldMask, precondition)
      );
    } else {
      mutations.push(new SetMutation(key, this.data, precondition));
    }
    if (this.fieldTransforms.length > 0) {
      mutations.push(new TransformMutation(key, this.fieldTransforms));
    }
    return mutations;
  }
}

/** The result of parsing "update" data (i.e. for an updateData call). */
export class ParsedUpdateData {
  constructor(
    readonly data: ObjectValue,
    readonly fieldMask: FieldMask,
    readonly fieldTransforms: FieldTransform[]
  ) {}

  toMutations(key: DocumentKey, precondition: Precondition): Mutation[] {
    const mutations = [
      new PatchMutation(key, this.data, this.fieldMask, precondition)
    ] as Mutation[];
    if (this.fieldTransforms.length > 0) {
      mutations.push(new TransformMutation(key, this.fieldTransforms));
    }
    return mutations;
  }
}

/*
 * Represents what type of API method provided the data being parsed; useful
 * for determining which error conditions apply during parsing and providing
 * better error messages.
 */
export const enum UserDataSource {
  Set,
  Update,
  MergeSet,
  /**
   * Indicates the source is a where clause, cursor bound, arrayUnion()
   * element, etc. Of note, isWrite(source) will return false.
   */
  Argument,
  /**
   * Indicates that the source is an Argument that may directly contain nested
   * arrays (e.g. the operand of an `in` query).
   */
  ArrayArgument
}

function isWrite(dataSource: UserDataSource): boolean {
  switch (dataSource) {
    case UserDataSource.Set: // fall through
    case UserDataSource.MergeSet: // fall through
    case UserDataSource.Update:
      return true;
    case UserDataSource.Argument:
    case UserDataSource.ArrayArgument:
      return false;
    default:
      throw fail(`Unexpected case for UserDataSource: ${dataSource}`);
  }
}

/** Contains the settings that are mutated as we parse user data. */
interface ContextSettings {
  /** Indicates what kind of API method this data came from. */
  readonly dataSource: UserDataSource;
  /** The name of the method the user called to create the ParseContext. */
  readonly methodName: string;
  /** The document the user is attempting to modify, if that applies. */
  readonly targetDoc?: DocumentKey;
  /**
   * A path within the object being parsed. This could be an empty path (in
   * which case the context represents the root of the data being parsed), or a
   * nonempty path (indicating the context represents a nested location within
   * the data).
   */
  readonly path?: InternalFieldPath;
  /**
   * Whether or not this context corresponds to an element of an array.
   * If not set, elements are treated as if they were outside of arrays.
   */
  readonly arrayElement?: boolean;
  /**
   * Whether or not a converter was specified in this context. If true, error
   * messages will reference the converter when invalid data is provided.
   */
  readonly hasConverter?: boolean;
}

/** A "context" object passed around while parsing user data. */
export class ParseContext {
  readonly fieldTransforms: FieldTransform[];
  readonly fieldMask: InternalFieldPath[];
  /**
   * Initializes a ParseContext with the given source and path.
   *
   * @param settings The settings for the parser.
   * @param databaseId The database ID of the Firestore instance.
   * @param serializer The serializer to use to generate the Value proto.
   * @param ignoreUndefinedProperties Whether to ignore undefined properties
   * rather than throw.
   * @param fieldTransforms A mutable list of field transforms encountered while
   *     parsing the data.
   * @param fieldMask A mutable list of field paths encountered while parsing
   *     the data.
   *
   * TODO(b/34871131): We don't support array paths right now, so path can be
   * null to indicate the context represents any location within an array (in
   * which case certain features will not work and errors will be somewhat
   * compromised).
   */
  constructor(
    readonly settings: ContextSettings,
    readonly databaseId: DatabaseId,
    readonly serializer: JsonProtoSerializer,
    readonly ignoreUndefinedProperties: boolean,
    fieldTransforms?: FieldTransform[],
    fieldMask?: InternalFieldPath[]
  ) {
    // Minor hack: If fieldTransforms is undefined, we assume this is an
    // external call and we need to validate the entire path.
    if (fieldTransforms === undefined) {
      this.validatePath();
    }
    this.fieldTransforms = fieldTransforms || [];
    this.fieldMask = fieldMask || [];
  }

  get path(): InternalFieldPath | undefined {
    return this.settings.path;
  }

  get dataSource(): UserDataSource {
    return this.settings.dataSource;
  }

  /** Returns a new context with the specified settings overwritten. */
  contextWith(configuration: Partial<ContextSettings>): ParseContext {
    return new ParseContext(
      { ...this.settings, ...configuration },
      this.databaseId,
      this.serializer,
      this.ignoreUndefinedProperties,
      this.fieldTransforms,
      this.fieldMask
    );
  }

  childContextForField(field: string): ParseContext {
    const childPath = this.path?.child(field);
    const context = this.contextWith({ path: childPath, arrayElement: false });
    context.validatePathSegment(field);
    return context;
  }

  childContextForFieldPath(field: InternalFieldPath): ParseContext {
    const childPath = this.path?.child(field);
    const context = this.contextWith({ path: childPath, arrayElement: false });
    context.validatePath();
    return context;
  }

  childContextForArray(index: number): ParseContext {
    // TODO(b/34871131): We don't support array paths right now; so make path
    // undefined.
    return this.contextWith({ path: undefined, arrayElement: true });
  }

  createError(reason: string): FirestoreError {
    return createError(
      reason,
      this.settings.methodName,
      this.settings.hasConverter || false,
      this.path,
      this.settings.targetDoc
    );
  }

  /** Returns 'true' if 'fieldPath' was traversed when creating this context. */
  contains(fieldPath: InternalFieldPath): boolean {
    return (
      this.fieldMask.find(field => fieldPath.isPrefixOf(field)) !== undefined ||
      this.fieldTransforms.find(transform =>
        fieldPath.isPrefixOf(transform.field)
      ) !== undefined
    );
  }

  private validatePath(): void {
    // TODO(b/34871131): Remove null check once we have proper paths for fields
    // within arrays.
    if (!this.path) {
      return;
    }
    for (let i = 0; i < this.path.length; i++) {
      this.validatePathSegment(this.path.get(i));
    }
  }

  private validatePathSegment(segment: string): void {
    if (segment.length === 0) {
      throw this.createError('Document fields must not be empty');
    }
    if (isWrite(this.dataSource) && RESERVED_FIELD_REGEX.test(segment)) {
      throw this.createError('Document fields cannot begin and end with "__"');
    }
  }
}

/**
 * Helper for parsing raw user input (provided via the API) into internal model
 * classes.
 */
export class UserDataReader {
  private readonly serializer: JsonProtoSerializer;

  constructor(
    private readonly databaseId: DatabaseId,
    private readonly ignoreUndefinedProperties: boolean,
    serializer?: JsonProtoSerializer
  ) {
    this.serializer = serializer || newSerializer(databaseId);
  }

  /** Creates a new top-level parse context. */
  createContext(
    dataSource: UserDataSource,
    methodName: string,
    targetDoc?: DocumentKey,
    hasConverter = false
  ): ParseContext {
    return new ParseContext(
      {
        dataSource,
        methodName,
        targetDoc,
        path: InternalFieldPath.emptyPath(),
        arrayElement: false,
        hasConverter
      },
      this.databaseId,
      this.serializer,
      this.ignoreUndefinedProperties
    );
  }
}

/** Parse document data from a set() call. */
export function parseSetData(
  userDataReader: UserDataReader,
  methodName: string,
  targetDoc: DocumentKey,
  input: unknown,
  hasConverter: boolean,
  options: SetOptions = {}
): ParsedSetData {
  const context = userDataReader.createContext(
    options.merge || options.mergeFields
      ? UserDataSource.MergeSet
      : UserDataSource.Set,
    methodName,
    targetDoc,
    hasConverter
  );
  validatePlainObject('Data must be an object, but it was:', context, input);
  const updateData = parseObject(input, context)!;

  let fieldMask: FieldMask | null;
  let fieldTransforms: FieldTransform[];

  if (options.merge) {
    fieldMask = new FieldMask(context.fieldMask);
    fieldTransforms = context.fieldTransforms;
  } else if (options.mergeFields) {
    const validatedFieldPaths: InternalFieldPath[] = [];

    for (const stringOrFieldPath of options.mergeFields) {
      const fieldPath = fieldPathFromArgument(
        methodName,
        stringOrFieldPath,
        targetDoc
      );
      if (!context.contains(fieldPath)) {
        throw new FirestoreError(
          Code.INVALID_ARGUMENT,
          `Field '${fieldPath}' is specified in your field mask but missing from your input data.`
        );
      }

      if (!fieldMaskContains(validatedFieldPaths, fieldPath)) {
        validatedFieldPaths.push(fieldPath);
      }
    }

    fieldMask = new FieldMask(validatedFieldPaths);
    fieldTransforms = context.fieldTransforms.filter(transform =>
      fieldMask!.covers(transform.field)
    );
  } else {
    fieldMask = null;
    fieldTransforms = context.fieldTransforms;
  }

  return new ParsedSetData(
    new ObjectValue(updateData),
    fieldMask,
    fieldTransforms
  );
}

/** Parse update data from an update() call. */
export function parseUpdateData(
  userDataReader: UserDataReader,
  methodName: string,
  targetDoc: DocumentKey,
  input: unknown
): ParsedUpdateData {
  const context = userDataReader.createContext(
    UserDataSource.Update,
    methodName,
    targetDoc
  );
  validatePlainObject('Data must be an object, but it was:', context, input);

  const fieldMaskPaths: InternalFieldPath[] = [];
  const updateData = new ObjectValueBuilder();
  forEach(input as Dict<unknown>, (key, value) => {
    const path = fieldPathFromDotSeparatedString(methodName, key, targetDoc);

    // For Compat types, we have to "extract" the underlying types before
    // performing validation.
    if (value instanceof Compat) {
      value = (value as Compat<unknown>)._delegate;
    }

    const childContext = context.childContextForFieldPath(path);
    if (value instanceof DeleteFieldValueImpl) {
      // Add it to the field mask, but don't add anything to updateData.
      fieldMaskPaths.push(path);
    } else {
      const parsedValue = parseData(value, childContext);
      if (parsedValue != null) {
        fieldMaskPaths.push(path);
        updateData.set(path, parsedValue);
      }
    }
  });

  const mask = new FieldMask(fieldMaskPaths);
  return new ParsedUpdateData(
    updateData.build(),
    mask,
    context.fieldTransforms
  );
}

/** Parse update data from a list of field/value arguments. */
export function parseUpdateVarargs(
  userDataReader: UserDataReader,
  methodName: string,
  targetDoc: DocumentKey,
  field: string | PublicFieldPath | Compat<PublicFieldPath>,
  value: unknown,
  moreFieldsAndValues: unknown[]
): ParsedUpdateData {
  const context = userDataReader.createContext(
    UserDataSource.Update,
    methodName,
    targetDoc
  );
  const keys = [fieldPathFromArgument(methodName, field, targetDoc)];
  const values = [value];

  if (moreFieldsAndValues.length % 2 !== 0) {
    throw new FirestoreError(
      Code.INVALID_ARGUMENT,
      `Function ${methodName}() needs to be called with an even number ` +
        'of arguments that alternate between field names and values.'
    );
  }

  for (let i = 0; i < moreFieldsAndValues.length; i += 2) {
    keys.push(
      fieldPathFromArgument(
        methodName,
        moreFieldsAndValues[i] as string | PublicFieldPath
      )
    );
    values.push(moreFieldsAndValues[i + 1]);
  }

  const fieldMaskPaths: InternalFieldPath[] = [];
  const updateData = new ObjectValueBuilder();

  // We iterate in reverse order to pick the last value for a field if the
  // user specified the field multiple times.
  for (let i = keys.length - 1; i >= 0; --i) {
    if (!fieldMaskContains(fieldMaskPaths, keys[i])) {
      const path = keys[i];
      let value = values[i];

      // For Compat types, we have to "extract" the underlying types before
      // performing validation.
      if (value instanceof Compat) {
        value = (value as Compat<unknown>)._delegate;
      }

      const childContext = context.childContextForFieldPath(path);
      if (value instanceof DeleteFieldValueImpl) {
        // Add it to the field mask, but don't add anything to updateData.
        fieldMaskPaths.push(path);
      } else {
        const parsedValue = parseData(value, childContext);
        if (parsedValue != null) {
          fieldMaskPaths.push(path);
          updateData.set(path, parsedValue);
        }
      }
    }
  }

  const mask = new FieldMask(fieldMaskPaths);
  return new ParsedUpdateData(
    updateData.build(),
    mask,
    context.fieldTransforms
  );
}

/**
 * Parse a "query value" (e.g. value in a where filter or a value in a cursor
 * bound).
 *
 * @param allowArrays Whether the query value is an array that may directly
 * contain additional arrays (e.g. the operand of an `in` query).
 */
export function parseQueryValue(
  userDataReader: UserDataReader,
  methodName: string,
  input: unknown,
  allowArrays = false
): ProtoValue {
  const context = userDataReader.createContext(
    allowArrays ? UserDataSource.ArrayArgument : UserDataSource.Argument,
    methodName
  );
  const parsed = parseData(input, context);
  debugAssert(parsed != null, 'Parsed data should not be null.');
  debugAssert(
    context.fieldTransforms.length === 0,
    'Field transforms should have been disallowed.'
  );
  return parsed;
}

/**
 * Parses user data to Protobuf Values.
 *
 * @param input Data to be parsed.
 * @param context A context object representing the current path being parsed,
 * the source of the data being parsed, etc.
 * @return The parsed value, or null if the value was a FieldValue sentinel
 * that should not be included in the resulting parsed data.
 */
export function parseData(
  input: unknown,
  context: ParseContext
): ProtoValue | null {
  // Unwrap the API type from the Compat SDK. This will return the API type
  // from firestore-exp.
  if (input instanceof Compat) {
    input = input._delegate;
  }

  if (looksLikeJsonObject(input)) {
    validatePlainObject('Unsupported field value:', context, input);
    return parseObject(input, context);
  } else if (input instanceof FieldValue) {
    // FieldValues usually parse into transforms (except FieldValue.delete())
    // in which case we do not want to include this field in our parsed data
    // (as doing so will overwrite the field directly prior to the transform
    // trying to transform it). So we don't add this location to
    // context.fieldMask and we return null as our parsing result.
    parseSentinelFieldValue(input, context);
    return null;
  } else {
    // If context.path is null we are inside an array and we don't support
    // field mask paths more granular than the top-level array.
    if (context.path) {
      context.fieldMask.push(context.path);
    }

    if (input instanceof Array) {
      // TODO(b/34871131): Include the path containing the array in the error
      // message.
      // In the case of IN queries, the parsed data is an array (representing
      // the set of values to be included for the IN query) that may directly
      // contain additional arrays (each representing an individual field
      // value), so we disable this validation.
      if (
        context.settings.arrayElement &&
        context.dataSource !== UserDataSource.ArrayArgument
      ) {
        throw context.createError('Nested arrays are not supported');
      }
      return parseArray(input as unknown[], context);
    } else {
      return parseScalarValue(input, context);
    }
  }
}

function parseObject(
  obj: Dict<unknown>,
  context: ParseContext
): { mapValue: ProtoMapValue } {
  const fields: Dict<ProtoValue> = {};

  if (isEmpty(obj)) {
    // If we encounter an empty object, we explicitly add it to the update
    // mask to ensure that the server creates a map entry.
    if (context.path && context.path.length > 0) {
      context.fieldMask.push(context.path);
    }
  } else {
    forEach(obj, (key: string, val: unknown) => {
      const parsedValue = parseData(val, context.childContextForField(key));
      if (parsedValue != null) {
        fields[key] = parsedValue;
      }
    });
  }

  return { mapValue: { fields } };
}

function parseArray(array: unknown[], context: ParseContext): ProtoValue {
  const values: ProtoValue[] = [];
  let entryIndex = 0;
  for (const entry of array) {
    let parsedEntry = parseData(
      entry,
      context.childContextForArray(entryIndex)
    );
    if (parsedEntry == null) {
      // Just include nulls in the array for fields being replaced with a
      // sentinel.
      parsedEntry = { nullValue: 'NULL_VALUE' };
    }
    values.push(parsedEntry);
    entryIndex++;
  }
  return { arrayValue: { values } };
}

/**
 * "Parses" the provided FieldValueImpl, adding any necessary transforms to
 * context.fieldTransforms.
 */
function parseSentinelFieldValue(
  value: FieldValue,
  context: ParseContext
): void {
  // Sentinels are only supported with writes, and not within arrays.
  if (!isWrite(context.dataSource)) {
    throw context.createError(
      `${value._methodName}() can only be used with update() and set()`
    );
  }
  if (!context.path) {
    throw context.createError(
      `${value._methodName}() is not currently supported inside arrays`
    );
  }

  const fieldTransform = value._toFieldTransform(context);
  if (fieldTransform) {
    context.fieldTransforms.push(fieldTransform);
  }
}

/**
 * Helper to parse a scalar value (i.e. not an Object, Array, or FieldValue)
 *
 * @return The parsed value
 */
function parseScalarValue(
  value: unknown,
  context: ParseContext
): ProtoValue | null {
  if (value instanceof Compat) {
    value = value._delegate;
  }

  if (value === null) {
    return { nullValue: 'NULL_VALUE' };
  } else if (typeof value === 'number') {
    return toNumber(context.serializer, value);
  } else if (typeof value === 'boolean') {
    return { booleanValue: value };
  } else if (typeof value === 'string') {
    return { stringValue: value };
  } else if (value instanceof Date) {
    const timestamp = Timestamp.fromDate(value);
    return {
      timestampValue: toTimestamp(context.serializer, timestamp)
    };
  } else if (value instanceof Timestamp) {
    // Firestore backend truncates precision down to microseconds. To ensure
    // offline mode works the same with regards to truncation, perform the
    // truncation immediately without waiting for the backend to do that.
    const timestamp = new Timestamp(
      value.seconds,
      Math.floor(value.nanoseconds / 1000) * 1000
    );
    return {
      timestampValue: toTimestamp(context.serializer, timestamp)
    };
  } else if (value instanceof GeoPoint) {
    return {
      geoPointValue: {
        latitude: value.latitude,
        longitude: value.longitude
      }
    };
  } else if (value instanceof Bytes) {
    return { bytesValue: toBytes(context.serializer, value._byteString) };
  } else if (value instanceof DocumentReference) {
    const thisDb = context.databaseId;
    const otherDb = value.firestore._databaseId;
    if (!otherDb.isEqual(thisDb)) {
      throw context.createError(
        'Document reference is for database ' +
          `${otherDb.projectId}/${otherDb.database} but should be ` +
          `for database ${thisDb.projectId}/${thisDb.database}`
      );
    }
    return {
      referenceValue: toResourceName(
        value.firestore._databaseId || context.databaseId,
        value._key.path
      )
    };
  } else if (value === undefined && context.ignoreUndefinedProperties) {
    return null;
  } else {
    throw context.createError(
      `Unsupported field value: ${valueDescription(value)}`
    );
  }
}

/**
 * Checks whether an object looks like a JSON object that should be converted
 * into a struct. Normal class/prototype instances are considered to look like
 * JSON objects since they should be converted to a struct value. Arrays, Dates,
 * GeoPoints, etc. are not considered to look like JSON objects since they map
 * to specific FieldValue types other than ObjectValue.
 */
function looksLikeJsonObject(input: unknown): boolean {
  return (
    typeof input === 'object' &&
    input !== null &&
    !(input instanceof Array) &&
    !(input instanceof Date) &&
    !(input instanceof Timestamp) &&
    !(input instanceof GeoPoint) &&
    !(input instanceof Bytes) &&
    !(input instanceof DocumentReference) &&
    !(input instanceof FieldValue)
  );
}

function validatePlainObject(
  message: string,
  context: ParseContext,
  input: unknown
): asserts input is Dict<unknown> {
  if (!looksLikeJsonObject(input) || !isPlainObject(input)) {
    const description = valueDescription(input);
    if (description === 'an object') {
      // Massage the error if it was an object.
      throw context.createError(message + ' a custom object');
    } else {
      throw context.createError(message + ' ' + description);
    }
  }
}

/**
 * Helper that calls fromDotSeparatedString() but wraps any error thrown.
 */
export function fieldPathFromArgument(
  methodName: string,
  path: string | PublicFieldPath | Compat<PublicFieldPath>,
  targetDoc?: DocumentKey
): InternalFieldPath {
  // If required, replace the FieldPath Compat class with with the firestore-exp
  // FieldPath.
  if (path instanceof Compat) {
    path = (path as Compat<FieldPath>)._delegate;
  }

  if (path instanceof FieldPath) {
    return path._internalPath;
  } else if (typeof path === 'string') {
    return fieldPathFromDotSeparatedString(methodName, path);
  } else {
    const message = 'Field path arguments must be of type string or FieldPath.';
    throw createError(
      message,
      methodName,
      /* hasConverter= */ false,
      /* path= */ undefined,
      targetDoc
    );
  }
}

/**
 * Matches any characters in a field path string that are reserved.
 */
const FIELD_PATH_RESERVED = new RegExp('[~\\*/\\[\\]]');

/**
 * Wraps fromDotSeparatedString with an error message about the method that
 * was thrown.
 * @param methodName The publicly visible method name
 * @param path The dot-separated string form of a field path which will be split
 * on dots.
 * @param targetDoc The document against which the field path will be evaluated.
 */
export function fieldPathFromDotSeparatedString(
  methodName: string,
  path: string,
  targetDoc?: DocumentKey
): InternalFieldPath {
  const found = path.search(FIELD_PATH_RESERVED);
  if (found >= 0) {
    throw createError(
      `Invalid field path (${path}). Paths must not contain ` +
        `'~', '*', '/', '[', or ']'`,
      methodName,
      /* hasConverter= */ false,
      /* path= */ undefined,
      targetDoc
    );
  }

  try {
    return new FieldPath(...path.split('.'))._internalPath;
  } catch (e) {
    throw createError(
      `Invalid field path (${path}). Paths must not be empty, ` +
        `begin with '.', end with '.', or contain '..'`,
      methodName,
      /* hasConverter= */ false,
      /* path= */ undefined,
      targetDoc
    );
  }
}

function createError(
  reason: string,
  methodName: string,
  hasConverter: boolean,
  path?: InternalFieldPath,
  targetDoc?: DocumentKey
): FirestoreError {
  const hasPath = path && !path.isEmpty();
  const hasDocument = targetDoc !== undefined;
  let message = `Function ${methodName}() called with invalid data`;
  if (hasConverter) {
    message += ' (via `toFirestore()`)';
  }
  message += '. ';

  let description = '';
  if (hasPath || hasDocument) {
    description += ' (found';

    if (hasPath) {
      description += ` in field ${path}`;
    }
    if (hasDocument) {
      description += ` in document ${targetDoc}`;
    }
    description += ')';
  }

  return new FirestoreError(
    Code.INVALID_ARGUMENT,
    message + reason + description
  );
}

/** Checks `haystack` if FieldPath `needle` is present. Runs in O(n). */
function fieldMaskContains(
  haystack: InternalFieldPath[],
  needle: InternalFieldPath
): boolean {
  return haystack.some(v => v.isEqual(needle));
}<|MERGE_RESOLUTION|>--- conflicted
+++ resolved
@@ -56,11 +56,8 @@
 import { Bytes } from '../../lite/src/api/bytes';
 import { Compat } from '../compat/compat';
 import { FieldValue } from '../../lite/src/api/field_value';
-<<<<<<< HEAD
 import { DocumentReference } from '../../lite/src/api/reference';
-=======
 import { FieldPath } from '../../lite/src/api/field_path';
->>>>>>> 10b85563
 
 const RESERVED_FIELD_REGEX = /^__.*__$/;
 
