/**
 * @license
 * Copyright 2017 Google LLC
 *
 * Licensed under the Apache License, Version 2.0 (the "License");
 * you may not use this file except in compliance with the License.
 * You may obtain a copy of the License at
 *
 *   http://www.apache.org/licenses/LICENSE-2.0
 *
 * Unless required by applicable law or agreed to in writing, software
 * distributed under the License is distributed on an "AS IS" BASIS,
 * WITHOUT WARRANTIES OR CONDITIONS OF ANY KIND, either express or implied.
 * See the License for the specific language governing permissions and
 * limitations under the License.
 */

import * as firestore from '@firebase/firestore-types';

import * as api from '../protos/firestore_proto_api';

import { Timestamp } from './timestamp';
import { DatabaseId } from '../core/database_info';
import { DocumentKey } from '../model/document_key';
import {
  FieldMask,
  FieldTransform,
  Mutation,
  PatchMutation,
  Precondition,
  SetMutation,
  TransformMutation
} from '../model/mutation';
import { FieldPath } from '../model/path';
import { debugAssert, fail } from '../util/assert';
import { Code, FirestoreError } from '../util/error';
import { isPlainObject, valueDescription } from '../util/input_validation';
import { Dict, forEach, isEmpty } from '../util/obj';
import { ObjectValue, ObjectValueBuilder } from '../model/object_value';
import {
  JsonProtoSerializer,
  toBytes,
  toNumber,
  toResourceName,
  toTimestamp
} from '../remote/serializer';
import { Blob } from './blob';
import { BaseFieldPath, fromDotSeparatedString } from './field_path';
import { DeleteFieldValueImpl, SerializableFieldValue } from './field_value';
import { GeoPoint } from './geo_point';
import { newSerializer } from '../platform/serializer';

const RESERVED_FIELD_REGEX = /^__.*__$/;

/**
 * An untyped Firestore Data Converter interface that is shared between the
 * lite, full and legacy SDK.
 */
export interface UntypedFirestoreDataConverter<T> {
  toFirestore(modelObject: T): firestore.DocumentData;
  fromFirestore(snapshot: unknown, options?: unknown): T;
}

/**
 * A reference to a document in a Firebase project.
 *
 * This class serves as a common base class for the public DocumentReferences
 * exposed in the lite, full and legacy SDK.
 */
export class DocumentKeyReference<T> {
  constructor(
    readonly _databaseId: DatabaseId,
    readonly _key: DocumentKey,
    readonly _converter: UntypedFirestoreDataConverter<T> | null
  ) {}
}

/** The result of parsing document data (e.g. for a setData call). */
export class ParsedSetData {
  constructor(
    readonly data: ObjectValue,
    readonly fieldMask: FieldMask | null,
    readonly fieldTransforms: FieldTransform[]
  ) {}

  toMutations(key: DocumentKey, precondition: Precondition): Mutation[] {
    const mutations = [] as Mutation[];
    if (this.fieldMask !== null) {
      mutations.push(
        new PatchMutation(key, this.data, this.fieldMask, precondition)
      );
    } else {
      mutations.push(new SetMutation(key, this.data, precondition));
    }
    if (this.fieldTransforms.length > 0) {
      mutations.push(new TransformMutation(key, this.fieldTransforms));
    }
    return mutations;
  }
}

/** The result of parsing "update" data (i.e. for an updateData call). */
export class ParsedUpdateData {
  constructor(
    readonly data: ObjectValue,
    readonly fieldMask: FieldMask,
    readonly fieldTransforms: FieldTransform[]
  ) {}

  toMutations(key: DocumentKey, precondition: Precondition): Mutation[] {
    const mutations = [
      new PatchMutation(key, this.data, this.fieldMask, precondition)
    ] as Mutation[];
    if (this.fieldTransforms.length > 0) {
      mutations.push(new TransformMutation(key, this.fieldTransforms));
    }
    return mutations;
  }
}

/*
 * Represents what type of API method provided the data being parsed; useful
 * for determining which error conditions apply during parsing and providing
 * better error messages.
 */
export const enum UserDataSource {
  Set,
  Update,
  MergeSet,
  /**
   * Indicates the source is a where clause, cursor bound, arrayUnion()
   * element, etc. Of note, isWrite(source) will return false.
   */
  Argument,
  /**
   * Indicates that the source is an Argument that may directly contain nested
   * arrays (e.g. the operand of an `in` query).
   */
  ArrayArgument
}

function isWrite(dataSource: UserDataSource): boolean {
  switch (dataSource) {
    case UserDataSource.Set: // fall through
    case UserDataSource.MergeSet: // fall through
    case UserDataSource.Update:
      return true;
    case UserDataSource.Argument:
    case UserDataSource.ArrayArgument:
      return false;
    default:
      throw fail(`Unexpected case for UserDataSource: ${dataSource}`);
  }
}

/** Contains the settings that are mutated as we parse user data. */
interface ContextSettings {
  /** Indicates what kind of API method this data came from. */
  readonly dataSource: UserDataSource;
  /** The name of the method the user called to create the ParseContext. */
  readonly methodName: string;
  /** The document the user is attempting to modify, if that applies. */
  readonly targetDoc?: DocumentKey;
  /**
   * A path within the object being parsed. This could be an empty path (in
   * which case the context represents the root of the data being parsed), or a
   * nonempty path (indicating the context represents a nested location within
   * the data).
   */
  readonly path?: FieldPath;
  /**
   * Whether or not this context corresponds to an element of an array.
   * If not set, elements are treated as if they were outside of arrays.
   */
  readonly arrayElement?: boolean;
}

/** A "context" object passed around while parsing user data. */
export class ParseContext {
  readonly fieldTransforms: FieldTransform[];
  readonly fieldMask: FieldPath[];
  /**
   * Initializes a ParseContext with the given source and path.
   *
   * @param settings The settings for the parser.
   * @param databaseId The database ID of the Firestore instance.
   * @param serializer The serializer to use to generate the Value proto.
   * @param ignoreUndefinedProperties Whether to ignore undefined properties
   * rather than throw.
   * @param fieldTransforms A mutable list of field transforms encountered while
   *     parsing the data.
   * @param fieldMask A mutable list of field paths encountered while parsing
   *     the data.
   *
   * TODO(b/34871131): We don't support array paths right now, so path can be
   * null to indicate the context represents any location within an array (in
   * which case certain features will not work and errors will be somewhat
   * compromised).
   */
  constructor(
    readonly settings: ContextSettings,
    readonly databaseId: DatabaseId,
    readonly serializer: JsonProtoSerializer,
    readonly ignoreUndefinedProperties: boolean,
    fieldTransforms?: FieldTransform[],
    fieldMask?: FieldPath[]
  ) {
    // Minor hack: If fieldTransforms is undefined, we assume this is an
    // external call and we need to validate the entire path.
    if (fieldTransforms === undefined) {
      this.validatePath();
    }
    this.fieldTransforms = fieldTransforms || [];
    this.fieldMask = fieldMask || [];
  }

  get path(): FieldPath | undefined {
    return this.settings.path;
  }

  get dataSource(): UserDataSource {
    return this.settings.dataSource;
  }

  /** Returns a new context with the specified settings overwritten. */
  contextWith(configuration: Partial<ContextSettings>): ParseContext {
    return new ParseContext(
      { ...this.settings, ...configuration },
      this.databaseId,
      this.serializer,
      this.ignoreUndefinedProperties,
      this.fieldTransforms,
      this.fieldMask
    );
  }

  childContextForField(field: string): ParseContext {
    const childPath = this.path?.child(field);
    const context = this.contextWith({ path: childPath, arrayElement: false });
    context.validatePathSegment(field);
    return context;
  }

  childContextForFieldPath(field: FieldPath): ParseContext {
    const childPath = this.path?.child(field);
    const context = this.contextWith({ path: childPath, arrayElement: false });
    context.validatePath();
    return context;
  }

  childContextForArray(index: number): ParseContext {
    // TODO(b/34871131): We don't support array paths right now; so make path
    // undefined.
    return this.contextWith({ path: undefined, arrayElement: true });
  }

  createError(reason: string): Error {
    return createError(
      reason,
      this.settings.methodName,
      this.path,
      this.settings.targetDoc
    );
  }

  /** Returns 'true' if 'fieldPath' was traversed when creating this context. */
  contains(fieldPath: FieldPath): boolean {
    return (
      this.fieldMask.find(field => fieldPath.isPrefixOf(field)) !== undefined ||
      this.fieldTransforms.find(transform =>
        fieldPath.isPrefixOf(transform.field)
      ) !== undefined
    );
  }

  private validatePath(): void {
    // TODO(b/34871131): Remove null check once we have proper paths for fields
    // within arrays.
    if (!this.path) {
      return;
    }
    for (let i = 0; i < this.path.length; i++) {
      this.validatePathSegment(this.path.get(i));
    }
  }

  private validatePathSegment(segment: string): void {
    if (segment.length === 0) {
      throw this.createError('Document fields must not be empty');
    }
    if (isWrite(this.dataSource) && RESERVED_FIELD_REGEX.test(segment)) {
      throw this.createError('Document fields cannot begin and end with "__"');
    }
  }
}

/**
 * Helper for parsing raw user input (provided via the API) into internal model
 * classes.
 */
export class UserDataReader {
  private readonly serializer: JsonProtoSerializer;

  constructor(
    private readonly databaseId: DatabaseId,
    private readonly ignoreUndefinedProperties: boolean,
    serializer?: JsonProtoSerializer
  ) {
    this.serializer = serializer || newSerializer(databaseId);
  }

  /** Parse document data from a set() call. */
  parseSetData(
    methodName: string,
    targetDoc: DocumentKey,
    input: unknown,
    options: firestore.SetOptions = {}
  ): ParsedSetData {
    const context = this.createContext(
      options.merge || options.mergeFields
        ? UserDataSource.MergeSet
        : UserDataSource.Set,
      methodName,
      targetDoc
    );
    validatePlainObject('Data must be an object, but it was:', context, input);
    const updateData = parseObject(input, context)!;

    let fieldMask: FieldMask | null;
    let fieldTransforms: FieldTransform[];

    if (options.merge) {
      fieldMask = new FieldMask(context.fieldMask);
      fieldTransforms = context.fieldTransforms;
    } else if (options.mergeFields) {
      const validatedFieldPaths: FieldPath[] = [];

      for (const stringOrFieldPath of options.mergeFields) {
        let fieldPath: FieldPath;

        if (stringOrFieldPath instanceof BaseFieldPath) {
          fieldPath = stringOrFieldPath._internalPath;
        } else if (typeof stringOrFieldPath === 'string') {
          fieldPath = fieldPathFromDotSeparatedString(
            methodName,
            stringOrFieldPath,
            targetDoc
          );
        } else {
          throw fail(
            'Expected stringOrFieldPath to be a string or a FieldPath'
          );
        }

        if (!context.contains(fieldPath)) {
          throw new FirestoreError(
            Code.INVALID_ARGUMENT,
            `Field '${fieldPath}' is specified in your field mask but missing from your input data.`
          );
        }

        if (!fieldMaskContains(validatedFieldPaths, fieldPath)) {
          validatedFieldPaths.push(fieldPath);
        }
      }

      fieldMask = new FieldMask(validatedFieldPaths);
      fieldTransforms = context.fieldTransforms.filter(transform =>
        fieldMask!.covers(transform.field)
      );
    } else {
      fieldMask = null;
      fieldTransforms = context.fieldTransforms;
    }

    return new ParsedSetData(
      new ObjectValue(updateData),
      fieldMask,
      fieldTransforms
    );
  }

  /** Parse update data from an update() call. */
  parseUpdateData(
    methodName: string,
    targetDoc: DocumentKey,
    input: unknown
  ): ParsedUpdateData {
    const context = this.createContext(
      UserDataSource.Update,
      methodName,
      targetDoc
    );
    validatePlainObject('Data must be an object, but it was:', context, input);

    const fieldMaskPaths: FieldPath[] = [];
    const updateData = new ObjectValueBuilder();
    forEach(input as Dict<unknown>, (key, value) => {
      const path = fieldPathFromDotSeparatedString(methodName, key, targetDoc);

      const childContext = context.childContextForFieldPath(path);
      if (
        value instanceof SerializableFieldValue &&
        value._delegate instanceof DeleteFieldValueImpl
      ) {
        // Add it to the field mask, but don't add anything to updateData.
        fieldMaskPaths.push(path);
      } else {
        const parsedValue = parseData(value, childContext);
        if (parsedValue != null) {
          fieldMaskPaths.push(path);
          updateData.set(path, parsedValue);
        }
      }
    });

    const mask = new FieldMask(fieldMaskPaths);
    return new ParsedUpdateData(
      updateData.build(),
      mask,
      context.fieldTransforms
    );
  }

  /** Parse update data from a list of field/value arguments. */
  parseUpdateVarargs(
    methodName: string,
    targetDoc: DocumentKey,
    field: string | BaseFieldPath,
    value: unknown,
    moreFieldsAndValues: unknown[]
  ): ParsedUpdateData {
    const context = this.createContext(
      UserDataSource.Update,
      methodName,
      targetDoc
    );
    const keys = [fieldPathFromArgument(methodName, field, targetDoc)];
    const values = [value];

    if (moreFieldsAndValues.length % 2 !== 0) {
      throw new FirestoreError(
        Code.INVALID_ARGUMENT,
        `Function ${methodName}() needs to be called with an even number ` +
          'of arguments that alternate between field names and values.'
      );
    }

    for (let i = 0; i < moreFieldsAndValues.length; i += 2) {
      keys.push(
        fieldPathFromArgument(
          methodName,
          moreFieldsAndValues[i] as string | BaseFieldPath
        )
      );
      values.push(moreFieldsAndValues[i + 1]);
    }

    const fieldMaskPaths: FieldPath[] = [];
    const updateData = new ObjectValueBuilder();

    // We iterate in reverse order to pick the last value for a field if the
    // user specified the field multiple times.
    for (let i = keys.length - 1; i >= 0; --i) {
      if (!fieldMaskContains(fieldMaskPaths, keys[i])) {
        const path = keys[i];
        const value = values[i];
        const childContext = context.childContextForFieldPath(path);
        if (
          value instanceof SerializableFieldValue &&
          value._delegate instanceof DeleteFieldValueImpl
        ) {
          // Add it to the field mask, but don't add anything to updateData.
          fieldMaskPaths.push(path);
        } else {
          const parsedValue = parseData(value, childContext);
          if (parsedValue != null) {
            fieldMaskPaths.push(path);
            updateData.set(path, parsedValue);
          }
        }
      }
    }

    const mask = new FieldMask(fieldMaskPaths);
    return new ParsedUpdateData(
      updateData.build(),
      mask,
      context.fieldTransforms
    );
  }

  /** Creates a new top-level parse context. */
  private createContext(
    dataSource: UserDataSource,
    methodName: string,
    targetDoc?: DocumentKey
  ): ParseContext {
    return new ParseContext(
      {
        dataSource,
        methodName,
<<<<<<< HEAD
        targetDoc,
        path: FieldPath.EMPTY_PATH,
=======
        path: FieldPath.emptyPath(),
>>>>>>> 1791a9be
        arrayElement: false
      },
      this.databaseId,
      this.serializer,
      this.ignoreUndefinedProperties
    );
  }

  /**
   * Parse a "query value" (e.g. value in a where filter or a value in a cursor
   * bound).
   *
   * @param allowArrays Whether the query value is an array that may directly
   * contain additional arrays (e.g. the operand of an `in` query).
   */
  parseQueryValue(
    methodName: string,
    input: unknown,
    allowArrays = false
  ): api.Value {
    const context = this.createContext(
      allowArrays ? UserDataSource.ArrayArgument : UserDataSource.Argument,
      methodName
    );
    const parsed = parseData(input, context);
    debugAssert(parsed != null, 'Parsed data should not be null.');
    debugAssert(
      context.fieldTransforms.length === 0,
      'Field transforms should have been disallowed.'
    );
    return parsed;
  }
}

/**
 * Parses user data to Protobuf Values.
 *
 * @param input Data to be parsed.
 * @param context A context object representing the current path being parsed,
 * the source of the data being parsed, etc.
 * @return The parsed value, or null if the value was a FieldValue sentinel
 * that should not be included in the resulting parsed data.
 */
export function parseData(
  input: unknown,
  context: ParseContext
): api.Value | null {
  if (looksLikeJsonObject(input)) {
    validatePlainObject('Unsupported field value:', context, input);
    return parseObject(input, context);
  } else if (input instanceof SerializableFieldValue) {
    // FieldValues usually parse into transforms (except FieldValue.delete())
    // in which case we do not want to include this field in our parsed data
    // (as doing so will overwrite the field directly prior to the transform
    // trying to transform it). So we don't add this location to
    // context.fieldMask and we return null as our parsing result.
    parseSentinelFieldValue(input, context);
    return null;
  } else {
    // If context.path is null we are inside an array and we don't support
    // field mask paths more granular than the top-level array.
    if (context.path) {
      context.fieldMask.push(context.path);
    }

    if (input instanceof Array) {
      // TODO(b/34871131): Include the path containing the array in the error
      // message.
      // In the case of IN queries, the parsed data is an array (representing
      // the set of values to be included for the IN query) that may directly
      // contain additional arrays (each representing an individual field
      // value), so we disable this validation.
      if (
        context.settings.arrayElement &&
        context.dataSource !== UserDataSource.ArrayArgument
      ) {
        throw context.createError('Nested arrays are not supported');
      }
      return parseArray(input as unknown[], context);
    } else {
      return parseScalarValue(input, context);
    }
  }
}

function parseObject(
  obj: Dict<unknown>,
  context: ParseContext
): { mapValue: api.MapValue } {
  const fields: Dict<api.Value> = {};

  if (isEmpty(obj)) {
    // If we encounter an empty object, we explicitly add it to the update
    // mask to ensure that the server creates a map entry.
    if (context.path && context.path.length > 0) {
      context.fieldMask.push(context.path);
    }
  } else {
    forEach(obj, (key: string, val: unknown) => {
      const parsedValue = parseData(val, context.childContextForField(key));
      if (parsedValue != null) {
        fields[key] = parsedValue;
      }
    });
  }

  return { mapValue: { fields } };
}

function parseArray(array: unknown[], context: ParseContext): api.Value {
  const values: api.Value[] = [];
  let entryIndex = 0;
  for (const entry of array) {
    let parsedEntry = parseData(
      entry,
      context.childContextForArray(entryIndex)
    );
    if (parsedEntry == null) {
      // Just include nulls in the array for fields being replaced with a
      // sentinel.
      parsedEntry = { nullValue: 'NULL_VALUE' };
    }
    values.push(parsedEntry);
    entryIndex++;
  }
  return { arrayValue: { values } };
}

/**
 * "Parses" the provided FieldValueImpl, adding any necessary transforms to
 * context.fieldTransforms.
 */
function parseSentinelFieldValue(
  value: SerializableFieldValue,
  context: ParseContext
): void {
  // Sentinels are only supported with writes, and not within arrays.
  if (!isWrite(context.dataSource)) {
    throw context.createError(
      `${value._methodName}() can only be used with update() and set()`
    );
  }
  if (!context.path) {
    throw context.createError(
      `${value._methodName}() is not currently supported inside arrays`
    );
  }

  const fieldTransform = value._toFieldTransform(context);
  if (fieldTransform) {
    context.fieldTransforms.push(fieldTransform);
  }
}

/**
 * Helper to parse a scalar value (i.e. not an Object, Array, or FieldValue)
 *
 * @return The parsed value
 */
function parseScalarValue(
  value: unknown,
  context: ParseContext
): api.Value | null {
  if (value === null) {
    return { nullValue: 'NULL_VALUE' };
  } else if (typeof value === 'number') {
    return toNumber(context.serializer, value);
  } else if (typeof value === 'boolean') {
    return { booleanValue: value };
  } else if (typeof value === 'string') {
    return { stringValue: value };
  } else if (value instanceof Date) {
    const timestamp = Timestamp.fromDate(value);
    return {
      timestampValue: toTimestamp(context.serializer, timestamp)
    };
  } else if (value instanceof Timestamp) {
    // Firestore backend truncates precision down to microseconds. To ensure
    // offline mode works the same with regards to truncation, perform the
    // truncation immediately without waiting for the backend to do that.
    const timestamp = new Timestamp(
      value.seconds,
      Math.floor(value.nanoseconds / 1000) * 1000
    );
    return {
      timestampValue: toTimestamp(context.serializer, timestamp)
    };
  } else if (value instanceof GeoPoint) {
    return {
      geoPointValue: {
        latitude: value.latitude,
        longitude: value.longitude
      }
    };
  } else if (value instanceof Blob) {
    return { bytesValue: toBytes(context.serializer, value) };
  } else if (value instanceof DocumentKeyReference) {
    const thisDb = context.databaseId;
    const otherDb = value._databaseId;
    if (!otherDb.isEqual(thisDb)) {
      throw context.createError(
        'Document reference is for database ' +
          `${otherDb.projectId}/${otherDb.database} but should be ` +
          `for database ${thisDb.projectId}/${thisDb.database}`
      );
    }
    return {
      referenceValue: toResourceName(
        value._databaseId || context.databaseId,
        value._key.path
      )
    };
  } else if (value === undefined && context.ignoreUndefinedProperties) {
    return null;
  } else {
    throw context.createError(
      `Unsupported field value: ${valueDescription(value)}`
    );
  }
}

/**
 * Checks whether an object looks like a JSON object that should be converted
 * into a struct. Normal class/prototype instances are considered to look like
 * JSON objects since they should be converted to a struct value. Arrays, Dates,
 * GeoPoints, etc. are not considered to look like JSON objects since they map
 * to specific FieldValue types other than ObjectValue.
 */
function looksLikeJsonObject(input: unknown): boolean {
  return (
    typeof input === 'object' &&
    input !== null &&
    !(input instanceof Array) &&
    !(input instanceof Date) &&
    !(input instanceof Timestamp) &&
    !(input instanceof GeoPoint) &&
    !(input instanceof Blob) &&
    !(input instanceof DocumentKeyReference) &&
    !(input instanceof SerializableFieldValue)
  );
}

function validatePlainObject(
  message: string,
  context: ParseContext,
  input: unknown
): asserts input is Dict<unknown> {
  if (!looksLikeJsonObject(input) || !isPlainObject(input)) {
    const description = valueDescription(input);
    if (description === 'an object') {
      // Massage the error if it was an object.
      throw context.createError(message + ' a custom object');
    } else {
      throw context.createError(message + ' ' + description);
    }
  }
}

/**
 * Helper that calls fromDotSeparatedString() but wraps any error thrown.
 */
export function fieldPathFromArgument(
  methodName: string,
  path: string | BaseFieldPath,
  targetDoc?: DocumentKey
): FieldPath {
  if (path instanceof BaseFieldPath) {
    return path._internalPath;
  } else if (typeof path === 'string') {
    return fieldPathFromDotSeparatedString(methodName, path);
  } else {
    const message = 'Field path arguments must be of type string or FieldPath.';
    throw createError(message, methodName, undefined, targetDoc);
  }
}

/**
 * Wraps fromDotSeparatedString with an error message about the method that
 * was thrown.
 * @param methodName The publicly visible method name
 * @param path The dot-separated string form of a field path which will be split
 * on dots.
 * @param targetDoc The document against which the field path will be evaluated.
 */
export function fieldPathFromDotSeparatedString(
  methodName: string,
  path: string,
  targetDoc?: DocumentKey
): FieldPath {
  try {
    return fromDotSeparatedString(path)._internalPath;
  } catch (e) {
    const message = errorMessage(e);
    throw createError(message, methodName, undefined, targetDoc);
  }
}

function createError(
  reason: string,
  methodName: string,
  path?: FieldPath,
  targetDoc?: DocumentKey
): Error {
  const hasPath = path && !path.isEmpty();
  const hasDocument = targetDoc !== undefined;

  let description = '';
  if (hasPath || hasDocument) {
    description += ' (found';

    if (hasPath) {
      description += ` in field ${path}`;
    }
    if (hasDocument) {
      description += ` in document ${targetDoc}`;
    }
    description += ')';
  }

  return new FirestoreError(
    Code.INVALID_ARGUMENT,
    `Function ${methodName}() called with invalid data. ` + reason + description
  );
}

/**
 * Extracts the message from a caught exception, which should be an Error object
 * though JS doesn't guarantee that.
 */
function errorMessage(error: Error | object): string {
  return error instanceof Error ? error.message : error.toString();
}

/** Checks `haystack` if FieldPath `needle` is present. Runs in O(n). */
function fieldMaskContains(haystack: FieldPath[], needle: FieldPath): boolean {
  return haystack.some(v => v.isEqual(needle));
}<|MERGE_RESOLUTION|>--- conflicted
+++ resolved
@@ -500,12 +500,8 @@
       {
         dataSource,
         methodName,
-<<<<<<< HEAD
         targetDoc,
-        path: FieldPath.EMPTY_PATH,
-=======
         path: FieldPath.emptyPath(),
->>>>>>> 1791a9be
         arrayElement: false
       },
       this.databaseId,
