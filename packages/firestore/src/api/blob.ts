/**
 * Copyright 2017 Google Inc.
 *
 * Licensed under the Apache License, Version 2.0 (the "License");
 * you may not use this file except in compliance with the License.
 * You may obtain a copy of the License at
 *
 *   http://www.apache.org/licenses/LICENSE-2.0
 *
 * Unless required by applicable law or agreed to in writing, software
 * distributed under the License is distributed on an "AS IS" BASIS,
 * WITHOUT WARRANTIES OR CONDITIONS OF ANY KIND, either express or implied.
 * See the License for the specific language governing permissions and
 * limitations under the License.
 */

import { PlatformSupport } from '../platform/platform';
import { makeConstructorPrivate } from '../util/api';
import { Code, FirestoreError } from '../util/error';
import {
  invalidClassError,
  validateArgType,
  validateExactNumberOfArgs
} from '../util/input_validation';
import { primitiveComparator } from '../util/misc';

/** Helper function to assert Uint8Array is available at runtime. */
function assertUint8ArrayAvailable() {
  if (typeof Uint8Array === 'undefined') {
    throw new FirestoreError(
      Code.UNIMPLEMENTED,
      'Uint8Arrays are not available in this environment.'
    );
  }
}

/** Helper function to assert Base64 functions are available at runtime. */
function assertBase64Available() {
  if (!PlatformSupport.getPlatform().base64Available) {
    throw new FirestoreError(
      Code.UNIMPLEMENTED,
      'Blobs are unavailable in Firestore in this environment.'
    );
  }
}

/**
 * Immutable class holding a blob (binary data).
 * This class is directly exposed in the public API.
 *
 * Note that while you can't hide the constructor in JavaScript code, we are
 * using the hack above to make sure no-one outside this module can call it.
 */
export class Blob {
  // Prefix with underscore to signal this is a private variable in JS and
  // prevent it showing up for autocompletion.
  // A binary string is a string with each char as Unicode code point in the
  // range of [0, 255], essentially simulating a byte array.
  private _binaryString: string;

  private constructor(binaryString: string) {
    assertBase64Available();
    this._binaryString = binaryString;
  }

  static fromBase64String(base64: string): Blob {
    validateExactNumberOfArgs('Blob.fromBase64String', arguments, 1);
    validateArgType('Blob.fromBase64String', 'string', 1, base64);
    assertBase64Available();
    try {
      const binaryString = PlatformSupport.getPlatform().atob(base64);
      return new Blob(binaryString);
    } catch (e) {
      throw new FirestoreError(
        Code.INVALID_ARGUMENT,
        'Failed to construct Blob from Base64 string: ' + e
      );
    }
  }

  static fromUint8Array(array: Uint8Array): Blob {
    validateExactNumberOfArgs('Blob.fromUint8Array', arguments, 1);
    assertUint8ArrayAvailable();
    if (!(array instanceof Uint8Array)) {
      throw invalidClassError('Blob.fromUint8Array', 'Uint8Array', 1, array);
    }
    // We can't call array.map directly because it expects the return type to
    // be a Uint8Array, whereas we can convert it to a regular array by invoking
    // map on the Array prototype.
    const binaryString = Array.prototype.map
      .call(array, (char: number) => {
        return String.fromCharCode(char);
      })
      .join('');
    return new Blob(binaryString);
  }

  toBase64(): string {
    validateExactNumberOfArgs('Blob.toBase64', arguments, 0);
    assertBase64Available();
    return PlatformSupport.getPlatform().btoa(this._binaryString);
  }

  toUint8Array(): Uint8Array {
    validateExactNumberOfArgs('Blob.toUint8Array', arguments, 0);
    assertUint8ArrayAvailable();
    const buffer = new Uint8Array(this._binaryString.length);
    for (let i = 0; i < this._binaryString.length; i++) {
      buffer[i] = this._binaryString.charCodeAt(i);
    }
    return buffer;
  }

  toString(): string {
    return 'Blob(base64: ' + this.toBase64() + ')';
  }

<<<<<<< HEAD
  /**
   * Actually private to JS consumers of our API, so this function is prefixed
   * with an underscore.
   */
  _equals(other: Blob): boolean {
=======
  public isEqual(other: Blob): boolean {
>>>>>>> 2a2d1989
    return this._binaryString === other._binaryString;
  }

  /**
   * Actually private to JS consumers of our API, so this function is prefixed
   * with an underscore.
   */
  _compareTo(other: Blob): number {
    return primitiveComparator(this._binaryString, other._binaryString);
  }
}

// Public instance that disallows construction at runtime. This constructor is
// used when exporting Blob on firebase.firestore.Blob and will be called Blob
// publicly. Internally we still use Blob which has a type checked private
// constructor. Note that Blob and PublicBlob can be used interchangeably in
// instanceof checks.
// For our internal TypeScript code PublicBlob doesn't exist as a type, and so
// we need to use Blob as type and export it too.
// tslint:disable-next-line:variable-name We're treating this as a class name.
export let PublicBlob = makeConstructorPrivate(
  Blob,
  'Use Blob.fromUint8Array() or Blob.fromBase64String() instead.'
);<|MERGE_RESOLUTION|>--- conflicted
+++ resolved
@@ -115,15 +115,7 @@
     return 'Blob(base64: ' + this.toBase64() + ')';
   }
 
-<<<<<<< HEAD
-  /**
-   * Actually private to JS consumers of our API, so this function is prefixed
-   * with an underscore.
-   */
-  _equals(other: Blob): boolean {
-=======
-  public isEqual(other: Blob): boolean {
->>>>>>> 2a2d1989
+  isEqual(other: Blob): boolean {
     return this._binaryString === other._binaryString;
   }
 
