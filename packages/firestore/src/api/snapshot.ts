/**
 * @license
 * Copyright 2020 Google LLC
 *
 * Licensed under the Apache License, Version 2.0 (the "License");
 * you may not use this file except in compliance with the License.
 * You may obtain a copy of the License at
 *
 *   http://www.apache.org/licenses/LICENSE-2.0
 *
 * Unless required by applicable law or agreed to in writing, software
 * distributed under the License is distributed on an "AS IS" BASIS,
 * WITHOUT WARRANTIES OR CONDITIONS OF ANY KIND, either express or implied.
 * See the License for the specific language governing permissions and
 * limitations under the License.
 */

<<<<<<< HEAD
import { isPipeline } from '../core/pipeline-util';
import { CorePipeline, newPipelineComparator } from '../core/pipeline_run';
=======
import { CorePipeline } from '../core/pipeline';
import { isPipeline } from '../core/pipeline-util';
import { newPipelineComparator } from '../core/pipeline_run';
>>>>>>> 2de74d6b
import { newQueryComparator } from '../core/query';
import { ChangeType, ViewSnapshot } from '../core/view_snapshot';
import { FieldPath } from '../lite-api/field_path';
import { PipelineResult, toPipelineResult } from '../lite-api/pipeline-result';
import {
  DocumentData,
  DocumentReference,
  PartialWithFieldValue,
  Query,
  queryEqual,
  SetOptions,
  WithFieldValue
} from '../lite-api/reference';
import {
  DocumentSnapshot as LiteDocumentSnapshot,
  fieldPathFromArgument,
  FirestoreDataConverter as LiteFirestoreDataConverter
} from '../lite-api/snapshot';
import { UntypedFirestoreDataConverter } from '../lite-api/user_data_reader';
import { AbstractUserDataWriter } from '../lite-api/user_data_writer';
import { Document } from '../model/document';
import { DocumentKey } from '../model/document_key';
import { debugAssert, fail } from '../util/assert';
import { Code, FirestoreError } from '../util/error';

import { Firestore } from './database';
import { RealtimePipeline } from './realtime_pipeline';
import { SnapshotListenOptions } from './reference_impl';

/**
 * Converter used by `withConverter()` to transform user objects of type
 * `AppModelType` into Firestore data of type `DbModelType`.
 *
 * Using the converter allows you to specify generic type arguments when
 * storing and retrieving objects from Firestore.
 *
 * In this context, an "AppModel" is a class that is used in an application to
 * package together related information and functionality. Such a class could,
 * for example, have properties with complex, nested data types, properties used
 * for memoization, properties of types not supported by Firestore (such as
 * `symbol` and `bigint`), and helper functions that perform compound
 * operations. Such classes are not suitable and/or possible to store into a
 * Firestore database. Instead, instances of such classes need to be converted
 * to "plain old JavaScript objects" (POJOs) with exclusively primitive
 * properties, potentially nested inside other POJOs or arrays of POJOs. In this
 * context, this type is referred to as the "DbModel" and would be an object
 * suitable for persisting into Firestore. For convenience, applications can
 * implement `FirestoreDataConverter` and register the converter with Firestore
 * objects, such as `DocumentReference` or `Query`, to automatically convert
 * `AppModel` to `DbModel` when storing into Firestore, and convert `DbModel`
 * to `AppModel` when retrieving from Firestore.
 *
 * @example
 *
 * Simple Example
 *
 * ```typescript
 * const numberConverter = {
 *     toFirestore(value: WithFieldValue<number>) {
 *         return { value };
 *     },
 *     fromFirestore(snapshot: QueryDocumentSnapshot, options: SnapshotOptions) {
 *         return snapshot.data(options).value as number;
 *     }
 * };
 *
 * async function simpleDemo(db: Firestore): Promise<void> {
 *     const documentRef = doc(db, 'values/value123').withConverter(numberConverter);
 *
 *     // converters are used with `setDoc`, `addDoc`, and `getDoc`
 *     await setDoc(documentRef, 42);
 *     const snapshot1 = await getDoc(documentRef);
 *     assertEqual(snapshot1.data(), 42);
 *
 *     // converters are not used when writing data with `updateDoc`
 *     await updateDoc(documentRef, { value: 999 });
 *     const snapshot2 = await getDoc(documentRef);
 *     assertEqual(snapshot2.data(), 999);
 * }
 * ```
 *
 * Advanced Example
 *
 * ```typescript
 * // The Post class is a model that is used by our application.
 * // This class may have properties and methods that are specific
 * // to our application execution, which do not need to be persisted
 * // to Firestore.
 * class Post {
 *     constructor(
 *         readonly title: string,
 *         readonly author: string,
 *         readonly lastUpdatedMillis: number
 *     ) {}
 *     toString(): string {
 *         return `${this.title} by ${this.author}`;
 *     }
 * }
 *
 * // The PostDbModel represents how we want our posts to be stored
 * // in Firestore. This DbModel has different properties (`ttl`,
 * // `aut`, and `lut`) from the Post class we use in our application.
 * interface PostDbModel {
 *     ttl: string;
 *     aut: { firstName: string; lastName: string };
 *     lut: Timestamp;
 * }
 *
 * // The `PostConverter` implements `FirestoreDataConverter` and specifies
 * // how the Firestore SDK can convert `Post` objects to `PostDbModel`
 * // objects and vice versa.
 * class PostConverter implements FirestoreDataConverter<Post, PostDbModel> {
 *     toFirestore(post: WithFieldValue<Post>): WithFieldValue<PostDbModel> {
 *         return {
 *             ttl: post.title,
 *             aut: this._autFromAuthor(post.author),
 *             lut: this._lutFromLastUpdatedMillis(post.lastUpdatedMillis)
 *         };
 *     }
 *
 *     fromFirestore(snapshot: QueryDocumentSnapshot, options: SnapshotOptions): Post {
 *         const data = snapshot.data(options) as PostDbModel;
 *         const author = `${data.aut.firstName} ${data.aut.lastName}`;
 *         return new Post(data.ttl, author, data.lut.toMillis());
 *     }
 *
 *     _autFromAuthor(
 *         author: string | FieldValue
 *     ): { firstName: string; lastName: string } | FieldValue {
 *         if (typeof author !== 'string') {
 *             // `author` is a FieldValue, so just return it.
 *             return author;
 *         }
 *         const [firstName, lastName] = author.split(' ');
 *         return {firstName, lastName};
 *     }
 *
 *     _lutFromLastUpdatedMillis(
 *         lastUpdatedMillis: number | FieldValue
 *     ): Timestamp | FieldValue {
 *         if (typeof lastUpdatedMillis !== 'number') {
 *             // `lastUpdatedMillis` must be a FieldValue, so just return it.
 *             return lastUpdatedMillis;
 *         }
 *         return Timestamp.fromMillis(lastUpdatedMillis);
 *     }
 * }
 *
 * async function advancedDemo(db: Firestore): Promise<void> {
 *     // Create a `DocumentReference` with a `FirestoreDataConverter`.
 *     const documentRef = doc(db, 'posts/post123').withConverter(new PostConverter());
 *
 *     // The `data` argument specified to `setDoc()` is type checked by the
 *     // TypeScript compiler to be compatible with `Post`. Since the `data`
 *     // argument is typed as `WithFieldValue<Post>` rather than just `Post`,
 *     // this allows properties of the `data` argument to also be special
 *     // Firestore values that perform server-side mutations, such as
 *     // `arrayRemove()`, `deleteField()`, and `serverTimestamp()`.
 *     await setDoc(documentRef, {
 *         title: 'My Life',
 *         author: 'Foo Bar',
 *         lastUpdatedMillis: serverTimestamp()
 *     });
 *
 *     // The TypeScript compiler will fail to compile if the `data` argument to
 *     // `setDoc()` is _not_ compatible with `WithFieldValue<Post>`. This
 *     // type checking prevents the caller from specifying objects with incorrect
 *     // properties or property values.
 *     // @ts-expect-error "Argument of type { ttl: string; } is not assignable
 *     // to parameter of type WithFieldValue<Post>"
 *     await setDoc(documentRef, { ttl: 'The Title' });
 *
 *     // When retrieving a document with `getDoc()` the `DocumentSnapshot`
 *     // object's `data()` method returns a `Post`, rather than a generic object,
 *     // which would have been returned if the `DocumentReference` did _not_ have a
 *     // `FirestoreDataConverter` attached to it.
 *     const snapshot1: DocumentSnapshot<Post> = await getDoc(documentRef);
 *     const post1: Post = snapshot1.data()!;
 *     if (post1) {
 *         assertEqual(post1.title, 'My Life');
 *         assertEqual(post1.author, 'Foo Bar');
 *     }
 *
 *     // The `data` argument specified to `updateDoc()` is type checked by the
 *     // TypeScript compiler to be compatible with `PostDbModel`. Note that
 *     // unlike `setDoc()`, whose `data` argument must be compatible with `Post`,
 *     // the `data` argument to `updateDoc()` must be compatible with
 *     // `PostDbModel`. Similar to `setDoc()`, since the `data` argument is typed
 *     // as `WithFieldValue<PostDbModel>` rather than just `PostDbModel`, this
 *     // allows properties of the `data` argument to also be those special
 *     // Firestore values, like `arrayRemove()`, `deleteField()`, and
 *     // `serverTimestamp()`.
 *     await updateDoc(documentRef, {
 *         'aut.firstName': 'NewFirstName',
 *         lut: serverTimestamp()
 *     });
 *
 *     // The TypeScript compiler will fail to compile if the `data` argument to
 *     // `updateDoc()` is _not_ compatible with `WithFieldValue<PostDbModel>`.
 *     // This type checking prevents the caller from specifying objects with
 *     // incorrect properties or property values.
 *     // @ts-expect-error "Argument of type { title: string; } is not assignable
 *     // to parameter of type WithFieldValue<PostDbModel>"
 *     await updateDoc(documentRef, { title: 'New Title' });
 *     const snapshot2: DocumentSnapshot<Post> = await getDoc(documentRef);
 *     const post2: Post = snapshot2.data()!;
 *     if (post2) {
 *         assertEqual(post2.title, 'My Life');
 *         assertEqual(post2.author, 'NewFirstName Bar');
 *     }
 * }
 * ```
 */
export interface FirestoreDataConverter<
  AppModelType,
  DbModelType extends DocumentData = DocumentData
> extends LiteFirestoreDataConverter<AppModelType, DbModelType> {
  /**
   * Called by the Firestore SDK to convert a custom model object of type
   * `AppModelType` into a plain JavaScript object (suitable for writing
   * directly to the Firestore database) of type `DbModelType`. To use `set()`
   * with `merge` and `mergeFields`, `toFirestore()` must be defined with
   * `PartialWithFieldValue<AppModelType>`.
   *
   * The `WithFieldValue<T>` type extends `T` to also allow FieldValues such as
   * {@link (deleteField:1)} to be used as property values.
   */
  toFirestore(
    modelObject: WithFieldValue<AppModelType>
  ): WithFieldValue<DbModelType>;

  /**
   * Called by the Firestore SDK to convert a custom model object of type
   * `AppModelType` into a plain JavaScript object (suitable for writing
   * directly to the Firestore database) of type `DbModelType`. Used with
   * {@link (setDoc:1)}, {@link (WriteBatch.set:1)} and
   * {@link (Transaction.set:1)} with `merge:true` or `mergeFields`.
   *
   * The `PartialWithFieldValue<T>` type extends `Partial<T>` to allow
   * FieldValues such as {@link (arrayUnion:1)} to be used as property values.
   * It also supports nested `Partial` by allowing nested fields to be
   * omitted.
   */
  toFirestore(
    modelObject: PartialWithFieldValue<AppModelType>,
    options: SetOptions
  ): PartialWithFieldValue<DbModelType>;

  /**
   * Called by the Firestore SDK to convert Firestore data into an object of
   * type `AppModelType`. You can access your data by calling:
   * `snapshot.data(options)`.
   *
   * Generally, the data returned from `snapshot.data()` can be cast to
   * `DbModelType`; however, this is not guaranteed because Firestore does not
   * enforce a schema on the database. For example, writes from a previous
   * version of the application or writes from another client that did not use a
   * type converter could have written data with different properties and/or
   * property types. The implementation will need to choose whether to
   * gracefully recover from non-conforming data or throw an error.
   *
   * To override this method, see {@link (FirestoreDataConverter.fromFirestore:1)}.
   *
   * @param snapshot - A `QueryDocumentSnapshot` containing your data and metadata.
   * @param options - The `SnapshotOptions` from the initial call to `data()`.
   */
  fromFirestore(
    snapshot: QueryDocumentSnapshot<DocumentData, DocumentData>,
    options?: SnapshotOptions
  ): AppModelType;
}

/**
 * Options that configure how data is retrieved from a `DocumentSnapshot` (for
 * example the desired behavior for server timestamps that have not yet been set
 * to their final value).
 */
export interface SnapshotOptions {
  /**
   * If set, controls the return value for server timestamps that have not yet
   * been set to their final value.
   *
   * By specifying 'estimate', pending server timestamps return an estimate
   * based on the local clock. This estimate will differ from the final value
   * and cause these values to change once the server result becomes available.
   *
   * By specifying 'previous', pending timestamps will be ignored and return
   * their previous value instead.
   *
   * If omitted or set to 'none', `null` will be returned by default until the
   * server value becomes available.
   */
  readonly serverTimestamps?: 'estimate' | 'previous' | 'none';
}

/**
 * Metadata about a snapshot, describing the state of the snapshot.
 */
export class SnapshotMetadata {
  /**
   * True if the snapshot contains the result of local writes (for example
   * `set()` or `update()` calls) that have not yet been committed to the
   * backend. If your listener has opted into metadata updates (via
   * `SnapshotListenOptions`) you will receive another snapshot with
   * `hasPendingWrites` equal to false once the writes have been committed to
   * the backend.
   */
  readonly hasPendingWrites: boolean;

  /**
   * True if the snapshot was created from cached data rather than guaranteed
   * up-to-date server data. If your listener has opted into metadata updates
   * (via `SnapshotListenOptions`) you will receive another snapshot with
   * `fromCache` set to false once the client has received up-to-date data from
   * the backend.
   */
  readonly fromCache: boolean;

  /** @hideconstructor */
  constructor(hasPendingWrites: boolean, fromCache: boolean) {
    this.hasPendingWrites = hasPendingWrites;
    this.fromCache = fromCache;
  }

  /**
   * Returns true if this `SnapshotMetadata` is equal to the provided one.
   *
   * @param other - The `SnapshotMetadata` to compare against.
   * @returns true if this `SnapshotMetadata` is equal to the provided one.
   */
  isEqual(other: SnapshotMetadata): boolean {
    return (
      this.hasPendingWrites === other.hasPendingWrites &&
      this.fromCache === other.fromCache
    );
  }
}

/**
 * The type of a `DocumentChange` may be 'added', 'removed', or 'modified'.
 */
export type DocumentChangeType = 'added' | 'removed' | 'modified';

/**
 * A `DocumentChange` represents a change to the documents matching a query.
 * It contains the document affected and the type of change that occurred.
 */
export interface DocumentChange<
  AppModelType = DocumentData,
  DbModelType extends DocumentData = DocumentData
> {
  /** The type of change ('added', 'modified', or 'removed'). */
  readonly type: DocumentChangeType;

  /** The document affected by this change. */
  readonly doc: QueryDocumentSnapshot<AppModelType, DbModelType>;

  /**
   * The index of the changed document in the result set immediately prior to
   * this `DocumentChange` (i.e. supposing that all prior `DocumentChange` objects
   * have been applied). Is `-1` for 'added' events.
   */
  readonly oldIndex: number;

  /**
   * The index of the changed document in the result set immediately after
   * this `DocumentChange` (i.e. supposing that all prior `DocumentChange`
   * objects and the current `DocumentChange` object have been applied).
   * Is -1 for 'removed' events.
   */
  readonly newIndex: number;
}

/**
 * A `DocumentSnapshot` contains data read from a document in your Firestore
 * database. The data can be extracted with `.data()` or `.get(<field>)` to
 * get a specific field.
 *
 * For a `DocumentSnapshot` that points to a non-existing document, any data
 * access will return 'undefined'. You can use the `exists()` method to
 * explicitly verify a document's existence.
 */
export class DocumentSnapshot<
  AppModelType = DocumentData,
  DbModelType extends DocumentData = DocumentData
> extends LiteDocumentSnapshot<AppModelType, DbModelType> {
  private readonly _firestoreImpl: Firestore;

  /**
   *  Metadata about the `DocumentSnapshot`, including information about its
   *  source and local modifications.
   */
  readonly metadata: SnapshotMetadata;

  /** @hideconstructor protected */
  constructor(
    readonly _firestore: Firestore,
    userDataWriter: AbstractUserDataWriter,
    key: DocumentKey,
    document: Document | null,
    metadata: SnapshotMetadata,
    converter: UntypedFirestoreDataConverter<AppModelType, DbModelType> | null
  ) {
    super(_firestore, userDataWriter, key, document, converter);
    this._firestoreImpl = _firestore;
    this.metadata = metadata;
  }

  /**
   * Returns whether or not the data exists. True if the document exists.
   */
  exists(): this is QueryDocumentSnapshot<AppModelType, DbModelType> {
    return super.exists();
  }

  /**
   * Retrieves all fields in the document as an `Object`. Returns `undefined` if
   * the document doesn't exist.
   *
   * By default, `serverTimestamp()` values that have not yet been
   * set to their final value will be returned as `null`. You can override
   * this by passing an options object.
   *
   * @param options - An options object to configure how data is retrieved from
   * the snapshot (for example the desired behavior for server timestamps that
   * have not yet been set to their final value).
   * @returns An `Object` containing all fields in the document or `undefined` if
   * the document doesn't exist.
   */
  data(options: SnapshotOptions = {}): AppModelType | undefined {
    if (!this._document) {
      return undefined;
    } else if (this._converter) {
      // We only want to use the converter and create a new DocumentSnapshot
      // if a converter has been provided.
      const snapshot = new QueryDocumentSnapshot(
        this._firestore,
        this._userDataWriter,
        this._key,
        this._document,
        this.metadata,
        /* converter= */ null
      );
      return this._converter.fromFirestore(snapshot, options);
    } else {
      return this._userDataWriter.convertValue(
        this._document.data.value,
        options.serverTimestamps
      ) as AppModelType;
    }
  }

  /**
   * Retrieves the field specified by `fieldPath`. Returns `undefined` if the
   * document or field doesn't exist.
   *
   * By default, a `serverTimestamp()` that has not yet been set to
   * its final value will be returned as `null`. You can override this by
   * passing an options object.
   *
   * @param fieldPath - The path (for example 'foo' or 'foo.bar') to a specific
   * field.
   * @param options - An options object to configure how the field is retrieved
   * from the snapshot (for example the desired behavior for server timestamps
   * that have not yet been set to their final value).
   * @returns The data at the specified field location or undefined if no such
   * field exists in the document.
   */
  // We are using `any` here to avoid an explicit cast by our users.
  // eslint-disable-next-line @typescript-eslint/no-explicit-any
  get(fieldPath: string | FieldPath, options: SnapshotOptions = {}): any {
    if (this._document) {
      const value = this._document.data.field(
        fieldPathFromArgument('DocumentSnapshot.get', fieldPath)
      );
      if (value !== null) {
        return this._userDataWriter.convertValue(
          value,
          options.serverTimestamps
        );
      }
    }
    return undefined;
  }
}

/**
 * A `QueryDocumentSnapshot` contains data read from a document in your
 * Firestore database as part of a query. The document is guaranteed to exist
 * and its data can be extracted with `.data()` or `.get(<field>)` to get a
 * specific field.
 *
 * A `QueryDocumentSnapshot` offers the same API surface as a
 * `DocumentSnapshot`. Since query results contain only existing documents, the
 * `exists` property will always be true and `data()` will never return
 * 'undefined'.
 */
export class QueryDocumentSnapshot<
  AppModelType = DocumentData,
  DbModelType extends DocumentData = DocumentData
> extends DocumentSnapshot<AppModelType, DbModelType> {
  /**
   * Retrieves all fields in the document as an `Object`.
   *
   * By default, `serverTimestamp()` values that have not yet been
   * set to their final value will be returned as `null`. You can override
   * this by passing an options object.
   *
   * @override
   * @param options - An options object to configure how data is retrieved from
   * the snapshot (for example the desired behavior for server timestamps that
   * have not yet been set to their final value).
   * @returns An `Object` containing all fields in the document.
   */
  data(options: SnapshotOptions = {}): AppModelType {
    return super.data(options) as AppModelType;
  }
}

/**
 * A `QuerySnapshot` contains zero or more `DocumentSnapshot` objects
 * representing the results of a query. The documents can be accessed as an
 * array via the `docs` property or enumerated using the `forEach` method. The
 * number of documents can be determined via the `empty` and `size`
 * properties.
 */
export class QuerySnapshot<
  AppModelType = DocumentData,
  DbModelType extends DocumentData = DocumentData
> {
  /**
   * Metadata about this snapshot, concerning its source and if it has local
   * modifications.
   */
  readonly metadata: SnapshotMetadata;

  /**
   * The query on which you called `get` or `onSnapshot` in order to get this
   * `QuerySnapshot`.
   */
  readonly query: Query<AppModelType, DbModelType>;

  private _cachedChanges?: Array<DocumentChange<AppModelType, DbModelType>>;
  private _cachedChangesIncludeMetadataChanges?: boolean;

  /** @hideconstructor */
  constructor(
    readonly _firestore: Firestore,
    readonly _userDataWriter: AbstractUserDataWriter,
    query: Query<AppModelType, DbModelType>,
    readonly _snapshot: ViewSnapshot
  ) {
    this.metadata = new SnapshotMetadata(
      _snapshot.hasPendingWrites,
      _snapshot.fromCache
    );
    this.query = query;
  }

  /** An array of all the documents in the `QuerySnapshot`. */
  get docs(): Array<QueryDocumentSnapshot<AppModelType, DbModelType>> {
    const result: Array<QueryDocumentSnapshot<AppModelType, DbModelType>> = [];
    this.forEach(doc => result.push(doc));
    return result;
  }

  /** The number of documents in the `QuerySnapshot`. */
  get size(): number {
    return this._snapshot.docs.size;
  }

  /** True if there are no documents in the `QuerySnapshot`. */
  get empty(): boolean {
    return this.size === 0;
  }

  /**
   * Enumerates all of the documents in the `QuerySnapshot`.
   *
   * @param callback - A callback to be called with a `QueryDocumentSnapshot` for
   * each document in the snapshot.
   * @param thisArg - The `this` binding for the callback.
   */
  forEach(
    callback: (
      result: QueryDocumentSnapshot<AppModelType, DbModelType>
    ) => void,
    thisArg?: unknown
  ): void {
    this._snapshot.docs.forEach(doc => {
      callback.call(
        thisArg,
        new QueryDocumentSnapshot<AppModelType, DbModelType>(
          this._firestore,
          this._userDataWriter,
          doc.key,
          doc,
          new SnapshotMetadata(
            this._snapshot.mutatedKeys.has(doc.key),
            this._snapshot.fromCache
          ),
          this.query.converter
        )
      );
    });
  }

  /**
   * Returns an array of the documents changes since the last snapshot. If this
   * is the first snapshot, all documents will be in the list as 'added'
   * changes.
   *
   * @param options - `SnapshotListenOptions` that control whether metadata-only
   * changes (i.e. only `DocumentSnapshot.metadata` changed) should trigger
   * snapshot events.
   */
  docChanges(
    options: SnapshotListenOptions = {}
  ): Array<DocumentChange<AppModelType, DbModelType>> {
    const includeMetadataChanges = !!options.includeMetadataChanges;

    if (includeMetadataChanges && this._snapshot.excludesMetadataChanges) {
      throw new FirestoreError(
        Code.INVALID_ARGUMENT,
        'To include metadata changes with your document changes, you must ' +
          'also pass { includeMetadataChanges:true } to onSnapshot().'
      );
    }

    if (
      !this._cachedChanges ||
      this._cachedChangesIncludeMetadataChanges !== includeMetadataChanges
    ) {
      this._cachedChanges = changesFromSnapshot(this, includeMetadataChanges);
      this._cachedChangesIncludeMetadataChanges = includeMetadataChanges;
    }

    return this._cachedChanges;
  }
}

/** Calculates the array of `DocumentChange`s for a given `ViewSnapshot`. */
export function changesFromSnapshot<
  AppModelType,
  DbModelType extends DocumentData
>(
  querySnapshot: QuerySnapshot<AppModelType, DbModelType>,
  includeMetadataChanges: boolean
): Array<DocumentChange<AppModelType, DbModelType>> {
  if (querySnapshot._snapshot.oldDocs.isEmpty()) {
    // Special case the first snapshot because index calculation is easy and
    // fast
    let lastDoc: Document;
    let index = 0;
    return querySnapshot._snapshot.docChanges.map(change => {
      debugAssert(
        change.type === ChangeType.Added,
        'Invalid event type for first snapshot'
      );
      const comparator = isPipeline(querySnapshot._snapshot.query)
        ? newPipelineComparator(querySnapshot._snapshot.query)
        : newQueryComparator(querySnapshot.query._query);
      debugAssert(
        !lastDoc || comparator(lastDoc, change.doc) < 0,
        'Got added events in wrong order'
      );
      const doc = new QueryDocumentSnapshot<AppModelType, DbModelType>(
        querySnapshot._firestore,
        querySnapshot._userDataWriter,
        change.doc.key,
        change.doc,
        new SnapshotMetadata(
          querySnapshot._snapshot.mutatedKeys.has(change.doc.key),
          querySnapshot._snapshot.fromCache
        ),
        querySnapshot.query.converter
      );
      lastDoc = change.doc;
      return {
        type: 'added' as DocumentChangeType,
        doc,
        oldIndex: -1,
        newIndex: index++
      };
    });
  } else {
    // A `DocumentSet` that is updated incrementally as changes are applied to use
    // to lookup the index of a document.
    let indexTracker = querySnapshot._snapshot.oldDocs;
    return querySnapshot._snapshot.docChanges
      .filter(
        change => includeMetadataChanges || change.type !== ChangeType.Metadata
      )
      .map(change => {
        const doc = new QueryDocumentSnapshot<AppModelType, DbModelType>(
          querySnapshot._firestore,
          querySnapshot._userDataWriter,
          change.doc.key,
          change.doc,
          new SnapshotMetadata(
            querySnapshot._snapshot.mutatedKeys.has(change.doc.key),
            querySnapshot._snapshot.fromCache
          ),
          querySnapshot.query.converter
        );
        let oldIndex = -1;
        let newIndex = -1;
        if (change.type !== ChangeType.Added) {
          oldIndex = indexTracker.indexOf(change.doc.key);
          debugAssert(oldIndex >= 0, 'Index for document not found');
          indexTracker = indexTracker.delete(change.doc.key);
        }
        if (change.type !== ChangeType.Removed) {
          indexTracker = indexTracker.add(change.doc);
          newIndex = indexTracker.indexOf(change.doc.key);
        }
        return {
          type: resultChangeType(change.type),
          doc,
          oldIndex,
          newIndex
        };
      });
  }
}

export function resultChangeType(type: ChangeType): DocumentChangeType {
  switch (type) {
    case ChangeType.Added:
      return 'added';
    case ChangeType.Modified:
    case ChangeType.Metadata:
      return 'modified';
    case ChangeType.Removed:
      return 'removed';
    default:
      return fail('Unknown change type: ' + type);
  }
}

// TODO(firestoreexp): Add tests for snapshotEqual with different snapshot
// metadata
/**
 * Returns true if the provided snapshots are equal.
 *
 * @param left - A snapshot to compare.
 * @param right - A snapshot to compare.
 * @returns true if the snapshots are equal.
 */
export function snapshotEqual<AppModelType, DbModelType extends DocumentData>(
  left:
    | DocumentSnapshot<AppModelType, DbModelType>
    | QuerySnapshot<AppModelType, DbModelType>,
  right:
    | DocumentSnapshot<AppModelType, DbModelType>
    | QuerySnapshot<AppModelType, DbModelType>
): boolean {
  if (left instanceof DocumentSnapshot && right instanceof DocumentSnapshot) {
    return (
      left._firestore === right._firestore &&
      left._key.isEqual(right._key) &&
      (left._document === null
        ? right._document === null
        : left._document.isEqual(right._document)) &&
      left._converter === right._converter
    );
  } else if (left instanceof QuerySnapshot && right instanceof QuerySnapshot) {
    return (
      left._firestore === right._firestore &&
      queryEqual(left.query, right.query) &&
      left.metadata.isEqual(right.metadata) &&
      left._snapshot.isEqual(right._snapshot)
    );
  }

  return false;
}

export interface ResultChange {
  /** The type of change ('added', 'modified', or 'removed'). */
  readonly type: DocumentChangeType;

  /** The document affected by this change. */
  readonly result: PipelineResult;

  /**
   * The index of the changed document in the result set immediately prior to
   * this `DocumentChange` (i.e. supposing that all prior `DocumentChange` objects
   * have been applied). Is `-1` for 'added' events.
   */
  readonly oldIndex: number;

  /**
   * The index of the changed document in the result set immediately after
   * this `DocumentChange` (i.e. supposing that all prior `DocumentChange`
   * objects and the current `DocumentChange` object have been applied).
   * Is -1 for 'removed' events.
   */
  readonly newIndex: number;
}

export function resultChangesFromSnapshot(
  querySnapshot: RealtimePipelineSnapshot,
  includeMetadataChanges: boolean
): ResultChange[] {
  if (querySnapshot._snapshot.oldDocs.isEmpty()) {
    // Special case the first snapshot because index calculation is easy and
    // fast
    let lastDoc: Document;
    let index = 0;
    return querySnapshot._snapshot.docChanges.map(change => {
      debugAssert(
        change.type === ChangeType.Added,
        'Invalid event type for first snapshot'
      );
      const comparator = newPipelineComparator(
        querySnapshot._snapshot.query as CorePipeline
      );
      debugAssert(
        !lastDoc || comparator(lastDoc, change.doc) < 0,
        'Got added events in wrong order'
      );
      const doc = PipelineResult.fromDocument(
        querySnapshot.pipeline._userDataWriter,
        change.doc,
        new DocumentReference(querySnapshot.pipeline._db, null, change.doc.key),
        new SnapshotMetadata(
          querySnapshot._snapshot.mutatedKeys.has(change.doc.key),
          querySnapshot._snapshot.fromCache
        )
      );
      lastDoc = change.doc;
      return {
        type: 'added' as DocumentChangeType,
        result: doc,
        oldIndex: -1,
        newIndex: index++
      };
    });
  } else {
    // A `DocumentSet` that is updated incrementally as changes are applied to use
    // to lookup the index of a document.
    let indexTracker = querySnapshot._snapshot.oldDocs;
    return querySnapshot._snapshot.docChanges
      .filter(
        change => includeMetadataChanges || change.type !== ChangeType.Metadata
      )
      .map(change => {
        const doc = PipelineResult.fromDocument(
          querySnapshot.pipeline._userDataWriter,
          change.doc,
          new DocumentReference(
            querySnapshot.pipeline._db,
            null,
            change.doc.key
          ),
          new SnapshotMetadata(
            querySnapshot._snapshot.mutatedKeys.has(change.doc.key),
            querySnapshot._snapshot.fromCache
          )
        );
        let oldIndex = -1;
        let newIndex = -1;
        if (change.type !== ChangeType.Added) {
          oldIndex = indexTracker.indexOf(change.doc.key);
          debugAssert(oldIndex >= 0, 'Index for document not found');
          indexTracker = indexTracker.delete(change.doc.key);
        }
        if (change.type !== ChangeType.Removed) {
          indexTracker = indexTracker.add(change.doc);
          newIndex = indexTracker.indexOf(change.doc.key);
        }
        return {
          type: resultChangeType(change.type),
          result: doc,
          oldIndex,
          newIndex
        };
      });
  }
}

export class RealtimePipelineSnapshot {
  /**
   * The query on which you called `get` or `onSnapshot` in order to get this
   * `QuerySnapshot`.
   */
  readonly pipeline: RealtimePipeline;

  /**
   * Metadata about this snapshot, concerning its source and if it has local
   * modifications.
   */
  readonly metadata: SnapshotMetadata;

  private _cachedChanges?: ResultChange[];
  private _cachedChangesIncludeMetadataChanges?: boolean;

  /** @hideconstructor */
  constructor(pipeline: RealtimePipeline, readonly _snapshot: ViewSnapshot) {
    this.metadata = new SnapshotMetadata(
      _snapshot.hasPendingWrites,
      _snapshot.fromCache
    );
    this.pipeline = pipeline;
  }

  /** An array of all the documents in the `QuerySnapshot`. */
  get results(): PipelineResult[] {
    const result: PipelineResult[] = [];
    this._snapshot.docs.forEach(doc =>
      result.push(toPipelineResult(doc, this.pipeline))
    );
    return result;
  }

  get size(): number {
    return this._snapshot.docs.size;
  }

<<<<<<< HEAD
=======
  // TODO(realtimepipeline) should this be public?
  /**
   * @internal
   * @private
   * @param options
   */
>>>>>>> 2de74d6b
  resultChanges(options: SnapshotListenOptions = {}): ResultChange[] {
    const includeMetadataChanges = !!options.includeMetadataChanges;

    if (includeMetadataChanges && this._snapshot.excludesMetadataChanges) {
      throw new FirestoreError(
        Code.INVALID_ARGUMENT,
        'To include metadata changes with your document changes, you must ' +
          'also pass { includeMetadataChanges:true } to onSnapshot().'
      );
    }

    if (
      !this._cachedChanges ||
      this._cachedChangesIncludeMetadataChanges !== includeMetadataChanges
    ) {
      this._cachedChanges = resultChangesFromSnapshot(
        this,
        includeMetadataChanges
      );
      this._cachedChangesIncludeMetadataChanges = includeMetadataChanges;
    }

    return this._cachedChanges;
  }
}<|MERGE_RESOLUTION|>--- conflicted
+++ resolved
@@ -15,17 +15,13 @@
  * limitations under the License.
  */
 
-<<<<<<< HEAD
-import { isPipeline } from '../core/pipeline-util';
-import { CorePipeline, newPipelineComparator } from '../core/pipeline_run';
-=======
 import { CorePipeline } from '../core/pipeline';
 import { isPipeline } from '../core/pipeline-util';
 import { newPipelineComparator } from '../core/pipeline_run';
->>>>>>> 2de74d6b
 import { newQueryComparator } from '../core/query';
 import { ChangeType, ViewSnapshot } from '../core/view_snapshot';
 import { FieldPath } from '../lite-api/field_path';
+import { PipelineResult, toPipelineResult } from '../lite-api/pipeline-result';
 import { PipelineResult, toPipelineResult } from '../lite-api/pipeline-result';
 import {
   DocumentData,
@@ -943,15 +939,6 @@
     return this._snapshot.docs.size;
   }
 
-<<<<<<< HEAD
-=======
-  // TODO(realtimepipeline) should this be public?
-  /**
-   * @internal
-   * @private
-   * @param options
-   */
->>>>>>> 2de74d6b
   resultChanges(options: SnapshotListenOptions = {}): ResultChange[] {
     const includeMetadataChanges = !!options.includeMetadataChanges;
 
