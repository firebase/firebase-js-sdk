--- conflicted
+++ resolved
@@ -18,17 +18,12 @@
 import * as firestore from '@firebase/firestore-types';
 
 import { makeConstructorPrivate } from '../util/api';
-<<<<<<< HEAD
 import {
   validateArgType,
   validateAtLeastNumberOfArgs,
   validateExactNumberOfArgs,
   validateNoArgs
 } from '../util/input_validation';
-import { AnyJs } from '../util/misc';
-=======
-import { validateAtLeastNumberOfArgs } from '../util/input_validation';
->>>>>>> 400fd786
 
 /**
  * An opaque base class for FieldValue sentinel objects in our public API,
