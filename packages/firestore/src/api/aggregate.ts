--- conflicted
+++ resolved
@@ -58,7 +58,6 @@
  * retrieved from `snapshot.data().count`, where `snapshot` is the
  * `AggregateQuerySnapshot` to which the returned Promise resolves.
  */
-<<<<<<< HEAD
 export function getCountFromServer<
   ModelT,
   SerializedModelT extends DocumentData
@@ -71,10 +70,6 @@
     SerializedModelT
   >
 > {
-=======
-export function getCountFromServer(
-  query: Query<unknown>
-): Promise<AggregateQuerySnapshot<{ count: AggregateField<number> }>> {
   const countQuerySpec: { count: AggregateField<number> } = {
     count: count()
   };
@@ -116,11 +111,10 @@
  * ```
  * @internal TODO (sum/avg) remove when public
  */
-export function getAggregateFromServer<T extends AggregateSpec>(
-  query: Query<unknown>,
+export function getAggregateFromServer<T extends AggregateSpec, ModelT, SerializedModelT extends DocumentData>(
+  query: Query<ModelT, SerializedModelT>,
   aggregateSpec: T
-): Promise<AggregateQuerySnapshot<T>> {
->>>>>>> 852ded64
+): Promise<AggregateQuerySnapshot<T, ModelT, SerializedModelT>> {
   const firestore = cast(query.firestore, Firestore);
   const client = ensureFirestoreConfigured(firestore);
 
@@ -149,13 +143,13 @@
  * @param aggregateResult Core aggregation result
  * @internal
  */
-function convertToAggregateQuerySnapshot<T extends AggregateSpec>(
+function convertToAggregateQuerySnapshot<T extends AggregateSpec, ModelT, SerializedModelT extends DocumentData>(
   firestore: Firestore,
-  query: Query<unknown>,
+  query: Query<ModelT, SerializedModelT>,
   aggregateResult: ObjectValue
-): AggregateQuerySnapshot<T> {
+): AggregateQuerySnapshot<T, ModelT, SerializedModelT> {
   const userDataWriter = new ExpUserDataWriter(firestore);
-  const querySnapshot = new AggregateQuerySnapshot<T>(
+  const querySnapshot = new AggregateQuerySnapshot<T, ModelT, SerializedModelT>(
     query,
     userDataWriter,
     aggregateResult
