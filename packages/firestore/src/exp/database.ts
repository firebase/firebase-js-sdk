/**
 * @license
 * Copyright 2020 Google LLC
 *
 * Licensed under the Apache License, Version 2.0 (the "License");
 * you may not use this file except in compliance with the License.
 * You may obtain a copy of the License at
 *
 *   http://www.apache.org/licenses/LICENSE-2.0
 *
 * Unless required by applicable law or agreed to in writing, software
 * distributed under the License is distributed on an "AS IS" BASIS,
 * WITHOUT WARRANTIES OR CONDITIONS OF ANY KIND, either express or implied.
 * See the License for the specific language governing permissions and
 * limitations under the License.
 */

// eslint-disable-next-line import/no-extraneous-dependencies
import {
  _getProvider,
  _removeServiceInstance,
  FirebaseApp,
  getApp
} from '@firebase/app-exp';
import { FirebaseAuthInternalName } from '@firebase/auth-interop-types';
import { Provider } from '@firebase/component';

import {
  IndexedDbOfflineComponentProvider,
  MultiTabOfflineComponentProvider,
  OfflineComponentProvider,
  OnlineComponentProvider
} from '../core/component_provider';
import { DatabaseId } from '../core/database_info';
import {
  FirestoreClient,
  firestoreClientDisableNetwork,
  firestoreClientEnableNetwork,
  firestoreClientGetNamedQuery,
  firestoreClientLoadBundle,
  firestoreClientWaitForPendingWrites,
  setOfflineComponentProvider,
  setOnlineComponentProvider
} from '../core/firestore_client';
import { makeDatabaseInfo } from '../lite/components';
import { Firestore as LiteFirestore } from '../lite/database';
import { Query } from '../lite/reference';
import {
  indexedDbClearPersistence,
  indexedDbStoragePrefix
} from '../local/indexeddb_persistence';
import { LRU_COLLECTION_DISABLED } from '../local/lru_garbage_collector';
import { LRU_MINIMUM_CACHE_SIZE_BYTES } from '../local/lru_garbage_collector_impl';
import { debugAssert } from '../util/assert';
import { AsyncQueue } from '../util/async_queue';
import { newAsyncQueue } from '../util/async_queue_impl';
import { Code, FirestoreError } from '../util/error';
import { cast } from '../util/input_validation';
import { Deferred } from '../util/promise';

import { LoadBundleTask } from './bundle';
<<<<<<< HEAD
import { PersistenceSettings, FirestoreSettings } from './settings';
export { useFirestoreEmulator } from '../lite/database';
=======
import { PersistenceSettings, Settings } from './settings';
export { connectFirestoreEmulator } from '../lite/database';
>>>>>>> d56ab5cc

/** DOMException error code constants. */
const DOM_EXCEPTION_INVALID_STATE = 11;
const DOM_EXCEPTION_ABORTED = 20;
const DOM_EXCEPTION_QUOTA_EXCEEDED = 22;

/**
 * Constant used to indicate the LRU garbage collection should be disabled.
 * Set this value as the `cacheSizeBytes` on the settings passed to the
 * `Firestore` instance.
 */
export const CACHE_SIZE_UNLIMITED = LRU_COLLECTION_DISABLED;

/**
 * The Cloud Firestore service interface.
 *
 * Do not call this constructor directly. Instead, use {@link getFirestore}.
 */
export class Firestore extends LiteFirestore {
  /**
   * whether it's a firestore or firestore-lite instance
   */
  type: 'firestore-lite' | 'firestore' = 'firestore';

  readonly _queue: AsyncQueue = newAsyncQueue();
  readonly _persistenceKey: string;

  _firestoreClient: FirestoreClient | undefined;

  /** @hideconstructor */
  constructor(
    databaseIdOrApp: DatabaseId | FirebaseApp,
    authProvider: Provider<FirebaseAuthInternalName>
  ) {
    super(databaseIdOrApp, authProvider);
    this._persistenceKey =
      'name' in databaseIdOrApp ? databaseIdOrApp.name : '[DEFAULT]';
  }

  _terminate(): Promise<void> {
    if (!this._firestoreClient) {
      // The client must be initialized to ensure that all subsequent API
      // usage throws an exception.
      configureFirestore(this);
    }
    return this._firestoreClient!.terminate();
  }
}

/**
 * Initializes a new instance of Cloud Firestore with the provided settings.
 * Can only be called before any other function, including
 * {@link getFirestore}. If the custom settings are empty, this function is
 * equivalent to calling {@link getFirestore}.
 *
 * @param app - The {@link @firebase/app#FirebaseApp} with which the `Firestore` instance will
 * be associated.
 * @param settings - A settings object to configure the `Firestore` instance.
 * @returns A newly initialized `Firestore` instance.
 */
export function initializeFirestore(
  app: FirebaseApp,
  settings: FirestoreSettings
): Firestore {
  const provider = _getProvider(app, 'firestore-exp');

  if (provider.isInitialized()) {
    throw new FirestoreError(
      Code.FAILED_PRECONDITION,
      'Firestore can only be initialized once per app.'
    );
  }

  if (
    settings.cacheSizeBytes !== undefined &&
    settings.cacheSizeBytes !== CACHE_SIZE_UNLIMITED &&
    settings.cacheSizeBytes < LRU_MINIMUM_CACHE_SIZE_BYTES
  ) {
    throw new FirestoreError(
      Code.INVALID_ARGUMENT,
      `cacheSizeBytes must be at least ${LRU_MINIMUM_CACHE_SIZE_BYTES}`
    );
  }

  return provider.initialize({ options: settings });
}

/**
 * Returns the existing instance of Firestore that is associated with the
 * provided {@link @firebase/app#FirebaseApp}. If no instance exists, initializes a new
 * instance with default settings.
 *
 * @param app - The {@link @firebase/app#FirebaseApp} instance that the returned Firestore
 * instance is associated with.
 * @returns The `Firestore` instance of the provided app.
 */
export function getFirestore(app: FirebaseApp = getApp()): Firestore {
  return _getProvider(app, 'firestore-exp').getImmediate() as Firestore;
}

/**
 * @internal
 */
export function ensureFirestoreConfigured(
  firestore: Firestore
): FirestoreClient {
  if (!firestore._firestoreClient) {
    configureFirestore(firestore);
  }
  firestore._firestoreClient!.verifyNotTerminated();
  return firestore._firestoreClient as FirestoreClient;
}

export function configureFirestore(firestore: Firestore): void {
  const settings = firestore._freezeSettings();
  debugAssert(!!settings.host, 'FirestoreSettings.host is not set');
  debugAssert(
    !firestore._firestoreClient,
    'configureFirestore() called multiple times'
  );

  const databaseInfo = makeDatabaseInfo(
    firestore._databaseId,
    firestore._app?.options.appId || '',
    firestore._persistenceKey,
    settings
  );
  firestore._firestoreClient = new FirestoreClient(
    firestore._credentials,
    firestore._queue,
    databaseInfo
  );
}

/**
 * Attempts to enable persistent storage, if possible.
 *
 * Must be called before any other functions (other than
 * {@link initializeFirestore}, {@link getFirestore} or
 * {@link clearIndexedDbPersistence}.
 *
 * If this fails, `enableIndexedDbPersistence()` will reject the promise it
 * returns. Note that even after this failure, the `Firestore` instance will
 * remain usable, however offline persistence will be disabled.
 *
 * There are several reasons why this can fail, which can be identified by
 * the `code` on the error.
 *
 *   * failed-precondition: The app is already open in another browser tab.
 *   * unimplemented: The browser is incompatible with the offline
 *     persistence implementation.
 *
 * @param firestore - The `Firestore` instance to enable persistence for.
 * @param persistenceSettings - Optional settings object to configure
 * persistence.
 * @returns A promise that represents successfully enabling persistent storage.
 */
export function enableIndexedDbPersistence(
  firestore: Firestore,
  persistenceSettings?: PersistenceSettings
): Promise<void> {
  firestore = cast(firestore, Firestore);
  verifyNotInitialized(firestore);

  const client = ensureFirestoreConfigured(firestore);
  const settings = firestore._freezeSettings();

  const onlineComponentProvider = new OnlineComponentProvider();
  const offlineComponentProvider = new IndexedDbOfflineComponentProvider(
    onlineComponentProvider,
    settings.cacheSizeBytes,
    persistenceSettings?.forceOwnership
  );
  return setPersistenceProviders(
    client,
    onlineComponentProvider,
    offlineComponentProvider
  );
}

/**
 * Attempts to enable multi-tab persistent storage, if possible. If enabled
 * across all tabs, all operations share access to local persistence, including
 * shared execution of queries and latency-compensated local document updates
 * across all connected instances.
 *
 * If this fails, `enableMultiTabIndexedDbPersistence()` will reject the promise
 * it returns. Note that even after this failure, the `Firestore` instance will
 * remain usable, however offline persistence will be disabled.
 *
 * There are several reasons why this can fail, which can be identified by
 * the `code` on the error.
 *
 *   * failed-precondition: The app is already open in another browser tab and
 *     multi-tab is not enabled.
 *   * unimplemented: The browser is incompatible with the offline
 *     persistence implementation.
 *
 * @param firestore - The `Firestore` instance to enable persistence for.
 * @returns A promise that represents successfully enabling persistent
 * storage.
 */
export function enableMultiTabIndexedDbPersistence(
  firestore: Firestore
): Promise<void> {
  firestore = cast(firestore, Firestore);
  verifyNotInitialized(firestore);

  const client = ensureFirestoreConfigured(firestore);
  const settings = firestore._freezeSettings();

  const onlineComponentProvider = new OnlineComponentProvider();
  const offlineComponentProvider = new MultiTabOfflineComponentProvider(
    onlineComponentProvider,
    settings.cacheSizeBytes
  );
  return setPersistenceProviders(
    client,
    onlineComponentProvider,
    offlineComponentProvider
  );
}

/**
 * Registers both the `OfflineComponentProvider` and `OnlineComponentProvider`.
 * If the operation fails with a recoverable error (see
 * `canRecoverFromIndexedDbError()` below), the returned Promise is rejected
 * but the client remains usable.
 */
function setPersistenceProviders(
  client: FirestoreClient,
  onlineComponentProvider: OnlineComponentProvider,
  offlineComponentProvider: OfflineComponentProvider
): Promise<void> {
  const persistenceResult = new Deferred();
  return client.asyncQueue
    .enqueue(async () => {
      try {
        await setOfflineComponentProvider(client, offlineComponentProvider);
        await setOnlineComponentProvider(client, onlineComponentProvider);
        persistenceResult.resolve();
      } catch (e) {
        if (!canFallbackFromIndexedDbError(e)) {
          throw e;
        }
        console.warn(
          'Error enabling offline persistence. Falling back to ' +
            'persistence disabled: ' +
            e
        );
        persistenceResult.reject(e);
      }
    })
    .then(() => persistenceResult.promise);
}

/**
 * Decides whether the provided error allows us to gracefully disable
 * persistence (as opposed to crashing the client).
 */
function canFallbackFromIndexedDbError(
  error: FirestoreError | DOMException
): boolean {
  if (error.name === 'FirebaseError') {
    return (
      error.code === Code.FAILED_PRECONDITION ||
      error.code === Code.UNIMPLEMENTED
    );
  } else if (
    typeof DOMException !== 'undefined' &&
    error instanceof DOMException
  ) {
    // There are a few known circumstances where we can open IndexedDb but
    // trying to read/write will fail (e.g. quota exceeded). For
    // well-understood cases, we attempt to detect these and then gracefully
    // fall back to memory persistence.
    // NOTE: Rather than continue to add to this list, we could decide to
    // always fall back, with the risk that we might accidentally hide errors
    // representing actual SDK bugs.
    return (
      // When the browser is out of quota we could get either quota exceeded
      // or an aborted error depending on whether the error happened during
      // schema migration.
      error.code === DOM_EXCEPTION_QUOTA_EXCEEDED ||
      error.code === DOM_EXCEPTION_ABORTED ||
      // Firefox Private Browsing mode disables IndexedDb and returns
      // INVALID_STATE for any usage.
      error.code === DOM_EXCEPTION_INVALID_STATE
    );
  }

  return true;
}

/**
 * Clears the persistent storage. This includes pending writes and cached
 * documents.
 *
 * Must be called while the `Firestore` instance is not started (after the app is
 * terminated or when the app is first initialized). On startup, this function
 * must be called before other functions (other than {@link
 * initializeFirestore} or {@link getFirestore})). If the `Firestore`
 * instance is still running, the promise will be rejected with the error code
 * of `failed-precondition`.
 *
 * Note: `clearIndexedDbPersistence()` is primarily intended to help write
 * reliable tests that use Cloud Firestore. It uses an efficient mechanism for
 * dropping existing data but does not attempt to securely overwrite or
 * otherwise make cached data unrecoverable. For applications that are sensitive
 * to the disclosure of cached data in between user sessions, we strongly
 * recommend not enabling persistence at all.
 *
 * @param firestore - The `Firestore` instance to clear persistence for.
 * @returns A promise that is resolved when the persistent storage is
 * cleared. Otherwise, the promise is rejected with an error.
 */
export function clearIndexedDbPersistence(firestore: Firestore): Promise<void> {
  if (firestore._initialized && !firestore._terminated) {
    throw new FirestoreError(
      Code.FAILED_PRECONDITION,
      'Persistence can only be cleared before a Firestore instance is ' +
        'initialized or after it is terminated.'
    );
  }

  const deferred = new Deferred<void>();
  firestore._queue.enqueueAndForgetEvenWhileRestricted(async () => {
    try {
      await indexedDbClearPersistence(
        indexedDbStoragePrefix(firestore._databaseId, firestore._persistenceKey)
      );
      deferred.resolve();
    } catch (e) {
      deferred.reject(e);
    }
  });
  return deferred.promise;
}

/**
 * Waits until all currently pending writes for the active user have been
 * acknowledged by the backend.
 *
 * The returned Promise resolves immediately if there are no outstanding writes.
 * Otherwise, the Promise waits for all previously issued writes (including
 * those written in a previous app session), but it does not wait for writes
 * that were added after the function is called. If you want to wait for
 * additional writes, call `waitForPendingWrites()` again.
 *
 * Any outstanding `waitForPendingWrites()` Promises are rejected during user
 * changes.
 *
 * @returns A Promise which resolves when all currently pending writes have been
 * acknowledged by the backend.
 */
export function waitForPendingWrites(firestore: Firestore): Promise<void> {
  firestore = cast(firestore, Firestore);
  const client = ensureFirestoreConfigured(firestore);
  return firestoreClientWaitForPendingWrites(client);
}

/**
 * Re-enables use of the network for this Firestore instance after a prior
 * call to {@link disableNetwork}.
 *
 * @returns A promise that is resolved once the network has been enabled.
 */
export function enableNetwork(firestore: Firestore): Promise<void> {
  firestore = cast(firestore, Firestore);
  const client = ensureFirestoreConfigured(firestore);
  return firestoreClientEnableNetwork(client);
}

/**
 * Disables network usage for this instance. It can be re-enabled via {@link
 * enableNetwork}. While the network is disabled, any snapshot listeners,
 * `getDoc()` or `getDocs()` calls will return results from cache, and any write
 * operations will be queued until the network is restored.
 *
 * @returns A promise that is resolved once the network has been disabled.
 */
export function disableNetwork(firestore: Firestore): Promise<void> {
  firestore = cast(firestore, Firestore);
  const client = ensureFirestoreConfigured(firestore);
  return firestoreClientDisableNetwork(client);
}

/**
 * Terminates the provided Firestore instance.
 *
 * After calling `terminate()` only the `clearIndexedDbPersistence()` function
 * may be used. Any other function will throw a `FirestoreError`.
 *
 * To restart after termination, create a new instance of FirebaseFirestore with
 * {@link getFirestore}.
 *
 * Termination does not cancel any pending writes, and any promises that are
 * awaiting a response from the server will not be resolved. If you have
 * persistence enabled, the next time you start this instance, it will resume
 * sending these writes to the server.
 *
 * Note: Under normal circumstances, calling `terminate()` is not required. This
 * function is useful only when you want to force this instance to release all
 * of its resources or in combination with `clearIndexedDbPersistence()` to
 * ensure that all local state is destroyed between test runs.
 *
 * @returns A promise that is resolved when the instance has been successfully
 * terminated.
 */
export function terminate(firestore: Firestore): Promise<void> {
  _removeServiceInstance(firestore.app, 'firestore-exp');
  return firestore._delete();
}

/**
 * Loads a Firestore bundle into the local cache.
 *
 * @param firestore - The `Firestore` instance to load bundles for for.
 * @param bundleData - An object representing the bundle to be loaded. Valid objects are
 *   `ArrayBuffer`, `ReadableStream<Uint8Array>` or `string`.
 *
 * @returns
 *   A `LoadBundleTask` object, which notifies callers with progress updates, and completion
 *   or error events. It can be used as a `Promise<LoadBundleTaskProgress>`.
 */
export function loadBundle(
  firestore: Firestore,
  bundleData: ReadableStream<Uint8Array> | ArrayBuffer | string
): LoadBundleTask {
  firestore = cast(firestore, Firestore);
  const client = ensureFirestoreConfigured(firestore);
  const resultTask = new LoadBundleTask();
  firestoreClientLoadBundle(
    client,
    firestore._databaseId,
    bundleData,
    resultTask
  );
  return resultTask;
}

/**
 * Reads a Firestore `Query` from local cache, identified by the given name.
 *
 * The named queries are packaged  into bundles on the server side (along
 * with resulting documents), and loaded to local cache using `loadBundle`. Once in local
 * cache, use this method to extract a `Query` by name.
 */
export function namedQuery(
  firestore: Firestore,
  name: string
): Promise<Query | null> {
  firestore = cast(firestore, Firestore);
  const client = ensureFirestoreConfigured(firestore);
  return firestoreClientGetNamedQuery(client, name).then(namedQuery => {
    if (!namedQuery) {
      return null;
    }

    return new Query(firestore, null, namedQuery.query);
  });
}

function verifyNotInitialized(firestore: Firestore): void {
  if (firestore._initialized || firestore._terminated) {
    throw new FirestoreError(
      Code.FAILED_PRECONDITION,
      'Firestore has already been started and persistence can no longer be ' +
        'enabled. You can only enable persistence before calling any other ' +
        'methods on a Firestore object.'
    );
  }
}<|MERGE_RESOLUTION|>--- conflicted
+++ resolved
@@ -59,13 +59,8 @@
 import { Deferred } from '../util/promise';
 
 import { LoadBundleTask } from './bundle';
-<<<<<<< HEAD
 import { PersistenceSettings, FirestoreSettings } from './settings';
-export { useFirestoreEmulator } from '../lite/database';
-=======
-import { PersistenceSettings, Settings } from './settings';
 export { connectFirestoreEmulator } from '../lite/database';
->>>>>>> d56ab5cc
 
 /** DOMException error code constants. */
 const DOM_EXCEPTION_INVALID_STATE = 11;
