/**
 * @license
 * Copyright 2020 Google LLC
 *
 * Licensed under the Apache License, Version 2.0 (the "License");
 * you may not use this file except in compliance with the License.
 * You may obtain a copy of the License at
 *
 *   http://www.apache.org/licenses/LICENSE-2.0
 *
 * Unless required by applicable law or agreed to in writing, software
 * distributed under the License is distributed on an "AS IS" BASIS,
 * WITHOUT WARRANTIES OR CONDITIONS OF ANY KIND, either express or implied.
 * See the License for the specific language governing permissions and
 * limitations under the License.
 */

import { Compat } from '../api/compat';
import {
  CompleteFn,
  ErrorFn,
  isPartialObserver,
  NextFn,
  PartialObserver
} from '../api/observer';
import {
  firestoreClientAddSnapshotsInSyncListener,
  firestoreClientGetDocumentFromLocalCache,
  firestoreClientGetDocumentsFromLocalCache,
  firestoreClientGetDocumentsViaSnapshotListener,
  firestoreClientGetDocumentViaSnapshotListener,
  firestoreClientListen,
  firestoreClientWrite
} from '../core/firestore_client';
import { newQueryForPath, Query as InternalQuery } from '../core/query';
import { ViewSnapshot } from '../core/view_snapshot';
import { Bytes } from '../lite/bytes';
import { FieldPath } from '../lite/field_path';
import { validateHasExplicitOrderByForLimitToLast } from '../lite/query';
import {
  CollectionReference,
  doc,
  DocumentReference,
  Query,
  SetOptions,
  UpdateData
} from '../lite/reference';
import { applyFirestoreDataConverter } from '../lite/reference_impl';
<<<<<<< HEAD
=======
import {
  newUserDataReader,
  ParsedUpdateData,
  parseSetData,
  parseUpdateData,
  parseUpdateVarargs
} from '../lite/user_data_reader';
import { AbstractUserDataWriter } from '../lite/user_data_writer';
import { Document } from '../model/document';
>>>>>>> dfa20ff7
import { DeleteMutation, Mutation, Precondition } from '../model/mutation';
import { debugAssert } from '../util/assert';
import { ByteString } from '../util/byte_string';
import { FirestoreError } from '../util/error';
import { cast } from '../util/input_validation';

import { ensureFirestoreConfigured, FirebaseFirestore } from './database';
import { DocumentSnapshot, QuerySnapshot, SnapshotMetadata } from './snapshot';

/**
 * An options object that can be passed to {@link onSnapshot} and {@link
 * QuerySnapshot#docChanges} to control which types of changes to include in the
 * result set.
 */
export interface SnapshotListenOptions {
  /**
   * Include a change even if only the metadata of the query or of a document
   * changed. Default is false.
   */
  readonly includeMetadataChanges?: boolean;
}

/**
 * Reads the document referred to by this `DocumentReference`.
 *
 * Note: `getDoc()` attempts to provide up-to-date data when possible by waiting
 * for data from the server, but it may return cached data or fail if you are
 * offline and the server cannot be reached. To specify this behavior, invoke
 * {@link getDocFromCache} or {@link getDocFromServer}.
 *
 * @param reference - The reference of the document to fetch.
 * @returns A Promise resolved with a `DocumentSnapshot` containing the
 * current document contents.
 */
export function getDoc<T>(
  reference: DocumentReference<T>
): Promise<DocumentSnapshot<T>> {
  reference = cast<DocumentReference<T>>(reference, DocumentReference);
  const firestore = cast(reference.firestore, FirebaseFirestore);
  const client = ensureFirestoreConfigured(firestore);

  return firestoreClientGetDocumentViaSnapshotListener(
    client,
    reference._key
  ).then(snapshot => convertToDocSnapshot(firestore, reference, snapshot));
}

export class ExpUserDataWriter extends AbstractUserDataWriter {
  constructor(protected firestore: FirebaseFirestore) {
    super();
  }

  protected convertBytes(bytes: ByteString): Bytes {
    return new Bytes(bytes);
  }

  protected convertReference(name: string): DocumentReference {
    const key = this.convertDocumentKey(name, this.firestore._databaseId);
    return new DocumentReference(this.firestore, /* converter= */ null, key);
  }
}

/**
 * Reads the document referred to by this `DocumentReference` from cache.
 * Returns an error if the document is not currently cached.
 *
 * @returns A Promise resolved with a `DocumentSnapshot` containing the
 * current document contents.
 */
export function getDocFromCache<T>(
  reference: DocumentReference<T>
): Promise<DocumentSnapshot<T>> {
  reference = cast<DocumentReference<T>>(reference, DocumentReference);
  const firestore = cast(reference.firestore, FirebaseFirestore);
  const client = ensureFirestoreConfigured(firestore);
  const userDataWriter = new ExpUserDataWriter(firestore);

  return firestoreClientGetDocumentFromLocalCache(client, reference._key).then(
    doc =>
      new DocumentSnapshot(
        firestore,
        userDataWriter,
        reference._key,
        doc,
        new SnapshotMetadata(
          doc !== null && doc.hasLocalMutations,
          /* fromCache= */ true
        ),
        reference._converter
      )
  );
}

/**
 * Reads the document referred to by this `DocumentReference` from the server.
 * Returns an error if the network is not available.
 *
 * @returns A Promise resolved with a `DocumentSnapshot` containing the
 * current document contents.
 */
export function getDocFromServer<T>(
  reference: DocumentReference<T>
): Promise<DocumentSnapshot<T>> {
  reference = cast<DocumentReference<T>>(reference, DocumentReference);
  const firestore = cast(reference.firestore, FirebaseFirestore);
  const client = ensureFirestoreConfigured(firestore);

  return firestoreClientGetDocumentViaSnapshotListener(client, reference._key, {
    source: 'server'
  }).then(snapshot => convertToDocSnapshot(firestore, reference, snapshot));
}

/**
 * Executes the query and returns the results as a `QuerySnapshot`.
 *
 * Note: `getDocs()` attempts to provide up-to-date data when possible by
 * waiting for data from the server, but it may return cached data or fail if
 * you are offline and the server cannot be reached. To specify this behavior,
 * invoke {@link getDocsFromCache} or {@link getDocsFromServer}.
 *
 * @returns A Promise that will be resolved with the results of the query.
 */
export function getDocs<T>(query: Query<T>): Promise<QuerySnapshot<T>> {
  query = cast<Query<T>>(query, Query);
  const firestore = cast(query.firestore, FirebaseFirestore);
  const client = ensureFirestoreConfigured(firestore);
  const userDataWriter = new ExpUserDataWriter(firestore);

  validateHasExplicitOrderByForLimitToLast(query._query);
  return firestoreClientGetDocumentsViaSnapshotListener(
    client,
    query._query
  ).then(
    snapshot => new QuerySnapshot(firestore, userDataWriter, query, snapshot)
  );
}

/**
 * Executes the query and returns the results as a `QuerySnapshot` from cache.
 * Returns an error if the document is not currently cached.
 *
 * @returns A Promise that will be resolved with the results of the query.
 */
export function getDocsFromCache<T>(
  query: Query<T>
): Promise<QuerySnapshot<T>> {
  query = cast<Query<T>>(query, Query);
  const firestore = cast(query.firestore, FirebaseFirestore);
  const client = ensureFirestoreConfigured(firestore);
  const userDataWriter = new ExpUserDataWriter(firestore);

  return firestoreClientGetDocumentsFromLocalCache(client, query._query).then(
    snapshot => new QuerySnapshot(firestore, userDataWriter, query, snapshot)
  );
}

/**
 * Executes the query and returns the results as a `QuerySnapshot` from the
 * server. Returns an error if the network is not available.
 *
 * @returns A Promise that will be resolved with the results of the query.
 */
export function getDocsFromServer<T>(
  query: Query<T>
): Promise<QuerySnapshot<T>> {
  query = cast<Query<T>>(query, Query);
  const firestore = cast(query.firestore, FirebaseFirestore);
  const client = ensureFirestoreConfigured(firestore);
  const userDataWriter = new ExpUserDataWriter(firestore);

  return firestoreClientGetDocumentsViaSnapshotListener(client, query._query, {
    source: 'server'
  }).then(
    snapshot => new QuerySnapshot(firestore, userDataWriter, query, snapshot)
  );
}

/**
 * Writes to the document referred to by this `DocumentReference`. If the
 * document does not yet exist, it will be created.
 *
 * @param reference - A reference to the document to write.
 * @param data - A map of the fields and values for the document.
 * @returns A Promise resolved once the data has been successfully written
 * to the backend (note that it won't resolve while you're offline).
 */
export function setDoc<T>(
  reference: DocumentReference<T>,
  data: T
): Promise<void>;
/**
 * Writes to the document referred to by the specified `DocumentReference`. If
 * the document does not yet exist, it will be created. If you provide `merge`
 * or `mergeFields`, the provided data can be merged into an existing document.
 *
 * @param reference - A reference to the document to write.
 * @param data - A map of the fields and values for the document.
 * @param options - An object to configure the set behavior.
 * @returns A Promise resolved once the data has been successfully written
 * to the backend (note that it won't resolve while you're offline).
 */
export function setDoc<T>(
  reference: DocumentReference<T>,
  data: Partial<T>,
  options: SetOptions
): Promise<void>;
export function setDoc<T>(
  reference: DocumentReference<T>,
  data: T,
  options?: SetOptions
): Promise<void> {
  reference = cast<DocumentReference<T>>(reference, DocumentReference);
  const firestore = cast(reference.firestore, FirebaseFirestore);

  const convertedValue = applyFirestoreDataConverter(
    reference._converter,
    data,
    options
  );
  const dataReader = newUserDataReader(firestore);
  const parsed = parseSetData(
    dataReader,
    'setDoc',
    reference._key,
    convertedValue,
    reference._converter !== null,
    options
  );

  const mutation = parsed.toMutation(reference._key, Precondition.none());
  return executeWrite(firestore, [mutation]);
}

/**
 * Updates fields in the document referred to by the specified
 * `DocumentReference`. The update will fail if applied to a document that does
 * not exist.
 *
 * @param reference - A reference to the document to update.
 * @param data - An object containing the fields and values with which to
 * update the document. Fields can contain dots to reference nested fields
 * within the document.
 * @returns A Promise resolved once the data has been successfully written
 * to the backend (note that it won't resolve while you're offline).
 */
export function updateDoc(
  reference: DocumentReference<unknown>,
  data: UpdateData
): Promise<void>;
/**
 * Updates fields in the document referred to by the specified
 * `DocumentReference` The update will fail if applied to a document that does
 * not exist.
 *
 * Nested fields can be updated by providing dot-separated field path
 * strings or by providing `FieldPath` objects.
 *
 * @param reference - A reference to the document to update.
 * @param field - The first field to update.
 * @param value - The first value.
 * @param moreFieldsAndValues - Additional key value pairs.
 * @returns A Promise resolved once the data has been successfully written
 * to the backend (note that it won't resolve while you're offline).
 */
export function updateDoc(
  reference: DocumentReference<unknown>,
  field: string | FieldPath,
  value: unknown,
  ...moreFieldsAndValues: unknown[]
): Promise<void>;
export function updateDoc(
  reference: DocumentReference<unknown>,
  fieldOrUpdateData: string | FieldPath | UpdateData,
  value?: unknown,
  ...moreFieldsAndValues: unknown[]
): Promise<void> {
  reference = cast<DocumentReference<unknown>>(reference, DocumentReference);
  const firestore = cast(reference.firestore, FirebaseFirestore);

  const dataReader = newUserDataReader(firestore);

  // For Compat types, we have to "extract" the underlying types before
  // performing validation.
  if (fieldOrUpdateData instanceof Compat) {
    fieldOrUpdateData = fieldOrUpdateData._delegate;
  }

  let parsed: ParsedUpdateData;
  if (
    typeof fieldOrUpdateData === 'string' ||
    fieldOrUpdateData instanceof FieldPath
  ) {
    parsed = parseUpdateVarargs(
      dataReader,
      'updateDoc',
      reference._key,
      fieldOrUpdateData,
      value,
      moreFieldsAndValues
    );
  } else {
    parsed = parseUpdateData(
      dataReader,
      'updateDoc',
      reference._key,
      fieldOrUpdateData
    );
  }

  const mutation = parsed.toMutation(reference._key, Precondition.exists(true));
  return executeWrite(firestore, [mutation]);
}

/**
 * Deletes the document referred to by the specified `DocumentReference`.
 *
 * @param reference - A reference to the document to delete.
 * @returns A Promise resolved once the document has been successfully
 * deleted from the backend (note that it won't resolve while you're offline).
 */
export function deleteDoc(
  reference: DocumentReference<unknown>
): Promise<void> {
  const firestore = cast(reference.firestore, FirebaseFirestore);
  const mutations = [new DeleteMutation(reference._key, Precondition.none())];
  return executeWrite(firestore, mutations);
}

/**
 * Add a new document to specified `CollectionReference` with the given data,
 * assigning it a document ID automatically.
 *
 * @param reference - A reference to the collection to add this document to.
 * @param data - An Object containing the data for the new document.
 * @returns A Promise resolved with a `DocumentReference` pointing to the
 * newly created document after it has been written to the backend (Note that it
 * won't resolve while you're offline).
 */
export function addDoc<T>(
  reference: CollectionReference<T>,
  data: T
): Promise<DocumentReference<T>> {
  const firestore = cast(reference.firestore, FirebaseFirestore);

  const docRef = doc(reference);
  const convertedValue = applyFirestoreDataConverter(
    reference._converter,
    data
  );

  const dataReader = newUserDataReader(reference.firestore);
  const parsed = parseSetData(
    dataReader,
    'addDoc',
    docRef._key,
    convertedValue,
    reference._converter !== null,
    {}
  );

  const mutation = parsed.toMutation(docRef._key, Precondition.exists(false));
  return executeWrite(firestore, [mutation]).then(() => docRef);
}

export interface Unsubscribe {
  (): void;
}

// TODO(firestorexp): Make sure these overloads are tested via the Firestore
// integration tests

/**
 * Attaches a listener for `DocumentSnapshot` events. You may either pass
 * individual `onNext` and `onError` callbacks or pass a single observer
 * object with `next` and `error` callbacks.
 *
 * NOTE: Although an `onCompletion` callback can be provided, it will
 * never be called because the snapshot stream is never-ending.
 *
 * @param reference - A reference to the document to listen to.
 * @param observer - A single object containing `next` and `error` callbacks.
 * @returns An unsubscribe function that can be called to cancel
 * the snapshot listener.
 */
export function onSnapshot<T>(
  reference: DocumentReference<T>,
  observer: {
    next?: (snapshot: DocumentSnapshot<T>) => void;
    error?: (error: FirestoreError) => void;
    complete?: () => void;
  }
): Unsubscribe;
/**
 * Attaches a listener for `DocumentSnapshot` events. You may either pass
 * individual `onNext` and `onError` callbacks or pass a single observer
 * object with `next` and `error` callbacks.
 *
 * NOTE: Although an `onCompletion` callback can be provided, it will
 * never be called because the snapshot stream is never-ending.
 *
 * @param reference - A reference to the document to listen to.
 * @param options - Options controlling the listen behavior.
 * @param observer - A single object containing `next` and `error` callbacks.
 * @returns An unsubscribe function that can be called to cancel
 * the snapshot listener.
 */
export function onSnapshot<T>(
  reference: DocumentReference<T>,
  options: SnapshotListenOptions,
  observer: {
    next?: (snapshot: DocumentSnapshot<T>) => void;
    error?: (error: FirestoreError) => void;
    complete?: () => void;
  }
): Unsubscribe;
/**
 * Attaches a listener for `DocumentSnapshot` events. You may either pass
 * individual `onNext` and `onError` callbacks or pass a single observer
 * object with `next` and `error` callbacks.
 *
 * NOTE: Although an `onCompletion` callback can be provided, it will
 * never be called because the snapshot stream is never-ending.
 *
 * @param reference - A reference to the document to listen to.
 * @param onNext - A callback to be called every time a new `DocumentSnapshot`
 * is available.
 * @param onError - A callback to be called if the listen fails or is
 * cancelled. No further callbacks will occur.
 * @param onCompletion - Can be provided, but will not be called since streams are
 * never ending.
 * @returns An unsubscribe function that can be called to cancel
 * the snapshot listener.
 */
export function onSnapshot<T>(
  reference: DocumentReference<T>,
  onNext: (snapshot: DocumentSnapshot<T>) => void,
  onError?: (error: FirestoreError) => void,
  onCompletion?: () => void
): Unsubscribe;
/**
 * Attaches a listener for `DocumentSnapshot` events. You may either pass
 * individual `onNext` and `onError` callbacks or pass a single observer
 * object with `next` and `error` callbacks.
 *
 * NOTE: Although an `onCompletion` callback can be provided, it will
 * never be called because the snapshot stream is never-ending.
 *
 * @param reference - A reference to the document to listen to.
 * @param options - Options controlling the listen behavior.
 * @param onNext - A callback to be called every time a new `DocumentSnapshot`
 * is available.
 * @param onError - A callback to be called if the listen fails or is
 * cancelled. No further callbacks will occur.
 * @param onCompletion - Can be provided, but will not be called since streams are
 * never ending.
 * @returns An unsubscribe function that can be called to cancel
 * the snapshot listener.
 */
export function onSnapshot<T>(
  reference: DocumentReference<T>,
  options: SnapshotListenOptions,
  onNext: (snapshot: DocumentSnapshot<T>) => void,
  onError?: (error: FirestoreError) => void,
  onCompletion?: () => void
): Unsubscribe;
/**
 * Attaches a listener for `QuerySnapshot` events. You may either pass
 * individual `onNext` and `onError` callbacks or pass a single observer
 * object with `next` and `error` callbacks. The listener can be cancelled by
 * calling the function that is returned when `onSnapshot` is called.
 *
 * NOTE: Although an `onCompletion` callback can be provided, it will
 * never be called because the snapshot stream is never-ending.
 *
 * @param query - The query to listen to.
 * @param observer - A single object containing `next` and `error` callbacks.
 * @returns An unsubscribe function that can be called to cancel
 * the snapshot listener.
 */
export function onSnapshot<T>(
  query: Query<T>,
  observer: {
    next?: (snapshot: QuerySnapshot<T>) => void;
    error?: (error: FirestoreError) => void;
    complete?: () => void;
  }
): Unsubscribe;
/**
 * Attaches a listener for `QuerySnapshot` events. You may either pass
 * individual `onNext` and `onError` callbacks or pass a single observer
 * object with `next` and `error` callbacks. The listener can be cancelled by
 * calling the function that is returned when `onSnapshot` is called.
 *
 * NOTE: Although an `onCompletion` callback can be provided, it will
 * never be called because the snapshot stream is never-ending.
 *
 * @param query - The query to listen to.
 * @param options - Options controlling the listen behavior.
 * @param observer - A single object containing `next` and `error` callbacks.
 * @returns An unsubscribe function that can be called to cancel
 * the snapshot listener.
 */
export function onSnapshot<T>(
  query: Query<T>,
  options: SnapshotListenOptions,
  observer: {
    next?: (snapshot: QuerySnapshot<T>) => void;
    error?: (error: FirestoreError) => void;
    complete?: () => void;
  }
): Unsubscribe;
/**
 * Attaches a listener for `QuerySnapshot` events. You may either pass
 * individual `onNext` and `onError` callbacks or pass a single observer
 * object with `next` and `error` callbacks. The listener can be cancelled by
 * calling the function that is returned when `onSnapshot` is called.
 *
 * NOTE: Although an `onCompletion` callback can be provided, it will
 * never be called because the snapshot stream is never-ending.
 *
 * @param query - The query to listen to.
 * @param onNext - A callback to be called every time a new `QuerySnapshot`
 * is available.
 * @param onCompletion - Can be provided, but will not be called since streams are
 * never ending.
 * @param onError - A callback to be called if the listen fails or is
 * cancelled. No further callbacks will occur.
 * @returns An unsubscribe function that can be called to cancel
 * the snapshot listener.
 */
export function onSnapshot<T>(
  query: Query<T>,
  onNext: (snapshot: QuerySnapshot<T>) => void,
  onError?: (error: FirestoreError) => void,
  onCompletion?: () => void
): Unsubscribe;
/**
 * Attaches a listener for `QuerySnapshot` events. You may either pass
 * individual `onNext` and `onError` callbacks or pass a single observer
 * object with `next` and `error` callbacks. The listener can be cancelled by
 * calling the function that is returned when `onSnapshot` is called.
 *
 * NOTE: Although an `onCompletion` callback can be provided, it will
 * never be called because the snapshot stream is never-ending.
 *
 * @param query - The query to listen to.
 * @param options - Options controlling the listen behavior.
 * @param onNext - A callback to be called every time a new `QuerySnapshot`
 * is available.
 * @param onCompletion - Can be provided, but will not be called since streams are
 * never ending.
 * @param onError - A callback to be called if the listen fails or is
 * cancelled. No further callbacks will occur.
 * @returns An unsubscribe function that can be called to cancel
 * the snapshot listener.
 */
export function onSnapshot<T>(
  query: Query<T>,
  options: SnapshotListenOptions,
  onNext: (snapshot: QuerySnapshot<T>) => void,
  onError?: (error: FirestoreError) => void,
  onCompletion?: () => void
): Unsubscribe;
export function onSnapshot<T>(
  reference: Query<T> | DocumentReference<T>,
  ...args: unknown[]
): Unsubscribe {
  if (reference instanceof Compat) {
    reference = reference._delegate;
  }

  let options: SnapshotListenOptions = {
    includeMetadataChanges: false
  };
  let currArg = 0;
  if (typeof args[currArg] === 'object' && !isPartialObserver(args[currArg])) {
    options = args[currArg] as SnapshotListenOptions;
    currArg++;
  }

  const internalOptions = {
    includeMetadataChanges: options.includeMetadataChanges
  };

  if (isPartialObserver(args[currArg])) {
    const userObserver = args[currArg] as PartialObserver<QuerySnapshot<T>>;
    args[currArg] = userObserver.next?.bind(userObserver);
    args[currArg + 1] = userObserver.error?.bind(userObserver);
    args[currArg + 2] = userObserver.complete?.bind(userObserver);
  }

  let observer: PartialObserver<ViewSnapshot>;
  let firestore: FirebaseFirestore;
  let internalQuery: InternalQuery;

  if (reference instanceof DocumentReference) {
    firestore = cast(reference.firestore, FirebaseFirestore);
    internalQuery = newQueryForPath(reference._key.path);

    observer = {
      next: snapshot => {
        if (args[currArg]) {
          (args[currArg] as NextFn<DocumentSnapshot<T>>)(
            convertToDocSnapshot(
              firestore,
              reference as DocumentReference<T>,
              snapshot
            )
          );
        }
      },
      error: args[currArg + 1] as ErrorFn,
      complete: args[currArg + 2] as CompleteFn
    };
  } else {
    const query = cast<Query<T>>(reference, Query);
    firestore = cast(query.firestore, FirebaseFirestore);
    internalQuery = query._query;
    const userDataWriter = new ExpUserDataWriter(firestore);

    observer = {
      next: snapshot => {
        if (args[currArg]) {
          (args[currArg] as NextFn<QuerySnapshot<T>>)(
            new QuerySnapshot(firestore, userDataWriter, query, snapshot)
          );
        }
      },
      error: args[currArg + 1] as ErrorFn,
      complete: args[currArg + 2] as CompleteFn
    };

    validateHasExplicitOrderByForLimitToLast(reference._query);
  }

  const client = ensureFirestoreConfigured(firestore);
  return firestoreClientListen(
    client,
    internalQuery,
    internalOptions,
    observer
  );
}

// TODO(firestorexp): Make sure these overloads are tested via the Firestore
// integration tests

/**
 * Attaches a listener for a snapshots-in-sync event. The snapshots-in-sync
 * event indicates that all listeners affected by a given change have fired,
 * even if a single server-generated change affects multiple listeners.
 *
 * NOTE: The snapshots-in-sync event only indicates that listeners are in sync
 * with each other, but does not relate to whether those snapshots are in sync
 * with the server. Use SnapshotMetadata in the individual listeners to
 * determine if a snapshot is from the cache or the server.
 *
 * @param firestore - The instance of Firestore for synchronizing snapshots.
 * @param observer - A single object containing `next` and `error` callbacks.
 * @returns An unsubscribe function that can be called to cancel the snapshot
 * listener.
 */
export function onSnapshotsInSync(
  firestore: FirebaseFirestore,
  observer: {
    next?: (value: void) => void;
    error?: (error: FirestoreError) => void;
    complete?: () => void;
  }
): Unsubscribe;
/**
 * Attaches a listener for a snapshots-in-sync event. The snapshots-in-sync
 * event indicates that all listeners affected by a given change have fired,
 * even if a single server-generated change affects multiple listeners.
 *
 * NOTE: The snapshots-in-sync event only indicates that listeners are in sync
 * with each other, but does not relate to whether those snapshots are in sync
 * with the server. Use SnapshotMetadata in the individual listeners to
 * determine if a snapshot is from the cache or the server.
 *
 * @param firestore - The instance of Firestore for synchronizing snapshots.
 * @param onSync - A callback to be called every time all snapshot listeners are
 * in sync with each other.
 * @returns An unsubscribe function that can be called to cancel the snapshot
 * listener.
 */
export function onSnapshotsInSync(
  firestore: FirebaseFirestore,
  onSync: () => void
): Unsubscribe;
export function onSnapshotsInSync(
  firestore: FirebaseFirestore,
  arg: unknown
): Unsubscribe {
  firestore = cast(firestore, FirebaseFirestore);
  const client = ensureFirestoreConfigured(firestore);
  const observer = isPartialObserver(arg)
    ? (arg as PartialObserver<void>)
    : {
        next: arg as () => void
      };

  return firestoreClientAddSnapshotsInSyncListener(client, observer);
}

/**
 * Locally writes `mutations` on the async queue.
 * @internal
 */
export function executeWrite(
  firestore: FirebaseFirestore,
  mutations: Mutation[]
): Promise<void> {
  const client = ensureFirestoreConfigured(firestore);
  return firestoreClientWrite(client, mutations);
}

/**
 * Converts a ViewSnapshot that contains the single document specified by `ref`
 * to a DocumentSnapshot.
 */
function convertToDocSnapshot<T>(
  firestore: FirebaseFirestore,
  ref: DocumentReference<T>,
  snapshot: ViewSnapshot
): DocumentSnapshot<T> {
  debugAssert(
    snapshot.docs.size <= 1,
    'Expected zero or a single result on a document-only query'
  );
  const doc = snapshot.docs.get(ref._key);

  const userDataWriter = new ExpUserDataWriter(firestore);
  return new DocumentSnapshot(
    firestore,
    userDataWriter,
    ref._key,
    doc,
    new SnapshotMetadata(snapshot.hasPendingWrites, snapshot.fromCache),
    ref._converter
  );
}<|MERGE_RESOLUTION|>--- conflicted
+++ resolved
@@ -46,8 +46,6 @@
   UpdateData
 } from '../lite/reference';
 import { applyFirestoreDataConverter } from '../lite/reference_impl';
-<<<<<<< HEAD
-=======
 import {
   newUserDataReader,
   ParsedUpdateData,
@@ -56,8 +54,6 @@
   parseUpdateVarargs
 } from '../lite/user_data_reader';
 import { AbstractUserDataWriter } from '../lite/user_data_writer';
-import { Document } from '../model/document';
->>>>>>> dfa20ff7
 import { DeleteMutation, Mutation, Precondition } from '../model/mutation';
 import { debugAssert } from '../util/assert';
 import { ByteString } from '../util/byte_string';
