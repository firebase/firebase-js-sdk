/**
 * @license
 * Copyright 2020 Google LLC
 *
 * Licensed under the Apache License, Version 2.0 (the "License");
 * you may not use this file except in compliance with the License.
 * You may obtain a copy of the License at
 *
 *   http://www.apache.org/licenses/LICENSE-2.0
 *
 * Unless required by applicable law or agreed to in writing, software
 * distributed under the License is distributed on an "AS IS" BASIS,
 * WITHOUT WARRANTIES OR CONDITIONS OF ANY KIND, either express or implied.
 * See the License for the specific language governing permissions and
 * limitations under the License.
 */

import { version } from '../package.json';
import { _registerComponent, registerVersion } from '@firebase/app-exp';
import { Component, ComponentType } from '@firebase/component';
import { Firestore } from './src/api/database';

export { FieldPath, documentId } from '../lite/src/api/field_path';

export {
  Firestore,
  initializeFirestore,
  getFirestore
} from './src/api/database';

export { DocumentSnapshot, QueryDocumentSnapshot } from './src/api/snapshot';

export { SnapshotMetadata } from '../src/api/database';

export {
  DocumentReference,
  CollectionReference,
  Query,
  doc,
  collection,
  collectionGroup,
  parent
} from '../lite/src/api/reference';

export { runTransaction, Transaction } from '../lite/src/api/transaction';

<<<<<<< HEAD
export {
  getDoc,
  addDoc,
  setDoc,
  deleteDoc,
  updateDoc
} from './src/api/reference';
=======
export { getDoc, getDocFromCache, getDocFromServer } from './src/api/reference';
>>>>>>> 5d6b749b

export {
  FieldValue,
  deleteField,
  increment,
  arrayRemove,
  arrayUnion,
  serverTimestamp
} from '../lite/src/api/field_value';

export { setLogLevel } from '../src/util/log';

export { Blob } from '../src/api/blob';

export { GeoPoint } from '../src/api/geo_point';

export { Timestamp } from '../src/api/timestamp';

export { refEqual, queryEqual } from '../lite/src/api/reference';

export function registerFirestore(): void {
  _registerComponent(
    new Component(
      'firestore-exp',
      container => {
        const app = container.getProvider('app-exp').getImmediate()!;
        return ((app, auth) => new Firestore(app, auth))(
          app,
          container.getProvider('auth-internal')
        );
      },
      ComponentType.PUBLIC
    )
  );
  registerVersion('firestore-exp', version, 'node');
}

registerFirestore();<|MERGE_RESOLUTION|>--- conflicted
+++ resolved
@@ -44,17 +44,7 @@
 
 export { runTransaction, Transaction } from '../lite/src/api/transaction';
 
-<<<<<<< HEAD
-export {
-  getDoc,
-  addDoc,
-  setDoc,
-  deleteDoc,
-  updateDoc
-} from './src/api/reference';
-=======
 export { getDoc, getDocFromCache, getDocFromServer } from './src/api/reference';
->>>>>>> 5d6b749b
 
 export {
   FieldValue,
