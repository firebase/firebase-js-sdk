--- conflicted
+++ resolved
@@ -56,18 +56,8 @@
   firestore: FirebaseFirestore,
   offlineComponentProvider: OfflineComponentProvider
 ): Promise<void> {
-<<<<<<< HEAD
-  const offlineDeferred = new Deferred<OfflineComponentProvider>();
-  offlineComponentProviders.set(firestore, offlineDeferred.promise);
-
   logDebug(LOG_TAG, 'Initializing OfflineComponentProvider');
   const configuration = await firestore._getConfiguration();
-=======
-  logDebug(LOG_TAG, 'Initializing OfflineComponentProvider');
-  const configuration = await firestore._getConfiguration();
-  configuration.persistenceSettings = persistenceSettings;
-
->>>>>>> 2c1764dc
   await offlineComponentProvider.initialize(configuration);
   firestore._setCredentialChangeListener(user =>
     // TODO(firestorexp): This should be a retryable IndexedDB operation
