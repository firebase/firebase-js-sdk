/**
 * @license
 * Copyright 2020 Google LLC
 *
 * Licensed under the Apache License, Version 2.0 (the "License");
 * you may not use this file except in compliance with the License.
 * You may obtain a copy of the License at
 *
 *   http://www.apache.org/licenses/LICENSE-2.0
 *
 * Unless required by applicable law or agreed to in writing, software
 * distributed under the License is distributed on an "AS IS" BASIS,
 * WITHOUT WARRANTIES OR CONDITIONS OF ANY KIND, either express or implied.
 * See the License for the specific language governing permissions and
 * limitations under the License.
 */

import { FirebaseApp as FirebaseAppLegacy } from '@firebase/app-types';
import { FirebaseApp as FirebaseAppExp } from '@firebase/app-types-exp';
import { deleteApp } from '@firebase/app-exp';
import * as legacy from '@firebase/firestore-types';
import * as exp from '../../exp-types';

import {
  addDoc,
  arrayRemove,
  arrayUnion,
  clearIndexedDbPersistence,
  collection,
  collectionGroup,
  deleteDoc,
  deleteField,
  disableNetwork,
  doc,
  DocumentReference as DocumentReferenceExp,
  enableIndexedDbPersistence,
  enableMultiTabIndexedDbPersistence,
  enableNetwork,
  FieldPath as FieldPathExp,
  getDoc,
  getDocFromCache,
  getDocFromServer,
  getQuery,
  getQueryFromCache,
  getQueryFromServer,
  increment,
  initializeFirestore,
  onSnapshot,
  onSnapshotsInSync,
  parent,
  query,
  queryEqual,
  refEqual,
  runTransaction,
  serverTimestamp,
  setDoc,
  snapshotEqual,
  terminate,
  updateDoc,
  waitForPendingWrites,
<<<<<<< HEAD
  writeBatch,
  limit,
  where,
  orderBy,
  startAt,
  startAfter,
  endAt,
  endBefore,
  limitToLast
} from '../../exp/index.node';
=======
  writeBatch
} from '../../exp/index';
>>>>>>> 4aa169b6
import { UntypedFirestoreDataConverter } from '../../src/api/user_data_reader';
import { isPartialObserver, PartialObserver } from '../../src/api/observer';
import { isPlainObject } from '../../src/util/input_validation';

export { GeoPoint, Blob, Timestamp } from '../index';

/* eslint-disable @typescript-eslint/no-explicit-any */

// This module defines a shim layer that implements the legacy API on top
// of the experimental SDK. This shim is used to run integration tests against
// both SDK versions.

export class FirebaseApp implements FirebaseAppLegacy {
  constructor(readonly _delegate: FirebaseAppExp) {}

  name = this._delegate.name;
  options = this._delegate.options;
  automaticDataCollectionEnabled = this._delegate
    .automaticDataCollectionEnabled;

  delete(): Promise<void> {
    return deleteApp(this._delegate);
  }
}

export class FirebaseFirestore implements legacy.FirebaseFirestore {
  constructor(private readonly _delegate: exp.FirebaseFirestore) {}

  app = new FirebaseApp(this._delegate.app);

  settings(settings: legacy.Settings): void {
    initializeFirestore(this.app._delegate, settings);
  }

  enablePersistence(settings?: legacy.PersistenceSettings): Promise<void> {
    return settings?.synchronizeTabs
      ? enableMultiTabIndexedDbPersistence(this._delegate)
      : enableIndexedDbPersistence(this._delegate);
  }

  collection(collectionPath: string): CollectionReference<legacy.DocumentData> {
    return new CollectionReference(
      this,
      collection(this._delegate, collectionPath)
    );
  }

  doc(documentPath: string): DocumentReference<legacy.DocumentData> {
    return new DocumentReference(this, doc(this._delegate, documentPath));
  }

  collectionGroup(collectionId: string): Query<legacy.DocumentData> {
    return new Query(this, collectionGroup(this._delegate, collectionId));
  }

  runTransaction<T>(
    updateFunction: (transaction: legacy.Transaction) => Promise<T>
  ): Promise<T> {
    return runTransaction(this._delegate, t =>
      updateFunction(new Transaction(this, t))
    );
  }

  batch(): legacy.WriteBatch {
    return new WriteBatch(writeBatch(this._delegate));
  }

  clearPersistence(): Promise<void> {
    return clearIndexedDbPersistence(this._delegate);
  }

  enableNetwork(): Promise<void> {
    return enableNetwork(this._delegate);
  }

  disableNetwork(): Promise<void> {
    return disableNetwork(this._delegate);
  }

  waitForPendingWrites(): Promise<void> {
    return waitForPendingWrites(this._delegate);
  }

  onSnapshotsInSync(observer: {
    next?: (value: void) => void;
    error?: (error: Error) => void;
    complete?: () => void;
  }): () => void;
  onSnapshotsInSync(onSync: () => void): () => void;
  onSnapshotsInSync(arg: any): () => void {
    return onSnapshotsInSync(this._delegate, arg);
  }

  terminate(): Promise<void> {
    return terminate(this._delegate);
  }

  INTERNAL = {
    delete: () => terminate(this._delegate)
  };
}

export class Transaction implements legacy.Transaction {
  constructor(
    private readonly _firestore: FirebaseFirestore,
    private readonly _delegate: exp.Transaction
  ) {}

  get<T>(documentRef: DocumentReference<T>): Promise<DocumentSnapshot<T>> {
    return this._delegate
      .get(documentRef._delegate)
      .then(result => new DocumentSnapshot(this._firestore, result));
  }

  set<T>(
    documentRef: DocumentReference<T>,
    data: T,
    options?: legacy.SetOptions
  ): Transaction {
    if (options) {
      this._delegate.set(documentRef._delegate, unwrap(data), options);
    } else {
      this._delegate.set(documentRef._delegate, unwrap(data));
    }
    return this;
  }

  update(
    documentRef: DocumentReference<any>,
    data: legacy.UpdateData
  ): Transaction;
  update(
    documentRef: DocumentReference<any>,
    field: string | FieldPath,
    value: any,
    ...moreFieldsAndValues: any[]
  ): Transaction;
  update(
    documentRef: DocumentReference<any>,
    dataOrField: any,
    value?: any,
    ...moreFieldsAndValues: any[]
  ): Transaction {
    if (arguments.length === 2) {
      this._delegate.update(documentRef._delegate, unwrap(dataOrField));
    } else {
      this._delegate.update(
        documentRef._delegate,
        unwrap(dataOrField),
        unwrap(value),
        ...unwrap(moreFieldsAndValues)
      );
    }

    return this;
  }

  delete(documentRef: DocumentReference<any>): Transaction {
    this._delegate.delete(documentRef._delegate);
    return this;
  }
}

export class WriteBatch implements legacy.WriteBatch {
  constructor(private readonly _delegate: exp.WriteBatch) {}

  set<T>(
    documentRef: DocumentReference<T>,
    data: T,
    options?: legacy.SetOptions
  ): WriteBatch {
    if (options) {
      this._delegate.set(documentRef._delegate, unwrap(data), options);
    } else {
      this._delegate.set(documentRef._delegate, unwrap(data));
    }
    return this;
  }

  update(
    documentRef: DocumentReference<any>,
    data: legacy.UpdateData
  ): WriteBatch;
  update(
    documentRef: DocumentReference<any>,
    field: string | FieldPath,
    value: any,
    ...moreFieldsAndValues: any[]
  ): WriteBatch;
  update(
    documentRef: DocumentReference<any>,
    dataOrField: any,
    value?: any,
    ...moreFieldsAndValues: any[]
  ): WriteBatch {
    if (arguments.length === 2) {
      this._delegate.update(documentRef._delegate, unwrap(dataOrField));
    } else {
      this._delegate.update(
        documentRef._delegate,
        unwrap(dataOrField),
        unwrap(value),
        ...unwrap(moreFieldsAndValues)
      );
    }

    return this;
  }

  delete(documentRef: DocumentReference<any>): WriteBatch {
    this._delegate.delete(documentRef._delegate);
    return this;
  }

  commit(): Promise<void> {
    return this._delegate.commit();
  }
}

export class DocumentReference<T = legacy.DocumentData>
  implements legacy.DocumentReference<T> {
  constructor(
    readonly firestore: FirebaseFirestore,
    readonly _delegate: exp.DocumentReference<T>
  ) {}

  readonly id = this._delegate.id;
  readonly path = this._delegate.path;

  get parent(): legacy.CollectionReference<T> {
    return new CollectionReference<T>(this.firestore, parent(this._delegate));
  }

  collection(
    collectionPath: string
  ): legacy.CollectionReference<legacy.DocumentData> {
    return new CollectionReference(
      this.firestore,
      collection(this._delegate, collectionPath)
    );
  }

  isEqual(other: DocumentReference<T>): boolean {
    return refEqual(this._delegate, other._delegate);
  }

  set(data: Partial<T>, options?: legacy.SetOptions): Promise<void> {
    if (options) {
      return setDoc(this._delegate, unwrap(data), options);
    } else {
      return setDoc(this._delegate, unwrap(data));
    }
  }

  update(data: legacy.UpdateData): Promise<void>;
  update(
    field: string | FieldPath,
    value: any,
    ...moreFieldsAndValues: any[]
  ): Promise<void>;
  update(
    dataOrField: any,
    value?: any,
    ...moreFieldsAndValues: any[]
  ): Promise<void> {
    if (arguments.length === 1) {
      return updateDoc(this._delegate, unwrap(dataOrField));
    } else {
      return updateDoc(
        this._delegate,
        unwrap(dataOrField),
        unwrap(value),
        ...unwrap(moreFieldsAndValues)
      );
    }
  }

  delete(): Promise<void> {
    return deleteDoc(this._delegate);
  }

  get(options?: legacy.GetOptions): Promise<DocumentSnapshot<T>> {
    let snap: Promise<exp.DocumentSnapshot<T>>;
    if (options?.source === 'cache') {
      snap = getDocFromCache(this._delegate);
    } else if (options?.source === 'server') {
      snap = getDocFromServer(this._delegate);
    } else {
      snap = getDoc(this._delegate);
    }
    return snap.then(result => new DocumentSnapshot(this.firestore, result));
  }

  onSnapshot(observer: {
    next?: (snapshot: DocumentSnapshot<T>) => void;
    error?: (error: legacy.FirestoreError) => void;
    complete?: () => void;
  }): () => void;
  onSnapshot(
    options: legacy.SnapshotListenOptions,
    observer: {
      next?: (snapshot: DocumentSnapshot<T>) => void;
      error?: (error: Error) => void;
      complete?: () => void;
    }
  ): () => void;
  onSnapshot(
    onNext: (snapshot: DocumentSnapshot<T>) => void,
    onError?: (error: Error) => void,
    onCompletion?: () => void
  ): () => void;
  onSnapshot(
    options: legacy.SnapshotListenOptions,
    onNext: (snapshot: DocumentSnapshot<T>) => void,
    onError?: (error: Error) => void,
    onCompletion?: () => void
  ): () => void;
  onSnapshot(...args: any): () => void {
    const options = extractSnapshotOptions(args);
    const observer = wrapObserver<DocumentSnapshot<T>, exp.DocumentSnapshot<T>>(
      args,
      snap => new DocumentSnapshot(this.firestore, snap)
    );
    return onSnapshot(this._delegate, options, observer);
  }

  withConverter<U>(
    converter: legacy.FirestoreDataConverter<U>
  ): DocumentReference<U> {
    return new DocumentReference<U>(
      this.firestore,
      this._delegate.withConverter(
        converter as UntypedFirestoreDataConverter<U>
      )
    );
  }
}

export class DocumentSnapshot<T = legacy.DocumentData>
  implements legacy.DocumentSnapshot<T> {
  constructor(
    private readonly _firestore: FirebaseFirestore,
    readonly _delegate: exp.DocumentSnapshot<T>
  ) {}

  readonly ref = new DocumentReference<T>(this._firestore, this._delegate.ref);
  readonly id = this._delegate.id;
  readonly metadata = this._delegate.metadata;

  get exists(): boolean {
    return this._delegate.exists();
  }

  data(options?: legacy.SnapshotOptions): T | undefined {
    return wrap(this._delegate.data(options));
  }

  get(fieldPath: string | FieldPath, options?: legacy.SnapshotOptions): any {
    return wrap(this._delegate.get(unwrap(fieldPath), options));
  }

  isEqual(other: DocumentSnapshot<T>): boolean {
    return snapshotEqual(this._delegate, other._delegate);
  }
}

export class QueryDocumentSnapshot<T = legacy.DocumentData>
  extends DocumentSnapshot<T>
  implements legacy.QueryDocumentSnapshot<T> {
  constructor(
    firestore: FirebaseFirestore,
    readonly _delegate: exp.QueryDocumentSnapshot<T>
  ) {
    super(firestore, _delegate);
  }

  data(options?: legacy.SnapshotOptions): T {
    return this._delegate.data(options);
  }
}

export class Query<T = legacy.DocumentData> implements legacy.Query<T> {
  constructor(
    readonly firestore: FirebaseFirestore,
    readonly _delegate: exp.Query<T>
  ) {}

  where(
    fieldPath: string | FieldPath,
    opStr: legacy.WhereFilterOp,
    value: any
  ): Query<T> {
    return new Query<T>(
<<<<<<< HEAD
      query(this._delegate, where(unwrap(fieldPath), opStr, unwrap(value)))
=======
      this.firestore,
      this._delegate.where(unwrap(fieldPath), opStr, unwrap(value))
>>>>>>> 4aa169b6
    );
  }

  orderBy(
    fieldPath: string | FieldPath,
    directionStr?: legacy.OrderByDirection
  ): Query<T> {
    return new Query<T>(
<<<<<<< HEAD
      query(this._delegate, orderBy(unwrap(fieldPath), directionStr))
    );
  }

  limit(n: number): Query<T> {
    return new Query<T>(query(this._delegate, limit(n)));
  }

  limitToLast(n: number): Query<T> {
    return new Query<T>(query(this._delegate, limitToLast(n)));
  }

  startAt(...args: any[]): Query<T> {
    return new Query(query(this._delegate, startAt(...unwrap(args))));
  }

  startAfter(...args: any[]): Query<T> {
    return new Query(query(this._delegate, startAfter(...unwrap(args))));
  }

  endBefore(...args: any[]): Query<T> {
    return new Query(query(this._delegate, endBefore(...unwrap(args))));
  }

  endAt(...args: any[]): Query<T> {
    return new Query(query(this._delegate, endAt(...unwrap(args))));
=======
      this.firestore,
      this._delegate.orderBy(unwrap(fieldPath), directionStr)
    );
  }

  limit(limit: number): Query<T> {
    return new Query<T>(this.firestore, this._delegate.limit(limit));
  }

  limitToLast(limit: number): Query<T> {
    return new Query<T>(this.firestore, this._delegate.limitToLast(limit));
  }

  startAt(...args: any[]): Query<T> {
    if (args[0] instanceof DocumentSnapshot) {
      return new Query(
        this.firestore,
        this._delegate.startAt(args[0]._delegate)
      );
    } else {
      return new Query(this.firestore, this._delegate.startAt(...unwrap(args)));
    }
  }

  startAfter(...args: any[]): Query<T> {
    if (args[0] instanceof DocumentSnapshot) {
      return new Query(
        this.firestore,
        this._delegate.startAfter(args[0]._delegate)
      );
    } else {
      return new Query(
        this.firestore,
        this._delegate.startAfter(...unwrap(args))
      );
    }
  }

  endBefore(...args: any[]): Query<T> {
    if (args[0] instanceof DocumentSnapshot) {
      return new Query(
        this.firestore,
        this._delegate.endBefore(args[0]._delegate)
      );
    } else {
      return new Query(
        this.firestore,
        this._delegate.endBefore(...unwrap(args))
      );
    }
  }

  endAt(...args: any[]): Query<T> {
    if (args[0] instanceof DocumentSnapshot) {
      return new Query(this.firestore, this._delegate.endAt(args[0]._delegate));
    } else {
      return new Query(this.firestore, this._delegate.endAt(...unwrap(args)));
    }
>>>>>>> 4aa169b6
  }

  isEqual(other: legacy.Query<T>): boolean {
    return queryEqual(this._delegate, (other as Query<T>)._delegate);
  }

  get(options?: legacy.GetOptions): Promise<QuerySnapshot<T>> {
    let query: Promise<exp.QuerySnapshot<T>>;
    if (options?.source === 'cache') {
      query = getQueryFromCache(this._delegate);
    } else if (options?.source === 'server') {
      query = getQueryFromServer(this._delegate);
    } else {
      query = getQuery(this._delegate);
    }
    return query.then(result => new QuerySnapshot(this.firestore, result));
  }

  onSnapshot(observer: {
    next?: (snapshot: QuerySnapshot<T>) => void;
    error?: (error: Error) => void;
    complete?: () => void;
  }): () => void;
  onSnapshot(
    options: legacy.SnapshotListenOptions,
    observer: {
      next?: (snapshot: QuerySnapshot<T>) => void;
      error?: (error: Error) => void;
      complete?: () => void;
    }
  ): () => void;
  onSnapshot(
    onNext: (snapshot: QuerySnapshot<T>) => void,
    onError?: (error: Error) => void,
    onCompletion?: () => void
  ): () => void;
  onSnapshot(
    options: legacy.SnapshotListenOptions,
    onNext: (snapshot: QuerySnapshot<T>) => void,
    onError?: (error: Error) => void,
    onCompletion?: () => void
  ): () => void;
  onSnapshot(...args: any): () => void {
    const options = extractSnapshotOptions(args);
    const observer = wrapObserver<QuerySnapshot<T>, exp.QuerySnapshot<T>>(
      args,
      snap => new QuerySnapshot(this.firestore, snap)
    );
    return onSnapshot(this._delegate, options, observer);
  }

  withConverter<U>(converter: legacy.FirestoreDataConverter<U>): Query<U> {
    return new Query<U>(
      this.firestore,
      this._delegate.withConverter(
        converter as UntypedFirestoreDataConverter<U>
      )
    );
  }
}

export class QuerySnapshot<T = legacy.DocumentData>
  implements legacy.QuerySnapshot<T> {
  constructor(
    readonly _firestore: FirebaseFirestore,
    readonly _delegate: exp.QuerySnapshot<T>
  ) {}

  readonly query = new Query(this._firestore, this._delegate.query);
  readonly metadata = this._delegate.metadata;
  readonly size = this._delegate.size;
  readonly empty = this._delegate.empty;

  get docs(): Array<QueryDocumentSnapshot<T>> {
    return this._delegate.docs.map(
      doc => new QueryDocumentSnapshot<T>(this._firestore, doc)
    );
  }

  docChanges(options?: legacy.SnapshotListenOptions): Array<DocumentChange<T>> {
    return this._delegate
      .docChanges(options)
      .map(docChange => new DocumentChange<T>(this._firestore, docChange));
  }

  forEach(
    callback: (result: QueryDocumentSnapshot<T>) => void,
    thisArg?: any
  ): void {
    this._delegate.forEach(snapshot => {
      callback.call(
        thisArg,
        new QueryDocumentSnapshot(this._firestore, snapshot)
      );
    });
  }

  isEqual(other: QuerySnapshot<T>): boolean {
    return snapshotEqual(this._delegate, other._delegate);
  }
}

export class DocumentChange<T = legacy.DocumentData>
  implements legacy.DocumentChange<T> {
  constructor(
    private readonly _firestore: FirebaseFirestore,
    private readonly _delegate: exp.DocumentChange<T>
  ) {}
  readonly type = this._delegate.type;
  readonly doc = new QueryDocumentSnapshot<T>(
    this._firestore,
    this._delegate.doc
  );
  readonly oldIndex = this._delegate.oldIndex;
  readonly newIndex = this._delegate.oldIndex;
}

export class CollectionReference<T = legacy.DocumentData> extends Query<T>
  implements legacy.CollectionReference<T> {
  constructor(
    firestore: FirebaseFirestore,
    readonly _delegate: exp.CollectionReference<T>
  ) {
    super(firestore, _delegate);
  }

  readonly id = this._delegate.id;
  readonly path = this._delegate.path;

  get parent(): DocumentReference<legacy.DocumentData> | null {
    const docRef = parent(this._delegate);
    return docRef
      ? new DocumentReference<legacy.DocumentData>(this.firestore, docRef)
      : null;
  }

  doc(documentPath?: string): DocumentReference<T> {
    if (documentPath !== undefined) {
      return new DocumentReference<T>(
        this.firestore,
        doc(this._delegate, documentPath)
      );
    } else {
      return new DocumentReference<T>(this.firestore, doc(this._delegate));
    }
  }

  add(data: T): Promise<DocumentReference<T>> {
    return addDoc(this._delegate, unwrap(data)).then(
      docRef => new DocumentReference(this.firestore, docRef)
    );
  }

  isEqual(other: CollectionReference<T>): boolean {
    return refEqual(this._delegate, other._delegate);
  }

  withConverter<U>(
    converter: legacy.FirestoreDataConverter<U>
  ): CollectionReference<U> {
    return new CollectionReference<U>(
      this.firestore,
      this._delegate.withConverter(
        converter as UntypedFirestoreDataConverter<U>
      )
    );
  }
}

export class FieldValue implements legacy.FieldValue {
  constructor(readonly _delegate: exp.FieldValue) {}

  static serverTimestamp(): FieldValue {
    return new FieldValue(serverTimestamp());
  }

  static delete(): FieldValue {
    return new FieldValue(deleteField());
  }

  static arrayUnion(...elements: any[]): FieldValue {
    return new FieldValue(arrayUnion(...unwrap(elements)));
  }

  static arrayRemove(...elements: any[]): FieldValue {
    return new FieldValue(arrayRemove(...unwrap(elements)));
  }

  static increment(n: number): FieldValue {
    return new FieldValue(increment(n));
  }

  isEqual(other: FieldValue): boolean {
    return this._delegate.isEqual(other._delegate);
  }
}

export class FieldPath implements legacy.FieldPath {
  private readonly fieldNames: string[];

  constructor(...fieldNames: string[]) {
    this.fieldNames = fieldNames;
  }

  get _delegate(): FieldPathExp {
    return new FieldPathExp(...this.fieldNames);
  }

  static documentId(): FieldPath {
    return new FieldPath('__name__');
  }

  isEqual(other: FieldPath): boolean {
    throw new Error('isEqual() is not supported in shim');
  }
}

/**
 * Takes document data that uses the firestore-exp API types and replaces them
 * with the API types defined in this shim.
 */
function wrap(value: any): any {
  if (Array.isArray(value)) {
    return value.map(v => wrap(v));
  } else if (value instanceof FieldPathExp) {
    return new FieldPath(...value._internalPath.toArray());
  } else if (value instanceof DocumentReferenceExp) {
    // TODO(mrschmidt): Ideally, we should use an existing instance of
    // FirebaseFirestore here rather than instantiating a new instance
    return new DocumentReference(new FirebaseFirestore(value.firestore), value);
  } else if (isPlainObject(value)) {
    const obj: any = {};
    for (const key in value) {
      if (value.hasOwnProperty(key)) {
        obj[key] = wrap(value[key]);
      }
    }
    return obj;
  } else {
    return value;
  }
}

/**
 * Takes user data that uses API types from this shim and replaces them
 * with the the firestore-exp API types.
 */
function unwrap(value: any): any {
  if (Array.isArray(value)) {
    return value.map(v => unwrap(v));
  } else if (value instanceof FieldPath) {
    return value._delegate;
  } else if (value instanceof FieldValue) {
    return value._delegate;
  } else if (value instanceof DocumentReference) {
    return value._delegate;
  } else if (isPlainObject(value)) {
    const obj: any = {};
    for (const key in value) {
      if (value.hasOwnProperty(key)) {
        obj[key] = unwrap(value[key]);
      }
    }
    return obj;
  } else {
    return value;
  }
}

/**
 * Creates an observer that can be passed to the firestore-exp SDK. The
 * observer converts all observed values into the format expected by the shim.
 *
 * @param args The list of arguments from an `onSnapshot` call.
 * @param wrapper The function that converts the firestore-exp type into the
 * type used by this shim.
 */
function wrapObserver<ShimType, ExpType>(
  args: any,
  wrapper: (val: ExpType) => ShimType
): PartialObserver<ExpType> {
  let userObserver: PartialObserver<ShimType>;
  if (isPartialObserver(args[0])) {
    userObserver = args[0] as PartialObserver<ShimType>;
  } else if (isPartialObserver(args[1])) {
    userObserver = args[1];
  } else if (typeof args[0] === 'function') {
    userObserver = {
      next: args[0],
      error: args[1],
      complete: args[2]
    };
  } else {
    userObserver = {
      next: args[1],
      error: args[2],
      complete: args[3]
    };
  }

  return {
    next: val => {
      if (userObserver!.next) {
        userObserver!.next(wrapper(val));
      }
    },
    error: userObserver.error?.bind(userObserver),
    complete: userObserver.complete?.bind(userObserver)
  };
}

/**
 * Iterates the list of arguments from an `onSnapshot` call and returns the
 * first argument that may be an `SnapshotListenOptions` object. Returns an
 * empty object if none is found.
 */
function extractSnapshotOptions(args: any): exp.SnapshotListenOptions {
  for (const arg of args) {
    if (typeof arg === 'object' && !isPartialObserver(arg)) {
      return arg as exp.SnapshotListenOptions;
    }
  }
  return {};
}<|MERGE_RESOLUTION|>--- conflicted
+++ resolved
@@ -58,21 +58,16 @@
   terminate,
   updateDoc,
   waitForPendingWrites,
-<<<<<<< HEAD
   writeBatch,
-  limit,
-  where,
-  orderBy,
-  startAt,
-  startAfter,
   endAt,
   endBefore,
-  limitToLast
-} from '../../exp/index.node';
-=======
-  writeBatch
+  startAfter,
+  startAt,
+  limitToLast,
+  limit,
+  orderBy,
+  where
 } from '../../exp/index';
->>>>>>> 4aa169b6
 import { UntypedFirestoreDataConverter } from '../../src/api/user_data_reader';
 import { isPartialObserver, PartialObserver } from '../../src/api/observer';
 import { isPlainObject } from '../../src/util/input_validation';
@@ -466,12 +461,8 @@
     value: any
   ): Query<T> {
     return new Query<T>(
-<<<<<<< HEAD
+      this.firestore,
       query(this._delegate, where(unwrap(fieldPath), opStr, unwrap(value)))
-=======
-      this.firestore,
-      this._delegate.where(unwrap(fieldPath), opStr, unwrap(value))
->>>>>>> 4aa169b6
     );
   }
 
@@ -480,93 +471,45 @@
     directionStr?: legacy.OrderByDirection
   ): Query<T> {
     return new Query<T>(
-<<<<<<< HEAD
+      this.firestore,
       query(this._delegate, orderBy(unwrap(fieldPath), directionStr))
     );
   }
 
   limit(n: number): Query<T> {
-    return new Query<T>(query(this._delegate, limit(n)));
+    return new Query<T>(this.firestore, query(this._delegate, limit(n)));
   }
 
   limitToLast(n: number): Query<T> {
-    return new Query<T>(query(this._delegate, limitToLast(n)));
+    return new Query<T>(this.firestore, query(this._delegate, limitToLast(n)));
   }
 
   startAt(...args: any[]): Query<T> {
-    return new Query(query(this._delegate, startAt(...unwrap(args))));
+    return new Query(
+      this.firestore,
+      query(this._delegate, startAt(...unwrap(args)))
+    );
   }
 
   startAfter(...args: any[]): Query<T> {
-    return new Query(query(this._delegate, startAfter(...unwrap(args))));
+    return new Query(
+      this.firestore,
+      query(this._delegate, startAfter(...unwrap(args)))
+    );
   }
 
   endBefore(...args: any[]): Query<T> {
-    return new Query(query(this._delegate, endBefore(...unwrap(args))));
+    return new Query(
+      this.firestore,
+      query(this._delegate, endBefore(...unwrap(args)))
+    );
   }
 
   endAt(...args: any[]): Query<T> {
-    return new Query(query(this._delegate, endAt(...unwrap(args))));
-=======
-      this.firestore,
-      this._delegate.orderBy(unwrap(fieldPath), directionStr)
-    );
-  }
-
-  limit(limit: number): Query<T> {
-    return new Query<T>(this.firestore, this._delegate.limit(limit));
-  }
-
-  limitToLast(limit: number): Query<T> {
-    return new Query<T>(this.firestore, this._delegate.limitToLast(limit));
-  }
-
-  startAt(...args: any[]): Query<T> {
-    if (args[0] instanceof DocumentSnapshot) {
-      return new Query(
-        this.firestore,
-        this._delegate.startAt(args[0]._delegate)
-      );
-    } else {
-      return new Query(this.firestore, this._delegate.startAt(...unwrap(args)));
-    }
-  }
-
-  startAfter(...args: any[]): Query<T> {
-    if (args[0] instanceof DocumentSnapshot) {
-      return new Query(
-        this.firestore,
-        this._delegate.startAfter(args[0]._delegate)
-      );
-    } else {
-      return new Query(
-        this.firestore,
-        this._delegate.startAfter(...unwrap(args))
-      );
-    }
-  }
-
-  endBefore(...args: any[]): Query<T> {
-    if (args[0] instanceof DocumentSnapshot) {
-      return new Query(
-        this.firestore,
-        this._delegate.endBefore(args[0]._delegate)
-      );
-    } else {
-      return new Query(
-        this.firestore,
-        this._delegate.endBefore(...unwrap(args))
-      );
-    }
-  }
-
-  endAt(...args: any[]): Query<T> {
-    if (args[0] instanceof DocumentSnapshot) {
-      return new Query(this.firestore, this._delegate.endAt(args[0]._delegate));
-    } else {
-      return new Query(this.firestore, this._delegate.endAt(...unwrap(args)));
-    }
->>>>>>> 4aa169b6
+    return new Query(
+      this.firestore,
+      query(this._delegate, endAt(...unwrap(args)))
+    );
   }
 
   isEqual(other: legacy.Query<T>): boolean {
