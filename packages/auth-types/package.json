--- conflicted
+++ resolved
@@ -1,10 +1,6 @@
 {
   "name": "@firebase/auth-types",
-<<<<<<< HEAD
-  "version": "0.12.3",
-=======
   "version": "0.13.0",
->>>>>>> 40be2dbb
   "description": "@firebase/auth Types",
   "author": "Firebase <firebase-support@google.com> (https://firebase.google.com/)",
   "license": "Apache-2.0",
