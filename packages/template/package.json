{
  "name": "@firebase/template",
  "version": "0.2.6",
  "private": true,
  "description": "A template package for new firebase packages",
  "author": "Firebase <firebase-support@google.com> (https://firebase.google.com/)",
  "main": "dist/index.node.cjs.js",
  "browser": "dist/index.esm2017.js",
  "module": "dist/index.esm2017.js",
  "exports": {
    ".": {
      "types": "./dist/index.d.ts",
      "node": {
        "import": "./dist/node-esm/index.node.esm.js",
        "require": "./dist/index.node.cjs.js"
      },
      "browser": {
        "require": "./dist/index.cjs.js",
        "import": "./dist/index.esm2017.js"
      },
      "default": "./dist/index.esm2017.js"
    },
    "./package.json": "./package.json"
  },
  "files": [
    "dist"
  ],
  "scripts": {
    "lint": "eslint -c .eslintrc.js '**/*.ts' --ignore-path '../../.gitignore'",
    "lint:fix": "eslint --fix -c .eslintrc.js '**/*.ts' --ignore-path '../../.gitignore'",
    "build": "rollup -c",
    "build:deps": "lerna run --scope @firebase/template --include-dependencies build",
    "dev": "rollup -c -w",
    "test": "run-p --npm-path npm lint test:all",
    "test:ci": "node ../../scripts/run_tests_in_ci.js -s test:all",
    "test:all": "run-p --npm-path npm test:browser test:node",
    "test:browser": "karma start",
    "test:node": "TS_NODE_COMPILER_OPTIONS='{\"module\":\"commonjs\"}' nyc --reporter lcovonly -- mocha src/**/*.test.* --config ../../config/mocharc.node.js",
    "trusted-type-check": "tsec -p tsconfig.json --noEmit"
  },
  "peerDependencies": {
    "@firebase/app": "0.x",
    "@firebase/app-types": "0.x"
  },
  "dependencies": {
    "@firebase/template-types": "0.2.3",
    "tslib": "^2.1.0"
  },
  "license": "Apache-2.0",
  "devDependencies": {
<<<<<<< HEAD
    "@firebase/app": "0.10.16",
    "rollup": "2.79.1",
    "rollup-plugin-typescript2": "0.31.2",
=======
    "@firebase/app": "0.13.0",
    "rollup": "2.79.2",
    "rollup-plugin-typescript2": "0.36.0",
>>>>>>> 40be2dbb
    "typescript": "5.5.4"
  },
  "repository": {
    "directory": "packages/template",
    "type": "git",
    "url": "git+https://github.com/firebase/firebase-js-sdk.git"
  },
  "bugs": {
    "url": "https://github.com/firebase/firebase-js-sdk/issues"
  },
  "typings": "dist/index.d.ts",
  "nyc": {
    "extension": [
      ".ts"
    ],
    "reportDir": "./coverage/node"
  }
}<|MERGE_RESOLUTION|>--- conflicted
+++ resolved
@@ -48,15 +48,9 @@
   },
   "license": "Apache-2.0",
   "devDependencies": {
-<<<<<<< HEAD
-    "@firebase/app": "0.10.16",
-    "rollup": "2.79.1",
-    "rollup-plugin-typescript2": "0.31.2",
-=======
     "@firebase/app": "0.13.0",
     "rollup": "2.79.2",
     "rollup-plugin-typescript2": "0.36.0",
->>>>>>> 40be2dbb
     "typescript": "5.5.4"
   },
   "repository": {
