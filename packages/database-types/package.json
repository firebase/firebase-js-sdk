{
  "name": "@firebase/database-types",
<<<<<<< HEAD
  "version": "1.0.7",
=======
  "version": "1.0.14",
>>>>>>> 40be2dbb
  "description": "@firebase/database Types",
  "author": "Firebase <firebase-support@google.com> (https://firebase.google.com/)",
  "license": "Apache-2.0",
  "scripts": {
    "test": "tsc",
    "test:ci": "node ../../scripts/run_tests_in_ci.js"
  },
  "files": [
    "index.d.ts"
  ],
  "dependencies": {
    "@firebase/app-types": "0.9.3",
<<<<<<< HEAD
    "@firebase/util": "1.10.2"
=======
    "@firebase/util": "1.12.0"
>>>>>>> 40be2dbb
  },
  "repository": {
    "directory": "packages/database-types",
    "type": "git",
    "url": "git+https://github.com/firebase/firebase-js-sdk.git"
  },
  "bugs": {
    "url": "https://github.com/firebase/firebase-js-sdk/issues"
  },
  "devDependencies": {
    "typescript": "5.5.4"
  }
}<|MERGE_RESOLUTION|>--- conflicted
+++ resolved
@@ -1,10 +1,6 @@
 {
   "name": "@firebase/database-types",
-<<<<<<< HEAD
-  "version": "1.0.7",
-=======
   "version": "1.0.14",
->>>>>>> 40be2dbb
   "description": "@firebase/database Types",
   "author": "Firebase <firebase-support@google.com> (https://firebase.google.com/)",
   "license": "Apache-2.0",
@@ -17,11 +13,7 @@
   ],
   "dependencies": {
     "@firebase/app-types": "0.9.3",
-<<<<<<< HEAD
-    "@firebase/util": "1.10.2"
-=======
     "@firebase/util": "1.12.0"
->>>>>>> 40be2dbb
   },
   "repository": {
     "directory": "packages/database-types",
