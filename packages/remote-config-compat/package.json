{
  "name": "@firebase/remote-config-compat",
  "version": "0.2.20",
  "description": "The compatibility package of Remote Config",
  "author": "Firebase <firebase-support@google.com> (https://firebase.google.com/)",
  "main": "dist/index.cjs.js",
  "browser": "dist/esm/index.esm.js",
  "module": "dist/esm/index.esm.js",
  "exports": {
    ".": {
      "types": "./dist/src/index.d.ts",
      "require": "./dist/index.cjs.js",
      "default": "./dist/esm/index.esm.js"
    },
    "./package.json": "./package.json"
  },
  "files": [
    "dist"
  ],
  "scripts": {
    "lint": "eslint -c .eslintrc.js '**/*.ts' --ignore-path '../../.gitignore'",
    "lint:fix": "eslint --fix -c .eslintrc.js '**/*.ts'  --ignore-path '../../.gitignore'",
    "build": "rollup -c",
    "build:release": "yarn build && yarn add-compat-overloads",
    "build:deps": "lerna run --scope @firebase/remote-config-compat --include-dependencies build",
    "dev": "rollup -c -w",
    "test": "run-p --npm-path npm lint test:all",
    "test:all": "run-p --npm-path npm test:browser",
    "test:ci": "node ../../scripts/run_tests_in_ci.js -s test:all",
    "test:browser": "karma start",
    "test:browser:debug": "karma start --browsers Chrome --auto-watch",
    "trusted-type-check": "tsec -p tsconfig.json --noEmit",
    "add-compat-overloads": "ts-node-script ../../scripts/build/create-overloads.ts -i ../remote-config/dist/remote-config-public.d.ts -o dist/src/index.d.ts -a -r RemoteConfig:RemoteConfigCompat -r FirebaseApp:FirebaseAppCompat --moduleToEnhance @firebase/remote-config"
  },
  "license": "Apache-2.0",
  "peerDependencies": {
    "@firebase/app-compat": "0.x"
  },
  "dependencies": {
    "@firebase/remote-config": "0.7.0",
    "@firebase/remote-config-types": "0.5.0",
    "@firebase/util": "1.13.0",
    "@firebase/logger": "0.5.0",
    "@firebase/component": "0.7.0",
    "tslib": "^2.1.0"
  },
  "devDependencies": {
    "rollup": "2.79.2",
    "@rollup/plugin-json": "6.1.0",
    "rollup-plugin-replace": "2.2.0",
    "rollup-plugin-typescript2": "0.36.0",
    "typescript": "5.5.4",
<<<<<<< HEAD
    "@firebase/app-compat": "0.5.4"
=======
    "@firebase/app-compat": "0.5.5"
>>>>>>> c47bd717
  },
  "repository": {
    "directory": "packages/remote-config-compat",
    "type": "git",
    "url": "git+https://github.com/firebase/firebase-js-sdk.git"
  },
  "bugs": {
    "url": "https://github.com/firebase/firebase-js-sdk/issues"
  },
  "typings": "dist/src/index.d.ts",
  "nyc": {
    "extension": [
      ".ts"
    ],
    "reportDir": "./coverage/node"
  }
}<|MERGE_RESOLUTION|>--- conflicted
+++ resolved
@@ -50,11 +50,7 @@
     "rollup-plugin-replace": "2.2.0",
     "rollup-plugin-typescript2": "0.36.0",
     "typescript": "5.5.4",
-<<<<<<< HEAD
-    "@firebase/app-compat": "0.5.4"
-=======
     "@firebase/app-compat": "0.5.5"
->>>>>>> c47bd717
   },
   "repository": {
     "directory": "packages/remote-config-compat",
