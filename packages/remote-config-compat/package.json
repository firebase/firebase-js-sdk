--- conflicted
+++ resolved
@@ -1,10 +1,6 @@
 {
   "name": "@firebase/remote-config-compat",
-<<<<<<< HEAD
-  "version": "0.2.11",
-=======
   "version": "0.2.13",
->>>>>>> 4b349837
   "description": "The compatibility package of Remote Config",
   "author": "Firebase <firebase-support@google.com> (https://firebase.google.com/)",
   "main": "dist/index.cjs.js",
@@ -41,19 +37,11 @@
     "@firebase/app-compat": "0.x"
   },
   "dependencies": {
-<<<<<<< HEAD
-    "@firebase/remote-config": "0.4.11",
-    "@firebase/remote-config-types": "0.3.3",
-    "@firebase/util": "1.10.2",
-    "@firebase/logger": "0.4.4",
-    "@firebase/component": "0.6.11",
-=======
     "@firebase/remote-config": "0.6.0",
     "@firebase/remote-config-types": "0.4.0",
     "@firebase/util": "1.11.0",
     "@firebase/logger": "0.4.4",
     "@firebase/component": "0.6.13",
->>>>>>> 4b349837
     "tslib": "^2.1.0"
   },
   "devDependencies": {
@@ -62,11 +50,7 @@
     "rollup-plugin-replace": "2.2.0",
     "rollup-plugin-typescript2": "0.36.0",
     "typescript": "5.5.4",
-<<<<<<< HEAD
-    "@firebase/app-compat": "0.2.46"
-=======
     "@firebase/app-compat": "0.2.53"
->>>>>>> 4b349837
   },
   "repository": {
     "directory": "packages/remote-config-compat",
