--- conflicted
+++ resolved
@@ -49,13 +49,8 @@
     "@rollup/plugin-json": "4.1.0",
     "rollup-plugin-replace": "2.2.0",
     "rollup-plugin-typescript2": "0.31.2",
-<<<<<<< HEAD
     "typescript": "5.5.4",
-    "@firebase/app-compat": "0.2.43"
-=======
-    "typescript": "4.7.4",
     "@firebase/app-compat": "0.2.44"
->>>>>>> a97ac88d
   },
   "repository": {
     "directory": "packages/remote-config-compat",
