# @firebase/remote-config-compat

<<<<<<< HEAD
=======
## 0.2.13

### Patch Changes

- Updated dependencies [[`70e08cf`](https://github.com/firebase/firebase-js-sdk/commit/70e08cf95b5c43d3b98382a6f68fbd3c3555e31f), [`777f465`](https://github.com/firebase/firebase-js-sdk/commit/777f465ff37495ff933a29583769ce8a6a2b59b5)]:
  - @firebase/remote-config@0.6.0
  - @firebase/util@1.11.0
  - @firebase/component@0.6.13

## 0.2.12

### Patch Changes

- Updated dependencies [[`25a6204c1`](https://github.com/firebase/firebase-js-sdk/commit/25a6204c1531b6c772e5368d12b2411ae1d21bbc), [`7bf2aec63`](https://github.com/firebase/firebase-js-sdk/commit/7bf2aec6328b06c9c7dda91354630c0d59f2b411)]:
  - @firebase/util@1.10.3
  - @firebase/remote-config-types@0.4.0
  - @firebase/remote-config@0.5.0
  - @firebase/component@0.6.12

>>>>>>> 4b349837
## 0.2.11

### Patch Changes

- [`b80711925`](https://github.com/firebase/firebase-js-sdk/commit/b807119252dacf46b0122344c2b6dfc503cecde1) [#8604](https://github.com/firebase/firebase-js-sdk/pull/8604) - Upgrade to TypeScript 5.5.4

- Updated dependencies [[`b80711925`](https://github.com/firebase/firebase-js-sdk/commit/b807119252dacf46b0122344c2b6dfc503cecde1)]:
  - @firebase/component@0.6.11
  - @firebase/logger@0.4.4
  - @firebase/remote-config@0.4.11
  - @firebase/remote-config-types@0.3.3
  - @firebase/util@1.10.2

## 0.2.10

### Patch Changes

- [`479226bf3`](https://github.com/firebase/firebase-js-sdk/commit/479226bf3ebd99017bb12fa21440c75715658702) [#8475](https://github.com/firebase/firebase-js-sdk/pull/8475) - Remove ES5 bundles. The minimum required ES version is now ES2017.

- Updated dependencies [[`479226bf3`](https://github.com/firebase/firebase-js-sdk/commit/479226bf3ebd99017bb12fa21440c75715658702)]:
  - @firebase/remote-config@0.4.10
  - @firebase/component@0.6.10
  - @firebase/logger@0.4.3
  - @firebase/util@1.10.1

## 0.2.9

### Patch Changes

- Updated dependencies [[`16d62d4fa`](https://github.com/firebase/firebase-js-sdk/commit/16d62d4fa16faddb8cb676c0af3f29b8a5824741)]:
  - @firebase/util@1.10.0
  - @firebase/component@0.6.9
  - @firebase/remote-config@0.4.9

## 0.2.8

### Patch Changes

- Updated dependencies [[`192561b15`](https://github.com/firebase/firebase-js-sdk/commit/192561b1552a08840d8e341f30f3dbe275465558)]:
  - @firebase/util@1.9.7
  - @firebase/component@0.6.8
  - @firebase/remote-config@0.4.8

## 0.2.7

### Patch Changes

- [`ab883d016`](https://github.com/firebase/firebase-js-sdk/commit/ab883d016015de0436346f586d8442b5703771b7) [#8237](https://github.com/firebase/firebase-js-sdk/pull/8237) - Bump all packages so staging works.

- Updated dependencies [[`ab883d016`](https://github.com/firebase/firebase-js-sdk/commit/ab883d016015de0436346f586d8442b5703771b7)]:
  - @firebase/component@0.6.7
  - @firebase/logger@0.4.2
  - @firebase/remote-config@0.4.7
  - @firebase/remote-config-types@0.3.2
  - @firebase/util@1.9.6

## 0.2.6

### Patch Changes

- [`0c5150106`](https://github.com/firebase/firebase-js-sdk/commit/0c515010607bf2223b468acb94c672b1279ed1a0) [#8079](https://github.com/firebase/firebase-js-sdk/pull/8079) - Update `repository.url` field in all `package.json` files to NPM's preferred format.

- Updated dependencies [[`0c5150106`](https://github.com/firebase/firebase-js-sdk/commit/0c515010607bf2223b468acb94c672b1279ed1a0)]:
  - @firebase/remote-config-types@0.3.1
  - @firebase/remote-config@0.4.6
  - @firebase/component@0.6.6
  - @firebase/logger@0.4.1
  - @firebase/util@1.9.5

## 0.2.5

### Patch Changes

- Updated dependencies [[`434f8418c`](https://github.com/firebase/firebase-js-sdk/commit/434f8418c3db3ae98489a8461c437c248c039070)]:
  - @firebase/util@1.9.4
  - @firebase/remote-config@0.4.5
  - @firebase/component@0.6.5

## 0.2.4

### Patch Changes

- Updated dependencies [[`c59f537b1`](https://github.com/firebase/firebase-js-sdk/commit/c59f537b1262b5d7997291b8c1e9324d378effb6)]:
  - @firebase/util@1.9.3
  - @firebase/component@0.6.4
  - @firebase/remote-config@0.4.4

## 0.2.3

### Patch Changes

- Updated dependencies [[`d071bd1ac`](https://github.com/firebase/firebase-js-sdk/commit/d071bd1acaa0583b4dd3454387fc58eafddb5c30)]:
  - @firebase/util@1.9.2
  - @firebase/component@0.6.3
  - @firebase/remote-config@0.4.3

## 0.2.2

### Patch Changes

- Updated dependencies [[`0bab0b7a7`](https://github.com/firebase/firebase-js-sdk/commit/0bab0b7a786d1563bf665904c7097d1fe06efce5)]:
  - @firebase/util@1.9.1
  - @firebase/component@0.6.2
  - @firebase/remote-config@0.4.2

## 0.2.1

### Patch Changes

- Updated dependencies [[`d4114a4f7`](https://github.com/firebase/firebase-js-sdk/commit/d4114a4f7da3f469c0c900416ac8beee58885ec3), [`06dc1364d`](https://github.com/firebase/firebase-js-sdk/commit/06dc1364d7560f4c563e1ccc89af9cad4cd91df8)]:
  - @firebase/util@1.9.0
  - @firebase/component@0.6.1
  - @firebase/remote-config@0.4.1

## 0.2.0

### Minor Changes

- [`1625f7a95`](https://github.com/firebase/firebase-js-sdk/commit/1625f7a95cc3ffb666845db0a8044329be74b5be) [#6799](https://github.com/firebase/firebase-js-sdk/pull/6799) - Update TypeScript version to 4.7.4.

### Patch Changes

- Updated dependencies [[`c20633ed3`](https://github.com/firebase/firebase-js-sdk/commit/c20633ed35056cbadc9d65d9ceddf4e28d1ea666), [`1625f7a95`](https://github.com/firebase/firebase-js-sdk/commit/1625f7a95cc3ffb666845db0a8044329be74b5be)]:
  - @firebase/util@1.8.0
  - @firebase/component@0.6.0
  - @firebase/logger@0.4.0
  - @firebase/remote-config@0.4.0
  - @firebase/remote-config-types@0.3.0

## 0.1.16

### Patch Changes

- [`4af28c1a4`](https://github.com/firebase/firebase-js-sdk/commit/4af28c1a42bd25ce2353f694ca1724c6101cbce5) [#6682](https://github.com/firebase/firebase-js-sdk/pull/6682) - Upgrade TypeScript to 4.7.4.

- Updated dependencies [[`4af28c1a4`](https://github.com/firebase/firebase-js-sdk/commit/4af28c1a42bd25ce2353f694ca1724c6101cbce5)]:
  - @firebase/component@0.5.21
  - @firebase/logger@0.3.4
  - @firebase/remote-config@0.3.15
  - @firebase/remote-config-types@0.2.1
  - @firebase/util@1.7.3

## 0.1.15

### Patch Changes

- Updated dependencies [[`807f06aa2`](https://github.com/firebase/firebase-js-sdk/commit/807f06aa26438a91aaea08fd38efb6c706bb8a5d)]:
  - @firebase/util@1.7.2
  - @firebase/component@0.5.20
  - @firebase/remote-config@0.3.14

## 0.1.14

### Patch Changes

- Updated dependencies [[`171b78b76`](https://github.com/firebase/firebase-js-sdk/commit/171b78b762826a640d267dd4dd172ad9459c4561), [`29d034072`](https://github.com/firebase/firebase-js-sdk/commit/29d034072c20af394ce384e42aa10a37d5dfcb18)]:
  - @firebase/util@1.7.1
  - @firebase/component@0.5.19
  - @firebase/remote-config@0.3.13

## 0.1.13

### Patch Changes

- Updated dependencies [[`fdd4ab464`](https://github.com/firebase/firebase-js-sdk/commit/fdd4ab464b59a107bdcc195df3f01e32efd89ed4)]:
  - @firebase/util@1.7.0
  - @firebase/remote-config@0.3.12
  - @firebase/component@0.5.18

## 0.1.12

### Patch Changes

- Updated dependencies [[`b12af44a5`](https://github.com/firebase/firebase-js-sdk/commit/b12af44a5c7500e1192d6cc1a4afc4d77efadbaf)]:
  - @firebase/util@1.6.3
  - @firebase/component@0.5.17
  - @firebase/remote-config@0.3.11

## 0.1.11

### Patch Changes

- Updated dependencies [[`efe2000fc`](https://github.com/firebase/firebase-js-sdk/commit/efe2000fc499e2c85c4e5e0fef6741ff3bad2eb0)]:
  - @firebase/util@1.6.2
  - @firebase/component@0.5.16
  - @firebase/remote-config@0.3.10

## 0.1.10

### Patch Changes

- [`2cd1cc76f`](https://github.com/firebase/firebase-js-sdk/commit/2cd1cc76f2a308135cd60f424fe09084a34b5cb5) [#6307](https://github.com/firebase/firebase-js-sdk/pull/6307) (fixes [#6300](https://github.com/firebase/firebase-js-sdk/issues/6300)) - fix: add type declarations to exports field

- Updated dependencies [[`2cd1cc76f`](https://github.com/firebase/firebase-js-sdk/commit/2cd1cc76f2a308135cd60f424fe09084a34b5cb5)]:
  - @firebase/component@0.5.15
  - @firebase/logger@0.3.3
  - @firebase/remote-config@0.3.9
  - @firebase/util@1.6.1

## 0.1.9

### Patch Changes

- Updated dependencies [[`9c5c9c36d`](https://github.com/firebase/firebase-js-sdk/commit/9c5c9c36da80b98b73cfd60ef2e2965087e9f801)]:
  - @firebase/util@1.6.0
  - @firebase/component@0.5.14
  - @firebase/remote-config@0.3.8

## 0.1.8

### Patch Changes

- Updated dependencies [[`e9e5f6b3c`](https://github.com/firebase/firebase-js-sdk/commit/e9e5f6b3ca9d61323b22f87986d9959f5297ec59)]:
  - @firebase/util@1.5.2
  - @firebase/component@0.5.13
  - @firebase/remote-config@0.3.7

## 0.1.7

### Patch Changes

- Updated dependencies [[`3198d58dc`](https://github.com/firebase/firebase-js-sdk/commit/3198d58dcedbf7583914dbcc76984f6f7df8d2ef)]:
  - @firebase/util@1.5.1
  - @firebase/component@0.5.12
  - @firebase/remote-config@0.3.6

## 0.1.6

### Patch Changes

- Updated dependencies [[`2d672cead`](https://github.com/firebase/firebase-js-sdk/commit/2d672cead167187cb714cd89b638c0884ba58f03)]:
  - @firebase/util@1.5.0
  - @firebase/remote-config@0.3.5
  - @firebase/component@0.5.11

## 0.1.5

### Patch Changes

- Updated dependencies [[`3b481f572`](https://github.com/firebase/firebase-js-sdk/commit/3b481f572456e1eab3435bfc25717770d95a8c49)]:
  - @firebase/util@1.4.3
  - @firebase/component@0.5.10
  - @firebase/remote-config@0.3.4

## 0.1.4

### Patch Changes

- [`3281315fa`](https://github.com/firebase/firebase-js-sdk/commit/3281315fae9c6f535f9d5052ee17d60861ea569a) [#5708](https://github.com/firebase/firebase-js-sdk/pull/5708) (fixes [#1487](https://github.com/firebase/firebase-js-sdk/issues/1487)) - Update build scripts to work with the exports field

- Updated dependencies [[`3281315fa`](https://github.com/firebase/firebase-js-sdk/commit/3281315fae9c6f535f9d5052ee17d60861ea569a)]:
  - @firebase/component@0.5.9
  - @firebase/logger@0.3.2
  - @firebase/remote-config@0.3.3
  - @firebase/util@1.4.2

## 0.1.3

### Patch Changes

- [`2322b6023`](https://github.com/firebase/firebase-js-sdk/commit/2322b6023c628cd9f4f4172767c17d215dd91684) [#5693](https://github.com/firebase/firebase-js-sdk/pull/5693) - Add exports field to all packages

- Updated dependencies [[`2322b6023`](https://github.com/firebase/firebase-js-sdk/commit/2322b6023c628cd9f4f4172767c17d215dd91684)]:
  - @firebase/component@0.5.8
  - @firebase/logger@0.3.1
  - @firebase/remote-config@0.3.2
  - @firebase/util@1.4.1

## 0.1.2

### Patch Changes

- Updated dependencies [[`93795c780`](https://github.com/firebase/firebase-js-sdk/commit/93795c7801d6b28ccbbe5855fd2f3fc377b1db5f)]:
  - @firebase/remote-config@0.3.1

## 0.1.1

### Patch Changes

- Updated dependencies [[`f90c1d081`](https://github.com/firebase/firebase-js-sdk/commit/f90c1d081ee6be472b3a372e1f01f7a5cace3155), [`a99943fe3`](https://github.com/firebase/firebase-js-sdk/commit/a99943fe3bd5279761aa29d138ec91272b06df39), [`b835b4cba`](https://github.com/firebase/firebase-js-sdk/commit/b835b4cbabc4b7b180ae38b908c49205ce31a422)]:
  - @firebase/remote-config@0.3.0
  - @firebase/logger@0.3.0
  - @firebase/util@1.4.0
  - @firebase/component@0.5.7

## 0.1.0

### Minor Changes

- [`cdada6c68`](https://github.com/firebase/firebase-js-sdk/commit/cdada6c68f9740d13dd6674bcb658e28e68253b6) [#5345](https://github.com/firebase/firebase-js-sdk/pull/5345) (fixes [#5015](https://github.com/firebase/firebase-js-sdk/issues/5015)) - Release modularized SDKs

### Patch Changes

- Updated dependencies [[`cdada6c68`](https://github.com/firebase/firebase-js-sdk/commit/cdada6c68f9740d13dd6674bcb658e28e68253b6)]:
  - @firebase/remote-config@0.2.0
  - @firebase/remote-config-types@0.2.0<|MERGE_RESOLUTION|>--- conflicted
+++ resolved
@@ -1,7 +1,5 @@
 # @firebase/remote-config-compat
 
-<<<<<<< HEAD
-=======
 ## 0.2.13
 
 ### Patch Changes
@@ -21,7 +19,6 @@
   - @firebase/remote-config@0.5.0
   - @firebase/component@0.6.12
 
->>>>>>> 4b349837
 ## 0.2.11
 
 ### Patch Changes
