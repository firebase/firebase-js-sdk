# @firebase/remote-config-compat

<<<<<<< HEAD
=======
## 0.2.17

### Patch Changes

- Updated dependencies [[`8a03143`](https://github.com/firebase/firebase-js-sdk/commit/8a03143b9217effdd86d68bdf195493c0979aa27)]:
  - @firebase/util@1.12.0
  - @firebase/component@0.6.17
  - @firebase/remote-config@0.6.4

## 0.2.16

### Patch Changes

- Updated dependencies [[`9bcd1ea`](https://github.com/firebase/firebase-js-sdk/commit/9bcd1ea9b8cc5b55692765d40df000da8ddef02b)]:
  - @firebase/util@1.11.3
  - @firebase/component@0.6.16
  - @firebase/remote-config@0.6.3

## 0.2.15

### Patch Changes

- Updated dependencies [[`8593fa0`](https://github.com/firebase/firebase-js-sdk/commit/8593fa05bd884c2f1f6f3b4ae062efa48af93d24)]:
  - @firebase/util@1.11.2
  - @firebase/component@0.6.15
  - @firebase/remote-config@0.6.2

## 0.2.14

### Patch Changes

- Updated dependencies [[`ea1f913`](https://github.com/firebase/firebase-js-sdk/commit/ea1f9139e6baec0269fbb91233fd3f7f4b0d5875), [`0e12766`](https://github.com/firebase/firebase-js-sdk/commit/0e127664946ba324c6566a02b393dafd23fc1ddb)]:
  - @firebase/util@1.11.1
  - @firebase/remote-config@0.6.1
  - @firebase/component@0.6.14

## 0.2.13

### Patch Changes

- Updated dependencies [[`70e08cf`](https://github.com/firebase/firebase-js-sdk/commit/70e08cf95b5c43d3b98382a6f68fbd3c3555e31f), [`777f465`](https://github.com/firebase/firebase-js-sdk/commit/777f465ff37495ff933a29583769ce8a6a2b59b5)]:
  - @firebase/remote-config@0.6.0
  - @firebase/util@1.11.0
  - @firebase/component@0.6.13

## 0.2.12

### Patch Changes

- Updated dependencies [[`25a6204c1`](https://github.com/firebase/firebase-js-sdk/commit/25a6204c1531b6c772e5368d12b2411ae1d21bbc), [`7bf2aec63`](https://github.com/firebase/firebase-js-sdk/commit/7bf2aec6328b06c9c7dda91354630c0d59f2b411)]:
  - @firebase/util@1.10.3
  - @firebase/remote-config-types@0.4.0
  - @firebase/remote-config@0.5.0
  - @firebase/component@0.6.12

>>>>>>> 40be2dbb
## 0.2.11

### Patch Changes

- [`b80711925`](https://github.com/firebase/firebase-js-sdk/commit/b807119252dacf46b0122344c2b6dfc503cecde1) [#8604](https://github.com/firebase/firebase-js-sdk/pull/8604) - Upgrade to TypeScript 5.5.4

- Updated dependencies [[`b80711925`](https://github.com/firebase/firebase-js-sdk/commit/b807119252dacf46b0122344c2b6dfc503cecde1)]:
  - @firebase/component@0.6.11
  - @firebase/logger@0.4.4
  - @firebase/remote-config@0.4.11
  - @firebase/remote-config-types@0.3.3
  - @firebase/util@1.10.2

## 0.2.10

### Patch Changes

- [`479226bf3`](https://github.com/firebase/firebase-js-sdk/commit/479226bf3ebd99017bb12fa21440c75715658702) [#8475](https://github.com/firebase/firebase-js-sdk/pull/8475) - Remove ES5 bundles. The minimum required ES version is now ES2017.

- Updated dependencies [[`479226bf3`](https://github.com/firebase/firebase-js-sdk/commit/479226bf3ebd99017bb12fa21440c75715658702)]:
  - @firebase/remote-config@0.4.10
  - @firebase/component@0.6.10
  - @firebase/logger@0.4.3
  - @firebase/util@1.10.1

## 0.2.9

### Patch Changes

- Updated dependencies [[`16d62d4fa`](https://github.com/firebase/firebase-js-sdk/commit/16d62d4fa16faddb8cb676c0af3f29b8a5824741)]:
  - @firebase/util@1.10.0
  - @firebase/component@0.6.9
  - @firebase/remote-config@0.4.9

## 0.2.8

### Patch Changes

- Updated dependencies [[`192561b15`](https://github.com/firebase/firebase-js-sdk/commit/192561b1552a08840d8e341f30f3dbe275465558)]:
  - @firebase/util@1.9.7
  - @firebase/component@0.6.8
  - @firebase/remote-config@0.4.8

## 0.2.7

### Patch Changes

- [`ab883d016`](https://github.com/firebase/firebase-js-sdk/commit/ab883d016015de0436346f586d8442b5703771b7) [#8237](https://github.com/firebase/firebase-js-sdk/pull/8237) - Bump all packages so staging works.

- Updated dependencies [[`ab883d016`](https://github.com/firebase/firebase-js-sdk/commit/ab883d016015de0436346f586d8442b5703771b7)]:
  - @firebase/component@0.6.7
  - @firebase/logger@0.4.2
  - @firebase/remote-config@0.4.7
  - @firebase/remote-config-types@0.3.2
  - @firebase/util@1.9.6

## 0.2.6

### Patch Changes

- [`0c5150106`](https://github.com/firebase/firebase-js-sdk/commit/0c515010607bf2223b468acb94c672b1279ed1a0) [#8079](https://github.com/firebase/firebase-js-sdk/pull/8079) - Update `repository.url` field in all `package.json` files to NPM's preferred format.

- Updated dependencies [[`0c5150106`](https://github.com/firebase/firebase-js-sdk/commit/0c515010607bf2223b468acb94c672b1279ed1a0)]:
  - @firebase/remote-config-types@0.3.1
  - @firebase/remote-config@0.4.6
  - @firebase/component@0.6.6
  - @firebase/logger@0.4.1
  - @firebase/util@1.9.5

## 0.2.5

### Patch Changes

- Updated dependencies [[`434f8418c`](https://github.com/firebase/firebase-js-sdk/commit/434f8418c3db3ae98489a8461c437c248c039070)]:
  - @firebase/util@1.9.4
  - @firebase/remote-config@0.4.5
  - @firebase/component@0.6.5

## 0.2.4

### Patch Changes

- Updated dependencies [[`c59f537b1`](https://github.com/firebase/firebase-js-sdk/commit/c59f537b1262b5d7997291b8c1e9324d378effb6)]:
  - @firebase/util@1.9.3
  - @firebase/component@0.6.4
  - @firebase/remote-config@0.4.4

## 0.2.3

### Patch Changes

- Updated dependencies [[`d071bd1ac`](https://github.com/firebase/firebase-js-sdk/commit/d071bd1acaa0583b4dd3454387fc58eafddb5c30)]:
  - @firebase/util@1.9.2
  - @firebase/component@0.6.3
  - @firebase/remote-config@0.4.3

## 0.2.2

### Patch Changes

- Updated dependencies [[`0bab0b7a7`](https://github.com/firebase/firebase-js-sdk/commit/0bab0b7a786d1563bf665904c7097d1fe06efce5)]:
  - @firebase/util@1.9.1
  - @firebase/component@0.6.2
  - @firebase/remote-config@0.4.2

## 0.2.1

### Patch Changes

- Updated dependencies [[`d4114a4f7`](https://github.com/firebase/firebase-js-sdk/commit/d4114a4f7da3f469c0c900416ac8beee58885ec3), [`06dc1364d`](https://github.com/firebase/firebase-js-sdk/commit/06dc1364d7560f4c563e1ccc89af9cad4cd91df8)]:
  - @firebase/util@1.9.0
  - @firebase/component@0.6.1
  - @firebase/remote-config@0.4.1

## 0.2.0

### Minor Changes

- [`1625f7a95`](https://github.com/firebase/firebase-js-sdk/commit/1625f7a95cc3ffb666845db0a8044329be74b5be) [#6799](https://github.com/firebase/firebase-js-sdk/pull/6799) - Update TypeScript version to 4.7.4.

### Patch Changes

- Updated dependencies [[`c20633ed3`](https://github.com/firebase/firebase-js-sdk/commit/c20633ed35056cbadc9d65d9ceddf4e28d1ea666), [`1625f7a95`](https://github.com/firebase/firebase-js-sdk/commit/1625f7a95cc3ffb666845db0a8044329be74b5be)]:
  - @firebase/util@1.8.0
  - @firebase/component@0.6.0
  - @firebase/logger@0.4.0
  - @firebase/remote-config@0.4.0
  - @firebase/remote-config-types@0.3.0

## 0.1.16

### Patch Changes

- [`4af28c1a4`](https://github.com/firebase/firebase-js-sdk/commit/4af28c1a42bd25ce2353f694ca1724c6101cbce5) [#6682](https://github.com/firebase/firebase-js-sdk/pull/6682) - Upgrade TypeScript to 4.7.4.

- Updated dependencies [[`4af28c1a4`](https://github.com/firebase/firebase-js-sdk/commit/4af28c1a42bd25ce2353f694ca1724c6101cbce5)]:
  - @firebase/component@0.5.21
  - @firebase/logger@0.3.4
  - @firebase/remote-config@0.3.15
  - @firebase/remote-config-types@0.2.1
  - @firebase/util@1.7.3

## 0.1.15

### Patch Changes

- Updated dependencies [[`807f06aa2`](https://github.com/firebase/firebase-js-sdk/commit/807f06aa26438a91aaea08fd38efb6c706bb8a5d)]:
  - @firebase/util@1.7.2
  - @firebase/component@0.5.20
  - @firebase/remote-config@0.3.14

## 0.1.14

### Patch Changes

- Updated dependencies [[`171b78b76`](https://github.com/firebase/firebase-js-sdk/commit/171b78b762826a640d267dd4dd172ad9459c4561), [`29d034072`](https://github.com/firebase/firebase-js-sdk/commit/29d034072c20af394ce384e42aa10a37d5dfcb18)]:
  - @firebase/util@1.7.1
  - @firebase/component@0.5.19
  - @firebase/remote-config@0.3.13

## 0.1.13

### Patch Changes

- Updated dependencies [[`fdd4ab464`](https://github.com/firebase/firebase-js-sdk/commit/fdd4ab464b59a107bdcc195df3f01e32efd89ed4)]:
  - @firebase/util@1.7.0
  - @firebase/remote-config@0.3.12
  - @firebase/component@0.5.18

## 0.1.12

### Patch Changes

- Updated dependencies [[`b12af44a5`](https://github.com/firebase/firebase-js-sdk/commit/b12af44a5c7500e1192d6cc1a4afc4d77efadbaf)]:
  - @firebase/util@1.6.3
  - @firebase/component@0.5.17
  - @firebase/remote-config@0.3.11

## 0.1.11

### Patch Changes

- Updated dependencies [[`efe2000fc`](https://github.com/firebase/firebase-js-sdk/commit/efe2000fc499e2c85c4e5e0fef6741ff3bad2eb0)]:
  - @firebase/util@1.6.2
  - @firebase/component@0.5.16
  - @firebase/remote-config@0.3.10

## 0.1.10

### Patch Changes

- [`2cd1cc76f`](https://github.com/firebase/firebase-js-sdk/commit/2cd1cc76f2a308135cd60f424fe09084a34b5cb5) [#6307](https://github.com/firebase/firebase-js-sdk/pull/6307) (fixes [#6300](https://github.com/firebase/firebase-js-sdk/issues/6300)) - fix: add type declarations to exports field

- Updated dependencies [[`2cd1cc76f`](https://github.com/firebase/firebase-js-sdk/commit/2cd1cc76f2a308135cd60f424fe09084a34b5cb5)]:
  - @firebase/component@0.5.15
  - @firebase/logger@0.3.3
  - @firebase/remote-config@0.3.9
  - @firebase/util@1.6.1

## 0.1.9

### Patch Changes

- Updated dependencies [[`9c5c9c36d`](https://github.com/firebase/firebase-js-sdk/commit/9c5c9c36da80b98b73cfd60ef2e2965087e9f801)]:
  - @firebase/util@1.6.0
  - @firebase/component@0.5.14
  - @firebase/remote-config@0.3.8

## 0.1.8

### Patch Changes

- Updated dependencies [[`e9e5f6b3c`](https://github.com/firebase/firebase-js-sdk/commit/e9e5f6b3ca9d61323b22f87986d9959f5297ec59)]:
  - @firebase/util@1.5.2
  - @firebase/component@0.5.13
  - @firebase/remote-config@0.3.7

## 0.1.7

### Patch Changes

- Updated dependencies [[`3198d58dc`](https://github.com/firebase/firebase-js-sdk/commit/3198d58dcedbf7583914dbcc76984f6f7df8d2ef)]:
  - @firebase/util@1.5.1
  - @firebase/component@0.5.12
  - @firebase/remote-config@0.3.6

## 0.1.6

### Patch Changes

- Updated dependencies [[`2d672cead`](https://github.com/firebase/firebase-js-sdk/commit/2d672cead167187cb714cd89b638c0884ba58f03)]:
  - @firebase/util@1.5.0
  - @firebase/remote-config@0.3.5
  - @firebase/component@0.5.11

## 0.1.5

### Patch Changes

- Updated dependencies [[`3b481f572`](https://github.com/firebase/firebase-js-sdk/commit/3b481f572456e1eab3435bfc25717770d95a8c49)]:
  - @firebase/util@1.4.3
  - @firebase/component@0.5.10
  - @firebase/remote-config@0.3.4

## 0.1.4

### Patch Changes

- [`3281315fa`](https://github.com/firebase/firebase-js-sdk/commit/3281315fae9c6f535f9d5052ee17d60861ea569a) [#5708](https://github.com/firebase/firebase-js-sdk/pull/5708) (fixes [#1487](https://github.com/firebase/firebase-js-sdk/issues/1487)) - Update build scripts to work with the exports field

- Updated dependencies [[`3281315fa`](https://github.com/firebase/firebase-js-sdk/commit/3281315fae9c6f535f9d5052ee17d60861ea569a)]:
  - @firebase/component@0.5.9
  - @firebase/logger@0.3.2
  - @firebase/remote-config@0.3.3
  - @firebase/util@1.4.2

## 0.1.3

### Patch Changes

- [`2322b6023`](https://github.com/firebase/firebase-js-sdk/commit/2322b6023c628cd9f4f4172767c17d215dd91684) [#5693](https://github.com/firebase/firebase-js-sdk/pull/5693) - Add exports field to all packages

- Updated dependencies [[`2322b6023`](https://github.com/firebase/firebase-js-sdk/commit/2322b6023c628cd9f4f4172767c17d215dd91684)]:
  - @firebase/component@0.5.8
  - @firebase/logger@0.3.1
  - @firebase/remote-config@0.3.2
  - @firebase/util@1.4.1

## 0.1.2

### Patch Changes

- Updated dependencies [[`93795c780`](https://github.com/firebase/firebase-js-sdk/commit/93795c7801d6b28ccbbe5855fd2f3fc377b1db5f)]:
  - @firebase/remote-config@0.3.1

## 0.1.1

### Patch Changes

- Updated dependencies [[`f90c1d081`](https://github.com/firebase/firebase-js-sdk/commit/f90c1d081ee6be472b3a372e1f01f7a5cace3155), [`a99943fe3`](https://github.com/firebase/firebase-js-sdk/commit/a99943fe3bd5279761aa29d138ec91272b06df39), [`b835b4cba`](https://github.com/firebase/firebase-js-sdk/commit/b835b4cbabc4b7b180ae38b908c49205ce31a422)]:
  - @firebase/remote-config@0.3.0
  - @firebase/logger@0.3.0
  - @firebase/util@1.4.0
  - @firebase/component@0.5.7

## 0.1.0

### Minor Changes

- [`cdada6c68`](https://github.com/firebase/firebase-js-sdk/commit/cdada6c68f9740d13dd6674bcb658e28e68253b6) [#5345](https://github.com/firebase/firebase-js-sdk/pull/5345) (fixes [#5015](https://github.com/firebase/firebase-js-sdk/issues/5015)) - Release modularized SDKs

### Patch Changes

- Updated dependencies [[`cdada6c68`](https://github.com/firebase/firebase-js-sdk/commit/cdada6c68f9740d13dd6674bcb658e28e68253b6)]:
  - @firebase/remote-config@0.2.0
  - @firebase/remote-config-types@0.2.0<|MERGE_RESOLUTION|>--- conflicted
+++ resolved
@@ -1,7 +1,5 @@
 # @firebase/remote-config-compat
 
-<<<<<<< HEAD
-=======
 ## 0.2.17
 
 ### Patch Changes
@@ -57,7 +55,6 @@
   - @firebase/remote-config@0.5.0
   - @firebase/component@0.6.12
 
->>>>>>> 40be2dbb
 ## 0.2.11
 
 ### Patch Changes
