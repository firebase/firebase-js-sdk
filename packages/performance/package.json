{
  "name": "@firebase/performance",
<<<<<<< HEAD
  "version": "0.6.11",
=======
  "version": "0.7.6",
>>>>>>> 40be2dbb
  "description": "Firebase performance for web",
  "author": "Firebase <firebase-support@google.com> (https://firebase.google.com/)",
  "main": "dist/index.cjs.js",
  "browser": "dist/esm/index.esm2017.js",
  "module": "dist/esm/index.esm2017.js",
  "exports": {
    ".": {
      "types": "./dist/src/index.d.ts",
      "require": "./dist/index.cjs.js",
      "default": "./dist/esm/index.esm2017.js"
    },
    "./package.json": "./package.json"
  },
  "files": [
    "dist"
  ],
  "scripts": {
    "lint": "eslint -c .eslintrc.js '**/*.ts' --ignore-path '../../.gitignore'",
    "lint:fix": "eslint --fix -c .eslintrc.js '**/*.ts' --ignore-path '../../.gitignore'",
    "build": "rollup -c && yarn api-report",
    "build:deps": "lerna run --scope @firebase/performance --include-dependencies build",
    "build:release": "yarn build",
    "dev": "rollup -c -w",
    "test": "run-p --npm-path npm lint test:browser",
    "test:ci": "node ../../scripts/run_tests_in_ci.js -s test:browser",
    "test:browser": "karma start",
    "test:debug": "karma start --browsers=Chrome --auto-watch",
    "trusted-type-check": "tsec -p tsconfig.json --noEmit",
    "prettier": "prettier --write '{src,test}/**/*.{js,ts}'",
    "api-report": "api-extractor run --local --verbose",
    "doc": "api-documenter markdown --input temp --output docs",
    "build:doc": "yarn build && yarn doc"
  },
  "peerDependencies": {
    "@firebase/app": "0.x"
  },
  "dependencies": {
    "@firebase/logger": "0.4.4",
<<<<<<< HEAD
    "@firebase/installations": "0.6.11",
    "@firebase/util": "1.10.2",
    "@firebase/component": "0.6.11",
    "tslib": "^2.1.0"
  },
  "license": "Apache-2.0",
  "devDependencies": {
    "@firebase/app": "0.10.16",
    "rollup": "2.79.1",
    "@rollup/plugin-json": "4.1.0",
    "rollup-plugin-typescript2": "0.31.2",
=======
    "@firebase/installations": "0.6.17",
    "@firebase/util": "1.12.0",
    "@firebase/component": "0.6.17",
    "tslib": "^2.1.0",
    "web-vitals": "^4.2.4"
  },
  "license": "Apache-2.0",
  "devDependencies": {
    "@firebase/app": "0.13.0",
    "rollup": "2.79.2",
    "@rollup/plugin-json": "6.1.0",
    "rollup-plugin-typescript2": "0.36.0",
>>>>>>> 40be2dbb
    "typescript": "5.5.4"
  },
  "repository": {
    "directory": "packages/performance",
    "type": "git",
    "url": "git+https://github.com/firebase/firebase-js-sdk.git"
  },
  "bugs": {
    "url": "https://github.com/firebase/firebase-js-sdk/issues"
  },
  "typings": "dist/src/index.d.ts",
  "nyc": {
    "extension": [
      ".ts"
    ],
    "reportDir": "./coverage/node"
  }
}<|MERGE_RESOLUTION|>--- conflicted
+++ resolved
@@ -1,10 +1,6 @@
 {
   "name": "@firebase/performance",
-<<<<<<< HEAD
-  "version": "0.6.11",
-=======
   "version": "0.7.6",
->>>>>>> 40be2dbb
   "description": "Firebase performance for web",
   "author": "Firebase <firebase-support@google.com> (https://firebase.google.com/)",
   "main": "dist/index.cjs.js",
@@ -43,19 +39,6 @@
   },
   "dependencies": {
     "@firebase/logger": "0.4.4",
-<<<<<<< HEAD
-    "@firebase/installations": "0.6.11",
-    "@firebase/util": "1.10.2",
-    "@firebase/component": "0.6.11",
-    "tslib": "^2.1.0"
-  },
-  "license": "Apache-2.0",
-  "devDependencies": {
-    "@firebase/app": "0.10.16",
-    "rollup": "2.79.1",
-    "@rollup/plugin-json": "4.1.0",
-    "rollup-plugin-typescript2": "0.31.2",
-=======
     "@firebase/installations": "0.6.17",
     "@firebase/util": "1.12.0",
     "@firebase/component": "0.6.17",
@@ -68,7 +51,6 @@
     "rollup": "2.79.2",
     "@rollup/plugin-json": "6.1.0",
     "rollup-plugin-typescript2": "0.36.0",
->>>>>>> 40be2dbb
     "typescript": "5.5.4"
   },
   "repository": {
