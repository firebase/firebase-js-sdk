--- conflicted
+++ resolved
@@ -31,14 +31,8 @@
   "dependencies": {
     "@firebase/logger": "0.2.6",
     "@firebase/installations": "0.4.32",
-<<<<<<< HEAD
-    "@firebase/util": "1.2.0",
-    "@firebase/component": "0.5.5",
-=======
     "@firebase/util": "1.3.0",
-    "@firebase/performance-types": "0.0.13",
     "@firebase/component": "0.5.6",
->>>>>>> 4d747b15
     "tslib": "^2.1.0"
   },
   "license": "Apache-2.0",
