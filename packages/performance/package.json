{
  "name": "@firebase/performance",
  "version": "0.7.6",
  "description": "Firebase performance for web",
  "author": "Firebase <firebase-support@google.com> (https://firebase.google.com/)",
  "main": "dist/index.cjs.js",
  "browser": "dist/esm/index.esm2017.js",
  "module": "dist/esm/index.esm2017.js",
  "exports": {
    ".": {
      "types": "./dist/src/index.d.ts",
      "require": "./dist/index.cjs.js",
      "default": "./dist/esm/index.esm2017.js"
    },
    "./package.json": "./package.json"
  },
  "files": [
    "dist"
  ],
  "scripts": {
    "lint": "eslint -c .eslintrc.js '**/*.ts' --ignore-path '../../.gitignore'",
    "lint:fix": "eslint --fix -c .eslintrc.js '**/*.ts' --ignore-path '../../.gitignore'",
    "build": "rollup -c && yarn api-report",
    "build:deps": "lerna run --scope @firebase/performance --include-dependencies build",
    "build:release": "yarn build",
    "dev": "rollup -c -w",
    "test": "run-p --npm-path npm lint test:browser",
    "test:ci": "node ../../scripts/run_tests_in_ci.js -s test:browser",
    "test:browser": "karma start",
    "test:debug": "karma start --browsers=Chrome --auto-watch",
    "trusted-type-check": "tsec -p tsconfig.json --noEmit",
    "prettier": "prettier --write '{src,test}/**/*.{js,ts}'",
    "api-report": "api-extractor run --local --verbose",
    "doc": "api-documenter markdown --input temp --output docs",
    "build:doc": "yarn build && yarn doc"
  },
  "peerDependencies": {
    "@firebase/app": "0.x"
  },
  "dependencies": {
    "@firebase/logger": "0.4.4",
    "@firebase/installations": "0.6.17",
    "@firebase/util": "1.12.0",
    "@firebase/component": "0.6.17",
    "tslib": "^2.1.0",
    "web-vitals": "^4.2.4"
  },
  "license": "Apache-2.0",
  "devDependencies": {
<<<<<<< HEAD
    "@firebase/app": "0.13.0",
=======
    "@firebase/app": "0.13.1",
>>>>>>> 86155b3c
    "rollup": "2.79.2",
    "@rollup/plugin-json": "6.1.0",
    "rollup-plugin-typescript2": "0.36.0",
    "typescript": "5.5.4"
  },
  "repository": {
    "directory": "packages/performance",
    "type": "git",
    "url": "git+https://github.com/firebase/firebase-js-sdk.git"
  },
  "bugs": {
    "url": "https://github.com/firebase/firebase-js-sdk/issues"
  },
  "typings": "dist/src/index.d.ts",
  "nyc": {
    "extension": [
      ".ts"
    ],
    "reportDir": "./coverage/node"
  }
}<|MERGE_RESOLUTION|>--- conflicted
+++ resolved
@@ -47,11 +47,7 @@
   },
   "license": "Apache-2.0",
   "devDependencies": {
-<<<<<<< HEAD
-    "@firebase/app": "0.13.0",
-=======
     "@firebase/app": "0.13.1",
->>>>>>> 86155b3c
     "rollup": "2.79.2",
     "@rollup/plugin-json": "6.1.0",
     "rollup-plugin-typescript2": "0.36.0",
