--- conflicted
+++ resolved
@@ -1,7 +1,5 @@
 # @firebase/performance
 
-<<<<<<< HEAD
-=======
 ## 0.7.2
 
 ### Patch Changes
@@ -32,7 +30,6 @@
   - @firebase/component@0.6.12
   - @firebase/installations@0.6.12
 
->>>>>>> 4b349837
 ## 0.6.11
 
 ### Patch Changes
