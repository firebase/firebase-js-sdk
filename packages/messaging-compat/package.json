{
  "name": "@firebase/messaging-compat",
<<<<<<< HEAD
  "version": "0.2.14",
=======
  "version": "0.2.21",
>>>>>>> 40be2dbb
  "license": "Apache-2.0",
  "description": "",
  "author": "Firebase <firebase-support@google.com> (https://firebase.google.com/)",
  "main": "dist/index.cjs.js",
  "browser": "dist/esm/index.esm2017.js",
  "module": "dist/esm/index.esm2017.js",
  "exports": {
    ".": {
      "types": "./dist/src/index.d.ts",
      "require": "./dist/index.cjs.js",
      "default": "./dist/esm/index.esm2017.js"
    },
    "./package.json": "./package.json"
  },
  "typings": "dist/src/index.d.ts",
  "files": [
    "dist"
  ],
  "scripts": {
    "lint": "eslint -c .eslintrc.js '**/*.ts' --ignore-path '../../.gitignore'",
    "lint:fix": "eslint --fix -c .eslintrc.js '**/*.ts' --ignore-path '../../.gitignore'",
    "build": "rollup -c",
    "build:deps": "lerna run --scope @firebase/'messaging-compat' --include-dependencies build",
    "build:release": "yarn build && yarn add-compat-overloads",
    "dev": "rollup -c -w",
    "test": "run-p --npm-path npm test:karma",
    "test:ci": "node ../../scripts/run_tests_in_ci.js",
    "test:karma": "karma start",
    "test:debug": "karma start --browsers=Chrome --auto-watch",
    "trusted-type-check": "tsec -p tsconfig.json --noEmit",
    "type-check": "tsc --noEmit",
    "add-compat-overloads": "ts-node-script ../../scripts/build/create-overloads.ts -i ../messaging/dist/index-public.d.ts -o dist/src/index.d.ts -a -r Messaging:MessagingCompat -r FirebaseApp:FirebaseAppCompat --moduleToEnhance @firebase/messaging"
  },
  "peerDependencies": {
    "@firebase/app-compat": "0.x"
  },
  "dependencies": {
<<<<<<< HEAD
    "@firebase/messaging": "0.12.14",
    "@firebase/component": "0.6.11",
    "@firebase/util": "1.10.2",
    "tslib": "^2.1.0"
  },
  "devDependencies": {
    "@firebase/app-compat": "0.2.46",
    "@rollup/plugin-json": "4.1.0",
    "rollup-plugin-typescript2": "0.31.2",
    "ts-essentials": "9.3.0",
=======
    "@firebase/messaging": "0.12.21",
    "@firebase/component": "0.6.17",
    "@firebase/util": "1.12.0",
    "tslib": "^2.1.0"
  },
  "devDependencies": {
    "@firebase/app-compat": "0.4.0",
    "@rollup/plugin-json": "6.1.0",
    "rollup-plugin-typescript2": "0.36.0",
    "ts-essentials": "9.4.2",
>>>>>>> 40be2dbb
    "typescript": "5.5.4"
  },
  "repository": {
    "directory": "packages/messaging",
    "type": "git",
    "url": "git+https://github.com/firebase/firebase-js-sdk.git"
  },
  "bugs": {
    "url": "https://github.com/firebase/firebase-js-sdk/issues"
  }
}<|MERGE_RESOLUTION|>--- conflicted
+++ resolved
@@ -1,10 +1,6 @@
 {
   "name": "@firebase/messaging-compat",
-<<<<<<< HEAD
-  "version": "0.2.14",
-=======
   "version": "0.2.21",
->>>>>>> 40be2dbb
   "license": "Apache-2.0",
   "description": "",
   "author": "Firebase <firebase-support@google.com> (https://firebase.google.com/)",
@@ -42,18 +38,6 @@
     "@firebase/app-compat": "0.x"
   },
   "dependencies": {
-<<<<<<< HEAD
-    "@firebase/messaging": "0.12.14",
-    "@firebase/component": "0.6.11",
-    "@firebase/util": "1.10.2",
-    "tslib": "^2.1.0"
-  },
-  "devDependencies": {
-    "@firebase/app-compat": "0.2.46",
-    "@rollup/plugin-json": "4.1.0",
-    "rollup-plugin-typescript2": "0.31.2",
-    "ts-essentials": "9.3.0",
-=======
     "@firebase/messaging": "0.12.21",
     "@firebase/component": "0.6.17",
     "@firebase/util": "1.12.0",
@@ -64,7 +48,6 @@
     "@rollup/plugin-json": "6.1.0",
     "rollup-plugin-typescript2": "0.36.0",
     "ts-essentials": "9.4.2",
->>>>>>> 40be2dbb
     "typescript": "5.5.4"
   },
   "repository": {
