{
  "name": "@firebase/messaging-compat",
  "version": "0.2.23",
  "license": "Apache-2.0",
  "description": "",
  "author": "Firebase <firebase-support@google.com> (https://firebase.google.com/)",
  "main": "dist/index.cjs.js",
  "browser": "dist/esm/index.esm.js",
  "module": "dist/esm/index.esm.js",
  "exports": {
    ".": {
      "types": "./dist/src/index.d.ts",
      "require": "./dist/index.cjs.js",
      "default": "./dist/esm/index.esm.js"
    },
    "./package.json": "./package.json"
  },
  "typings": "dist/src/index.d.ts",
  "files": [
    "dist"
  ],
  "scripts": {
    "lint": "eslint -c .eslintrc.js '**/*.ts' --ignore-path '../../.gitignore'",
    "lint:fix": "eslint --fix -c .eslintrc.js '**/*.ts' --ignore-path '../../.gitignore'",
    "build": "rollup -c",
    "build:deps": "lerna run --scope @firebase/'messaging-compat' --include-dependencies build",
    "build:release": "yarn build && yarn add-compat-overloads",
    "dev": "rollup -c -w",
    "test": "run-p --npm-path npm test:karma",
    "test:ci": "node ../../scripts/run_tests_in_ci.js",
    "test:karma": "karma start",
    "test:debug": "karma start --browsers=Chrome --auto-watch",
    "trusted-type-check": "tsec -p tsconfig.json --noEmit",
    "type-check": "tsc --noEmit",
    "add-compat-overloads": "ts-node-script ../../scripts/build/create-overloads.ts -i ../messaging/dist/index-public.d.ts -o dist/src/index.d.ts -a -r Messaging:MessagingCompat -r FirebaseApp:FirebaseAppCompat --moduleToEnhance @firebase/messaging"
  },
  "peerDependencies": {
    "@firebase/app-compat": "0.x"
  },
  "dependencies": {
    "@firebase/messaging": "0.12.23",
    "@firebase/component": "0.7.0",
    "@firebase/util": "1.13.0",
    "tslib": "^2.1.0"
  },
  "devDependencies": {
<<<<<<< HEAD
    "@firebase/app-compat": "0.5.4",
=======
    "@firebase/app-compat": "0.5.5",
>>>>>>> c47bd717
    "@rollup/plugin-json": "6.1.0",
    "rollup-plugin-typescript2": "0.36.0",
    "ts-essentials": "9.4.2",
    "typescript": "5.5.4"
  },
  "repository": {
    "directory": "packages/messaging",
    "type": "git",
    "url": "git+https://github.com/firebase/firebase-js-sdk.git"
  },
  "bugs": {
    "url": "https://github.com/firebase/firebase-js-sdk/issues"
  }
}<|MERGE_RESOLUTION|>--- conflicted
+++ resolved
@@ -44,11 +44,7 @@
     "tslib": "^2.1.0"
   },
   "devDependencies": {
-<<<<<<< HEAD
-    "@firebase/app-compat": "0.5.4",
-=======
     "@firebase/app-compat": "0.5.5",
->>>>>>> c47bd717
     "@rollup/plugin-json": "6.1.0",
     "rollup-plugin-typescript2": "0.36.0",
     "ts-essentials": "9.4.2",
