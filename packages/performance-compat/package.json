{
  "name": "@firebase/performance-compat",
  "version": "0.2.22",
  "description": "The compatibility package of Firebase Performance",
  "author": "Firebase <firebase-support@google.com> (https://firebase.google.com/)",
  "main": "dist/index.cjs.js",
  "browser": "dist/esm/index.esm.js",
  "module": "dist/esm/index.esm.js",
  "exports": {
    ".": {
      "types": "./dist/src/index.d.ts",
      "require": "./dist/index.cjs.js",
      "default": "./dist/esm/index.esm.js"
    },
    "./package.json": "./package.json"
  },
  "files": [
    "dist"
  ],
  "scripts": {
    "lint": "eslint -c .eslintrc.js '**/*.ts' --ignore-path '../../.gitignore'",
    "lint:fix": "eslint --fix -c .eslintrc.js '**/*.ts'  --ignore-path '../../.gitignore'",
    "build": "rollup -c",
    "build:release": "rollup -c rollup.config.release.js && yarn add-compat-overloads",
    "build:deps": "lerna run --scope @firebase/performance-compat --include-dependencies build",
    "dev": "rollup -c -w",
    "test": "run-p --npm-path npm lint test:all",
    "test:all": "run-p --npm-path npm test:browser",
    "test:ci": "node ../../scripts/run_tests_in_ci.js -s test:all",
    "test:browser": "karma start",
    "test:browser:debug": "karma start --browsers Chrome --auto-watch",
    "trusted-type-check": "tsec -p tsconfig.json --noEmit",
    "prettier": "prettier --write '{src,test}/**/*.{js,ts}'",
    "add-compat-overloads": "ts-node-script ../../scripts/build/create-overloads.ts -i ../performance/dist/src/index.d.ts -o dist/src/index.d.ts -a -r FirebasePerformance:FirebasePerformanceCompat -r FirebaseApp:FirebaseAppCompat --moduleToEnhance @firebase/performance"
  },
  "license": "Apache-2.0",
  "peerDependencies": {
    "@firebase/app-compat": "0.x"
  },
  "dependencies": {
    "@firebase/performance": "0.7.9",
    "@firebase/performance-types": "0.2.3",
    "@firebase/util": "1.13.0",
    "@firebase/logger": "0.5.0",
    "@firebase/component": "0.7.0",
    "tslib": "^2.1.0"
  },
  "devDependencies": {
    "rollup": "2.79.2",
    "@rollup/plugin-json": "6.1.0",
    "rollup-plugin-replace": "2.2.0",
    "rollup-plugin-typescript2": "0.36.0",
    "typescript": "5.5.4",
<<<<<<< HEAD
    "@firebase/app-compat": "0.5.3"
=======
    "@firebase/app-compat": "0.5.4"
>>>>>>> b7e18d0f
  },
  "repository": {
    "directory": "packages/performance-compat",
    "type": "git",
    "url": "git+https://github.com/firebase/firebase-js-sdk.git"
  },
  "bugs": {
    "url": "https://github.com/firebase/firebase-js-sdk/issues"
  },
  "typings": "dist/src/index.d.ts",
  "nyc": {
    "extension": [
      ".ts"
    ],
    "reportDir": "./coverage/node"
  }
}<|MERGE_RESOLUTION|>--- conflicted
+++ resolved
@@ -51,11 +51,7 @@
     "rollup-plugin-replace": "2.2.0",
     "rollup-plugin-typescript2": "0.36.0",
     "typescript": "5.5.4",
-<<<<<<< HEAD
-    "@firebase/app-compat": "0.5.3"
-=======
     "@firebase/app-compat": "0.5.4"
->>>>>>> b7e18d0f
   },
   "repository": {
     "directory": "packages/performance-compat",
