--- conflicted
+++ resolved
@@ -1,10 +1,6 @@
 {
   "name": "@firebase/installations-compat",
-<<<<<<< HEAD
-  "version": "0.2.11",
-=======
   "version": "0.2.13",
->>>>>>> 4b349837
   "author": "Firebase <firebase-support@google.com> (https://firebase.google.com/)",
   "main": "dist/index.cjs.js",
   "module": "dist/esm/index.esm2017.js",
@@ -48,13 +44,8 @@
     "url": "https://github.com/firebase/firebase-js-sdk/issues"
   },
   "devDependencies": {
-<<<<<<< HEAD
-    "@firebase/app-compat": "0.2.46",
-    "rollup": "2.79.1",
-=======
     "@firebase/app-compat": "0.2.53",
     "rollup": "2.79.2",
->>>>>>> 4b349837
     "@rollup/plugin-commonjs": "21.1.0",
     "@rollup/plugin-json": "6.1.0",
     "@rollup/plugin-node-resolve": "16.0.0",
@@ -66,17 +57,10 @@
     "@firebase/app-compat": "0.x"
   },
   "dependencies": {
-<<<<<<< HEAD
-    "@firebase/installations": "0.6.11",
-    "@firebase/installations-types": "0.5.3",
-    "@firebase/util": "1.10.2",
-    "@firebase/component": "0.6.11",
-=======
     "@firebase/installations": "0.6.13",
     "@firebase/installations-types": "0.5.3",
     "@firebase/util": "1.11.0",
     "@firebase/component": "0.6.13",
->>>>>>> 4b349837
     "tslib": "^2.1.0"
   }
 }