# @firebase/auth

<<<<<<< HEAD
=======
## 1.10.6

### Patch Changes

- [`35ad526`](https://github.com/firebase/firebase-js-sdk/commit/35ad5266304e14425988fcf5ad06d028b37588ac) [#9053](https://github.com/firebase/firebase-js-sdk/pull/9053) - Revert "Fixed scroll behavior (#9043)"

- [`b5df4ae`](https://github.com/firebase/firebase-js-sdk/commit/b5df4ae71c1b5b54d9237e7929d0f793189b82c9) [#9055](https://github.com/firebase/firebase-js-sdk/pull/9055) - Updated to only show banner when calling connect\*Emulator

## 1.10.5

### Patch Changes

- Updated dependencies [[`8a03143`](https://github.com/firebase/firebase-js-sdk/commit/8a03143b9217effdd86d68bdf195493c0979aa27)]:
  - @firebase/util@1.12.0
  - @firebase/component@0.6.17

## 1.10.4

### Patch Changes

- Updated dependencies [[`9bcd1ea`](https://github.com/firebase/firebase-js-sdk/commit/9bcd1ea9b8cc5b55692765d40df000da8ddef02b)]:
  - @firebase/util@1.11.3
  - @firebase/component@0.6.16

## 1.10.3

### Patch Changes

- [`8593fa0`](https://github.com/firebase/firebase-js-sdk/commit/8593fa05bd884c2f1f6f3b4ae062efa48af93d24) [#9031](https://github.com/firebase/firebase-js-sdk/pull/9031) - Add Emulator Overlay

- Updated dependencies [[`8593fa0`](https://github.com/firebase/firebase-js-sdk/commit/8593fa05bd884c2f1f6f3b4ae062efa48af93d24)]:
  - @firebase/util@1.11.2
  - @firebase/component@0.6.15

## 1.10.2

### Patch Changes

- [`6a02778`](https://github.com/firebase/firebase-js-sdk/commit/6a02778e3d12af683e710b53dc6dfb64329e8229) [#8998](https://github.com/firebase/firebase-js-sdk/pull/8998) - Fix issue where auth port wasn't properly set when setting up cookies in Firebase Studio.

- [`0e12766`](https://github.com/firebase/firebase-js-sdk/commit/0e127664946ba324c6566a02b393dafd23fc1ddb) [#8968](https://github.com/firebase/firebase-js-sdk/pull/8968) - Fix Auth Redirects on Firebase Studio

- Updated dependencies [[`ea1f913`](https://github.com/firebase/firebase-js-sdk/commit/ea1f9139e6baec0269fbb91233fd3f7f4b0d5875), [`0e12766`](https://github.com/firebase/firebase-js-sdk/commit/0e127664946ba324c6566a02b393dafd23fc1ddb)]:
  - @firebase/util@1.11.1
  - @firebase/component@0.6.14

## 1.10.1

### Patch Changes

- [`1363ecc`](https://github.com/firebase/firebase-js-sdk/commit/1363ecc533de0ba5bfcae206a831acc33f9020a6) [#8912](https://github.com/firebase/firebase-js-sdk/pull/8912) - Fixed: `ActionCodeURL` not populating `languageCode` from the url.

## 1.10.0

### Minor Changes

- [`fb5d422`](https://github.com/firebase/firebase-js-sdk/commit/fb5d4227571e06df128048abf87cbb1da2ace1bc) [#8839](https://github.com/firebase/firebase-js-sdk/pull/8839) - Adding `Persistence.COOKIE` a new persistence method backed by cookies. The
  `browserCookiePersistence` implementation is designed to be used in conjunction with middleware that
  ensures both your front and backend authentication state remains synchronized.

## 1.9.1

### Patch Changes

- [`c791ecf`](https://github.com/firebase/firebase-js-sdk/commit/c791ecf3a03a0e4f56fcdc49b703578135bf8ce6) [#8750](https://github.com/firebase/firebase-js-sdk/pull/8750) - Fixed: invoking `connectAuthEmulator` multiple times with the same parameters will no longer cause
  an error. Fixes [GitHub Issue #6824](https://github.com/firebase/firebase-js-sdk/issues/6824).
- Updated dependencies [[`777f465`](https://github.com/firebase/firebase-js-sdk/commit/777f465ff37495ff933a29583769ce8a6a2b59b5)]:
  - @firebase/util@1.11.0
  - @firebase/component@0.6.13

## 1.9.0

### Minor Changes

- [`9d88e3a`](https://github.com/firebase/firebase-js-sdk/commit/9d88e3a85a7253694dd7cf58d7eb834e41af2b79) [#8738](https://github.com/firebase/firebase-js-sdk/pull/8738) - Added `ActionCodeSettings.linkDomain` to customize the Firebase Hosting link domain that is used in mobile out-of-band email action flows. Also, deprecated `ActionCodeSettings.dynamicLinkDomain`.

### Patch Changes

- [`97d48c7`](https://github.com/firebase/firebase-js-sdk/commit/97d48c7650e2d4273b7f94c8964dfcb44113952a) [#8651](https://github.com/firebase/firebase-js-sdk/pull/8651) - `FirebaseServerApp` can now be initalized with an App Check token instead of invoking the App Check
  `getToken` method. This should unblock the use of App Check enforced products in SSR environments
  where the App Check SDK cannot be initialized.

## 1.8.2

### Patch Changes

- Updated dependencies [[`25a6204c1`](https://github.com/firebase/firebase-js-sdk/commit/25a6204c1531b6c772e5368d12b2411ae1d21bbc)]:
  - @firebase/util@1.10.3
  - @firebase/component@0.6.12

>>>>>>> 40be2dbb
## 1.8.1

### Patch Changes

- [`b80711925`](https://github.com/firebase/firebase-js-sdk/commit/b807119252dacf46b0122344c2b6dfc503cecde1) [#8604](https://github.com/firebase/firebase-js-sdk/pull/8604) - Upgrade to TypeScript 5.5.4

- Updated dependencies [[`b80711925`](https://github.com/firebase/firebase-js-sdk/commit/b807119252dacf46b0122344c2b6dfc503cecde1)]:
  - @firebase/component@0.6.11
  - @firebase/logger@0.4.4
  - @firebase/util@1.10.2

## 1.8.0

### Minor Changes

- [`b942e9e6e`](https://github.com/firebase/firebase-js-sdk/commit/b942e9e6e22d184d21f3e452cd35122592a3a372) [#8568](https://github.com/firebase/firebase-js-sdk/pull/8568) - [feature] Added reCAPTCHA Enterprise support for app verification during phone authentication.

### Patch Changes

- [`479226bf3`](https://github.com/firebase/firebase-js-sdk/commit/479226bf3ebd99017bb12fa21440c75715658702) [#8475](https://github.com/firebase/firebase-js-sdk/pull/8475) - Remove ES5 bundles. The minimum required ES version is now ES2017.

- [`479226bf3`](https://github.com/firebase/firebase-js-sdk/commit/479226bf3ebd99017bb12fa21440c75715658702) [#8475](https://github.com/firebase/firebase-js-sdk/pull/8475) - Removed dependency on undici and node-fetch in our node bundles, replacing them with the native fetch implementation.

- Updated dependencies [[`479226bf3`](https://github.com/firebase/firebase-js-sdk/commit/479226bf3ebd99017bb12fa21440c75715658702)]:
  - @firebase/component@0.6.10
  - @firebase/logger@0.4.3
  - @firebase/util@1.10.1

## 1.7.9

### Patch Changes

- [`16d62d4fa`](https://github.com/firebase/firebase-js-sdk/commit/16d62d4fa16faddb8cb676c0af3f29b8a5824741) [#8393](https://github.com/firebase/firebase-js-sdk/pull/8393) - Suppress the use of the `fetch` parameter `referrerPolicy` within Auth for `fetch` requests originating from Cloudflare Workers. Clouldflare Worker environments do not support this parameter and throw when it's used.

- Updated dependencies [[`16d62d4fa`](https://github.com/firebase/firebase-js-sdk/commit/16d62d4fa16faddb8cb676c0af3f29b8a5824741)]:
  - @firebase/util@1.10.0
  - @firebase/component@0.6.9

## 1.7.8

### Patch Changes

- [`62348e116`](https://github.com/firebase/firebase-js-sdk/commit/62348e116c795d19c5ca58729c250805240ce345) [#8432](https://github.com/firebase/firebase-js-sdk/pull/8432) (fixes [#8431](https://github.com/firebase/firebase-js-sdk/issues/8431)) - Update undici dependency to 6.19.7 due to a memory leak in older versions.

## 1.7.7

### Patch Changes

- [`2ddbd4e49`](https://github.com/firebase/firebase-js-sdk/commit/2ddbd4e4900e148648a1bc4cb82932e096a7009e) [#8408](https://github.com/firebase/firebase-js-sdk/pull/8408) - Remove localStorage synchronization on storage events in Safari iframes. See [GitHub PR #8408](https://github.com/firebase/firebase-js-sdk/pull/8408).

## 1.7.6

### Patch Changes

- [`025f2a103`](https://github.com/firebase/firebase-js-sdk/commit/025f2a1037582da7d1afeb7a4d143cb7a154ec9d) [#8280](https://github.com/firebase/firebase-js-sdk/pull/8280) (fixes [#8279](https://github.com/firebase/firebase-js-sdk/issues/8279)) - Fixed typos in documentation and some internal variables and parameters.

## 1.7.5

### Patch Changes

- Updated dependencies [[`192561b15`](https://github.com/firebase/firebase-js-sdk/commit/192561b1552a08840d8e341f30f3dbe275465558)]:
  - @firebase/util@1.9.7
  - @firebase/component@0.6.8

## 1.7.4

### Patch Changes

- [`0af23e02e`](https://github.com/firebase/firebase-js-sdk/commit/0af23e02e0c90ae550dd3edf1c9244a8eba3aee1) [#8251](https://github.com/firebase/firebase-js-sdk/pull/8251) (fixes [#8222](https://github.com/firebase/firebase-js-sdk/issues/8222)) - Generate dts rollups for auth web extension and cordova

## 1.7.3

### Patch Changes

- [`ab883d016`](https://github.com/firebase/firebase-js-sdk/commit/ab883d016015de0436346f586d8442b5703771b7) [#8237](https://github.com/firebase/firebase-js-sdk/pull/8237) - Bump all packages so staging works.

- Updated dependencies [[`ab883d016`](https://github.com/firebase/firebase-js-sdk/commit/ab883d016015de0436346f586d8442b5703771b7)]:
  - @firebase/component@0.6.7
  - @firebase/logger@0.4.2
  - @firebase/util@1.9.6

## 1.7.2

### Patch Changes

- [`36b283f3f`](https://github.com/firebase/firebase-js-sdk/commit/36b283f3fc317d0fa7dde47e1048d2ee3690a9a0) [#8191](https://github.com/firebase/firebase-js-sdk/pull/8191) (fixes [#8115](https://github.com/firebase/firebase-js-sdk/issues/8115)) - Emit a module package file with esm2017 auth browser extension builds

- [`55fef6d62`](https://github.com/firebase/firebase-js-sdk/commit/55fef6d627791f4704194c3913ebeb339a564906) [#7001](https://github.com/firebase/firebase-js-sdk/pull/7001) - Update jszip transient dependency from 3.7.1 to 3.10.1 in auth.

## 1.7.1

### Patch Changes

- [`fe09d8338`](https://github.com/firebase/firebase-js-sdk/commit/fe09d8338d7d5f7a82d8cd73cf825adbe5551975) [#8138](https://github.com/firebase/firebase-js-sdk/pull/8138) (fixes [#8132](https://github.com/firebase/firebase-js-sdk/issues/8132)) - Update undici version to 5.28.4 due to CVE-2024-30260.

- [`ad8d5470d`](https://github.com/firebase/firebase-js-sdk/commit/ad8d5470dad9b9ec1bcd939609da4a1c439c8414) [#8134](https://github.com/firebase/firebase-js-sdk/pull/8134) - Updated dependencies. See GitHub PR #8098.

## 1.7.0

### Minor Changes

- [`ed84efe50`](https://github.com/firebase/firebase-js-sdk/commit/ed84efe50bfc365da8ebfacdd2b17b5cc2a9e596) [#8005](https://github.com/firebase/firebase-js-sdk/pull/8005) - Added the new `FirebaseServerApp` interface to bridge state
  data between client and server runtime environments. This interface extends `FirebaseApp`.

### Patch Changes

- [`9ca1a4e4f`](https://github.com/firebase/firebase-js-sdk/commit/9ca1a4e4f9f13d56cde93cab6d83a8bc54f83539) [#8076](https://github.com/firebase/firebase-js-sdk/pull/8076) - Additional protection against misuse of the authTokenSyncURL experiment

- [`c8a2568dd`](https://github.com/firebase/firebase-js-sdk/commit/c8a2568ddd2acd9162a99bce9ff4203fe8d6e0da) [#8097](https://github.com/firebase/firebase-js-sdk/pull/8097) - Updated transitive dependencies based on generated dependabot security reports. For more information see [PR #8088](https://github.com/firebase/firebase-js-sdk/pull/8088/files).

- [`0c5150106`](https://github.com/firebase/firebase-js-sdk/commit/0c515010607bf2223b468acb94c672b1279ed1a0) [#8079](https://github.com/firebase/firebase-js-sdk/pull/8079) - Update `repository.url` field in all `package.json` files to NPM's preferred format.

- Updated dependencies [[`0c5150106`](https://github.com/firebase/firebase-js-sdk/commit/0c515010607bf2223b468acb94c672b1279ed1a0)]:
  - @firebase/component@0.6.6
  - @firebase/logger@0.4.1
  - @firebase/util@1.9.5

## 1.6.2

### Patch Changes

- [`6d487d7de`](https://github.com/firebase/firebase-js-sdk/commit/6d487d7dee631498bed1aeccbb45d8f14ae911d1) [#8060](https://github.com/firebase/firebase-js-sdk/pull/8060) - Do not allow double slash at beginning of authTokenSyncURL. (follow-up fix to https://github.com/firebase/firebase-js-sdk/pull/8056)

- [`245dd26e1`](https://github.com/firebase/firebase-js-sdk/commit/245dd26e19b6c16aca7e1b7e597ed5784c2984ba) [#8056](https://github.com/firebase/firebase-js-sdk/pull/8056) - Fix possible XSS vulnerability through **FIREBASE_DEFAULTS** settings.

## 1.6.1

### Patch Changes

- [`f3cec28df`](https://github.com/firebase/firebase-js-sdk/commit/f3cec28dfbdfc7f19c8218cf9d26956235d03fb0) [#8044](https://github.com/firebase/firebase-js-sdk/pull/8044) (fixes [#8038](https://github.com/firebase/firebase-js-sdk/issues/8038)) - Bump undici version to 5.28.3 due to security issue.

## 1.6.0

### Minor Changes

- [`2f7ad0ac4`](https://github.com/firebase/firebase-js-sdk/commit/2f7ad0ac43f5d085604324f6dc3921d9420bfccd) [#8001](https://github.com/firebase/firebase-js-sdk/pull/8001) - Added a Web-Extension package that strips the external JS loading for developers to use when building Chrome Extension app.

### Patch Changes

- Updated dependencies [[`434f8418c`](https://github.com/firebase/firebase-js-sdk/commit/434f8418c3db3ae98489a8461c437c248c039070)]:
  - @firebase/util@1.9.4
  - @firebase/component@0.6.5

## 1.5.1

### Patch Changes

- [`70e4cf6a6`](https://github.com/firebase/firebase-js-sdk/commit/70e4cf6a6544c4ccfa609c3f2c320980e7122101) [#7825](https://github.com/firebase/firebase-js-sdk/pull/7825) - Protection from enumerating an empty list in Auth's reading of IndexedDB results, as this causes errors in some macOS and iOS browser runtimes.

## 1.5.0

### Minor Changes

- [`bebecdaad`](https://github.com/firebase/firebase-js-sdk/commit/bebecdaad7fa552505055ab7705da478203078b6) [#7705](https://github.com/firebase/firebase-js-sdk/pull/7705) - Replaced node-fetch v2.6.7 dependency with the latest version of undici (v5.26.5) in Node.js SDK
  builds for auth, firestore, functions and storage.

### Patch Changes

- [`b2163b33d`](https://github.com/firebase/firebase-js-sdk/commit/b2163b33d4076ba69849c82751fe225dc989c9de) [#7772](https://github.com/firebase/firebase-js-sdk/pull/7772) - Exposed INVALID_LOGIN_CREDENTIALS as auth/invalid-credential error and updated docs for various auth SDK methods.

## 1.4.0

### Minor Changes

- [`5f496e401`](https://github.com/firebase/firebase-js-sdk/commit/5f496e401782db29afd1bd433818a3fc1ef1da3c) [#7745](https://github.com/firebase/firebase-js-sdk/pull/7745) - [feature] Add sign-in with Apple token revocation support.

### Patch Changes

- [`f10acb360`](https://github.com/firebase/firebase-js-sdk/commit/f10acb36009dc9d5d4f0d0880f1357330e3f1d1b) [#7692](https://github.com/firebase/firebase-js-sdk/pull/7692) - Fixes https://github.com/firebase/firebase-js-sdk/issues/7675

## 1.3.2

### Patch Changes

- [`33a2298af`](https://github.com/firebase/firebase-js-sdk/commit/33a2298af3dc669a23548ee1703de788435aa6b5) [#7720](https://github.com/firebase/firebase-js-sdk/pull/7720) - fixes github issue https://github.com/firebase/firebase-js-sdk/issues/7701.

## 1.3.1

### Patch Changes

- [`f002ef36a`](https://github.com/firebase/firebase-js-sdk/commit/f002ef36a6b427fd526696f9cd6077a217ccc6ef) [#7634](https://github.com/firebase/firebase-js-sdk/pull/7634) (fixes [#7633](https://github.com/firebase/firebase-js-sdk/issues/7633)) - Fix FetchProvider in non-browser environments, by trying to get the `fetch` implementation from not only `self` but also standard `globalThis`.

- [`68927ced1`](https://github.com/firebase/firebase-js-sdk/commit/68927ced1159d9b79407c7823d7f48d30ccb591e) [#7685](https://github.com/firebase/firebase-js-sdk/pull/7685) - Create getProviderEnforcementState method to get reCAPTCHA Enterprise enforcement state of a provider.
  This is an internal code change preparing for future features.

- [`3533b32b1`](https://github.com/firebase/firebase-js-sdk/commit/3533b32b1be6a9800b1b58a6a2b08f50fae18eeb) [#7666](https://github.com/firebase/firebase-js-sdk/pull/7666) - Create handleRecaptchaFlow helper method

## 1.3.0

### Minor Changes

- [`309f7a914`](https://github.com/firebase/firebase-js-sdk/commit/309f7a914a9bef1becaa354ac01786e44712e256) [#7570](https://github.com/firebase/firebase-js-sdk/pull/7570) - Remove dependency on @react-native-async-storage/async-storage and add warnings to remind React Native users to manually import it.

## 1.2.0

### Minor Changes

- [`c9e2b0b8c`](https://github.com/firebase/firebase-js-sdk/commit/c9e2b0b8cd5fd0db3cac7bc3a00629ae34302189) [#7514](https://github.com/firebase/firebase-js-sdk/pull/7514) - Add a validatePassword method for validating passwords against the password policy configured for the project or a tenant. This method returns a status object that can be used to display the requirements of the password policy and whether each one was met.

### Patch Changes

- [`5dac8b37a`](https://github.com/firebase/firebase-js-sdk/commit/5dac8b37a974309398317c5231ca6a41af2a48a5) [#7498](https://github.com/firebase/firebase-js-sdk/pull/7498) - Fix auth event uncancellable bug #7383

- [`6c7d07923`](https://github.com/firebase/firebase-js-sdk/commit/6c7d079231f393196aa68ef8d6463dc32ffce798) [#7284](https://github.com/firebase/firebase-js-sdk/pull/7284) - Raise error if calling initializeRecaptchaConfig in node env

## 1.1.0

### Minor Changes

- [`8e15973fd`](https://github.com/firebase/firebase-js-sdk/commit/8e15973fde994cbee0d5ce95af575a7565ef9d8b) [#7384](https://github.com/firebase/firebase-js-sdk/pull/7384) - Implemented `authStateReady()`, which returns a promise that resolves immediately when the initial auth state is settled and currentUser is available. When the promise is resolved, the current user might be a valid user or null if there is no user signed in currently.

### Patch Changes

- [`e91f82a20`](https://github.com/firebase/firebase-js-sdk/commit/e91f82a20b2c8cea75a81f55bd71d878a3d908d6) [#7467](https://github.com/firebase/firebase-js-sdk/pull/7467) (fixes [#7448](https://github.com/firebase/firebase-js-sdk/issues/7448)) - Unpin `@react-native-async-storage/async-storage` dependency to give users more control over the exact version.

## 1.0.0

### Major Changes

- [`1af178f2b`](https://github.com/firebase/firebase-js-sdk/commit/1af178f2b2207af6435db3ae6b7f3bf16b8b6183) [#7351](https://github.com/firebase/firebase-js-sdk/pull/7351) - Changed the type of ParsedToken value from any to unknown

- [`1ff891c0d`](https://github.com/firebase/firebase-js-sdk/commit/1ff891c0da15d391b62e186c14a57c59263dde65) [#7326](https://github.com/firebase/firebase-js-sdk/pull/7326) - Reorder RecaptchaVerifier parameters so auth is the first parameter

- [`c2686ed60`](https://github.com/firebase/firebase-js-sdk/commit/c2686ed60fcc524851f85de7d634fcf2891f0651) [#7138](https://github.com/firebase/firebase-js-sdk/pull/7138) - Remove `firebase/auth/react-native` entry point. The React Native bundle should be automatically picked up by React Native build tools which recognize the `react-native` fields in `package.json` (at the top level and in `exports`).

- [`f1c8d3806`](https://github.com/firebase/firebase-js-sdk/commit/f1c8d3806962a760aa0a78387e6b37140163eae6) [#7128](https://github.com/firebase/firebase-js-sdk/pull/7128) (fixes [#6493](https://github.com/firebase/firebase-js-sdk/issues/6493)) - Change `getAuth()` in the React Native bundle to default to importing `AsyncStorage` from `@react-native-async-storage/async-storage` instead of from the `react-native` core package (which has recently removed it).

## 0.23.2

### Patch Changes

- [`afdccd57a`](https://github.com/firebase/firebase-js-sdk/commit/afdccd57a93cedc3cff052dfb19c2863660ba592) [#7277](https://github.com/firebase/firebase-js-sdk/pull/7277) - Allow port numbers in authDomain

## 0.23.1

### Patch Changes

- [`1d6771eb3`](https://github.com/firebase/firebase-js-sdk/commit/1d6771eb358fd5cb9a6b53b7a0141b08f83f0b47) [#7140](https://github.com/firebase/firebase-js-sdk/pull/7140) - Increase the popup poller timeout to 8s to support blocking functions + Firefox

## 0.23.0

### Minor Changes

- [`b04f04081`](https://github.com/firebase/firebase-js-sdk/commit/b04f0408139f75c69b6f6eea396f3e961f658bd1) [#7191](https://github.com/firebase/firebase-js-sdk/pull/7191) - [feature] Added Firebase App Check support to Firebase Auth.

- [`6b8e0c13d`](https://github.com/firebase/firebase-js-sdk/commit/6b8e0c13daaf476c7e6ea034006250d1f33dd828) [#7193](https://github.com/firebase/firebase-js-sdk/pull/7193) - [feature] Add reCAPTCHA enterprise support.

## 0.22.0

### Minor Changes

- [`965396d52`](https://github.com/firebase/firebase-js-sdk/commit/965396d522243fcc17b63558823ad761c87ae1ba) [#7177](https://github.com/firebase/firebase-js-sdk/pull/7177) - Fixed error message for missing password case.

### Patch Changes

- [`bd51cecba`](https://github.com/firebase/firebase-js-sdk/commit/bd51cecba5cfc1b1c1ca46bf94e65320da3da609) [#7179](https://github.com/firebase/firebase-js-sdk/pull/7179) (fixes [#7174](https://github.com/firebase/firebase-js-sdk/issues/7174)) - Fix typings for `TotpMultiFactorGenerator`. This fixes a reversion in 9.19.0.

## 0.21.6

### Patch Changes

- [`58bae8757`](https://github.com/firebase/firebase-js-sdk/commit/58bae875799ed2ace8232f5d9e7aaaaa7a84d064) [#7146](https://github.com/firebase/firebase-js-sdk/pull/7146) - Support TOTP as a multi-factor option in Firebase Auth/GCIP.

- [`00737a1ab`](https://github.com/firebase/firebase-js-sdk/commit/00737a1abd469f3deb041d8ff482165cc16bc34e) [#7125](https://github.com/firebase/firebase-js-sdk/pull/7125) (fixes [#7118](https://github.com/firebase/firebase-js-sdk/issues/7118)) - Modify \_fail to use AuthErrorCode.NETWORK_REQUEST_FAILED

## 0.21.5

### Patch Changes

- [`e0b677e70`](https://github.com/firebase/firebase-js-sdk/commit/e0b677e70ed2fd9e488737c77ebe2fc65d3a0822) [#7066](https://github.com/firebase/firebase-js-sdk/pull/7066) - Explicitly set createdAt and lastLoginAt when cloning UserImpl

## 0.21.4

### Patch Changes

- [`c8a6e08b0`](https://github.com/firebase/firebase-js-sdk/commit/c8a6e08b01a52b3eca77ca9da8989dac2e77a972) [#7038](https://github.com/firebase/firebase-js-sdk/pull/7038) - Modify \_fail to use AuthErrorCode.INTERNAL_ERROR and pass in error message.

- Updated dependencies [[`c59f537b1`](https://github.com/firebase/firebase-js-sdk/commit/c59f537b1262b5d7997291b8c1e9324d378effb6)]:
  - @firebase/util@1.9.3
  - @firebase/component@0.6.4

## 0.21.3

### Patch Changes

- [`d071bd1ac`](https://github.com/firebase/firebase-js-sdk/commit/d071bd1acaa0583b4dd3454387fc58eafddb5c30) [#7007](https://github.com/firebase/firebase-js-sdk/pull/7007) (fixes [#7005](https://github.com/firebase/firebase-js-sdk/issues/7005)) - Move exports.default fields to always be the last field. This fixes a bug caused in 9.17.0 that prevented some bundlers and frameworks from building.

- Updated dependencies [[`d071bd1ac`](https://github.com/firebase/firebase-js-sdk/commit/d071bd1acaa0583b4dd3454387fc58eafddb5c30)]:
  - @firebase/util@1.9.2
  - @firebase/component@0.6.3

## 0.21.2

### Patch Changes

- [`6439f1173`](https://github.com/firebase/firebase-js-sdk/commit/6439f1173353f3857ab820675d572ea676340924) [#6973](https://github.com/firebase/firebase-js-sdk/pull/6973) - Expose TOKEN_EXPIRED error when mfa unenroll logs out the user.

- [`0bab0b7a7`](https://github.com/firebase/firebase-js-sdk/commit/0bab0b7a786d1563bf665904c7097d1fe06efce5) [#6981](https://github.com/firebase/firebase-js-sdk/pull/6981) - Added browser CJS entry points (expected by Jest when using JSDOM mode).

- Updated dependencies [[`0bab0b7a7`](https://github.com/firebase/firebase-js-sdk/commit/0bab0b7a786d1563bf665904c7097d1fe06efce5)]:
  - @firebase/util@1.9.1
  - @firebase/component@0.6.2

## 0.21.1

### Patch Changes

- [`50b8191f6`](https://github.com/firebase/firebase-js-sdk/commit/50b8191f6c51a936bd92a1a6a68af1cf201fc127) [#6914](https://github.com/firebase/firebase-js-sdk/pull/6914) (fixes [#6827](https://github.com/firebase/firebase-js-sdk/issues/6827)) - Fix to minimize a potential race condition between auth init and signInWithRedirect

- Updated dependencies [[`d4114a4f7`](https://github.com/firebase/firebase-js-sdk/commit/d4114a4f7da3f469c0c900416ac8beee58885ec3), [`06dc1364d`](https://github.com/firebase/firebase-js-sdk/commit/06dc1364d7560f4c563e1ccc89af9cad4cd91df8)]:
  - @firebase/util@1.9.0
  - @firebase/component@0.6.1

## 0.21.0

### Minor Changes

- [`1625f7a95`](https://github.com/firebase/firebase-js-sdk/commit/1625f7a95cc3ffb666845db0a8044329be74b5be) [#6799](https://github.com/firebase/firebase-js-sdk/pull/6799) - Update TypeScript version to 4.7.4.

### Patch Changes

- [`e650f6498`](https://github.com/firebase/firebase-js-sdk/commit/e650f649854f3c39737fe4bade43f9eedc3e611f) [#6762](https://github.com/firebase/firebase-js-sdk/pull/6762) (fixes [#6736](https://github.com/firebase/firebase-js-sdk/issues/6736)) - move selenium-webdriver to devDependencies

- Updated dependencies [[`c20633ed3`](https://github.com/firebase/firebase-js-sdk/commit/c20633ed35056cbadc9d65d9ceddf4e28d1ea666), [`1625f7a95`](https://github.com/firebase/firebase-js-sdk/commit/1625f7a95cc3ffb666845db0a8044329be74b5be)]:
  - @firebase/util@1.8.0
  - @firebase/component@0.6.0
  - @firebase/logger@0.4.0

## 0.20.11

### Patch Changes

- [`4af28c1a4`](https://github.com/firebase/firebase-js-sdk/commit/4af28c1a42bd25ce2353f694ca1724c6101cbce5) [#6682](https://github.com/firebase/firebase-js-sdk/pull/6682) - Upgrade TypeScript to 4.7.4.

- Updated dependencies [[`4af28c1a4`](https://github.com/firebase/firebase-js-sdk/commit/4af28c1a42bd25ce2353f694ca1724c6101cbce5)]:
  - @firebase/component@0.5.21
  - @firebase/logger@0.3.4
  - @firebase/util@1.7.3

## 0.20.10

### Patch Changes

- Updated dependencies [[`807f06aa2`](https://github.com/firebase/firebase-js-sdk/commit/807f06aa26438a91aaea08fd38efb6c706bb8a5d)]:
  - @firebase/util@1.7.2
  - @firebase/component@0.5.20

## 0.20.9

### Patch Changes

- Updated dependencies [[`171b78b76`](https://github.com/firebase/firebase-js-sdk/commit/171b78b762826a640d267dd4dd172ad9459c4561), [`29d034072`](https://github.com/firebase/firebase-js-sdk/commit/29d034072c20af394ce384e42aa10a37d5dfcb18)]:
  - @firebase/util@1.7.1
  - @firebase/component@0.5.19

## 0.20.8

### Patch Changes

- [`fdd4ab464`](https://github.com/firebase/firebase-js-sdk/commit/fdd4ab464b59a107bdcc195df3f01e32efd89ed4) [#6526](https://github.com/firebase/firebase-js-sdk/pull/6526) - Add functionality to auto-initialize project config and emulator settings from global defaults provided by framework tooling.

- Updated dependencies [[`fdd4ab464`](https://github.com/firebase/firebase-js-sdk/commit/fdd4ab464b59a107bdcc195df3f01e32efd89ed4)]:
  - @firebase/util@1.7.0
  - @firebase/component@0.5.18

## 0.20.7

### Patch Changes

- [`e06d9069c`](https://github.com/firebase/firebase-js-sdk/commit/e06d9069ca07429df248d9134aebdea1118e9427) [#6594](https://github.com/firebase/firebase-js-sdk/pull/6594) - Included a reference to AuthInternal in MultiFactorSessionImpl.

* [`666c8ec1f`](https://github.com/firebase/firebase-js-sdk/commit/666c8ec1ff5cb5b8947a142e26c0a2ecb18f8bb4) [#6569](https://github.com/firebase/firebase-js-sdk/pull/6569) (fixes [#6553](https://github.com/firebase/firebase-js-sdk/issues/6553)) - Update custom claim type of `ParsedToken` to be `any`

## 0.20.6

### Patch Changes

- [`bea604ea3`](https://github.com/firebase/firebase-js-sdk/commit/bea604ea33c529e755cc3fcdc0a2ea75d04b9f19) [#6544](https://github.com/firebase/firebase-js-sdk/pull/6544) - Fix proactive refresh logic in Auth when RTDB/Firestore/Storage are in use

## 0.20.5

### Patch Changes

- [`1261d8323`](https://github.com/firebase/firebase-js-sdk/commit/1261d832345ff4505391a150cb9c32719da37eb0) [#6421](https://github.com/firebase/firebase-js-sdk/pull/6421) (fixes [#6133](https://github.com/firebase/firebase-js-sdk/issues/6133)) - Fix a bug causing ReCAPTCHA conflicts between Auth and App Check.

* [`8c52a96ed`](https://github.com/firebase/firebase-js-sdk/commit/8c52a96edac5b65501ee4eeb234c4bb8e70a5dd5) [#6379](https://github.com/firebase/firebase-js-sdk/pull/6379) (fixes [#6331](https://github.com/firebase/firebase-js-sdk/issues/6331)) - Update user agent detection to better detect iPad; fixes bug for some iPad devices running Cordova apps

* Updated dependencies [[`b12af44a5`](https://github.com/firebase/firebase-js-sdk/commit/b12af44a5c7500e1192d6cc1a4afc4d77efadbaf)]:
  - @firebase/util@1.6.3
  - @firebase/component@0.5.17

## 0.20.4

### Patch Changes

- Updated dependencies [[`efe2000fc`](https://github.com/firebase/firebase-js-sdk/commit/efe2000fc499e2c85c4e5e0fef6741ff3bad2eb0)]:
  - @firebase/util@1.6.2
  - @firebase/component@0.5.16

## 0.20.3

### Patch Changes

- [`2cd1cc76f`](https://github.com/firebase/firebase-js-sdk/commit/2cd1cc76f2a308135cd60f424fe09084a34b5cb5) [#6307](https://github.com/firebase/firebase-js-sdk/pull/6307) (fixes [#6300](https://github.com/firebase/firebase-js-sdk/issues/6300)) - fix: add type declarations to exports field

* [`d4b52b612`](https://github.com/firebase/firebase-js-sdk/commit/d4b52b612cf73610c57a3c08a0415ab7b622a70a) [#6321](https://github.com/firebase/firebase-js-sdk/pull/6321) - Fix incorrect paths in package.json

* Updated dependencies [[`2cd1cc76f`](https://github.com/firebase/firebase-js-sdk/commit/2cd1cc76f2a308135cd60f424fe09084a34b5cb5)]:
  - @firebase/component@0.5.15
  - @firebase/logger@0.3.3
  - @firebase/util@1.6.1

## 0.20.2

### Patch Changes

- [`63ac2ed28`](https://github.com/firebase/firebase-js-sdk/commit/63ac2ed28f237950290a7af2dcdcf1518ddaee4b) - Add missing field to `firebase` claim in token result typing

* [`88517b591`](https://github.com/firebase/firebase-js-sdk/commit/88517b59179410e43d5d5129a1fefc355cd1d4eb) [#6289](https://github.com/firebase/firebase-js-sdk/pull/6289) - Propagate customData in FirebaseError when the user is disabled.

## 0.20.1

### Patch Changes

- [`07cf0f1c9`](https://github.com/firebase/firebase-js-sdk/commit/07cf0f1c9033373bf1d3a8a1958385f177506c6c) [#6248](https://github.com/firebase/firebase-js-sdk/pull/6248) (fixes [#6246](https://github.com/firebase/firebase-js-sdk/issues/6246)) - Add `@internal` tags to fix public typings file.

## 0.20.0

### Minor Changes

- [`1ac3c9d41`](https://github.com/firebase/firebase-js-sdk/commit/1ac3c9d41e8f69a94c64c6e0caf5f1a159b7dc3c) [#6151](https://github.com/firebase/firebase-js-sdk/pull/6151) - Add `beforeAuthStateChanged()` middleware function which allows the user to provide callbacks that are run before an auth state change
  sets a new user.

### Patch Changes

- Updated dependencies [[`9c5c9c36d`](https://github.com/firebase/firebase-js-sdk/commit/9c5c9c36da80b98b73cfd60ef2e2965087e9f801)]:
  - @firebase/util@1.6.0
  - @firebase/component@0.5.14

## 0.19.12

### Patch Changes

- Updated dependencies [[`e9e5f6b3c`](https://github.com/firebase/firebase-js-sdk/commit/e9e5f6b3ca9d61323b22f87986d9959f5297ec59)]:
  - @firebase/util@1.5.2
  - @firebase/component@0.5.13

## 0.19.11

### Patch Changes

- Updated dependencies [[`3198d58dc`](https://github.com/firebase/firebase-js-sdk/commit/3198d58dcedbf7583914dbcc76984f6f7df8d2ef)]:
  - @firebase/util@1.5.1
  - @firebase/component@0.5.12

## 0.19.10

### Patch Changes

- [`7405e7d59`](https://github.com/firebase/firebase-js-sdk/commit/7405e7d593b40c9945c32ffbe66ac6fb11e2991e) [#6033](https://github.com/firebase/firebase-js-sdk/pull/6033) - Heartbeat

- Updated dependencies [[`2d672cead`](https://github.com/firebase/firebase-js-sdk/commit/2d672cead167187cb714cd89b638c0884ba58f03)]:
  - @firebase/util@1.5.0
  - @firebase/component@0.5.11

## 0.19.9

### Patch Changes

- [`3a8d4c1d1`](https://github.com/firebase/firebase-js-sdk/commit/3a8d4c1d1a5e5fda5906b1feb96324efb68739cd) [#6007](https://github.com/firebase/firebase-js-sdk/pull/6007) - Update chromedriver version number (dev dependency)

## 0.19.8

### Patch Changes

- [`af9234866`](https://github.com/firebase/firebase-js-sdk/commit/af923486662bc9449cca122b55840b045c9b4a5a) [#5938](https://github.com/firebase/firebase-js-sdk/pull/5938) (fixes [#917](https://github.com/firebase/firebase-js-sdk/issues/917)) - Fix bug where `user.providerData` field was being improperly initialized

## 0.19.7

### Patch Changes

- [`4983f4d5a`](https://github.com/firebase/firebase-js-sdk/commit/4983f4d5a0dc385c5b3e042ace44c8204d3cce81) [#5923](https://github.com/firebase/firebase-js-sdk/pull/5923) - Fix errors in compatibility layer when cookies are fully disabled in Chrome

* [`d612d6f6e`](https://github.com/firebase/firebase-js-sdk/commit/d612d6f6e4d3113d45427b7df68459c0a3e31a1f) [#5928](https://github.com/firebase/firebase-js-sdk/pull/5928) - Upgrade `node-fetch` dependency due to a security issue.

- [`e04b7452b`](https://github.com/firebase/firebase-js-sdk/commit/e04b7452bae10e6525cfb9c551f76a1aa98f9078) [#5924](https://github.com/firebase/firebase-js-sdk/pull/5924) (fixes [#5922](https://github.com/firebase/firebase-js-sdk/issues/5922)) - Add missing PhoneMultiFactorInfo public interface

* [`2820674b8`](https://github.com/firebase/firebase-js-sdk/commit/2820674b848e918ab164e7d0ec9d5b838bbfa6e0) [#5927](https://github.com/firebase/firebase-js-sdk/pull/5927) - Prevent React Native from logging a warning about deprecation of `AsyncStorage` if the developer has provided the non-deprecated version.

## 0.19.6

### Patch Changes

- [`67b6decbb`](https://github.com/firebase/firebase-js-sdk/commit/67b6decbb9b5ee806d4109b9b6c188c4933e1270) [#5908](https://github.com/firebase/firebase-js-sdk/pull/5908) - Add cordova and react-native paths to auth package.json exports field.

* [`922e9ed9a`](https://github.com/firebase/firebase-js-sdk/commit/922e9ed9a68c130aefa0cdb9b27720b73011c397) [#5892](https://github.com/firebase/firebase-js-sdk/pull/5892) (fixes [#5874](https://github.com/firebase/firebase-js-sdk/issues/5874)) - Fix error code thrown when the network times out

## 0.19.5

### Patch Changes

- [`e3a5248fc`](https://github.com/firebase/firebase-js-sdk/commit/e3a5248fc8536fe2ca6d97483aa7e1b3f737dd17) [#5811](https://github.com/firebase/firebase-js-sdk/pull/5811) (fixes [#5791](https://github.com/firebase/firebase-js-sdk/issues/5791)) - Fix persistence selection in compatibility layer in worker scripts

- Updated dependencies [[`3b481f572`](https://github.com/firebase/firebase-js-sdk/commit/3b481f572456e1eab3435bfc25717770d95a8c49)]:
  - @firebase/util@1.4.3
  - @firebase/component@0.5.10

## 0.19.4

### Patch Changes

- [`a777385d6`](https://github.com/firebase/firebase-js-sdk/commit/a777385d67653cdcc3b839149dde867f32b48369) [#5799](https://github.com/firebase/firebase-js-sdk/pull/5799) - Add X-Firebase-gmpid header to requests

* [`dc6b447ba`](https://github.com/firebase/firebase-js-sdk/commit/dc6b447bac4e899a0c4741ec18bf19e2ae66731a) [#5777](https://github.com/firebase/firebase-js-sdk/pull/5777) (fixes [#5720](https://github.com/firebase/firebase-js-sdk/issues/5720)) - Fix errors during Auth initialization when the network is unavailable

## 0.19.3

### Patch Changes

- [`1583a8202`](https://github.com/firebase/firebase-js-sdk/commit/1583a82022bfd404e94f28d1786e596d6b5a9f43) [#5715](https://github.com/firebase/firebase-js-sdk/pull/5715) - Fix Provider.credentialFromResult documentation snippets

## 0.19.2

### Patch Changes

- [`3281315fa`](https://github.com/firebase/firebase-js-sdk/commit/3281315fae9c6f535f9d5052ee17d60861ea569a) [#5708](https://github.com/firebase/firebase-js-sdk/pull/5708) (fixes [#1487](https://github.com/firebase/firebase-js-sdk/issues/1487)) - Update build scripts to work with the exports field

* [`dbd54f7c9`](https://github.com/firebase/firebase-js-sdk/commit/dbd54f7c9ef0b5d78d491e26d816084a478bdf04) [#5700](https://github.com/firebase/firebase-js-sdk/pull/5700) (fixes [#5631](https://github.com/firebase/firebase-js-sdk/issues/5631)) - Fix lighthouse issues related to the embedded iframe used to perform OAuth sign in.

* Updated dependencies [[`3281315fa`](https://github.com/firebase/firebase-js-sdk/commit/3281315fae9c6f535f9d5052ee17d60861ea569a)]:
  - @firebase/component@0.5.9
  - @firebase/logger@0.3.2
  - @firebase/util@1.4.2

## 0.19.1

### Patch Changes

- [`31bd6f27f`](https://github.com/firebase/firebase-js-sdk/commit/31bd6f27f965a561f814bad1110a43849a6a9cbf) [#5689](https://github.com/firebase/firebase-js-sdk/pull/5689) - Add SAMLAuthProvider to the compatability layer (it was missing before)

* [`2322b6023`](https://github.com/firebase/firebase-js-sdk/commit/2322b6023c628cd9f4f4172767c17d215dd91684) [#5693](https://github.com/firebase/firebase-js-sdk/pull/5693) - Add exports field to all packages

- [`0765b5e19`](https://github.com/firebase/firebase-js-sdk/commit/0765b5e19c3e949bb33233ee52c8e33f01418e54) [#5686](https://github.com/firebase/firebase-js-sdk/pull/5686) (fixes [#5685](https://github.com/firebase/firebase-js-sdk/issues/5685)) - Fix bug that caused onAuthStateChanged to be fired twice

- Updated dependencies [[`2322b6023`](https://github.com/firebase/firebase-js-sdk/commit/2322b6023c628cd9f4f4172767c17d215dd91684)]:
  - @firebase/component@0.5.8
  - @firebase/logger@0.3.1
  - @firebase/util@1.4.1

## 0.19.0

### Minor Changes

- [`b6f30c24f`](https://github.com/firebase/firebase-js-sdk/commit/b6f30c24fdf096ac4e8bdba32b9c1380903a7507) [#5617](https://github.com/firebase/firebase-js-sdk/pull/5617) (fixes [#5610](https://github.com/firebase/firebase-js-sdk/issues/5610)) - Fix behavior on subsequent calls to `getRedirectResult()`

### Patch Changes

- [`69ff8eb54`](https://github.com/firebase/firebase-js-sdk/commit/69ff8eb549e49de51cae11a04bce023bb6e1fc02) [#5616](https://github.com/firebase/firebase-js-sdk/pull/5616) - Fix the public `AuthError` typing, and update the `MultiFactorError` implementation to follow the new standard (all fields listed under `customData`)

* [`2429ac105`](https://github.com/firebase/firebase-js-sdk/commit/2429ac105b0aeb15eb8c362665448c209887bada) [#5633](https://github.com/firebase/firebase-js-sdk/pull/5633) (fixes [#5631](https://github.com/firebase/firebase-js-sdk/issues/5631)) - Add the attribute `aria-hidden="true"` to the embedded iframe

- [`4594d3fd6`](https://github.com/firebase/firebase-js-sdk/commit/4594d3fd6c7f7680b877aa2017ba35084ef6af96) [#5673](https://github.com/firebase/firebase-js-sdk/pull/5673) - Export Phone sign in functionality in React Native entrypoint (except for RecaptchaVerifier)

* [`6dacc2400`](https://github.com/firebase/firebase-js-sdk/commit/6dacc2400fdcf4432ed1977ca1eb148da6db3fc5) [#5635](https://github.com/firebase/firebase-js-sdk/pull/5635) (fixes [#5618](https://github.com/firebase/firebase-js-sdk/issues/5618)) - Make the library resilient against localStorage and sessionStorage permissions errors

## 0.18.3

### Patch Changes

- [`93795c780`](https://github.com/firebase/firebase-js-sdk/commit/93795c7801d6b28ccbbe5855fd2f3fc377b1db5f) [#5596](https://github.com/firebase/firebase-js-sdk/pull/5596) - report build variants for packages

## 0.18.2

### Patch Changes

- [`1b0e7af13`](https://github.com/firebase/firebase-js-sdk/commit/1b0e7af130c59b867e84b3f2615248fedad5b83d) [#5564](https://github.com/firebase/firebase-js-sdk/pull/5564) - Calls to `connectAuthEmulator` with the `disableWarnings` flag set to true will no longer cause a `console.info` warning to be printed

* [`e1d551ddb`](https://github.com/firebase/firebase-js-sdk/commit/e1d551ddb29db0f1fdf25c986cfcae6804bc8e79) [#5574](https://github.com/firebase/firebase-js-sdk/pull/5574) (fixes [#5553](https://github.com/firebase/firebase-js-sdk/issues/5553)) - Fix bug in the `OAuthProvider.prototype.credential` method that was preventing the `rawNonce` field from being populated in the returned `OAuthCredential`.

- [`f7d8324a1`](https://github.com/firebase/firebase-js-sdk/commit/f7d8324a188f013f7875cf6c35fc4beb2c78c0ae) [#5562](https://github.com/firebase/firebase-js-sdk/pull/5562) - Attempt to fix bug in compatability layer in Safari ("Right side of assignment cannot be destructured")

* [`e456d00a7`](https://github.com/firebase/firebase-js-sdk/commit/e456d00a7d054b2e95476562a087f2b12301e800) [#5577](https://github.com/firebase/firebase-js-sdk/pull/5577) - Fix bug where `user.tenantId` wasn't being carried over in `updateCurrentUser` function

## 0.18.1

### Patch Changes

- [`49b0406ab`](https://github.com/firebase/firebase-js-sdk/commit/49b0406abb9b211c5b75325b0383539ac03358d1) [#5542](https://github.com/firebase/firebase-js-sdk/pull/5542) (fixes [#5541](https://github.com/firebase/firebase-js-sdk/issues/5541)) - Fix incorrectly-cased parameter in out-of-band request that was causing incorrect behavior in some cases

## 0.18.0

### Minor Changes

- [`4d2a54fb0`](https://github.com/firebase/firebase-js-sdk/commit/4d2a54fb0611ab1987ad415c265440b9bbbc28c6) [#5527](https://github.com/firebase/firebase-js-sdk/pull/5527) - Update all persistences to map to `inMemoryPersistence` in Node, to avoid errors with server-side rendering

### Patch Changes

- [`a5d87bc5c`](https://github.com/firebase/firebase-js-sdk/commit/a5d87bc5c5d6360d5fa2386fe351937463bc45b8) [#5511](https://github.com/firebase/firebase-js-sdk/pull/5511) - Fix bug with the user `emailVerified` field persistence across tabs

* [`07b88e6e8`](https://github.com/firebase/firebase-js-sdk/commit/07b88e6e80f60525c66bf330d28160dbef2d0a2c) [#5487](https://github.com/firebase/firebase-js-sdk/pull/5487) - Add missing phone FACTOR_ID static property to the PhoneMultiFactorGenerator class

- [`c2362214a`](https://github.com/firebase/firebase-js-sdk/commit/c2362214ad6154ce013d3815a6f1ccd061679f66) [#5522](https://github.com/firebase/firebase-js-sdk/pull/5522) - Fix wrongly-typed tenantId fields in requests to some endpoints

- Updated dependencies [[`a99943fe3`](https://github.com/firebase/firebase-js-sdk/commit/a99943fe3bd5279761aa29d138ec91272b06df39), [`b835b4cba`](https://github.com/firebase/firebase-js-sdk/commit/b835b4cbabc4b7b180ae38b908c49205ce31a422)]:
  - @firebase/logger@0.3.0
  - @firebase/util@1.4.0
  - @firebase/component@0.5.7

## 0.17.2

### Patch Changes

- [`08ec55d6d`](https://github.com/firebase/firebase-js-sdk/commit/08ec55d6dfcc85207fbdcdde77d6508f27998603) [#5423](https://github.com/firebase/firebase-js-sdk/pull/5423) - Fix bug where custom errors from blocking functions were being dropped.

* [`271303f3c`](https://github.com/firebase/firebase-js-sdk/commit/271303f3ca6fa47c646177a41d7a3e3f31e1d296) [#5460](https://github.com/firebase/firebase-js-sdk/pull/5460) - Remove `const enum`s from the public typing file.

## 0.17.1

### Patch Changes

- [`66596f3f8`](https://github.com/firebase/firebase-js-sdk/commit/66596f3f8c747158bf30b62d8f579f7eecf97081) [#5397](https://github.com/firebase/firebase-js-sdk/pull/5397) (fixes [#5392](https://github.com/firebase/firebase-js-sdk/issues/5392)) - Fix typings where the constructor of `OAuthProvider` was missing.

## 0.17.0

### Minor Changes

- [`cdada6c68`](https://github.com/firebase/firebase-js-sdk/commit/cdada6c68f9740d13dd6674bcb658e28e68253b6) [#5345](https://github.com/firebase/firebase-js-sdk/pull/5345) (fixes [#5015](https://github.com/firebase/firebase-js-sdk/issues/5015)) - Release modularized SDKs

## 0.16.8

### Patch Changes

- [`56a6a9d4a`](https://github.com/firebase/firebase-js-sdk/commit/56a6a9d4af2766154584a0f66d3c4d8024d74ba5) [#5071](https://github.com/firebase/firebase-js-sdk/pull/5071) (fixes [#4932](https://github.com/firebase/firebase-js-sdk/issues/4932)) - Auto initialize `auth-internal` after `auth` has been initialized.

## 0.16.7

### Patch Changes

- [`c81cf82fa`](https://github.com/firebase/firebase-js-sdk/commit/c81cf82fac14cbfaebc0e440235c3fb38af22d38) [#4966](https://github.com/firebase/firebase-js-sdk/pull/4966) (fixes [#4879](https://github.com/firebase/firebase-js-sdk/issues/4879)) - Fix bug where `linkWithPopup`, `linkWithRedirect`, `reauthenticateWithPopup`, and `reauthenticateWithRedirect` weren't correctly picking up the emulator configuration.

## 0.16.6

### Patch Changes

- [`de68cdca2`](https://github.com/firebase/firebase-js-sdk/commit/de68cdca21c6ba5a890807857b529c2187e4adba) [#4868](https://github.com/firebase/firebase-js-sdk/pull/4868) (fixes [#4867](https://github.com/firebase/firebase-js-sdk/issues/4867)) - Ensure emulator warning text is accessible.

## 0.16.5

### Patch Changes

- Updated dependencies [[`3f370215a`](https://github.com/firebase/firebase-js-sdk/commit/3f370215aa571db6b41b92a7d8a9aaad2ea0ecd0)]:
  - @firebase/auth-types@0.10.3

## 0.16.4

### Patch Changes

- Updated dependencies [[`4ab5a9ce5`](https://github.com/firebase/firebase-js-sdk/commit/4ab5a9ce5b6256a95d745f6dc40a5e5ddd2301f2)]:
  - @firebase/auth-types@0.10.2

## 0.16.3

### Patch Changes

- [`73bb561e1`](https://github.com/firebase/firebase-js-sdk/commit/73bb561e18ea42286a54d28648636bf1ac7fcfe0) [#4357](https://github.com/firebase/firebase-js-sdk/pull/4357) (fixes [#4174](https://github.com/firebase/firebase-js-sdk/issues/4174)) - Decode UTF-8 in ID Token. Fix #4174.

## 0.16.2

### Patch Changes

- [`92a7f4345`](https://github.com/firebase/firebase-js-sdk/commit/92a7f434536051bedd00bc1be7e774174378aa7d) [#4280](https://github.com/firebase/firebase-js-sdk/pull/4280) - Add the `useEmulator()` function and `emulatorConfig` to the `firebase` package externs

## 0.16.1

### Patch Changes

- [`9fd3f5233`](https://github.com/firebase/firebase-js-sdk/commit/9fd3f5233077b45c5101789c427db51835484ce0) [#4210](https://github.com/firebase/firebase-js-sdk/pull/4210) - Update auth token logic to rely on device clock time instead of server time. This fixes an issue seen when a device's clock is skewed by a lot: https://github.com/firebase/firebase-js-sdk/issues/3222

## 0.16.0

### Minor Changes

- [`c9f379cf7`](https://github.com/firebase/firebase-js-sdk/commit/c9f379cf7ef2c5938512a45b63008bbb135926ed) [#4112](https://github.com/firebase/firebase-js-sdk/pull/4112) - Add option to hide banner in auth when using the emulator

## 0.15.3

### Patch Changes

- [`11563b227`](https://github.com/firebase/firebase-js-sdk/commit/11563b227f30c9282c45e4a8128d5679954dcfd1) [#4146](https://github.com/firebase/firebase-js-sdk/pull/4146) - Fix issue with IndexedDB retry logic causing uncaught errors

## 0.15.2

### Patch Changes

- [`c2b215c19`](https://github.com/firebase/firebase-js-sdk/commit/c2b215c1950b2f75abb6a8dd58544a79bda968f6) [#4059](https://github.com/firebase/firebase-js-sdk/pull/4059) (fixes [#1926](https://github.com/firebase/firebase-js-sdk/issues/1926)) - Retry IndexedDB errors a fixed number of times to handle connection issues in mobile webkit.

## 0.15.1

### Patch Changes

- [`a5768b0aa`](https://github.com/firebase/firebase-js-sdk/commit/a5768b0aa7d7ce732279931aa436e988c9f36487) [#3932](https://github.com/firebase/firebase-js-sdk/pull/3932) - Point browser field to esm build. Now you need to use default import instead of namespace import to import firebase.

  Before this change

  ```
  import * as firebase from 'firebase/app';
  ```

  After this change

  ```
  import firebase from 'firebase/app';
  ```

## 0.15.0

### Minor Changes

- [`eeb1dfa4f`](https://github.com/firebase/firebase-js-sdk/commit/eeb1dfa4f629dc5cf328e4b4a224369c0670c312) [#3810](https://github.com/firebase/firebase-js-sdk/pull/3810) - Add ability to configure the SDK to communicate with the Firebase Auth emulator.

### Patch Changes

- [`916770f3c`](https://github.com/firebase/firebase-js-sdk/commit/916770f3cfc0ca9eae92fbf33558b7175cf2cf78) [#3934](https://github.com/firebase/firebase-js-sdk/pull/3934) - Add a validation for useEmulator URL.

## 0.14.9

### Patch Changes

- [`b6145466`](https://github.com/firebase/firebase-js-sdk/commit/b6145466835e22495b94d2bcfc45813e81496085) [#3401](https://github.com/firebase/firebase-js-sdk/pull/3401) Thanks [@Feiyang1](https://github.com/Feiyang1)! - Add browser field in package.json

## 0.14.8

### Patch Changes

- [`a754645e`](https://github.com/firebase/firebase-js-sdk/commit/a754645ec2be1b8c205f25f510196eee298b0d6e) [#3297](https://github.com/firebase/firebase-js-sdk/pull/3297) Thanks [@renovate](https://github.com/apps/renovate)! - Update dependency typescript to v3.9.5<|MERGE_RESOLUTION|>--- conflicted
+++ resolved
@@ -1,7 +1,5 @@
 # @firebase/auth
 
-<<<<<<< HEAD
-=======
 ## 1.10.6
 
 ### Patch Changes
@@ -92,7 +90,6 @@
   - @firebase/util@1.10.3
   - @firebase/component@0.6.12
 
->>>>>>> 40be2dbb
 ## 1.8.1
 
 ### Patch Changes
