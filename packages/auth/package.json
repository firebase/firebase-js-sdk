--- conflicted
+++ resolved
@@ -1,10 +1,6 @@
 {
   "name": "@firebase/auth",
-<<<<<<< HEAD
-  "version": "1.8.1",
-=======
   "version": "1.10.6",
->>>>>>> 40be2dbb
   "description": "The Firebase Authenticaton component of the Firebase JS SDK.",
   "author": "Firebase <firebase-support@google.com> (https://firebase.google.com/)",
   "main": "dist/node/index.js",
@@ -128,26 +124,15 @@
     }
   },
   "dependencies": {
-<<<<<<< HEAD
-    "@firebase/component": "0.6.11",
-    "@firebase/logger": "0.4.4",
-    "@firebase/util": "1.10.2",
-=======
     "@firebase/component": "0.6.17",
     "@firebase/logger": "0.4.4",
     "@firebase/util": "1.12.0",
->>>>>>> 40be2dbb
     "tslib": "^2.1.0"
   },
   "license": "Apache-2.0",
   "devDependencies": {
-<<<<<<< HEAD
-    "@firebase/app": "0.10.16",
-    "@rollup/plugin-json": "4.1.0",
-=======
     "@firebase/app": "0.13.0",
     "@rollup/plugin-json": "6.1.0",
->>>>>>> 40be2dbb
     "@rollup/plugin-strip": "2.1.0",
     "@types/express": "4.17.21",
     "chromedriver": "119.0.1",
