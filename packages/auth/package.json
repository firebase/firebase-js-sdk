{
  "name": "@firebase/auth",
  "version": "0.11.4",
  "main": "dist/auth.js",
  "module": "dist/auth.esm.js",
  "description": "Javascript library for Firebase Auth SDK",
  "author": "Firebase <firebase-support@google.com> (https://firebase.google.com/)",
  "files": [
    "dist",
    "index.d.ts"
  ],
  "scripts": {
    "build": "gulp",
    "demo": "./buildtools/run_demo.sh",
    "generate-test-files": "./buildtools/generate_test_files.sh",
    "prepare": "yarn build",
    "serve": "yarn build && yarn generate-test-files && gulp serve",
    "test": "yarn generate-test-files && ./buildtools/run_tests.sh"
  },
  "license": "Apache-2.0",
  "dependencies": {
    "@firebase/auth-types": "0.7.0"
  },
  "devDependencies": {
<<<<<<< HEAD
    "del": "5.0.0",
    "express": "4.16.4",
    "firebase-functions": "2.3.0",
    "firebase-tools": "6.8.0",
=======
    "del": "4.1.1",
    "express": "4.17.1",
    "firebase-functions": "2.3.1",
    "firebase-tools": "6.12.0",
>>>>>>> 493fe52d
    "google-closure-compiler": "20190415.0.0",
    "google-closure-library": "20190415.0.0",
    "gulp": "4.0.2",
    "gulp-sourcemaps": "2.6.5",
    "protractor": "5.4.2"
  },
  "repository": {
    "directory": "packages/auth",
    "type": "git",
    "url": "https://github.com/firebase/firebase-js-sdk.git"
  },
  "peerDependencies": {
    "@firebase/app": "0.x"
  }
}<|MERGE_RESOLUTION|>--- conflicted
+++ resolved
@@ -22,17 +22,10 @@
     "@firebase/auth-types": "0.7.0"
   },
   "devDependencies": {
-<<<<<<< HEAD
     "del": "5.0.0",
-    "express": "4.16.4",
-    "firebase-functions": "2.3.0",
-    "firebase-tools": "6.8.0",
-=======
-    "del": "4.1.1",
     "express": "4.17.1",
     "firebase-functions": "2.3.1",
     "firebase-tools": "6.12.0",
->>>>>>> 493fe52d
     "google-closure-compiler": "20190415.0.0",
     "google-closure-library": "20190415.0.0",
     "gulp": "4.0.2",
