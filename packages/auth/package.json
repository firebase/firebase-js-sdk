--- conflicted
+++ resolved
@@ -24,18 +24,6 @@
     "@firebase/auth-types": "0.2.0"
   },
   "devDependencies": {
-<<<<<<< HEAD
-    "closure-builder": "^2.0.17",
-    "del": "^3.0.0",
-    "express": "^4.16.2",
-    "firebase-functions": "^0.9.0",
-    "firebase-tools": "^3.17.4",
-    "google-closure-compiler": "^20180204.0.0",
-    "google-closure-library": "^20180204.0.0",
-    "gulp": "^4.0.0",
-    "gulp-closure-compiler": "^0.4.0",
-    "protractor": "^5.3.0"
-=======
     "closure-builder": "2.2.39",
     "del": "3.0.0",
     "express": "4.16.3",
@@ -46,7 +34,6 @@
     "gulp": "4.0.0",
     "gulp-closure-compiler": "0.4.0",
     "protractor": "5.3.1"
->>>>>>> aaee15d5
   },
   "repository": {
     "type": "git",
