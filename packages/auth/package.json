--- conflicted
+++ resolved
@@ -1,10 +1,6 @@
 {
   "name": "@firebase/auth",
-<<<<<<< HEAD
-  "version": "0.7.6",
-=======
   "version": "0.7.7",
->>>>>>> 950499d5
   "main": "dist/auth.js",
   "module": "dist/auth.esm.js",
   "description": "Javascript library for Firebase Auth SDK",
