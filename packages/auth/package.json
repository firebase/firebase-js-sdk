{
  "name": "@firebase/auth",
  "version": "1.7.9",
  "description": "The Firebase Authenticaton component of the Firebase JS SDK.",
  "author": "Firebase <firebase-support@google.com> (https://firebase.google.com/)",
  "main": "dist/node/index.js",
  "react-native": "dist/rn/index.js",
  "browser": "dist/esm2017/index.js",
  "module": "dist/esm2017/index.js",
  "cordova": "dist/cordova/index.js",
  "web-extension": "dist/web-extension-esm2017/index.js",
  "webworker": "dist/index.webworker.esm5.js",
  "esm5": "dist/esm5/index.js",
  "exports": {
    ".": {
      "types": "./dist/auth-public.d.ts",
      "node": {
        "types": "./dist/node/index.d.ts",
        "import": "./dist/node-esm/index.js",
        "require": "./dist/node/index.js"
      },
      "react-native": {
        "types": "./dist/rn/index.rn.d.ts",
        "default": "./dist/rn/index.js"
      },
      "cordova": {
        "types": "./dist/cordova/index.cordova.d.ts",
        "default": "./dist/cordova/index.js"
      },
      "webworker": {
        "types": "./dist/index.webworker.d.ts",
        "default": "./dist/index.webworker.esm5.js"
      },
      "esm5": "./dist/esm5/index.js",
      "browser": {
        "require": "./dist/browser-cjs/index.js",
        "import": "./dist/esm2017/index.js"
      },
      "default": "./dist/esm2017/index.js"
    },
    "./cordova": {
      "types": "./dist/cordova/auth-cordova-public.d.ts",
      "default": "./dist/cordova/index.js"
    },
    "./web-extension": {
      "types:": "./dist/web-extension-esm2017/auth-web-extension-public.d.ts",
      "import": "./dist/web-extension-esm2017/index.js",
      "require": "./dist/web-extension-cjs/index.js",
      "default": "./dist/web-extension-esm2017/index.js"
    },
    "./internal": {
      "types": "./dist/internal/index.d.ts",
      "node": {
        "types": "./dist/node/internal/index.d.ts",
        "import": "./dist/node-esm/internal.js",
        "require": "./dist/node/internal.js"
      },
      "react-native": {
        "types": "./dist/rn/internal/index.d.ts",
        "default": "./dist/rn/internal.js"
      },
      "cordova": {
        "types": "./dist/cordova/internal/index.d.ts",
        "default": "./dist/cordova/internal.js"
      },
      "esm5": "./dist/esm5/internal.js",
      "browser": {
        "require": "./dist/browser-cjs/internal.js",
        "import": "./dist/esm2017/internal.js"
      },
      "web-extension": {
        "types:": "./dist/web-extension-cjs/internal/index.d.ts",
        "import": "./dist/web-extension-esm2017/internal.js",
        "require": "./dist/web-extension-cjs/internal.js",
        "default": "./dist/web-extension-esm2017/internal.js"
      },
      "default": "./dist/esm2017/internal.js"
    },
    "./package.json": "./package.json"
  },
  "files": [
    "dist",
    "cordova/package.json",
    "internal/package.json",
    "web-extension/package.json"
  ],
  "scripts": {
    "lint": "eslint -c .eslintrc.js '**/*.ts' --ignore-path '../../.gitignore'",
    "lint:fix": "eslint --fix -c .eslintrc.js '**/*.ts' --ignore-path '../../.gitignore'",
    "build": "rollup -c && yarn api-report",
    "build:deps": "lerna run --scope @firebase/auth --include-dependencies build",
    "build:release": "yarn build && yarn typings:public",
    "build:scripts": "tsc -moduleResolution node --module commonjs scripts/*.ts && ls scripts/*.js | xargs -I % sh -c 'terser %  -o %'",
    "dev": "rollup -c -w",
    "test": "run-p --npm-path npm lint test:all",
    "test:all": "run-p --npm-path npm test:browser:unit test:node:unit test:integration test:browser:integration:prodbackend",
    "test:integration": "firebase emulators:exec --project emulatedproject --only auth \"run-s --npm-path npm test:browser:integration:local test:node:integration:local test:webdriver\"",
    "test:ci": "node ../../scripts/run_tests_in_ci.js -s test:all",
    "test:integration:local": "run-s --npm-path npm test:node:integration:local test:browser:integration:local test:webdriver",
    "test:browser": "karma start --local",
    "test:browser:unit": "karma start --unit",
    "test:browser:integration": "karma start --integration",
    "test:browser:integration:local": "karma start --integration --local",
    "test:browser:integration:prodbackend": "karma start --integration --prodbackend",
    "test:browser:debug": "karma start --auto-watch",
    "test:browser:unit:debug": "karma start --auto-watch --unit",
    "test:cordova": "karma start --cordova",
    "test:cordova:debug": "karma start --auto-watch --cordova",
    "test:node": "run-s --npm-path npm test:node:unit test:node:integration:local",
    "test:node:unit": "ts-node -O '{\"module\": \"commonjs\", \"target\": \"es6\"}' scripts/run_node_tests.ts",
    "test:node:integration": "ts-node -O '{\"module\": \"commonjs\", \"target\": \"es6\"}' scripts/run_node_tests.ts --integration",
    "test:node:integration:local": "ts-node -O '{\"module\": \"commonjs\", \"target\": \"es6\"}' scripts/run_node_tests.ts --integration --local",
    "test:webdriver": "rollup -c test/integration/webdriver/static/rollup.config.js && ts-node -O '{\"module\": \"commonjs\", \"target\": \"es6\"}' scripts/run_node_tests.ts --webdriver",
    "trusted-type-check": "tsec -p tsconfig.json --noEmit",
    "api-report": "api-extractor run --local --verbose --config ./api-extractor.json && api-extractor run --local --verbose --config ./web-extension/api-extractor.json && api-extractor run --local --verbose --config ./cordova/api-extractor.json",
    "doc": "api-documenter markdown --input temp --output docs",
    "build:doc": "yarn build && yarn doc",
    "typings:public": "node ../../scripts/build/use_typings.js ./dist/auth-public.d.ts"
  },
  "peerDependencies": {
    "@firebase/app": "0.x",
    "@react-native-async-storage/async-storage": "^1.18.1"
  },
  "peerDependenciesMeta": {
    "@react-native-async-storage/async-storage": {
      "optional": true
    }
  },
  "dependencies": {
    "@firebase/component": "0.6.9",
    "@firebase/logger": "0.4.2",
<<<<<<< HEAD
    "@firebase/util": "1.9.7",
=======
    "@firebase/util": "1.10.0",
    "undici": "6.19.7",
>>>>>>> 47b09132
    "tslib": "^2.1.0"
  },
  "license": "Apache-2.0",
  "devDependencies": {
    "@firebase/app": "0.10.11",
    "@rollup/plugin-json": "4.1.0",
    "@rollup/plugin-strip": "2.1.0",
    "@types/express": "4.17.21",
    "chromedriver": "119.0.1",
    "rollup": "2.79.1",
    "rollup-plugin-sourcemaps": "0.6.3",
    "rollup-plugin-typescript2": "0.31.2",
    "selenium-webdriver": "4.8.0",
    "totp-generator": "0.0.14",
    "typescript": "4.7.4"
  },
  "repository": {
    "directory": "packages/auth",
    "type": "git",
    "url": "git+https://github.com/firebase/firebase-js-sdk.git"
  },
  "bugs": {
    "url": "https://github.com/firebase/firebase-js-sdk/issues"
  },
  "typings": "dist/auth.d.ts",
  "nyc": {
    "extension": [
      ".ts"
    ],
    "reportDir": "./coverage/node"
  },
  "engines": {
    "node": ">=18.0.0"
  }
}<|MERGE_RESOLUTION|>--- conflicted
+++ resolved
@@ -129,12 +129,7 @@
   "dependencies": {
     "@firebase/component": "0.6.9",
     "@firebase/logger": "0.4.2",
-<<<<<<< HEAD
-    "@firebase/util": "1.9.7",
-=======
     "@firebase/util": "1.10.0",
-    "undici": "6.19.7",
->>>>>>> 47b09132
     "tslib": "^2.1.0"
   },
   "license": "Apache-2.0",
