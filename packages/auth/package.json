{
  "name": "@firebase/auth",
<<<<<<< HEAD
  "version": "1.10.6",
=======
  "version": "1.10.7",
>>>>>>> 86155b3c
  "description": "The Firebase Authenticaton component of the Firebase JS SDK.",
  "author": "Firebase <firebase-support@google.com> (https://firebase.google.com/)",
  "main": "dist/node/index.js",
  "react-native": "dist/rn/index.js",
  "browser": "dist/esm2017/index.js",
  "module": "dist/esm2017/index.js",
  "cordova": "dist/cordova/index.js",
  "web-extension": "dist/web-extension-esm2017/index.js",
  "webworker": "dist/index.webworker.js",
  "exports": {
    ".": {
      "types": "./dist/auth-public.d.ts",
      "node": {
        "types": "./dist/node/index.d.ts",
        "import": "./dist/node-esm/index.js",
        "require": "./dist/node/index.js"
      },
      "react-native": {
        "types": "./dist/rn/index.rn.d.ts",
        "default": "./dist/rn/index.js"
      },
      "cordova": {
        "types": "./dist/cordova/index.cordova.d.ts",
        "default": "./dist/cordova/index.js"
      },
      "webworker": {
        "types": "./dist/index.webworker.d.ts",
        "default": "./dist/index.webworker.js"
      },
      "browser": {
        "require": "./dist/browser-cjs/index.js",
        "import": "./dist/esm2017/index.js"
      },
      "default": "./dist/esm2017/index.js"
    },
    "./cordova": {
      "types": "./dist/cordova/auth-cordova-public.d.ts",
      "default": "./dist/cordova/index.js"
    },
    "./web-extension": {
      "types:": "./dist/web-extension-esm2017/auth-web-extension-public.d.ts",
      "import": "./dist/web-extension-esm2017/index.js",
      "require": "./dist/web-extension-cjs/index.js",
      "default": "./dist/web-extension-esm2017/index.js"
    },
    "./internal": {
      "types": "./dist/internal/index.d.ts",
      "node": {
        "types": "./dist/node/internal/index.d.ts",
        "import": "./dist/node-esm/internal.js",
        "require": "./dist/node/internal.js"
      },
      "react-native": {
        "types": "./dist/rn/internal/index.d.ts",
        "default": "./dist/rn/internal.js"
      },
      "cordova": {
        "types": "./dist/cordova/internal/index.d.ts",
        "default": "./dist/cordova/internal.js"
      },
      "browser": {
        "require": "./dist/browser-cjs/internal.js",
        "import": "./dist/esm2017/internal.js"
      },
      "web-extension": {
        "types:": "./dist/web-extension-cjs/internal/index.d.ts",
        "import": "./dist/web-extension-esm2017/internal.js",
        "require": "./dist/web-extension-cjs/internal.js",
        "default": "./dist/web-extension-esm2017/internal.js"
      },
      "default": "./dist/esm2017/internal.js"
    },
    "./package.json": "./package.json"
  },
  "files": [
    "dist",
    "cordova/package.json",
    "internal/package.json",
    "web-extension/package.json"
  ],
  "scripts": {
    "lint": "eslint -c .eslintrc.js '**/*.ts' --ignore-path '../../.gitignore'",
    "lint:fix": "eslint --fix -c .eslintrc.js '**/*.ts' --ignore-path '../../.gitignore'",
    "build": "rollup -c && yarn api-report",
    "build:deps": "lerna run --scope @firebase/auth --include-dependencies build",
    "build:release": "yarn build && yarn typings:public",
    "build:scripts": "tsc -moduleResolution node --module commonjs scripts/*.ts && ls scripts/*.js | xargs -I % sh -c 'terser %  -o %'",
    "dev": "rollup -c -w",
    "test": "run-p --npm-path npm lint test:all",
    "test:all": "run-p --npm-path npm test:browser:unit test:node:unit test:integration test:browser:integration:prodbackend",
    "test:integration": "firebase emulators:exec --project emulatedproject --only auth \"run-s --npm-path npm test:browser:integration:local test:node:integration:local test:webdriver\"",
    "test:ci": "node ../../scripts/run_tests_in_ci.js -s test:all",
    "test:integration:local": "run-s --npm-path npm test:node:integration:local test:browser:integration:local test:webdriver",
    "test:browser": "karma start --local",
    "test:browser:unit": "karma start --unit",
    "test:browser:integration": "karma start --integration",
    "test:browser:integration:local": "karma start --integration --local",
    "test:browser:integration:prodbackend": "karma start --integration --prodbackend",
    "test:browser:debug": "karma start --auto-watch",
    "test:browser:unit:debug": "karma start --auto-watch --unit",
    "test:cordova": "karma start --cordova",
    "test:cordova:debug": "karma start --auto-watch --cordova",
    "test:node": "run-s --npm-path npm test:node:unit test:node:integration:local",
    "test:node:unit": "ts-node -O '{\"module\": \"commonjs\", \"target\": \"es6\"}' scripts/run_node_tests.ts",
    "test:node:integration": "ts-node -O '{\"module\": \"commonjs\", \"target\": \"es6\"}' scripts/run_node_tests.ts --integration",
    "test:node:integration:local": "ts-node -O '{\"module\": \"commonjs\", \"target\": \"es6\"}' scripts/run_node_tests.ts --integration --local",
    "test:webdriver": "rollup -c test/integration/webdriver/static/rollup.config.js && ts-node -O '{\"module\": \"commonjs\", \"target\": \"es6\"}' scripts/run_node_tests.ts --webdriver",
    "trusted-type-check": "tsec -p tsconfig.json --noEmit",
    "api-report": "api-extractor run --local --verbose --config ./api-extractor.json && api-extractor run --local --verbose --config ./web-extension/api-extractor.json && api-extractor run --local --verbose --config ./cordova/api-extractor.json",
    "doc": "api-documenter markdown --input temp --output docs",
    "build:doc": "yarn build && yarn doc",
    "typings:public": "node ../../scripts/build/use_typings.js ./dist/auth-public.d.ts"
  },
  "peerDependencies": {
    "@firebase/app": "0.x",
    "@react-native-async-storage/async-storage": "^1.18.1"
  },
  "peerDependenciesMeta": {
    "@react-native-async-storage/async-storage": {
      "optional": true
    }
  },
  "dependencies": {
    "@firebase/component": "0.6.17",
    "@firebase/logger": "0.4.4",
    "@firebase/util": "1.12.0",
    "tslib": "^2.1.0"
  },
  "license": "Apache-2.0",
  "devDependencies": {
<<<<<<< HEAD
    "@firebase/app": "0.13.0",
=======
    "@firebase/app": "0.13.1",
>>>>>>> 86155b3c
    "@rollup/plugin-json": "6.1.0",
    "@rollup/plugin-strip": "2.1.0",
    "@types/express": "4.17.21",
    "chromedriver": "119.0.1",
    "cookie-store": "4.0.0-next.4",
    "rollup": "2.79.2",
    "rollup-plugin-sourcemaps": "0.6.3",
    "rollup-plugin-typescript2": "0.36.0",
    "selenium-webdriver": "4.30.0",
    "totp-generator": "0.0.14",
    "typescript": "5.5.4"
  },
  "repository": {
    "directory": "packages/auth",
    "type": "git",
    "url": "git+https://github.com/firebase/firebase-js-sdk.git"
  },
  "bugs": {
    "url": "https://github.com/firebase/firebase-js-sdk/issues"
  },
  "typings": "dist/auth.d.ts",
  "nyc": {
    "extension": [
      ".ts"
    ],
    "reportDir": "./coverage/node"
  },
  "engines": {
    "node": ">=18.0.0"
  }
}<|MERGE_RESOLUTION|>--- conflicted
+++ resolved
@@ -1,10 +1,6 @@
 {
   "name": "@firebase/auth",
-<<<<<<< HEAD
-  "version": "1.10.6",
-=======
   "version": "1.10.7",
->>>>>>> 86155b3c
   "description": "The Firebase Authenticaton component of the Firebase JS SDK.",
   "author": "Firebase <firebase-support@google.com> (https://firebase.google.com/)",
   "main": "dist/node/index.js",
@@ -135,11 +131,7 @@
   },
   "license": "Apache-2.0",
   "devDependencies": {
-<<<<<<< HEAD
-    "@firebase/app": "0.13.0",
-=======
     "@firebase/app": "0.13.1",
->>>>>>> 86155b3c
     "@rollup/plugin-json": "6.1.0",
     "@rollup/plugin-strip": "2.1.0",
     "@types/express": "4.17.21",
