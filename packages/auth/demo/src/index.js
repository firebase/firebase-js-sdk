/* eslint-disable import/no-extraneous-dependencies */
/* eslint-disable @typescript-eslint/explicit-function-return-type */
/**
 * @license
 * Copyright 2017 Google LLC
 *
 * Licensed under the Apache License, Version 2.0 (the "License");
 * you may not use this file except in compliance with the License.
 * You may obtain a copy of the License at
 *
 *   http://www.apache.org/licenses/LICENSE-2.0
 *
 * Unless required by applicable law or agreed to in writing, software
 * distributed under the License is distributed on an "AS IS" BASIS,
 * WITHOUT WARRANTIES OR CONDITIONS OF ANY KIND, either express or implied.
 * See the License for the specific language governing permissions and
 * limitations under the License.
 */

/**
 * @fileoverview This code is for the most part copied over from the packages/auth/demo
 *   package.
 */

import { initializeApp } from '@firebase/app';
import {
  applyActionCode,
  browserLocalPersistence,
  browserSessionPersistence,
  confirmPasswordReset,
  createUserWithEmailAndPassword,
  EmailAuthProvider,
  fetchSignInMethodsForEmail,
  indexedDBLocalPersistence,
  initializeAuth,
  getAuth,
  inMemoryPersistence,
  isSignInWithEmailLink,
  linkWithCredential,
  multiFactor,
  PhoneAuthProvider,
  PhoneMultiFactorGenerator,
  reauthenticateWithCredential,
  RecaptchaVerifier,
  sendEmailVerification,
  sendPasswordResetEmail,
  sendSignInLinkToEmail,
  signInAnonymously,
  signInWithCredential,
  signInWithCustomToken,
  signInWithEmailAndPassword,
  TotpMultiFactorGenerator,
  TotpSecret,
  unlink,
  updateEmail,
  updatePassword,
  updateProfile,
  verifyPasswordResetCode,
  getMultiFactorResolver,
  OAuthProvider,
  SAMLAuthProvider,
  GoogleAuthProvider,
  FacebookAuthProvider,
  TwitterAuthProvider,
  GithubAuthProvider,
  signInWithPopup,
  linkWithPopup,
  reauthenticateWithPopup,
  signInWithRedirect,
  linkWithRedirect,
  reauthenticateWithRedirect,
  getRedirectResult,
  browserPopupRedirectResolver,
  connectAuthEmulator
} from '@firebase/auth';

import { config } from './config';
import {
  alertError,
  alertNotImplemented,
  alertSuccess,
  clearLogs,
  log,
  logAtLevel_
} from './logging';

/**
 * Constants that are used when connecting to the Auth Emulator.
 */
const USE_AUTH_EMULATOR = false;
const AUTH_EMULATOR_URL = 'http://localhost:9099';

let app = null;
let auth = null;
let currentTab = null;
let lastUser = null;
let applicationVerifier = null;
let multiFactorErrorResolver = null;
let selectedMultiFactorHint = null;
let recaptchaSize = 'normal';
let webWorker = null;
let totpSecret = null;
let totpDeadlineId = null;

// The corresponding Font Awesome icons for each provider.
const providersIcons = {
  'google.com': 'fa-google',
  'facebook.com': 'fa-facebook-official',
  'twitter.com': 'fa-twitter-square',
  'github.com': 'fa-github',
  'yahoo.com': 'fa-yahoo',
  'phone': 'fa-phone'
};

/**
 * Returns the active user (i.e. currentUser or lastUser).
 * @return {!firebase.User}
 */
function activeUser() {
  const type = $('input[name=toggle-user-selection]:checked').val();
  console.log("User input type is" + type);
  if (type === 'lastUser') {
    return lastUser;
  } else {
    return auth.currentUser;
  }
}

/**
 * Refreshes the current user data in the UI, displaying a user info box if
 * a user is signed in, or removing it.
 */
function refreshUserData() {
  if (activeUser()) {
    const user = activeUser();
    $('.profile').show();
    $('body').addClass('user-info-displayed');
    $('div.profile-email,span.profile-email').text(user.email || 'No Email');
    $('div.profile-phone,span.profile-phone').text(
      user.phoneNumber || 'No Phone'
    );
    $('div.profile-uid,span.profile-uid').text(user.uid);
    $('div.profile-name,span.profile-name').text(user.displayName || 'No Name');
    $('input.profile-name').val(user.displayName);
    $('input.photo-url').val(user.photoURL);
    if (user.photoURL != null) {
      let photoURL = user.photoURL;
      // Append size to the photo URL for Google hosted images to avoid requesting
      // the image with its original resolution (using more bandwidth than needed)
      // when it is going to be presented in smaller size.
      if (
        photoURL.indexOf('googleusercontent.com') !== -1 ||
        photoURL.indexOf('ggpht.com') !== -1
      ) {
        photoURL = photoURL + '?sz=' + $('img.profile-image').height();
      }
      $('img.profile-image').attr('src', photoURL).show();
    } else {
      $('img.profile-image').hide();
    }
    $('.profile-email-verified').toggle(user.emailVerified);
    $('.profile-email-not-verified').toggle(!user.emailVerified);
    $('.profile-anonymous').toggle(user.isAnonymous);
    // Display/Hide providers icons.
    $('.profile-providers').empty();
    if (user['providerData'] && user['providerData'].length) {
      const providersCount = user['providerData'].length;
      for (let i = 0; i < providersCount; i++) {
        addProviderIcon(user['providerData'][i]['providerId']);
      }
    }
    // Show enrolled second factors if available for the active user.
    showMultiFactorStatus(user);
    // Change color.
    if (user === auth.currentUser) {
      $('#user-info').removeClass('last-user');
      $('#user-info').addClass('current-user');
    } else {
      $('#user-info').removeClass('current-user');
      $('#user-info').addClass('last-user');
    }
  } else {
    $('.profile').slideUp();
    $('body').removeClass('user-info-displayed');
    $('input.profile-data').val('');
  }
}

/**
 * Sets last signed in user and updates UI.
 * @param {?firebase.User} user The last signed in user.
 */
function setLastUser(user) {
  lastUser = user;
  if (user) {
    // Displays the toggle.
    $('#toggle-user').show();
    $('#toggle-user-placeholder').hide();
  } else {
    $('#toggle-user').hide();
    $('#toggle-user-placeholder').show();
  }
}

/**
 * Add a provider icon to the profile info.
 * @param {string} providerId The providerId of the provider.
 */
function addProviderIcon(providerId) {
  const pElt = $('<i>')
    .addClass('fa ' + providersIcons[providerId])
    .attr('title', providerId)
    .data({
      'toggle': 'tooltip',
      'placement': 'bottom'
    });
  $('.profile-providers').append(pElt);
  pElt.tooltip();
}

/**
 * Updates the active user's multi-factor enrollment status.
 * @param {!firebase.User} activeUser The corresponding user.
 */
function showMultiFactorStatus(activeUser) {
  mfaUser = multiFactor(activeUser);
  const enrolledFactors = (mfaUser && mfaUser.enrolledFactors) || [];
  const $listGroup = $('#user-info .dropdown-menu.enrolled-second-factors');
  // Hide the drop down menu initially.
  $listGroup.empty().parent().hide();
  if (enrolledFactors.length) {
    // If enrolled factors are available, show the drop down menu.
    $listGroup.parent().show();
    // Populate the enrolled factors.
    showMultiFactors(
      $listGroup,
      enrolledFactors,
      // On row click, do nothing. This is needed to prevent the drop down
      // menu from closing.
      e => {
        e.preventDefault();
        e.stopPropagation();
      },
      // On delete click unenroll the selected factor.
      function (e) {
        e.preventDefault();
        // Get the corresponding second factor index.
        const index = parseInt($(this).attr('data-index'), 10);
        // Get the second factor info.
        const info = enrolledFactors[index];
        // Get the display name. If not available, use uid.
        const label = info && (info.displayName || info.uid);
        if (label) {
          $('#enrolled-factors-drop-down').removeClass('open');
<<<<<<< HEAD
          // Set last user because unenrolling MFA when there are multiple MFA options will logout the user.
          setLastUser(auth.currentUser);
=======
          // Set the last user, in case the current user is logged out.
          // This can happen if the MFA option being unenrolled is the one that was most recently enrolled into.
          // See - https://github.com/firebase/firebase-js-sdk/issues/3233
          setLastUser(activeUser);
>>>>>>> 68369740
          mfaUser.unenroll(info).then(() => {
            refreshUserData();
            alertSuccess('Multi-factor successfully unenrolled.');
          }, onAuthError);
        }
      }
    );
  }
}

/**
 * Updates the UI when the user is successfully authenticated.
 * @param {!firebase.User} user User authenticated.
 */
function onAuthSuccess(user) {
  console.log(user);
  alertSuccess('User authenticated, id: ' + user.uid);
  refreshUserData();
}

/**
 * Displays an error message when the authentication failed.
 * @param {!Error} error Error message to display.
 */
function onAuthError(error) {
  logAtLevel_(error, 'error');
  if (error.code === 'auth/multi-factor-auth-required') {
    // Handle second factor sign-in.
    handleMultiFactorSignIn(getMultiFactorResolver(auth, error));
  } else if (error.code === 'auth/user-token-expired' || error.code === 'auth/requires-recent-login') {
    alertError('Please re-login to continue.');

  } else {
    console.log('Error: ' + error.code);
    alertError('Error: ' + error.code);
    if (error.code === 'auth/user-token-expired') {
      alertError('Token expired, please reauthenticate.');
    }
  }
}

/**
 * Changes the UI when the user has been signed out.
 */
function signOut() {
  log('User successfully signed out.');
  alertSuccess('User successfully signed out.');
  refreshUserData();
}

/**
 * Saves the new language code provided in the language code input field.
 */
function onSetLanguageCode() {
  const languageCode = $('#language-code').val() || null;
  try {
    auth.languageCode = languageCode;
    alertSuccess('Language code changed to "' + languageCode + '".');
  } catch (error) {
    alertError('Error: ' + error.code);
  }
}

/**
 * Switches Auth instance language to device language.
 */
function onUseDeviceLanguage() {
  auth.useDeviceLanguage();
  $('#language-code').val(auth.languageCode);
  alertSuccess('Using device language "' + auth.languageCode + '".');
}
/**
 * Set tenant id for the firebase project.
 */
function onSetTenantIdClick(_event) {
  const tenantId = $('#set-tenant').val();
  auth.tenantId = tenantId === '' ? null : tenantId;
  alertSuccess('Tenant Id : ' + auth.tenantId);
}
/**
 * Changes the Auth state persistence to the specified one.
 */
function onSetPersistence() {
  const type = $('#persistence-type').val();
  let persistence;
  switch (type) {
    case 'local':
      persistence = browserLocalPersistence;
      break;
    case 'session':
      persistence = browserSessionPersistence;
      break;
    case 'indexedDB':
      persistence = indexedDBLocalPersistence;
      break;
    case 'none':
      persistence = inMemoryPersistence;
      break;
    default:
      alertError('Unexpected persistence type: ' + type);
  }
  try {
    auth.setPersistence(persistence).then(
      () => {
        log('Persistence state change to "' + type + '".');
        alertSuccess('Persistence state change to "' + type + '".');
      },
      error => {
        alertError('Error: ' + error.code);
      }
    );
  } catch (error) {
    alertError('Error: ' + error.code);
  }
}

/**
 * Signs up a new user with an email and a password.
 */
function onSignUp() {
  const email = $('#signup-email').val();
  const password = $('#signup-password').val();
  createUserWithEmailAndPassword(auth, email, password).then(
    onAuthUserCredentialSuccess,
    onAuthError
  );
}

/**
 * Signs in a user with an email and a password.
 */
function onSignInWithEmailAndPassword() {
  const email = $('#signin-email').val();
  const password = $('#signin-password').val();
  signInWithEmailAndPassword(auth, email, password).then(
    onAuthUserCredentialSuccess,
    onAuthError
  );
}

/**
 * Signs in a user with an email link.
 */
function onSignInWithEmailLink() {
  const email = $('#sign-in-with-email-link-email').val();
  const link = $('#sign-in-with-email-link-link').val() || undefined;
  if (isSignInWithEmailLink(auth, link)) {
    signInWithEmailLink(auth, email, link).then(onAuthSuccess, onAuthError);
  } else {
    alertError('Sign in link is invalid');
  }
}

/**
 * Links a user with an email link.
 */
function onLinkWithEmailLink() {
  const email = $('#link-with-email-link-email').val();
  const link = $('#link-with-email-link-link').val() || undefined;
  const credential = EmailAuthProvider.credentialWithLink(email, link);
  linkWithCredential(activeUser(), credential).then(
    onAuthUserCredentialSuccess,
    onAuthError
  );
}

/**
 * Re-authenticate a user with email link credential.
 */
function onReauthenticateWithEmailLink() {
  if (!activeUser()) {
    alertError(
      'No user logged in. Select the "Last User" tab to reauth the previous user.'
    );
    return;
  }
  const email = $('#link-with-email-link-email').val();
  const link = $('#link-with-email-link-link').val() || undefined;
  const credential = EmailAuthProvider.credentialWithLink(email, link);
  // This will not set auth.currentUser to lastUser if the lastUser is reauthenticated.
  reauthenticateWithCredential(activeUser(), credential).then(result => {
    logAdditionalUserInfo(result);
    refreshUserData();
    alertSuccess('User reauthenticated with email link!');
  }, onAuthError);
}

/**
 * Re-authenticate a user with email and password.
 */
function onReauthenticateWithEmailAndPassword() {
  if (!activeUser()) {
    alertError(
      'No user logged in. Select the "Last User" tab to reauth the previous user.'
    );
    return;
  }
  const email = $('#signin-email').val();
  const password = $('#signin-password').val();
  const credential = EmailAuthProvider.credential(email, password);
  // This will not set auth.currentUser to lastUser if the lastUser is reauthenticated.
  reauthenticateWithCredential(activeUser(), credential).then(result => {
    logAdditionalUserInfo(result);
    refreshUserData();
    alertSuccess('User reauthenticated with email/password!');
  }, onAuthError);
}

/**
 * Signs in with a custom token.
 * @param {DOMEvent} _event HTML DOM event returned by the listener.
 */
function onSignInWithCustomToken(_event) {
  // The token can be directly specified on the html element.
  const token = $('#user-custom-token').val();

  signInWithCustomToken(auth, token).then(
    onAuthUserCredentialSuccess,
    onAuthError
  );
}

/**
 * Signs in anonymously.
 */
function onSignInAnonymously() {
  signInAnonymously(auth).then(onAuthUserCredentialSuccess, onAuthError);
}

/**
 * Signs in with a generic IdP credential.
 */
function onSignInWithGenericIdPCredential() {
  alertNotImplemented();
  // var providerId = $('#signin-generic-idp-provider-id').val();
  // var idToken = $('#signin-generic-idp-id-token').val() || undefined;
  // var rawNonce = $('#signin-generic-idp-raw-nonce').val() || undefined;
  // var accessToken = $('#signin-generic-idp-access-token').val() || undefined;
  // var provider = new OAuthProvider(providerId);
  // signInWithCredential(
  //     auth,
  //     provider.credential({
  //       idToken: idToken,
  //       accessToken: accessToken,
  //       rawNonce: rawNonce,
  //     })).then(onAuthUserCredentialSuccess, onAuthError);
}

/**
 * Initializes the ApplicationVerifier.
 * @param {string} submitButtonId The ID of the DOM element of the button to
 *     which we attach the invisible reCAPTCHA. This is required even in visible
 *     mode.
 */
function makeApplicationVerifier(submitButtonId) {
  const container =
    recaptchaSize === 'invisible' ? submitButtonId : 'recaptcha-container';
  applicationVerifier = new RecaptchaVerifier(
    container,
    { 'size': recaptchaSize },
    auth
  );
}

/**
 * Clears the ApplicationVerifier.
 */
function clearApplicationVerifier() {
  if (applicationVerifier) {
    applicationVerifier.clear();
    applicationVerifier = null;
  }
}

/**
 * Sends a phone number verification code for sign-in.
 */
function onSignInVerifyPhoneNumber() {
  const phoneNumber = $('#signin-phone-number').val();
  const provider = new PhoneAuthProvider(auth);
  // Clear existing reCAPTCHA as an existing reCAPTCHA could be targeted for a
  // link/re-auth operation.
  clearApplicationVerifier();
  // Initialize a reCAPTCHA application verifier.
  makeApplicationVerifier('signin-verify-phone-number');
  provider.verifyPhoneNumber(phoneNumber, applicationVerifier).then(
    verificationId => {
      clearApplicationVerifier();
      $('#signin-phone-verification-id').val(verificationId);
      alertSuccess('Phone verification sent!');
    },
    error => {
      clearApplicationVerifier();
      onAuthError(error);
    }
  );
}

/**
 * Confirms a phone number verification for sign-in.
 */
function onSignInConfirmPhoneVerification() {
  const verificationId = $('#signin-phone-verification-id').val();
  const verificationCode = $('#signin-phone-verification-code').val();
  const credential = PhoneAuthProvider.credential(
    verificationId,
    verificationCode
  );
  signInOrLinkCredential(credential);
}

/**
 * Sends a phone number verification code for linking or reauth.
 */
function onLinkReauthVerifyPhoneNumber() {
  const phoneNumber = $('#link-reauth-phone-number').val();
  const provider = new PhoneAuthProvider(auth);
  // Clear existing reCAPTCHA as an existing reCAPTCHA could be targeted for a
  // sign-in operation.
  clearApplicationVerifier();
  // Initialize a reCAPTCHA application verifier.
  makeApplicationVerifier('link-reauth-verify-phone-number');
  provider.verifyPhoneNumber(phoneNumber, applicationVerifier).then(
    verificationId => {
      clearApplicationVerifier();
      $('#link-reauth-phone-verification-id').val(verificationId);
      alertSuccess('Phone verification sent!');
    },
    error => {
      clearApplicationVerifier();
      onAuthError(error);
    }
  );
}

/**
 * Updates the user's phone number.
 */
function onUpdateConfirmPhoneVerification() {
  if (!activeUser()) {
    alertError('You need to sign in before linking an account.');
    return;
  }
  const verificationId = $('#link-reauth-phone-verification-id').val();
  const verificationCode = $('#link-reauth-phone-verification-code').val();
  const credential = PhoneAuthProvider.credential(
    verificationId,
    verificationCode
  );
  activeUser()
    .updatePhoneNumber(credential)
    .then(() => {
      refreshUserData();
      alertSuccess('Phone number updated!');
    }, onAuthError);
}

/**
 * Confirms a phone number verification for linking.
 */
function onLinkConfirmPhoneVerification() {
  const verificationId = $('#link-reauth-phone-verification-id').val();
  const verificationCode = $('#link-reauth-phone-verification-code').val();
  const credential = PhoneAuthProvider.credential(
    verificationId,
    verificationCode
  );
  signInOrLinkCredential(credential);
}

/**
 * Confirms a phone number verification for reauthentication.
 */
function onReauthConfirmPhoneVerification() {
  const verificationId = $('#link-reauth-phone-verification-id').val();
  const verificationCode = $('#link-reauth-phone-verification-code').val();
  const credential = PhoneAuthProvider.credential(
    verificationId,
    verificationCode
  );
  reauthenticateWithCredential(activeUser(), credential).then(result => {
    logAdditionalUserInfo(result);
    refreshUserData();
    alertSuccess('User reauthenticated!');
  }, onAuthError);
}

/**
 * Sends a phone number verification code for enrolling second factor.
 */
function onStartEnrollWithPhoneMultiFactor() {
  const phoneNumber = $('#enroll-mfa-phone-number').val();
  if (!phoneNumber || !activeUser()) {
    return;
  }
  const provider = new PhoneAuthProvider(auth);
  // Clear existing reCAPTCHA as an existing reCAPTCHA could be targeted for a
  // sign-in operation.
  clearApplicationVerifier();
  // Initialize a reCAPTCHA application verifier.
  makeApplicationVerifier('enroll-mfa-verify-phone-number');
  multiFactor(activeUser())
    .getSession()
    .then(multiFactorSession => {
      const phoneInfoOptions = {
        phoneNumber,
        'session': multiFactorSession
      };
      return provider.verifyPhoneNumber(phoneInfoOptions, applicationVerifier);
    })
    .then(
      verificationId => {
        clearApplicationVerifier();
        $('#enroll-mfa-phone-verification-id').val(verificationId);
        alertSuccess('Phone verification sent!');
      },
      error => {
        clearApplicationVerifier();
        onAuthError(error);
      }
    );
}

/**
 * Confirms a phone number verification for MFA enrollment.
 */
function onFinalizeEnrollWithPhoneMultiFactor() {
  const verificationId = $('#enroll-mfa-phone-verification-id').val();
  const verificationCode = $('#enroll-mfa-phone-verification-code').val();
  if (!verificationId || !verificationCode || !activeUser()) {
    return;
  }
  const credential = PhoneAuthProvider.credential(
    verificationId,
    verificationCode
  );
  const multiFactorAssertion = PhoneMultiFactorGenerator.assertion(credential);
  const displayName = $('#enroll-mfa-phone-display-name').val() || undefined;

  multiFactor(activeUser())
    .enroll(multiFactorAssertion, displayName)
    .then(() => {
      refreshUserData();
      alertSuccess('Phone number enrolled!');
    }, onAuthError);
}

async function onStartEnrollWithTotpMultiFactor() {
  console.log('Starting TOTP enrollment!');
  if (!activeUser()) {
    alertError('No active user found.');
    return;
  }
  try {
    multiFactorSession = await multiFactor(activeUser()).getSession();
    totpSecret = await TotpMultiFactorGenerator.generateSecret(
      multiFactorSession
    );
    const url = totpSecret.generateQrCodeUrl('test', 'testissuer');
    console.log('TOTP URL is ' + url);
    console.log(
      'Finalize sign in by ' + totpSecret.enrollmentCompletionDeadline
    );
    // display the numbr of seconds left to enroll.
    $('p.totp-deadline').show();
    totpDeadlineId = setInterval(function () {
      var deadline = new Date(totpSecret.enrollmentCompletionDeadline);
      var t = deadline - new Date().getTime();
      if (t < 0) {
        clearInterval(totpDeadlineId);
        document.getElementById('totp-deadline').innerText =
          'TOTP enrollment expired!';
      } else {
        var minutes = Math.floor(t / (1000 * 60));
        var seconds = Math.floor((t % (60 * 1000)) / 1000);
        // accessing the field using $ does not work here.
        document.getElementById(
          'totp-deadline'
        ).innerText = `Time left - ${minutes} minutes, ${seconds} seconds.`;
      }
    }, 1000);
    // Use the QRServer API documented at https://goqr.me/api/doc/
    const qrCodeUrl = `https://api.qrserver.com/v1/create-qr-code/?data=${url}&amp;size=30x30`;
    $('img.totp-qr-image').attr('src', qrCodeUrl).show();
    $('p.totp-text').show();
  } catch (e) {
    onAuthError(e);
  }
}

async function onFinalizeEnrollWithTotpMultiFactor() {
  const verificationCode = $('#enroll-mfa-totp-verification-code').val();
  if (!activeUser() || !totpSecret || !verificationCode) {
    alertError(' Missing active user OR TOTP secret OR verification code.');
    return;
  }

  const multiFactorAssertion = TotpMultiFactorGenerator.assertionForEnrollment(
    totpSecret,
    verificationCode
  );
  const displayName = $('#enroll-mfa-totp-display-name').val() || undefined;

  try {
    await multiFactor(activeUser()).enroll(multiFactorAssertion, displayName);
    refreshUserData();
    clearTOTPUIState();
    alertSuccess('TOTP MFA enrolled!');
  } catch (e) {
    onAuthError(e);
  }
}

function clearTOTPUIState() {
    $('p.totp-deadline').hide();
    $('img.totp-qr-image').hide();
    $('p.totp-text').hide();
    $('enroll-mfa-totp-verification-code').hide();
    $('enroll-mfa-totp-display-name').hide();
    clearInterval(totpDeadlineId);

}
/**
 * Signs in or links a provider's credential, based on current tab opened.
 * @param {!AuthCredential} credential The provider's credential.
 */
function signInOrLinkCredential(credential) {
  if (currentTab === '#user-section') {
    if (!activeUser()) {
      alertError('You need to sign in before linking an account.');
      return;
    }

    linkWithCredential(activeUser(), credential).then(result => {
      logAdditionalUserInfo(result);
      refreshUserData();
      alertSuccess('Provider linked!');
    }, onAuthError);
  } else {
    signInWithCredential(auth, credential).then(
      onAuthUserCredentialSuccess,
      onAuthError
    );
  }
}

/** @return {!Object} The Action Code Settings object. */
function getActionCodeSettings() {
  const actionCodeSettings = {};
  const url = $('#continueUrl').val();
  const apn = $('#apn').val();
  const amv = $('#amv').val();
  const ibi = $('#ibi').val();
  const installApp = $('input[name=install-app]:checked').val() === 'Yes';
  const handleCodeInApp =
    $('input[name=handle-in-app]:checked').val() === 'Yes';
  if (url || apn || ibi) {
    actionCodeSettings['url'] = url;
    if (apn) {
      actionCodeSettings['android'] = {
        'packageName': apn,
        'installApp': !!installApp,
        'minimumVersion': amv || undefined
      };
    }
    if (ibi) {
      actionCodeSettings['iOS'] = {
        'bundleId': ibi
      };
    }
    actionCodeSettings['handleCodeInApp'] = handleCodeInApp;
  }
  return actionCodeSettings;
}

/** Reset action code settings form. */
function onActionCodeSettingsReset() {
  $('#continueUrl').val('');
  $('#apn').val('');
  $('#amv').val('');
  $('#ibi').val('');
}

/**
 * Changes the user's email.
 */
function onChangeEmail() {
  const email = $('#changed-email').val();
  updateEmail(activeUser(), email).then(() => {
    refreshUserData();
    alertSuccess('Email changed!');
  }, onAuthError);
}

/**
 * Changes the user's password.
 */
function onChangePassword() {
  const password = $('#changed-password').val();
  updatePassword(activeUser(), password).then(() => {
    refreshUserData();
    alertSuccess('Password changed!');
  }, onAuthError);
}

/**
 * Changes the user's password.
 */
function onUpdateProfile() {
  const displayName = $('#display-name').val();
  const photoURL = $('#photo-url').val();
  updateProfile(activeUser(), {
    displayName,
    photoURL
  }).then(() => {
    refreshUserData();
    alertSuccess('Profile updated!');
  }, onAuthError);
}

/**
 * Sends sign in with email link to the user.
 */
function onSendSignInLinkToEmail() {
  const email = $('#sign-in-with-email-link-email').val();
  sendSignInLinkToEmail(auth, email, getActionCodeSettings()).then(() => {
    alertSuccess('Email sent!');
  }, onAuthError);
}

/**
 * Sends sign in with email link to the user and pass in current url.
 */
function onSendSignInLinkToEmailCurrentUrl() {
  const email = $('#sign-in-with-email-link-email').val();
  const actionCodeSettings = {
    'url': window.location.href,
    'handleCodeInApp': true
  };

  sendSignInLinkToEmail(auth, email, actionCodeSettings).then(() => {
    if ('localStorage' in window && window['localStorage'] !== null) {
      window.localStorage.setItem(
        'emailForSignIn',
        // Save the email and the timestamp.
        JSON.stringify({
          email,
          timestamp: new Date().getTime()
        })
      );
    }
    alertSuccess('Email sent!');
  }, onAuthError);
}

/**
 * Sends email link to link the user.
 */
function onSendLinkEmailLink() {
  const email = $('#link-with-email-link-email').val();
  sendSignInLinkToEmail(auth, email, getActionCodeSettings()).then(() => {
    alertSuccess('Email sent!');
  }, onAuthError);
}

/**
 * Sends password reset email to the user.
 */
function onSendPasswordResetEmail() {
  const email = $('#password-reset-email').val();
  sendPasswordResetEmail(auth, email, getActionCodeSettings()).then(() => {
    alertSuccess('Email sent!');
  }, onAuthError);
}

/**
 * Verifies the password reset code entered by the user.
 */
function onVerifyPasswordResetCode() {
  const code = $('#password-reset-code').val();
  verifyPasswordResetCode(auth, code).then(() => {
    alertSuccess('Password reset code is valid!');
  }, onAuthError);
}

/**
 * Confirms the password reset with the code and password supplied by the user.
 */
function onConfirmPasswordReset() {
  const code = $('#password-reset-code').val();
  const password = $('#password-reset-password').val();
  confirmPasswordReset(auth, code, password).then(() => {
    alertSuccess('Password has been changed!');
  }, onAuthError);
}

/**
 * Gets the list of possible sign in methods for the given email address.
 */
function onFetchSignInMethodsForEmail() {
  const email = $('#fetch-sign-in-methods-email').val();
  fetchSignInMethodsForEmail(auth, email).then(signInMethods => {
    log('Sign in methods for ' + email + ' :');
    log(signInMethods);
    if (signInMethods.length === 0) {
      alertSuccess('Sign In Methods for ' + email + ': N/A');
    } else {
      alertSuccess(
        'Sign In Methods for ' + email + ': ' + signInMethods.join(', ')
      );
    }
  }, onAuthError);
}

/**
 * Fetches and logs the user's providers data.
 */
function onGetProviderData() {
  log('Providers data:');
  log(activeUser()['providerData']);
}

/**
 * Links a signed in user with an email and password account.
 */
function onLinkWithEmailAndPassword() {
  const email = $('#link-email').val();
  const password = $('#link-password').val();
  linkWithCredential(
    activeUser(),
    EmailAuthProvider.credential(email, password)
  ).then(onAuthUserCredentialSuccess, onAuthError);
}

/**
 * Links with a generic IdP credential.
 */
function onLinkWithGenericIdPCredential() {
  alertNotImplemented();
  // var providerId = $('#link-generic-idp-provider-id').val();
  // var idToken = $('#link-generic-idp-id-token').val() || undefined;
  // var rawNonce = $('#link-generic-idp-raw-nonce').val() || undefined;
  // var accessToken = $('#link-generic-idp-access-token').val() || undefined;
  // var provider = new OAuthProvider(providerId);
  // activeUser().linkWithCredential(
  //    provider.credential({
  //     idToken: idToken,
  //     accessToken: accessToken,
  //     rawNonce: rawNonce,
  //   })).then(onAuthUserCredentialSuccess, onAuthError);
}

/**
 * Unlinks the specified provider.
 */
function onUnlinkProvider() {
  const providerId = $('#unlinked-provider-id').val();
  unlink(activeUser(), providerId).then(_user => {
    alertSuccess('Provider unlinked from user.');
    refreshUserData();
  }, onAuthError);
}

/**
 * Sends email verification to the user.
 */
function onSendEmailVerification() {
  sendEmailVerification(activeUser(), getActionCodeSettings()).then(() => {
    alertSuccess('Email verification sent!');
  }, onAuthError);
}

/**
 * Confirms the email verification code given.
 */
function onApplyActionCode() {
  var code = $('#email-verification-code').val();
  applyActionCode(auth, code).then(function () {
    alertSuccess('Email successfully verified!');
    refreshUserData();
  }, onAuthError);
}

/**
 * Gets or refreshes the ID token.
 * @param {boolean} forceRefresh Whether to force the refresh of the token
 *     or not.
 */
function getIdToken(forceRefresh) {
  if (activeUser() == null) {
    alertError('No user logged in.');
    return;
  }
  if (activeUser().getIdToken) {
    activeUser()
      .getIdToken(forceRefresh)
      .then(alertSuccess, () => {
        log('No token');
      });
  } else {
    activeUser()
      .getToken(forceRefresh)
      .then(alertSuccess, () => {
        log('No token');
      });
  }
}

/**
 * Gets or refreshes the ID token result.
 * @param {boolean} forceRefresh Whether to force the refresh of the token
 *     or not
 */
function getIdTokenResult(forceRefresh) {
  if (activeUser() == null) {
    alertError('No user logged in.');
    return;
  }
  activeUser()
    .getIdTokenResult(forceRefresh)
    .then(idTokenResult => {
      alertSuccess(JSON.stringify(idTokenResult));
    }, onAuthError);
}

/**
 * Triggers the retrieval of the ID token result.
 */
function onGetIdTokenResult() {
  getIdTokenResult(false);
}

/**
 * Triggers the refresh of the ID token result.
 */
function onRefreshTokenResult() {
  getIdTokenResult(true);
}

/**
 * Triggers the retrieval of the ID token.
 */
function onGetIdToken() {
  getIdToken(false);
}

/**
 * Triggers the refresh of the ID token.
 */
function onRefreshToken() {
  getIdToken(true);
}

/**
 * Signs out the user.
 */
function onSignOut() {
  setLastUser(auth.currentUser);
  auth.signOut().then(signOut, onAuthError);
}

/**
 * Handles multi-factor sign-in completion.
 * @param {!MultiFactorResolver} resolver The multi-factor error
 *     resolver.
 */
function handleMultiFactorSignIn(resolver) {
  // Save multi-factor error resolver.
  multiFactorErrorResolver = resolver;
  // Populate 2nd factor options from resolver.
  const $listGroup = $('#multiFactorModal div.enrolled-second-factors');
  // Populate the list of 2nd factors in the list group specified.
  showMultiFactors(
    $listGroup,
    multiFactorErrorResolver.hints,
    // On row click, select the corresponding second factor to complete
    // sign-in with.
    function (e) {
      e.preventDefault();
      // Remove all other active entries.
      $listGroup.find('a').removeClass('active');
      // Mark current entry as active.
      $(this).addClass('active');
      // Select current factor.
      onSelectMultiFactorHint(parseInt($(this).attr('data-index'), 10));
    },
    // Do not show delete option
    null
  );
  // Hide phone form (other second factor types could be supported).
  $('#multi-factor-phone').addClass('hidden');
  $('#multi-factor-totp').addClass('hidden');
  // Show second factor recovery dialog.
  $('#multiFactorModal').modal();
}

/**
 * Displays the list of multi-factors in the provided list group.
 * @param {!jQuery<!HTMLElement>} $listGroup The list group where the enrolled
 *     factors will be displayed.
 * @param {!Array<!MultiFactorInfo>} multiFactorInfo The list of
 *     multi-factors to display.
 * @param {?function(!jQuery.Event)} onClick The click handler when a second
 *     factor is clicked.
 * @param {?function(!jQuery.Event)} onDelete The click handler when a second
 *     factor is delete. If not provided, no delete button is shown.
 */
function showMultiFactors($listGroup, multiFactorInfo, onClick, onDelete) {
  // Append entry to list.
  $listGroup.empty();
  $.each(multiFactorInfo, i => {
    // Append entry to list.
    const info = multiFactorInfo[i];
    const displayName = info.displayName || 'N/A';
    const $a = $('<a href="#" />')
      .addClass('list-group-item')
      .addClass('list-group-item-action')
      // Set index on entry.
      .attr('data-index', i)
      .appendTo($listGroup);
    $a.append($('<h4 class="list-group-item-heading" />').text(info.uid));
    $a.append($('<span class="badge" />').text(info.factorId));
    $a.append($('<p class="list-group-item-text" />').text(displayName));
    if (info.phoneNumber) {
      $a.append($('<small />').text(info.phoneNumber));
    }
    // Check if a delete button is to be displayed.
    if (onDelete) {
      const $deleteBtn = $(
        '<span class="pull-right button-group">' +
          '<button type="button" class="btn btn-danger btn-xs delete-factor" ' +
          'data-index="' +
          i.toString() +
          '">' +
          '<i class="fa fa-trash" data-title="Remove" />' +
          '</button>' +
          '</span>'
      );
      // Append delete button to row.
      $a.append($deleteBtn);
      // Add delete button click handler.
      $a.find('button.delete-factor').click(onDelete);
    }
    // On entry click.
    if (onClick) {
      $a.click(onClick);
    }
  });
}

/**
 * Handles the user selection of second factor to complete sign-in with.
 * @param {number} index The selected multi-factor hint index.
 */
function onSelectMultiFactorHint(index) {
  // Hide all forms for handling each type of second factors.
  // Currently only phone is supported.
  $('#multi-factor-phone').addClass('hidden');
  $('#multi-factor-totp').addClass('hidden');
  if (
    !multiFactorErrorResolver ||
    typeof multiFactorErrorResolver.hints[index] === 'undefined'
  ) {
    return;
  }

  if (multiFactorErrorResolver.hints[index].factorId === 'phone') {
    // Save selected second factor.
    selectedMultiFactorHint = multiFactorErrorResolver.hints[index];
    // Show options for phone 2nd factor.
    // Get reCAPTCHA ready.
    clearApplicationVerifier();
    makeApplicationVerifier('send-2fa-phone-code');
    // Show sign-in with phone second factor menu.
    $('#multi-factor-phone').removeClass('hidden');
    // Clear all input.
    $('#multi-factor-sign-in-verification-id').val('');
    $('#multi-factor-sign-in-verification-code').val('');
  } else if (multiFactorErrorResolver.hints[index].factorId === 'totp') {
    // Save selected second factor.
    selectedMultiFactorHint = multiFactorErrorResolver.hints[index];

    // Show sign-in with totp second factor menu.
    $('#multi-factor-totp').removeClass('hidden');
    // Clear all input.
    $('#multi-factor-totp-sign-in-verification-code').val('');
  } else {
    // 2nd factor not found or not supported by app.
    alertError('Selected 2nd factor is not supported!');
  }
}

/**
 * Start sign-in with the 2nd factor phone number.
 * @param {!jQuery.Event} event The jQuery event object.
 */
function onStartSignInWithPhoneMultiFactor(event) {
  event.preventDefault();
  // Make sure a second factor is selected.
  if (!selectedMultiFactorHint || !multiFactorErrorResolver) {
    return;
  }
  // Initialize a reCAPTCHA application verifier.
  const provider = new PhoneAuthProvider(auth);
  const signInRequest = {
    multiFactorHint: selectedMultiFactorHint,
    session: multiFactorErrorResolver.session
  };
  provider.verifyPhoneNumber(signInRequest, applicationVerifier).then(
    verificationId => {
      clearApplicationVerifier();
      $('#multi-factor-sign-in-verification-id').val(verificationId);
      alertSuccess('Phone verification sent!');
    },
    error => {
      clearApplicationVerifier();
      onAuthError(error);
    }
  );
}

/**
 * Completes sign-in with the 2nd factor phone assertion.
 * @param {!jQuery.Event} event The jQuery event object.
 */
function onFinalizeSignInWithPhoneMultiFactor(event) {
  event.preventDefault();
  const verificationId = $('#multi-factor-sign-in-verification-id').val();
  const code = $('#multi-factor-sign-in-verification-code').val();
  if (!code || !verificationId || !multiFactorErrorResolver) {
    return;
  }
  const cred = PhoneAuthProvider.credential(verificationId, code);
  const assertion = PhoneMultiFactorGenerator.assertion(cred);
  multiFactorErrorResolver.resolveSignIn(assertion).then(userCredential => {
    onAuthUserCredentialSuccess(userCredential);
    $('#multiFactorModal').modal('hide');
  }, onAuthError);
}

/**
 * Completes sign-in with the 2nd factor totp assertion.
 * @param {!jQuery.Event} event The jQuery event object.
 */
function onFinalizeSignInWithTotpMultiFactor(event) {
  event.preventDefault();
  // Make sure a second factor is selected.
  const otp = $('#multi-factor-totp-sign-in-verification-code').val();
  if (!otp || !selectedMultiFactorHint || !multiFactorErrorResolver) {
    return;
  }

  const assertion = TotpMultiFactorGenerator.assertionForSignIn(
    selectedMultiFactorHint.uid,
    otp
  );
  multiFactorErrorResolver.resolveSignIn(assertion).then(userCredential => {
    onAuthUserCredentialSuccess(userCredential);
    $('#multiFactorModal').modal('hide');
  }, onAuthError);
}

/**
 * Adds a new row to insert an OAuth custom parameter key/value pair.
 * @param {!jQuery.Event} _event The jQuery event object.
 */
function onPopupRedirectAddCustomParam(_event) {
  // Form container.
  let html = '<form class="customParamItem form form-bordered no-submit">';
  // OAuth parameter key input.
  html +=
    '<input type="text" class="form-control customParamKey" ' +
    'placeholder="OAuth Parameter Key"/>';
  // OAuth parameter value input.
  html +=
    '<input type="text" class="form-control customParamValue" ' +
    'placeholder="OAuth Parameter Value"/>';
  // Button to remove current key/value pair.
  html += '<button class="btn btn-block btn-primary">Remove</button>';
  html += '</form>';
  // Create jQuery node.
  const $node = $(html);
  // Add button click event listener to remove item.
  $node.find('button').on('click', function (e) {
    // Remove button click event listener.
    $(this).off('click');
    // Get row container and remove it.
    $(this).closest('form.customParamItem').remove();
    e.preventDefault();
  });
  // Append constructed row to parameter list container.
  // TODO: These parameters need to be passed into OAuth calls with provider.setCustomParameters()
  $('#popup-redirect-custom-parameters').append($node);
}

/**
 * Performs the corresponding popup/redirect action for a generic provider.
 */
function onPopupRedirectGenericProviderClick() {
  var providerId = $('#popup-redirect-generic-providerid').val();
  var provider = new OAuthProvider(providerId);
  signInWithPopupRedirect(provider);
}

/**
 * Performs the corresponding popup/redirect action for a SAML provider.
 */
function onPopupRedirectSamlProviderClick() {
  if (!USE_AUTH_EMULATOR) {
    alertNotImplemented();
    return;
  }
  var providerId = $('#popup-redirect-saml-providerid').val();
  var provider = new SAMLAuthProvider(providerId);
  signInWithPopupRedirect(provider);
}

/**
 * Performs the corresponding popup/redirect action based on user's selection.
 * @param {!jQuery.Event} _event The jQuery event object.
 */
function onPopupRedirectProviderClick(_event) {
  const providerId = $(event.currentTarget).data('provider');
  let provider = null;
  switch (providerId) {
    case 'google.com':
      provider = new GoogleAuthProvider();
      break;
    case 'facebook.com':
      provider = new FacebookAuthProvider();
      break;
    case 'github.com':
      provider = new GithubAuthProvider();
      break;
    case 'twitter.com':
      provider = new TwitterAuthProvider();
      break;
    default:
      return;
  }
  signInWithPopupRedirect(provider);
}

/**
 * Performs a popup/redirect action based on a given provider and the user's
 * selections.
 * @param {!AuthProvider} provider The provider with which to
 *     sign in.
 */
function signInWithPopupRedirect(provider) {
  let action = $('input[name=popup-redirect-action]:checked').val();
  let type = $('input[name=popup-redirect-type]:checked').val();
  let method = null;
  let inst = null;

  switch (action) {
    case 'link':
      if (!activeUser()) {
        alertError('No user logged in.');
        return;
      }
      inst = activeUser();
      method = type === 'popup' ? linkWithPopup : linkWithRedirect;
      break;
    case 'reauthenticate':
      if (!activeUser()) {
        alertError(
          'No user logged in. Select the "Last User" tab to reauth the previous user.'
        );
        return;
      }
      inst = activeUser();
      method =
        type === 'popup' ? reauthenticateWithPopup : reauthenticateWithRedirect;
      break;
    default:
      inst = auth;
      method = type === 'popup' ? signInWithPopup : signInWithRedirect;
  }

  // Get custom OAuth parameters.
  const customParameters = {};
  // For each entry.
  $('form.customParamItem').each(function (_index) {
    // Get parameter key.
    const key = $(this).find('input.customParamKey').val();
    // Get parameter value.
    const value = $(this).find('input.customParamValue').val();
    // Save to list if valid.
    if (key && value) {
      customParameters[key] = value;
    }
  });
  // For older jscore versions that do not support this.
  if (provider.setCustomParameters) {
    // Set custom parameters on current provider.
    provider.setCustomParameters(customParameters);
  }

  // Add scopes for providers who do have scopes available (i.e. not Twitter).
  if (provider.addScope) {
    // String.prototype.trim not available in IE8.
    const scopes = $.trim($('#scopes').val()).split(/\s*,\s*/);
    for (let i = 0; i < scopes.length; i++) {
      provider.addScope(scopes[i]);
    }
  }
  console.log('Provider:');
  console.log(provider);
  if (type == 'popup') {
    method(inst, provider, browserPopupRedirectResolver).then(response => {
      console.log('Popup response:');
      console.log(response);
      alertSuccess(action + ' with ' + provider['providerId'] + ' successful!');
      logAdditionalUserInfo(response);
      onAuthSuccess(activeUser());
    }, onAuthError);
  } else {
    try {
      method(inst, provider, browserPopupRedirectResolver).catch(onAuthError);
    } catch (error) {
      console.log('Error while calling ' + method);
      console.error(error);
    }
  }
}

/**
 * Displays user credential result.
 * @param {!UserCredential} result The UserCredential result
 *     object.
 */
function onAuthUserCredentialSuccess(result) {
  onAuthSuccess(result.user);
  logAdditionalUserInfo(result);
}

/**
 * Displays redirect result.
 */
function onGetRedirectResult() {
  getRedirectResult(auth, browserPopupRedirectResolver).then(function (
    response
  ) {
    log('Redirect results:');
    if (response.credential) {
      log('Credential:');
      log(response.credential);
    } else {
      log('No credential');
    }
    if (response.user) {
      log("User's id:");
      log(response.user.uid);
    } else {
      log('No user');
    }
    logAdditionalUserInfo(response);
    console.log(response);
  },
  onAuthError);
}

/**
 * Logs additional user info returned by a sign-in event, if available.
 * @param {!Object} response
 */
function logAdditionalUserInfo(response) {
  if (response?.additionalUserInfo) {
    if (response.additionalUserInfo.username) {
      log(
        response.additionalUserInfo['providerId'] +
          ' username: ' +
          response.additionalUserInfo.username
      );
    }
    if (response.additionalUserInfo.profile) {
      log(response.additionalUserInfo['providerId'] + ' profile information:');
      log(JSON.stringify(response.additionalUserInfo.profile, null, 2));
    }
    if (typeof response.additionalUserInfo.isNewUser !== 'undefined') {
      log(
        response.additionalUserInfo['providerId'] +
          ' isNewUser: ' +
          response.additionalUserInfo.isNewUser
      );
    }
    if (response.credential) {
      log('credential: ' + JSON.stringify(response.credential.toJSON()));
    }
  }
}

/**
 * Deletes the user account.
 */
function onDelete() {
  activeUser()
    ['delete']()
    .then(() => {
      log('User successfully deleted.');
      alertSuccess('User successfully deleted.');
      refreshUserData();
    }, onAuthError);
}

/**
 * Gets a specific query parameter from the current URL.
 * @param {string} name Name of the parameter.
 * @return {string} The query parameter requested.
 */
function getParameterByName(name) {
  const url = window.location.href;
  name = name.replace(/[\[\]]/g, '\\$&');
  const regex = new RegExp('[?&]' + name + '(=([^&#]*)|&|#|$)');
  const results = regex.exec(url);
  if (!results) {
    return null;
  }
  if (!results[2]) {
    return '';
  }
  return decodeURIComponent(results[2].replace(/\+/g, ' '));
}

/**
 * Detects if an action code is passed in the URL, and populates accordingly
 * the input field for the confirm email verification process.
 */
function populateActionCodes() {
  let emailForSignIn = null;
  let signInTime = 0;
  if ('localStorage' in window && window['localStorage'] !== null) {
    try {
      // Try to parse as JSON first using new storage format.
      const emailForSignInData = JSON.parse(
        window.localStorage.getItem('emailForSignIn')
      );
      emailForSignIn = emailForSignInData['email'] || null;
      signInTime = emailForSignInData['timestamp'] || 0;
    } catch (e) {
      // JSON parsing failed. This means the email is stored in the old string
      // format.
      emailForSignIn = window.localStorage.getItem('emailForSignIn');
    }
    if (emailForSignIn) {
      // Clear old codes. Old format codes should be cleared immediately.
      if (new Date().getTime() - signInTime >= 1 * 24 * 3600 * 1000) {
        // Remove email from storage.
        window.localStorage.removeItem('emailForSignIn');
      }
    }
  }
  const actionCode = getParameterByName('oobCode');
  if (actionCode != null) {
    const mode = getParameterByName('mode');
    if (mode === 'verifyEmail') {
      $('#email-verification-code').val(actionCode);
    } else if (mode === 'resetPassword') {
      $('#password-reset-code').val(actionCode);
    } else if (mode === 'signIn') {
      if (emailForSignIn) {
        $('#sign-in-with-email-link-email').val(emailForSignIn);
        $('#sign-in-with-email-link-link').val(window.location.href);
        onSignInWithEmailLink();
        // Remove email from storage as the code is only usable once.
        window.localStorage.removeItem('emailForSignIn');
      }
    } else {
      $('#email-verification-code').val(actionCode);
      $('#password-reset-code').val(actionCode);
    }
  }
}

/**
 * Provides basic Database checks for authenticated and unauthenticated access.
 * The Database node being tested has the following rule:
 * "users": {
 *   "$user_id": {
 *     ".read": "$user_id === auth.uid",
 *     ".write": "$user_id === auth.uid"
 *   }
 * }
 * This applies when Real-time database service is available.
 */
function checkDatabaseAuthAccess() {
  const randomString = Math.floor(Math.random() * 10000000).toString();
  let dbRef;
  let dbPath;
  let errMessage;
  // Run this check only when Database module is available.
  if (
    typeof firebase !== 'undefined' &&
    typeof firebase.database !== 'undefined'
  ) {
    if (lastUser && !auth.currentUser) {
      dbPath = 'users/' + lastUser.uid;
      // After sign out, confirm read/write access to users/$user_id blocked.
      dbRef = firebase.database().ref(dbPath);
      dbRef
        .set({
          'test': randomString
        })
        .then(() => {
          alertError(
            'Error: Unauthenticated write to Database node ' +
              dbPath +
              ' unexpectedly succeeded!'
          );
        })
        .catch(error => {
          errMessage = error.message.toLowerCase();
          // Permission denied error should be thrown.
          if (errMessage.indexOf('permission_denied') === -1) {
            alertError('Error: ' + error.code);
            return;
          }
          dbRef
            .once('value')
            .then(() => {
              alertError(
                'Error: Unauthenticated read to Database node ' +
                  dbPath +
                  ' unexpectedly succeeded!'
              );
            })
            .catch(error => {
              errMessage = error.message.toLowerCase();
              // Permission denied error should be thrown.
              if (errMessage.indexOf('permission_denied') === -1) {
                alertError('Error: ' + error.code);
                return;
              }
              log(
                'Unauthenticated read/write to Database node ' +
                  dbPath +
                  ' failed as expected!'
              );
            });
        });
    } else if (auth.currentUser) {
      dbPath = 'users/' + auth.currentUser.uid;
      // Confirm read/write access to users/$user_id allowed.
      dbRef = firebase.database().ref(dbPath);
      dbRef
        .set({
          'test': randomString
        })
        .then(() => {
          return dbRef.once('value');
        })
        .then(snapshot => {
          if (snapshot.val().test === randomString) {
            // read/write successful.
            log(
              'Authenticated read/write to Database node ' +
                dbPath +
                ' succeeded!'
            );
          } else {
            throw new Error(
              'Authenticated read/write to Database node ' + dbPath + ' failed!'
            );
          }
          // Clean up: clear that node's content.
          return dbRef.remove();
        })
        .catch(error => {
          alertError('Error: ' + error.code);
        });
    }
  }
}

/**
 * Runs various Firebase Auth tests in a web worker environment and confirms the
 * expected behavior. This is useful for manual testing in different browsers.
 * @param {string} googleIdToken The Google ID token to sign in with.
 */
function onRunWebWorkTests() {
  if (!webWorker) {
    alertError('Error: Web workers are not supported in the current browser!');
    return;
  }
  signInWithPopup(
    auth,
    new GoogleAuthProvider(),
    browserPopupRedirectResolver
  ).then(
    result => {
      const credential = GoogleAuthProvider.credentialFromResult(result);
      webWorker.postMessage({
        type: 'RUN_TESTS',
        googleIdToken: credential.idToken
      });
    },
    error => {
      alertError('Error code: ' + error.code + ' message: ' + error.message);
    }
  );
}

/** Runs service worker tests if supported. */
function onRunServiceWorkTests() {
  $.ajax('/checkIfAuthenticated').then(
    (data, _textStatus, _jqXHR) => {
      alertSuccess('User authenticated: ' + data.uid);
    },
    (jqXHR, _textStatus, _errorThrown) => {
      alertError(jqXHR.status + ': ' + JSON.stringify(jqXHR.responseJSON));
    }
  );
}

/** Copy current user of auth to tempAuth. */
function onCopyActiveUser() {
  tempAuth.updateCurrentUser(activeUser()).then(
    () => {
      alertSuccess('Copied active user to temp Auth');
    },
    error => {
      alertError('Error: ' + error.code);
    }
  );
}

/** Copy last user to auth. */
function onCopyLastUser() {
  // If last user is null, NULL_USER error will be thrown.
  auth.updateCurrentUser(lastUser).then(
    () => {
      alertSuccess('Copied last user to Auth');
    },
    error => {
      alertError('Error: ' + error.code);
    }
  );
}

/** Applies selected auth settings change. */
function onApplyAuthSettingsChange() {
  try {
    auth.settings.appVerificationDisabledForTesting =
      $('input[name=enable-app-verification]:checked').val() === 'No';
    alertSuccess('Auth settings changed');
  } catch (error) {
    alertError('Error: ' + error.code);
  }
}

/**
 * Initiates the application by setting event listeners on the various buttons.
 */
function initApp() {
  log('Initializing app...');
  app = initializeApp(config);
  auth = getAuth(app);
  if (USE_AUTH_EMULATOR) {
    connectAuthEmulator(auth, AUTH_EMULATOR_URL);
  }

  tempApp = initializeApp(
    {
      apiKey: config.apiKey,
      authDomain: config.authDomain
    },
    `${auth.name}-temp`
  );
  tempAuth = initializeAuth(tempApp, {
    persistence: inMemoryPersistence,
    popupRedirectResolver: browserPopupRedirectResolver
  });
  if (USE_AUTH_EMULATOR) {
    connectAuthEmulator(tempAuth, AUTH_EMULATOR_URL);
  }

  // Listen to reCAPTCHA config togglers.
  initRecaptchaToggle(size => {
    clearApplicationVerifier();
    recaptchaSize = size;
  });

  // The action code for email verification or password reset
  // can be passed in the url address as a parameter, and for convenience
  // this preloads the input field.
  populateActionCodes();

  // Allows to login the user if previously logged in.
  if (auth.onIdTokenChanged) {
    auth.onIdTokenChanged(user => {
      refreshUserData();
      if (user) {
        user.getIdTokenResult(false).then(
          idTokenResult => {
            log(JSON.stringify(idTokenResult));
          },
          () => {
            log('No token.');
          }
        );
      } else {
        log('No user logged in.');
      }
    });
  }

  if (auth.onAuthStateChanged) {
    auth.onAuthStateChanged(user => {
      if (user) {
        log('user state change detected: ' + user.uid);
      } else {
        log('user state change detected: no user');
      }
      // Check Database Auth access.
      checkDatabaseAuthAccess();
    });
  }

  if (tempAuth.onAuthStateChanged) {
    tempAuth.onAuthStateChanged(user => {
      if (user) {
        log('user state change on temp Auth detect: ' + JSON.stringify(user));
        alertSuccess('user state change on temp Auth detect: ' + user.uid);
      }
    });
  }

  /**
   * @fileoverview Utilities for Auth test app features.
   */

  /**
   * Initializes the widget for toggling reCAPTCHA size.
   * @param {function(string):void} callback The callback to call when the
   *     size toggler is changed, which takes in the new reCAPTCHA size.
   */
  function initRecaptchaToggle(callback) {
    // Listen to recaptcha config togglers.
    const $recaptchaConfigTogglers = $('.toggleRecaptcha');
    $recaptchaConfigTogglers.click(function (e) {
      // Remove currently active option.
      $recaptchaConfigTogglers.removeClass('active');
      // Set currently selected option.
      $(this).addClass('active');
      // Get the current reCAPTCHA setting label.
      const size = $(e.target).text().toLowerCase();
      callback(size);
    });
  }

  // Install servicerWorker if supported.
  if ('serviceWorker' in navigator) {
    navigator.serviceWorker
      .register('/service-worker.js')
      .then(reg => {
        // Registration worked.
        console.log('Registration succeeded. Scope is ' + reg.scope);
      })
      .catch(error => {
        // Registration failed.
        console.log('Registration failed with ' + error.message);
      });
  }

  if (window.Worker) {
    webWorker = new Worker('/web-worker.js');
    /**
     * Handles the incoming message from the web worker.
     * @param {!Object} e The message event received.
     */
    webWorker.onmessage = function (e) {
      console.log('User data passed through web worker: ', e.data);
      switch (e.data.type) {
        case 'GET_USER_INFO':
          alertSuccess(
            'User data passed through web worker: ' + JSON.stringify(e.data)
          );
          break;
        case 'RUN_TESTS':
          if (e.data.status === 'success') {
            alertSuccess('Web worker tests ran successfully!');
          } else {
            alertError('Error: ' + JSON.stringify(e.data.error));
          }
          break;
        default:
          return;
      }
    };
  }

  /**
   * Asks the web worker, if supported in current browser, to return the user info
   * corresponding to the currentUser as seen within the worker.
   */
  function onGetCurrentUserDataFromWebWorker() {
    if (webWorker) {
      webWorker.postMessage({ type: 'GET_USER_INFO' });
    } else {
      alertError(
        'Error: Web workers are not supported in the current browser!'
      );
    }
  }

  // We check for redirect result to refresh user's data.
  getRedirectResult(auth, browserPopupRedirectResolver).then(function (
    response
  ) {
    refreshUserData();
    logAdditionalUserInfo(response);
  },
  onAuthError);

  // Try sign in with redirect once upon page load, not on subsequent loads.
  // This will demonstrate the behavior when signInWithRedirect is called before
  // auth is fully initialized. This will fail on firebase/auth versions 0.21.0 and lower
  // due to https://github.com/firebase/firebase-js-sdk/issues/6827
  /*
  if (sessionStorage.getItem('redirect-race-test') !== 'done') {
    console.log('Starting redirect sign in upon page load.');
    try {
      sessionStorage.setItem('redirect-race-test', 'done');
      signInWithRedirect(
        auth,
        new GoogleAuthProvider(),
        browserPopupRedirectResolver
      ).catch(onAuthError);
    } catch (error) {
      console.log('Error while calling signInWithRedirect');
      console.error(error);
    }
  }
  */

  // Bootstrap tooltips.
  $('[data-toggle="tooltip"]').tooltip();

  // Auto submit the choose library type form.
  $('#library-form').on('change', 'input.library-option', () => {
    $('#library-form').submit();
  });

  // To clear the logs in the page.
  $('.clear-logs').click(clearLogs);

  // Disables JS forms.
  $('form.no-submit').on('submit', () => {
    return false;
  });

  // Keeps track of the current tab opened.
  $('#tab-menu a').click(event => {
    currentTab = $(event.currentTarget).attr('href');
  });

  // Toggles user.
  $('input[name=toggle-user-selection]').change(refreshUserData);

  // Actions listeners.
  $('#sign-up-with-email-and-password').click(onSignUp);
  $('#sign-in-with-email-and-password').click(onSignInWithEmailAndPassword);
  $('#reauth-with-email-and-password').click(
    onReauthenticateWithEmailAndPassword
  );
  $('.sign-in-with-custom-token').click(onSignInWithCustomToken);
  $('#sign-in-anonymously').click(onSignInAnonymously);
  $('#sign-in-with-generic-idp-credential').click(
    onSignInWithGenericIdPCredential
  );
  $('#signin-verify-phone-number').click(onSignInVerifyPhoneNumber);
  $('#signin-confirm-phone-verification').click(
    onSignInConfirmPhoneVerification
  );
  // On enter click in verification code, complete phone sign-in. This prevents
  // reCAPTCHA from being re-rendered (default behavior on enter).
  $('#signin-phone-verification-code').keypress(e => {
    if (e.which === 13) {
      onSignInConfirmPhoneVerification();
      e.preventDefault();
    }
  });
  $('#sign-in-with-email-link').click(onSignInWithEmailLink);
  $('#link-with-email-link').click(onLinkWithEmailLink);
  $('#reauth-with-email-link').click(onReauthenticateWithEmailLink);

  $('#change-email').click(onChangeEmail);
  $('#change-password').click(onChangePassword);
  $('#update-profile').click(onUpdateProfile);

  $('#send-sign-in-link-to-email').click(onSendSignInLinkToEmail);
  $('#send-sign-in-link-to-email-current-url').click(
    onSendSignInLinkToEmailCurrentUrl
  );
  $('#send-link-email-link').click(onSendLinkEmailLink);

  $('#send-password-reset-email').click(onSendPasswordResetEmail);
  $('#verify-password-reset-code').click(onVerifyPasswordResetCode);
  $('#confirm-password-reset').click(onConfirmPasswordReset);

  $('#get-provider-data').click(onGetProviderData);
  $('#link-with-email-and-password').click(onLinkWithEmailAndPassword);
  $('#link-with-generic-idp-credential').click(onLinkWithGenericIdPCredential);
  $('#unlink-provider').click(onUnlinkProvider);
  $('#link-reauth-verify-phone-number').click(onLinkReauthVerifyPhoneNumber);
  $('#update-confirm-phone-verification').click(
    onUpdateConfirmPhoneVerification
  );
  $('#link-confirm-phone-verification').click(onLinkConfirmPhoneVerification);
  $('#reauth-confirm-phone-verification').click(
    onReauthConfirmPhoneVerification
  );
  // On enter click in verification code, complete phone sign-in. This prevents
  // reCAPTCHA from being re-rendered (default behavior on enter).
  $('#link-reauth-phone-verification-code').keypress(e => {
    if (e.which === 13) {
      // User first option option as default.
      onUpdateConfirmPhoneVerification();
      e.preventDefault();
    }
  });

  $('#send-email-verification').click(onSendEmailVerification);
  $('#confirm-email-verification').click(onApplyActionCode);
  $('#get-token-result').click(onGetIdTokenResult);
  $('#refresh-token-result').click(onRefreshTokenResult);
  $('#get-token').click(onGetIdToken);
  $('#refresh-token').click(onRefreshToken);
  $('#get-token-worker').click(onGetCurrentUserDataFromWebWorker);
  $('#sign-out').click(onSignOut);

  $('.popup-redirect-provider').click(onPopupRedirectProviderClick);
  $('#popup-redirect-generic').click(onPopupRedirectGenericProviderClick);
  $('#popup-redirect-get-redirect-result').click(onGetRedirectResult);
  $('#popup-redirect-add-custom-parameter').click(
    onPopupRedirectAddCustomParam
  );
  $('#popup-redirect-saml').click(onPopupRedirectSamlProviderClick);

  $('#action-code-settings-reset').click(onActionCodeSettingsReset);

  $('#delete').click(onDelete);

  $('#set-persistence').click(onSetPersistence);

  $('#set-language-code').click(onSetLanguageCode);
  $('#use-device-language').click(onUseDeviceLanguage);

  $('#fetch-sign-in-methods-for-email').click(onFetchSignInMethodsForEmail);

  $('#run-web-worker-tests').click(onRunWebWorkTests);
  $('#run-service-worker-tests').click(onRunServiceWorkTests);
  $('#copy-active-user').click(onCopyActiveUser);
  $('#copy-last-user').click(onCopyLastUser);

  $('#apply-auth-settings-change').click(onApplyAuthSettingsChange);

  // Multi-factor operations.
  // Starts multi-factor sign-in with selected phone number.
  $('#send-2fa-phone-code').click(onStartSignInWithPhoneMultiFactor);
  // Completes multi-factor sign-in with supplied SMS code.
  $('#sign-in-with-phone-multi-factor').click(
    onFinalizeSignInWithPhoneMultiFactor
  );

  // Completes multi-factor sign-in with supplied OTP(One-Time Password).
  $('#sign-in-with-totp-multi-factor').click(
    onFinalizeSignInWithTotpMultiFactor
  );

  // Starts multi-factor enrollment with phone number.
  $('#enroll-mfa-verify-phone-number').click(onStartEnrollWithPhoneMultiFactor);
  // Completes multi-factor enrollment with supplied SMS code.
  $('#enroll-mfa-confirm-phone-verification').click(
    onFinalizeEnrollWithPhoneMultiFactor
  );
  // Starts multi-factor enrollment with TOTP.
  $('#enroll-mfa-totp-start').click(onStartEnrollWithTotpMultiFactor);
  // Completes multi-factor enrollment with supplied OTP(One-Time Password).
  $('#enroll-mfa-totp-finalize').click(onFinalizeEnrollWithTotpMultiFactor);
  // Sets tenant for the current auth instance
  $('#set-tenant-btn').click(onSetTenantIdClick);
}

$(initApp);<|MERGE_RESOLUTION|>--- conflicted
+++ resolved
@@ -252,15 +252,10 @@
         const label = info && (info.displayName || info.uid);
         if (label) {
           $('#enrolled-factors-drop-down').removeClass('open');
-<<<<<<< HEAD
-          // Set last user because unenrolling MFA when there are multiple MFA options will logout the user.
-          setLastUser(auth.currentUser);
-=======
           // Set the last user, in case the current user is logged out.
           // This can happen if the MFA option being unenrolled is the one that was most recently enrolled into.
           // See - https://github.com/firebase/firebase-js-sdk/issues/3233
           setLastUser(activeUser);
->>>>>>> 68369740
           mfaUser.unenroll(info).then(() => {
             refreshUserData();
             alertSuccess('Multi-factor successfully unenrolled.');
