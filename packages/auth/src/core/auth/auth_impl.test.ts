--- conflicted
+++ resolved
@@ -789,7 +789,6 @@
     });
   });
 
-<<<<<<< HEAD
   context('passwordPolicy', () => {
     const TEST_ALLOWED_NON_ALPHANUMERIC_CHARS = ['!', '(', ')'];
     const TEST_ALLOWED_NON_ALPHANUMERIC_STRING =
@@ -1037,7 +1036,9 @@
           AuthErrorCode.UNSUPPORTED_PASSWORD_POLICY_SCHEMA_VERSION
         );
       });
-=======
+    });
+  });
+  
   describe('AuthStateReady', () => {
     let user: UserInternal;
     let authStateChangedSpy: sinon.SinonSpy;
@@ -1142,7 +1143,6 @@
             throw new Error(error);
           });
       }, 10000);
->>>>>>> e037eeed
     });
   });
 });