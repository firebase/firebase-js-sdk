--- conflicted
+++ resolved
@@ -788,13 +788,6 @@
   });
 
   context('passwordPolicy', () => {
-<<<<<<< HEAD
-    const passwordPolicyResponse = {
-      customStrengthOptions: {
-        minPasswordLength: 6
-      },
-      allowedNonAlphanumericCharacters: ['!', '(', ')'],
-=======
     const TEST_ALLOWED_NON_ALPHANUMERIC_CHARS = ['!', '(', ')'];
     const TEST_MIN_PASSWORD_LENGTH = 6;
 
@@ -803,52 +796,26 @@
         minPasswordLength: TEST_MIN_PASSWORD_LENGTH
       },
       allowedNonAlphanumericCharacters: TEST_ALLOWED_NON_ALPHANUMERIC_CHARS,
->>>>>>> 1741fefd
       schemaVersion: 1
     };
     const passwordPolicyResponseRequireNumeric = {
       customStrengthOptions: {
-<<<<<<< HEAD
-        minPasswordLength: 6,
-        containsNumericCharacter: true
-      },
-      allowedNonAlphanumericCharacters: ['!', '(', ')'],
-=======
         minPasswordLength: TEST_MIN_PASSWORD_LENGTH,
         containsNumericCharacter: true
       },
       allowedNonAlphanumericCharacters: TEST_ALLOWED_NON_ALPHANUMERIC_CHARS,
->>>>>>> 1741fefd
       schemaVersion: 1
     };
     const passwordPolicyResponseUnsupportedVersion = {
       customStrengthOptions: {
-<<<<<<< HEAD
-        maxPasswordLength: 9
-      },
-      allowedNonAlphanumericCharacters: ['!'],
-=======
         maxPasswordLength: TEST_MIN_PASSWORD_LENGTH,
         unsupportedPasswordPolicyProperty: 10
       },
       allowedNonAlphanumericCharacters: TEST_ALLOWED_NON_ALPHANUMERIC_CHARS,
->>>>>>> 1741fefd
       schemaVersion: 0
     };
     const cachedPasswordPolicy = {
       customStrengthOptions: {
-<<<<<<< HEAD
-        minPasswordLength: 6
-      },
-      allowedNonAlphanumericCharacters: ['!', '(', ')']
-    };
-    const cachedPasswordPolicyRequireNumeric = {
-      customStrengthOptions: {
-        minPasswordLength: 6,
-        containsNumericCharacter: true
-      },
-      allowedNonAlphanumericCharacters: ['!', '(', ')']
-=======
         minPasswordLength: TEST_MIN_PASSWORD_LENGTH
       },
       allowedNonAlphanumericCharacters: TEST_ALLOWED_NON_ALPHANUMERIC_CHARS
@@ -859,13 +826,10 @@
         containsNumericCharacter: true
       },
       allowedNonAlphanumericCharacters: TEST_ALLOWED_NON_ALPHANUMERIC_CHARS
->>>>>>> 1741fefd
     };
 
     beforeEach(async () => {
       mockFetch.setUp();
-<<<<<<< HEAD
-=======
       mockEndpointWithParams(
         Endpoint.GET_PASSWORD_POLICY,
         {},
@@ -885,7 +849,6 @@
         },
         passwordPolicyResponseUnsupportedVersion
       );
->>>>>>> 1741fefd
     });
 
     afterEach(() => {
@@ -895,35 +858,14 @@
     it('password policy should be set for project if tenant ID is null', async () => {
       auth = await testAuth();
       auth.tenantId = null;
-<<<<<<< HEAD
-      mockEndpointWithParams(
-        Endpoint.GET_PASSWORD_POLICY,
-        {},
-        passwordPolicyResponse
-      );
-=======
->>>>>>> 1741fefd
       await auth._updatePasswordPolicy();
 
       expect(auth._getPasswordPolicy()).to.eql(cachedPasswordPolicy);
     });
 
-<<<<<<< HEAD
-    it('password policy should be set for tenant if tenant ID is not nul', async () => {
-      auth = await testAuth();
-      auth.tenantId = 'tenant-id';
-      mockEndpointWithParams(
-        Endpoint.GET_PASSWORD_POLICY,
-        {
-          tenantId: 'tenant-id'
-        },
-        passwordPolicyResponseRequireNumeric
-      );
-=======
     it('password policy should be set for tenant if tenant ID is not null', async () => {
       auth = await testAuth();
       auth.tenantId = 'tenant-id';
->>>>>>> 1741fefd
       await auth._updatePasswordPolicy();
 
       expect(auth._getPasswordPolicy()).to.eql(
@@ -934,26 +876,9 @@
     it('password policy should dynamically switch if tenant ID switches.', async () => {
       auth = await testAuth();
       auth.tenantId = null;
-<<<<<<< HEAD
-      mockEndpointWithParams(
-        Endpoint.GET_PASSWORD_POLICY,
-        {},
-        passwordPolicyResponse
-      );
       await auth._updatePasswordPolicy();
+
       auth.tenantId = 'tenant-id';
-      mockEndpointWithParams(
-        Endpoint.GET_PASSWORD_POLICY,
-        {
-          tenantId: 'tenant-id'
-        },
-        passwordPolicyResponseRequireNumeric
-      );
-=======
-      await auth._updatePasswordPolicy();
-
-      auth.tenantId = 'tenant-id';
->>>>>>> 1741fefd
       await auth._updatePasswordPolicy();
 
       auth.tenantId = null;
@@ -962,35 +887,18 @@
       expect(auth._getPasswordPolicy()).to.eql(
         cachedPasswordPolicyRequireNumeric
       );
-<<<<<<< HEAD
-=======
       auth.tenantId = 'other-tenant-id';
       expect(auth._getPasswordPolicy()).to.be.undefined;
->>>>>>> 1741fefd
     });
 
     it('password policy should not be set when the schema version is not supported', async () => {
       auth = await testAuth();
-<<<<<<< HEAD
-      auth.tenantId = null;
-      mockEndpointWithParams(
-        Endpoint.GET_PASSWORD_POLICY,
-        {},
-        passwordPolicyResponseUnsupportedVersion
-      );
-      await expect(auth._updatePasswordPolicy()).to.be.rejectedWith(
-        AuthErrorCode.PASSWORD_POLICY_VERSION_MISMATCH
-      );
-
-      expect(auth._getPasswordPolicy()).to.be.null;
-=======
       auth.tenantId = 'tenant-id-with-unsupported-policy-version';
       await expect(auth._updatePasswordPolicy()).to.be.rejectedWith(
         AuthErrorCode.UNSUPPORTED_PASSWORD_POLICY_SCHEMA_VERSION
       );
 
       expect(auth._getPasswordPolicy()).to.be.undefined;
->>>>>>> 1741fefd
     });
   });
 });