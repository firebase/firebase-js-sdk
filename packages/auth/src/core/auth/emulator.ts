/**
 * @license
 * Copyright 2021 Google LLC
 *
 * Licensed under the Apache License, Version 2.0 (the "License");
 * you may not use this file except in compliance with the License.
 * You may obtain a copy of the License at
 *
 *   http://www.apache.org/licenses/LICENSE-2.0
 *
 * Unless required by applicable law or agreed to in writing, software
 * distributed under the License is distributed on an "AS IS" BASIS,
 * WITHOUT WARRANTIES OR CONDITIONS OF ANY KIND, either express or implied.
 * See the License for the specific language governing permissions and
 * limitations under the License.
 */
import { Auth } from '../../model/public_types';
import { AuthErrorCode } from '../errors';
import { _assert } from '../util/assert';
import { _castAuth } from './auth_impl';
import {
  deepEqual,
  isCloudWorkstation,
  pingServer,
  updateEmulatorBanner
} from '@firebase/util';

/**
 * Changes the {@link Auth} instance to communicate with the Firebase Auth Emulator, instead of production
 * Firebase Auth services.
 *
 * @remarks
 * This must be called synchronously immediately following the first call to
 * {@link initializeAuth}.  Do not use with production credentials as emulator
 * traffic is not encrypted.
 *
 *
 * @example
 * ```javascript
 * connectAuthEmulator(auth, 'http://127.0.0.1:9099', { disableWarnings: true });
 * ```
 *
 * @param auth - The {@link Auth} instance.
 * @param url - The URL at which the emulator is running (eg, 'http://localhost:9099').
 * @param options - Optional. `options.disableWarnings` defaults to `false`. Set it to
 * `true` to disable the warning banner attached to the DOM.
 *
 * @public
 */
export function connectAuthEmulator(
  auth: Auth,
  url: string,
  options?: { disableWarnings: boolean }
): void {
  const authInternal = _castAuth(auth);
  _assert(
    /^https?:\/\//.test(url),
    authInternal,
    AuthErrorCode.INVALID_EMULATOR_SCHEME
  );

  const disableWarnings = !!options?.disableWarnings;

  const protocol = extractProtocol(url);
  const { host, port } = extractHostAndPort(url);
  const portStr = port === null ? '' : `:${port}`;

  // Always replace path with "/" (even if input url had no path at all, or had a different one).
  const emulator = { url: `${protocol}//${host}${portStr}/` };
  const emulatorConfig = Object.freeze({
    host,
    port,
    protocol: protocol.replace(':', ''),
    options: Object.freeze({ disableWarnings })
  });

  // There are a few scenarios to guard against if the Auth instance has already started:
  if (!authInternal._canInitEmulator) {
    // Applications may not initialize the emulator for the first time if Auth has already started
    // to make network requests.
    _assert(
      authInternal.config.emulator && authInternal.emulatorConfig,
      authInternal,
      AuthErrorCode.EMULATOR_CONFIG_FAILED
    );

    // Applications may not alter the configuration of the emulator (aka pass a different config)
    // once Auth has started to make network requests.
    _assert(
      deepEqual(emulator, authInternal.config.emulator) &&
        deepEqual(emulatorConfig, authInternal.emulatorConfig),
      authInternal,
      AuthErrorCode.EMULATOR_CONFIG_FAILED
    );

    // It's valid, however, to invoke connectAuthEmulator() after Auth has started making
    // connections, so long as the config matches the existing config. This results in a no-op.
    return;
  }

  authInternal.config.emulator = emulator;
  authInternal.emulatorConfig = emulatorConfig;
  authInternal.settings.appVerificationDisabledForTesting = true;

  if (!disableWarnings && !isCloudWorkstation(host)) {
    emitEmulatorWarning();
  }

  // Workaround to get cookies in Firebase Studio
  if (isCloudWorkstation(host)) {
<<<<<<< HEAD
    void pingServer(`${protocol}//${host}:${port}`);
    updateEmulatorBanner('Auth', true);
=======
    void pingServer(`${protocol}//${host}${portStr}`);
>>>>>>> 6a02778e
  }
}

function extractProtocol(url: string): string {
  const protocolEnd = url.indexOf(':');
  return protocolEnd < 0 ? '' : url.substr(0, protocolEnd + 1);
}

function extractHostAndPort(url: string): {
  host: string;
  port: number | null;
} {
  const protocol = extractProtocol(url);
  const authority = /(\/\/)?([^?#/]+)/.exec(url.substr(protocol.length)); // Between // and /, ? or #.
  if (!authority) {
    return { host: '', port: null };
  }
  const hostAndPort = authority[2].split('@').pop() || ''; // Strip out "username:password@".
  const bracketedIPv6 = /^(\[[^\]]+\])(:|$)/.exec(hostAndPort);
  if (bracketedIPv6) {
    const host = bracketedIPv6[1];
    return { host, port: parsePort(hostAndPort.substr(host.length + 1)) };
  } else {
    const [host, port] = hostAndPort.split(':');
    return { host, port: parsePort(port) };
  }
}

function parsePort(portStr: string): number | null {
  if (!portStr) {
    return null;
  }
  const port = Number(portStr);
  if (isNaN(port)) {
    return null;
  }
  return port;
}

function emitEmulatorWarning(): void {
  function attachBanner(): void {
    const el = document.createElement('p');
    const sty = el.style;
    el.innerText =
      'Running in emulator mode. Do not use with production credentials.';
    sty.position = 'fixed';
    sty.width = '100%';
    sty.backgroundColor = '#ffffff';
    sty.border = '.1em solid #000000';
    sty.color = '#b50000';
    sty.bottom = '0px';
    sty.left = '0px';
    sty.margin = '0px';
    sty.zIndex = '10000';
    sty.textAlign = 'center';
    el.classList.add('firebase-emulator-warning');
    document.body.appendChild(el);
  }

  if (typeof console !== 'undefined' && typeof console.info === 'function') {
    console.info(
      'WARNING: You are using the Auth Emulator,' +
        ' which is intended for local testing only.  Do not use with' +
        ' production credentials.'
    );
  }
  if (typeof window !== 'undefined' && typeof document !== 'undefined') {
    if (document.readyState === 'loading') {
      window.addEventListener('DOMContentLoaded', attachBanner);
    } else {
      attachBanner();
    }
  }
}<|MERGE_RESOLUTION|>--- conflicted
+++ resolved
@@ -108,12 +108,8 @@
 
   // Workaround to get cookies in Firebase Studio
   if (isCloudWorkstation(host)) {
-<<<<<<< HEAD
-    void pingServer(`${protocol}//${host}:${port}`);
+    void pingServer(`${protocol}//${host}${portStr}`);
     updateEmulatorBanner('Auth', true);
-=======
-    void pingServer(`${protocol}//${host}${portStr}`);
->>>>>>> 6a02778e
   }
 }
 
