--- conflicted
+++ resolved
@@ -18,16 +18,7 @@
 import { AuthErrorCode } from '../errors';
 import { _assert } from '../util/assert';
 import { _castAuth } from './auth_impl';
-<<<<<<< HEAD
 import { deepEqual, isCloudWorkstation, pingServer } from '@firebase/util';
-=======
-import {
-  deepEqual,
-  isCloudWorkstation,
-  pingServer,
-  updateEmulatorBanner
-} from '@firebase/util';
->>>>>>> b7e18d0f
 
 /**
  * Changes the {@link Auth} instance to communicate with the Firebase Auth Emulator, instead of production
@@ -106,16 +97,9 @@
   authInternal.emulatorConfig = emulatorConfig;
   authInternal.settings.appVerificationDisabledForTesting = true;
 
-<<<<<<< HEAD
-  if (isCloudWorkstation(host)) {
-    // Workaround to get cookies in Firebase Studio
-    void pingServer(`${protocol}//${host}${portStr}`);
-=======
   // Workaround to get cookies in Firebase Studio
   if (isCloudWorkstation(host)) {
     void pingServer(`${protocol}//${host}${portStr}`);
-    updateEmulatorBanner('Auth', true);
->>>>>>> b7e18d0f
   } else if (!disableWarnings) {
     emitEmulatorWarning();
   }
