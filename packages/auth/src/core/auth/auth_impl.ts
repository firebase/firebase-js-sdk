--- conflicted
+++ resolved
@@ -428,11 +428,7 @@
   }
 
   _getPasswordPolicy(): PasswordPolicy | null {
-<<<<<<< HEAD
-    if (this.tenantId == null) {
-=======
     if (this.tenantId === null) {
->>>>>>> 1741fefd
       return this._projectPasswordPolicy;
     } else {
       return this._tenantPasswordPolicies[this.tenantId];
@@ -442,25 +438,13 @@
   async _updatePasswordPolicy(): Promise<void> {
     const response = await _getPasswordPolicy(this);
 
-<<<<<<< HEAD
-=======
     // Check that the policy schema version is supported by the SDK.
     // TODO: Update this logic to use a max supported policy schema version once we have multiple schema versions.
->>>>>>> 1741fefd
     if (
       response.schemaVersion !== this.EXPECTED_PASSWORD_POLICY_SCHEMA_VERSION
     ) {
       return Promise.reject(
         this._errorFactory.create(
-<<<<<<< HEAD
-          AuthErrorCode.PASSWORD_POLICY_VERSION_MISMATCH,
-          {}
-        )
-      );
-    }
-
-    const passwordPolicy = {
-=======
           AuthErrorCode.UNSUPPORTED_PASSWORD_POLICY_SCHEMA_VERSION,
           {}
         )
@@ -468,17 +452,12 @@
     }
 
     const passwordPolicy: PasswordPolicy = {
->>>>>>> 1741fefd
       customStrengthOptions: response.customStrengthOptions,
       allowedNonAlphanumericCharacters:
         response.allowedNonAlphanumericCharacters
     };
 
-<<<<<<< HEAD
-    if (this.tenantId == null) {
-=======
     if (this.tenantId === null) {
->>>>>>> 1741fefd
       this._projectPasswordPolicy = passwordPolicy;
     } else {
       this._tenantPasswordPolicies[this.tenantId] = passwordPolicy;
