/**
 * @license
 * Copyright 2020 Google LLC
 *
 * Licensed under the Apache License, Version 2.0 (the "License");
 * you may not use this file except in compliance with the License.
 * You may obtain a copy of the License at
 *
 *   http://www.apache.org/licenses/LICENSE-2.0
 *
 * Unless required by applicable law or agreed to in writing, software
 * distributed under the License is distributed on an "AS IS" BASIS,
 * WITHOUT WARRANTIES OR CONDITIONS OF ANY KIND, either express or implied.
 * See the License for the specific language governing permissions and
 * limitations under the License.
 */

import { AuthErrorMap, User } from '../model/public_types';
import { ErrorFactory, ErrorMap } from '@firebase/util';

import { IdTokenMfaResponse } from '../api/authentication/mfa';
import { AppName } from '../model/auth';
import { AuthCredential } from './credentials';

/**
 * Enumeration of Firebase Auth error codes.
 *
 * @internal
 */
export const enum AuthErrorCode {
  ADMIN_ONLY_OPERATION = 'admin-restricted-operation',
  ARGUMENT_ERROR = 'argument-error',
  APP_NOT_AUTHORIZED = 'app-not-authorized',
  APP_NOT_INSTALLED = 'app-not-installed',
  CAPTCHA_CHECK_FAILED = 'captcha-check-failed',
  CODE_EXPIRED = 'code-expired',
  CORDOVA_NOT_READY = 'cordova-not-ready',
  CORS_UNSUPPORTED = 'cors-unsupported',
  CREDENTIAL_ALREADY_IN_USE = 'credential-already-in-use',
  CREDENTIAL_MISMATCH = 'custom-token-mismatch',
  CREDENTIAL_TOO_OLD_LOGIN_AGAIN = 'requires-recent-login',
  DEPENDENT_SDK_INIT_BEFORE_AUTH = 'dependent-sdk-initialized-before-auth',
  DYNAMIC_LINK_NOT_ACTIVATED = 'dynamic-link-not-activated',
  EMAIL_CHANGE_NEEDS_VERIFICATION = 'email-change-needs-verification',
  EMAIL_EXISTS = 'email-already-in-use',
  EMULATOR_CONFIG_FAILED = 'emulator-config-failed',
  EXPIRED_OOB_CODE = 'expired-action-code',
  EXPIRED_POPUP_REQUEST = 'cancelled-popup-request',
  INTERNAL_ERROR = 'internal-error',
  INVALID_API_KEY = 'invalid-api-key',
  INVALID_APP_CREDENTIAL = 'invalid-app-credential',
  INVALID_APP_ID = 'invalid-app-id',
  INVALID_AUTH = 'invalid-user-token',
  INVALID_AUTH_EVENT = 'invalid-auth-event',
  INVALID_CERT_HASH = 'invalid-cert-hash',
  INVALID_CODE = 'invalid-verification-code',
  INVALID_CONTINUE_URI = 'invalid-continue-uri',
  INVALID_CORDOVA_CONFIGURATION = 'invalid-cordova-configuration',
  INVALID_CUSTOM_TOKEN = 'invalid-custom-token',
  INVALID_DYNAMIC_LINK_DOMAIN = 'invalid-dynamic-link-domain',
  INVALID_EMAIL = 'invalid-email',
  INVALID_EMULATOR_SCHEME = 'invalid-emulator-scheme',
  INVALID_IDP_RESPONSE = 'invalid-credential',
  INVALID_MESSAGE_PAYLOAD = 'invalid-message-payload',
  INVALID_MFA_SESSION = 'invalid-multi-factor-session',
  INVALID_OAUTH_CLIENT_ID = 'invalid-oauth-client-id',
  INVALID_OAUTH_PROVIDER = 'invalid-oauth-provider',
  INVALID_OOB_CODE = 'invalid-action-code',
  INVALID_ORIGIN = 'unauthorized-domain',
  INVALID_PASSWORD = 'wrong-password',
  INVALID_PERSISTENCE = 'invalid-persistence-type',
  INVALID_PHONE_NUMBER = 'invalid-phone-number',
  INVALID_PROVIDER_ID = 'invalid-provider-id',
  INVALID_RECIPIENT_EMAIL = 'invalid-recipient-email',
  INVALID_SENDER = 'invalid-sender',
  INVALID_SESSION_INFO = 'invalid-verification-id',
  INVALID_TENANT_ID = 'invalid-tenant-id',
  LOGIN_BLOCKED = 'login-blocked',
  MFA_INFO_NOT_FOUND = 'multi-factor-info-not-found',
  MFA_REQUIRED = 'multi-factor-auth-required',
  MISSING_ANDROID_PACKAGE_NAME = 'missing-android-pkg-name',
  MISSING_APP_CREDENTIAL = 'missing-app-credential',
  MISSING_AUTH_DOMAIN = 'auth-domain-config-required',
  MISSING_CODE = 'missing-verification-code',
  MISSING_CONTINUE_URI = 'missing-continue-uri',
  MISSING_IFRAME_START = 'missing-iframe-start',
  MISSING_IOS_BUNDLE_ID = 'missing-ios-bundle-id',
  MISSING_OR_INVALID_NONCE = 'missing-or-invalid-nonce',
  MISSING_MFA_INFO = 'missing-multi-factor-info',
  MISSING_MFA_SESSION = 'missing-multi-factor-session',
  MISSING_PHONE_NUMBER = 'missing-phone-number',
  MISSING_PASSWORD = 'missing-password',
  MISSING_SESSION_INFO = 'missing-verification-id',
  MODULE_DESTROYED = 'app-deleted',
  NEED_CONFIRMATION = 'account-exists-with-different-credential',
  NETWORK_REQUEST_FAILED = 'network-request-failed',
  NULL_USER = 'null-user',
  NO_AUTH_EVENT = 'no-auth-event',
  NO_SUCH_PROVIDER = 'no-such-provider',
  OPERATION_NOT_ALLOWED = 'operation-not-allowed',
  OPERATION_NOT_SUPPORTED = 'operation-not-supported-in-this-environment',
  POPUP_BLOCKED = 'popup-blocked',
  POPUP_CLOSED_BY_USER = 'popup-closed-by-user',
  PROVIDER_ALREADY_LINKED = 'provider-already-linked',
  QUOTA_EXCEEDED = 'quota-exceeded',
  REDIRECT_CANCELLED_BY_USER = 'redirect-cancelled-by-user',
  REDIRECT_OPERATION_PENDING = 'redirect-operation-pending',
  REJECTED_CREDENTIAL = 'rejected-credential',
  SECOND_FACTOR_ALREADY_ENROLLED = 'second-factor-already-in-use',
  SECOND_FACTOR_LIMIT_EXCEEDED = 'maximum-second-factor-count-exceeded',
  TENANT_ID_MISMATCH = 'tenant-id-mismatch',
  TIMEOUT = 'timeout',
  TOKEN_EXPIRED = 'user-token-expired',
  TOO_MANY_ATTEMPTS_TRY_LATER = 'too-many-requests',
  UNAUTHORIZED_DOMAIN = 'unauthorized-continue-uri',
  UNSUPPORTED_FIRST_FACTOR = 'unsupported-first-factor',
  UNSUPPORTED_PERSISTENCE = 'unsupported-persistence-type',
  UNSUPPORTED_TENANT_OPERATION = 'unsupported-tenant-operation',
  UNVERIFIED_EMAIL = 'unverified-email',
  USER_CANCELLED = 'user-cancelled',
  USER_DELETED = 'user-not-found',
  USER_DISABLED = 'user-disabled',
  USER_MISMATCH = 'user-mismatch',
  USER_SIGNED_OUT = 'user-signed-out',
  WEAK_PASSWORD = 'weak-password',
  WEB_STORAGE_UNSUPPORTED = 'web-storage-unsupported',
  ALREADY_INITIALIZED = 'already-initialized',
  RECAPTCHA_NOT_ENABLED = 'recaptcha-not-enabled',
  MISSING_RECAPTCHA_TOKEN = 'missing-recaptcha-token',
  INVALID_RECAPTCHA_TOKEN = 'invalid-recaptcha-token',
  INVALID_RECAPTCHA_ACTION = 'invalid-recaptcha-action',
  MISSING_CLIENT_TYPE = 'missing-client-type',
  MISSING_RECAPTCHA_VERSION = 'missing-recaptcha-version',
  INVALID_RECAPTCHA_VERSION = 'invalid-recaptcha-version',
  INVALID_REQ_TYPE = 'invalid-req-type',
<<<<<<< HEAD
  PASSWORD_POLICY_VERSION_MISMATCH = 'password-policy-version-mismatch',
  PASSWORD_DOES_NOT_MEET_REQUIREMENTS = 'password-does-not-meet-requirements'
=======
  UNSUPPORTED_PASSWORD_POLICY_SCHEMA_VERSION = 'unsupported-password-policy-schema-version'
>>>>>>> 1741fefd
}

function _debugErrorMap(): ErrorMap<AuthErrorCode> {
  return {
    [AuthErrorCode.ADMIN_ONLY_OPERATION]:
      'This operation is restricted to administrators only.',
    [AuthErrorCode.ARGUMENT_ERROR]: '',
    [AuthErrorCode.APP_NOT_AUTHORIZED]:
      "This app, identified by the domain where it's hosted, is not " +
      'authorized to use Firebase Authentication with the provided API key. ' +
      'Review your key configuration in the Google API console.',
    [AuthErrorCode.APP_NOT_INSTALLED]:
      'The requested mobile application corresponding to the identifier (' +
      'Android package name or iOS bundle ID) provided is not installed on ' +
      'this device.',
    [AuthErrorCode.CAPTCHA_CHECK_FAILED]:
      'The reCAPTCHA response token provided is either invalid, expired, ' +
      'already used or the domain associated with it does not match the list ' +
      'of whitelisted domains.',
    [AuthErrorCode.CODE_EXPIRED]:
      'The SMS code has expired. Please re-send the verification code to try ' +
      'again.',
    [AuthErrorCode.CORDOVA_NOT_READY]: 'Cordova framework is not ready.',
    [AuthErrorCode.CORS_UNSUPPORTED]: 'This browser is not supported.',
    [AuthErrorCode.CREDENTIAL_ALREADY_IN_USE]:
      'This credential is already associated with a different user account.',
    [AuthErrorCode.CREDENTIAL_MISMATCH]:
      'The custom token corresponds to a different audience.',
    [AuthErrorCode.CREDENTIAL_TOO_OLD_LOGIN_AGAIN]:
      'This operation is sensitive and requires recent authentication. Log in ' +
      'again before retrying this request.',
    [AuthErrorCode.DEPENDENT_SDK_INIT_BEFORE_AUTH]:
      'Another Firebase SDK was initialized and is trying to use Auth before Auth is ' +
      'initialized. Please be sure to call `initializeAuth` or `getAuth` before ' +
      'starting any other Firebase SDK.',
    [AuthErrorCode.DYNAMIC_LINK_NOT_ACTIVATED]:
      'Please activate Dynamic Links in the Firebase Console and agree to the terms and ' +
      'conditions.',
    [AuthErrorCode.EMAIL_CHANGE_NEEDS_VERIFICATION]:
      'Multi-factor users must always have a verified email.',
    [AuthErrorCode.EMAIL_EXISTS]:
      'The email address is already in use by another account.',
    [AuthErrorCode.EMULATOR_CONFIG_FAILED]:
      'Auth instance has already been used to make a network call. Auth can ' +
      'no longer be configured to use the emulator. Try calling ' +
      '"connectAuthEmulator()" sooner.',
    [AuthErrorCode.EXPIRED_OOB_CODE]: 'The action code has expired.',
    [AuthErrorCode.EXPIRED_POPUP_REQUEST]:
      'This operation has been cancelled due to another conflicting popup being opened.',
    [AuthErrorCode.INTERNAL_ERROR]: 'An internal AuthError has occurred.',
    [AuthErrorCode.INVALID_APP_CREDENTIAL]:
      'The phone verification request contains an invalid application verifier.' +
      ' The reCAPTCHA token response is either invalid or expired.',
    [AuthErrorCode.INVALID_APP_ID]:
      'The mobile app identifier is not registed for the current project.',
    [AuthErrorCode.INVALID_AUTH]:
      "This user's credential isn't valid for this project. This can happen " +
      "if the user's token has been tampered with, or if the user isn't for " +
      'the project associated with this API key.',
    [AuthErrorCode.INVALID_AUTH_EVENT]: 'An internal AuthError has occurred.',
    [AuthErrorCode.INVALID_CODE]:
      'The SMS verification code used to create the phone auth credential is ' +
      'invalid. Please resend the verification code sms and be sure to use the ' +
      'verification code provided by the user.',
    [AuthErrorCode.INVALID_CONTINUE_URI]:
      'The continue URL provided in the request is invalid.',
    [AuthErrorCode.INVALID_CORDOVA_CONFIGURATION]:
      'The following Cordova plugins must be installed to enable OAuth sign-in: ' +
      'cordova-plugin-buildinfo, cordova-universal-links-plugin, ' +
      'cordova-plugin-browsertab, cordova-plugin-inappbrowser and ' +
      'cordova-plugin-customurlscheme.',
    [AuthErrorCode.INVALID_CUSTOM_TOKEN]:
      'The custom token format is incorrect. Please check the documentation.',
    [AuthErrorCode.INVALID_DYNAMIC_LINK_DOMAIN]:
      'The provided dynamic link domain is not configured or authorized for the current project.',
    [AuthErrorCode.INVALID_EMAIL]: 'The email address is badly formatted.',
    [AuthErrorCode.INVALID_EMULATOR_SCHEME]:
      'Emulator URL must start with a valid scheme (http:// or https://).',
    [AuthErrorCode.INVALID_API_KEY]:
      'Your API key is invalid, please check you have copied it correctly.',
    [AuthErrorCode.INVALID_CERT_HASH]:
      'The SHA-1 certificate hash provided is invalid.',
    [AuthErrorCode.INVALID_IDP_RESPONSE]:
      'The supplied auth credential is malformed or has expired.',
    [AuthErrorCode.INVALID_MESSAGE_PAYLOAD]:
      'The email template corresponding to this action contains invalid characters in its message. ' +
      'Please fix by going to the Auth email templates section in the Firebase Console.',
    [AuthErrorCode.INVALID_MFA_SESSION]:
      'The request does not contain a valid proof of first factor successful sign-in.',
    [AuthErrorCode.INVALID_OAUTH_PROVIDER]:
      'EmailAuthProvider is not supported for this operation. This operation ' +
      'only supports OAuth providers.',
    [AuthErrorCode.INVALID_OAUTH_CLIENT_ID]:
      'The OAuth client ID provided is either invalid or does not match the ' +
      'specified API key.',
    [AuthErrorCode.INVALID_ORIGIN]:
      'This domain is not authorized for OAuth operations for your Firebase ' +
      'project. Edit the list of authorized domains from the Firebase console.',
    [AuthErrorCode.INVALID_OOB_CODE]:
      'The action code is invalid. This can happen if the code is malformed, ' +
      'expired, or has already been used.',
    [AuthErrorCode.INVALID_PASSWORD]:
      'The password is invalid or the user does not have a password.',
    [AuthErrorCode.INVALID_PERSISTENCE]:
      'The specified persistence type is invalid. It can only be local, session or none.',
    [AuthErrorCode.INVALID_PHONE_NUMBER]:
      'The format of the phone number provided is incorrect. Please enter the ' +
      'phone number in a format that can be parsed into E.164 format. E.164 ' +
      'phone numbers are written in the format [+][country code][subscriber ' +
      'number including area code].',
    [AuthErrorCode.INVALID_PROVIDER_ID]:
      'The specified provider ID is invalid.',
    [AuthErrorCode.INVALID_RECIPIENT_EMAIL]:
      'The email corresponding to this action failed to send as the provided ' +
      'recipient email address is invalid.',
    [AuthErrorCode.INVALID_SENDER]:
      'The email template corresponding to this action contains an invalid sender email or name. ' +
      'Please fix by going to the Auth email templates section in the Firebase Console.',
    [AuthErrorCode.INVALID_SESSION_INFO]:
      'The verification ID used to create the phone auth credential is invalid.',
    [AuthErrorCode.INVALID_TENANT_ID]:
      "The Auth instance's tenant ID is invalid.",
    [AuthErrorCode.LOGIN_BLOCKED]:
      'Login blocked by user-provided method: {$originalMessage}',
    [AuthErrorCode.MISSING_ANDROID_PACKAGE_NAME]:
      'An Android Package Name must be provided if the Android App is required to be installed.',
    [AuthErrorCode.MISSING_AUTH_DOMAIN]:
      'Be sure to include authDomain when calling firebase.initializeApp(), ' +
      'by following the instructions in the Firebase console.',
    [AuthErrorCode.MISSING_APP_CREDENTIAL]:
      'The phone verification request is missing an application verifier ' +
      'assertion. A reCAPTCHA response token needs to be provided.',
    [AuthErrorCode.MISSING_CODE]:
      'The phone auth credential was created with an empty SMS verification code.',
    [AuthErrorCode.MISSING_CONTINUE_URI]:
      'A continue URL must be provided in the request.',
    [AuthErrorCode.MISSING_IFRAME_START]: 'An internal AuthError has occurred.',
    [AuthErrorCode.MISSING_IOS_BUNDLE_ID]:
      'An iOS Bundle ID must be provided if an App Store ID is provided.',
    [AuthErrorCode.MISSING_OR_INVALID_NONCE]:
      'The request does not contain a valid nonce. This can occur if the ' +
      'SHA-256 hash of the provided raw nonce does not match the hashed nonce ' +
      'in the ID token payload.',
    [AuthErrorCode.MISSING_PASSWORD]: 'A non-empty password must be provided',
    [AuthErrorCode.MISSING_MFA_INFO]:
      'No second factor identifier is provided.',
    [AuthErrorCode.MISSING_MFA_SESSION]:
      'The request is missing proof of first factor successful sign-in.',
    [AuthErrorCode.MISSING_PHONE_NUMBER]:
      'To send verification codes, provide a phone number for the recipient.',
    [AuthErrorCode.MISSING_SESSION_INFO]:
      'The phone auth credential was created with an empty verification ID.',
    [AuthErrorCode.MODULE_DESTROYED]:
      'This instance of FirebaseApp has been deleted.',
    [AuthErrorCode.MFA_INFO_NOT_FOUND]:
      'The user does not have a second factor matching the identifier provided.',
    [AuthErrorCode.MFA_REQUIRED]:
      'Proof of ownership of a second factor is required to complete sign-in.',
    [AuthErrorCode.NEED_CONFIRMATION]:
      'An account already exists with the same email address but different ' +
      'sign-in credentials. Sign in using a provider associated with this ' +
      'email address.',
    [AuthErrorCode.NETWORK_REQUEST_FAILED]:
      'A network AuthError (such as timeout, interrupted connection or unreachable host) has occurred.',
    [AuthErrorCode.NO_AUTH_EVENT]: 'An internal AuthError has occurred.',
    [AuthErrorCode.NO_SUCH_PROVIDER]:
      'User was not linked to an account with the given provider.',
    [AuthErrorCode.NULL_USER]:
      'A null user object was provided as the argument for an operation which ' +
      'requires a non-null user object.',
    [AuthErrorCode.OPERATION_NOT_ALLOWED]:
      'The given sign-in provider is disabled for this Firebase project. ' +
      'Enable it in the Firebase console, under the sign-in method tab of the ' +
      'Auth section.',
    [AuthErrorCode.OPERATION_NOT_SUPPORTED]:
      'This operation is not supported in the environment this application is ' +
      'running on. "location.protocol" must be http, https or chrome-extension' +
      ' and web storage must be enabled.',
    [AuthErrorCode.POPUP_BLOCKED]:
      'Unable to establish a connection with the popup. It may have been blocked by the browser.',
    [AuthErrorCode.POPUP_CLOSED_BY_USER]:
      'The popup has been closed by the user before finalizing the operation.',
    [AuthErrorCode.PROVIDER_ALREADY_LINKED]:
      'User can only be linked to one identity for the given provider.',
    [AuthErrorCode.QUOTA_EXCEEDED]:
      "The project's quota for this operation has been exceeded.",
    [AuthErrorCode.REDIRECT_CANCELLED_BY_USER]:
      'The redirect operation has been cancelled by the user before finalizing.',
    [AuthErrorCode.REDIRECT_OPERATION_PENDING]:
      'A redirect sign-in operation is already pending.',
    [AuthErrorCode.REJECTED_CREDENTIAL]:
      'The request contains malformed or mismatching credentials.',
    [AuthErrorCode.SECOND_FACTOR_ALREADY_ENROLLED]:
      'The second factor is already enrolled on this account.',
    [AuthErrorCode.SECOND_FACTOR_LIMIT_EXCEEDED]:
      'The maximum allowed number of second factors on a user has been exceeded.',
    [AuthErrorCode.TENANT_ID_MISMATCH]:
      "The provided tenant ID does not match the Auth instance's tenant ID",
    [AuthErrorCode.TIMEOUT]: 'The operation has timed out.',
    [AuthErrorCode.TOKEN_EXPIRED]:
      "The user's credential is no longer valid. The user must sign in again.",
    [AuthErrorCode.TOO_MANY_ATTEMPTS_TRY_LATER]:
      'We have blocked all requests from this device due to unusual activity. ' +
      'Try again later.',
    [AuthErrorCode.UNAUTHORIZED_DOMAIN]:
      'The domain of the continue URL is not whitelisted.  Please whitelist ' +
      'the domain in the Firebase console.',
    [AuthErrorCode.UNSUPPORTED_FIRST_FACTOR]:
      'Enrolling a second factor or signing in with a multi-factor account requires sign-in with a supported first factor.',
    [AuthErrorCode.UNSUPPORTED_PERSISTENCE]:
      'The current environment does not support the specified persistence type.',
    [AuthErrorCode.UNSUPPORTED_TENANT_OPERATION]:
      'This operation is not supported in a multi-tenant context.',
    [AuthErrorCode.UNVERIFIED_EMAIL]:
      'The operation requires a verified email.',
    [AuthErrorCode.USER_CANCELLED]:
      'The user did not grant your application the permissions it requested.',
    [AuthErrorCode.USER_DELETED]:
      'There is no user record corresponding to this identifier. The user may ' +
      'have been deleted.',
    [AuthErrorCode.USER_DISABLED]:
      'The user account has been disabled by an administrator.',
    [AuthErrorCode.USER_MISMATCH]:
      'The supplied credentials do not correspond to the previously signed in user.',
    [AuthErrorCode.USER_SIGNED_OUT]: '',
    [AuthErrorCode.WEAK_PASSWORD]:
      'The password must be 6 characters long or more.',
    [AuthErrorCode.WEB_STORAGE_UNSUPPORTED]:
      'This browser is not supported or 3rd party cookies and data may be disabled.',
    [AuthErrorCode.ALREADY_INITIALIZED]:
      'initializeAuth() has already been called with ' +
      'different options. To avoid this error, call initializeAuth() with the ' +
      'same options as when it was originally called, or call getAuth() to return the' +
      ' already initialized instance.',
    [AuthErrorCode.MISSING_RECAPTCHA_TOKEN]:
      'The reCAPTCHA token is missing when sending request to the backend.',
    [AuthErrorCode.INVALID_RECAPTCHA_TOKEN]:
      'The reCAPTCHA token is invalid when sending request to the backend.',
    [AuthErrorCode.INVALID_RECAPTCHA_ACTION]:
      'The reCAPTCHA action is invalid when sending request to the backend.',
    [AuthErrorCode.RECAPTCHA_NOT_ENABLED]:
      'reCAPTCHA Enterprise integration is not enabled for this project.',
    [AuthErrorCode.MISSING_CLIENT_TYPE]:
      'The reCAPTCHA client type is missing when sending request to the backend.',
    [AuthErrorCode.MISSING_RECAPTCHA_VERSION]:
      'The reCAPTCHA version is missing when sending request to the backend.',
    [AuthErrorCode.INVALID_REQ_TYPE]: 'Invalid request parameters.',
    [AuthErrorCode.INVALID_RECAPTCHA_VERSION]:
      'The reCAPTCHA version is invalid when sending request to the backend.',
<<<<<<< HEAD
    [AuthErrorCode.PASSWORD_POLICY_VERSION_MISMATCH]:
      'The password policy received from the backend has a schema version that is not supported by this version of the Firebase SDK.',
    [AuthErrorCode.PASSWORD_DOES_NOT_MEET_REQUIREMENTS]:
      'The password does not meet the requirements.'
=======
    [AuthErrorCode.UNSUPPORTED_PASSWORD_POLICY_SCHEMA_VERSION]:
      'The password policy received from the backend uses a schema version that is not supported by this version of the Firebase SDK.'
>>>>>>> 1741fefd
  };
}

export interface ErrorMapRetriever extends AuthErrorMap {
  (): ErrorMap<AuthErrorCode>;
}

function _prodErrorMap(): ErrorMap<AuthErrorCode> {
  // We will include this one message in the prod error map since by the very
  // nature of this error, developers will never be able to see the message
  // using the debugErrorMap (which is installed during auth initialization).
  return {
    [AuthErrorCode.DEPENDENT_SDK_INIT_BEFORE_AUTH]:
      'Another Firebase SDK was initialized and is trying to use Auth before Auth is ' +
      'initialized. Please be sure to call `initializeAuth` or `getAuth` before ' +
      'starting any other Firebase SDK.'
  } as ErrorMap<AuthErrorCode>;
}

/**
 * A verbose error map with detailed descriptions for most error codes.
 *
 * See discussion at {@link AuthErrorMap}
 *
 * @public
 */
export const debugErrorMap: AuthErrorMap = _debugErrorMap;

/**
 * A minimal error map with all verbose error messages stripped.
 *
 * See discussion at {@link AuthErrorMap}
 *
 * @public
 */
export const prodErrorMap: AuthErrorMap = _prodErrorMap;

export interface NamedErrorParams {
  appName: AppName;
  credential?: AuthCredential;
  email?: string;
  phoneNumber?: string;
  tenantId?: string;
  user?: User;
  _serverResponse?: object;
}

/**
 * @internal
 */
type GenericAuthErrorParams = {
  [key in Exclude<
    AuthErrorCode,
    | AuthErrorCode.ARGUMENT_ERROR
    | AuthErrorCode.DEPENDENT_SDK_INIT_BEFORE_AUTH
    | AuthErrorCode.INTERNAL_ERROR
    | AuthErrorCode.MFA_REQUIRED
    | AuthErrorCode.NO_AUTH_EVENT
    | AuthErrorCode.OPERATION_NOT_SUPPORTED
  >]: {
    appName?: AppName;
    email?: string;
    phoneNumber?: string;
    message?: string;
  };
};

/**
 * @internal
 */
export interface AuthErrorParams extends GenericAuthErrorParams {
  [AuthErrorCode.ARGUMENT_ERROR]: { appName?: AppName };
  [AuthErrorCode.DEPENDENT_SDK_INIT_BEFORE_AUTH]: { appName?: AppName };
  [AuthErrorCode.INTERNAL_ERROR]: { appName?: AppName };
  [AuthErrorCode.LOGIN_BLOCKED]: {
    appName?: AppName;
    originalMessage?: string;
  };
  [AuthErrorCode.OPERATION_NOT_SUPPORTED]: { appName?: AppName };
  [AuthErrorCode.NO_AUTH_EVENT]: { appName?: AppName };
  [AuthErrorCode.MFA_REQUIRED]: {
    appName: AppName;
    _serverResponse: IdTokenMfaResponse;
  };
  [AuthErrorCode.INVALID_CORDOVA_CONFIGURATION]: {
    appName: AppName;
    missingPlugin?: string;
  };
}

export const _DEFAULT_AUTH_ERROR_FACTORY = new ErrorFactory<
  AuthErrorCode,
  AuthErrorParams
>('auth', 'Firebase', _prodErrorMap());

/**
 * A map of potential `Auth` error codes, for easier comparison with errors
 * thrown by the SDK.
 *
 * @remarks
 * Note that you can't tree-shake individual keys
 * in the map, so by using the map you might substantially increase your
 * bundle size.
 *
 * @public
 */
export const AUTH_ERROR_CODES_MAP_DO_NOT_USE_INTERNALLY = {
  ADMIN_ONLY_OPERATION: 'auth/admin-restricted-operation',
  ARGUMENT_ERROR: 'auth/argument-error',
  APP_NOT_AUTHORIZED: 'auth/app-not-authorized',
  APP_NOT_INSTALLED: 'auth/app-not-installed',
  CAPTCHA_CHECK_FAILED: 'auth/captcha-check-failed',
  CODE_EXPIRED: 'auth/code-expired',
  CORDOVA_NOT_READY: 'auth/cordova-not-ready',
  CORS_UNSUPPORTED: 'auth/cors-unsupported',
  CREDENTIAL_ALREADY_IN_USE: 'auth/credential-already-in-use',
  CREDENTIAL_MISMATCH: 'auth/custom-token-mismatch',
  CREDENTIAL_TOO_OLD_LOGIN_AGAIN: 'auth/requires-recent-login',
  DEPENDENT_SDK_INIT_BEFORE_AUTH: 'auth/dependent-sdk-initialized-before-auth',
  DYNAMIC_LINK_NOT_ACTIVATED: 'auth/dynamic-link-not-activated',
  EMAIL_CHANGE_NEEDS_VERIFICATION: 'auth/email-change-needs-verification',
  EMAIL_EXISTS: 'auth/email-already-in-use',
  EMULATOR_CONFIG_FAILED: 'auth/emulator-config-failed',
  EXPIRED_OOB_CODE: 'auth/expired-action-code',
  EXPIRED_POPUP_REQUEST: 'auth/cancelled-popup-request',
  INTERNAL_ERROR: 'auth/internal-error',
  INVALID_API_KEY: 'auth/invalid-api-key',
  INVALID_APP_CREDENTIAL: 'auth/invalid-app-credential',
  INVALID_APP_ID: 'auth/invalid-app-id',
  INVALID_AUTH: 'auth/invalid-user-token',
  INVALID_AUTH_EVENT: 'auth/invalid-auth-event',
  INVALID_CERT_HASH: 'auth/invalid-cert-hash',
  INVALID_CODE: 'auth/invalid-verification-code',
  INVALID_CONTINUE_URI: 'auth/invalid-continue-uri',
  INVALID_CORDOVA_CONFIGURATION: 'auth/invalid-cordova-configuration',
  INVALID_CUSTOM_TOKEN: 'auth/invalid-custom-token',
  INVALID_DYNAMIC_LINK_DOMAIN: 'auth/invalid-dynamic-link-domain',
  INVALID_EMAIL: 'auth/invalid-email',
  INVALID_EMULATOR_SCHEME: 'auth/invalid-emulator-scheme',
  INVALID_IDP_RESPONSE: 'auth/invalid-credential',
  INVALID_MESSAGE_PAYLOAD: 'auth/invalid-message-payload',
  INVALID_MFA_SESSION: 'auth/invalid-multi-factor-session',
  INVALID_OAUTH_CLIENT_ID: 'auth/invalid-oauth-client-id',
  INVALID_OAUTH_PROVIDER: 'auth/invalid-oauth-provider',
  INVALID_OOB_CODE: 'auth/invalid-action-code',
  INVALID_ORIGIN: 'auth/unauthorized-domain',
  INVALID_PASSWORD: 'auth/wrong-password',
  INVALID_PERSISTENCE: 'auth/invalid-persistence-type',
  INVALID_PHONE_NUMBER: 'auth/invalid-phone-number',
  INVALID_PROVIDER_ID: 'auth/invalid-provider-id',
  INVALID_RECIPIENT_EMAIL: 'auth/invalid-recipient-email',
  INVALID_SENDER: 'auth/invalid-sender',
  INVALID_SESSION_INFO: 'auth/invalid-verification-id',
  INVALID_TENANT_ID: 'auth/invalid-tenant-id',
  MFA_INFO_NOT_FOUND: 'auth/multi-factor-info-not-found',
  MFA_REQUIRED: 'auth/multi-factor-auth-required',
  MISSING_ANDROID_PACKAGE_NAME: 'auth/missing-android-pkg-name',
  MISSING_APP_CREDENTIAL: 'auth/missing-app-credential',
  MISSING_AUTH_DOMAIN: 'auth/auth-domain-config-required',
  MISSING_CODE: 'auth/missing-verification-code',
  MISSING_CONTINUE_URI: 'auth/missing-continue-uri',
  MISSING_IFRAME_START: 'auth/missing-iframe-start',
  MISSING_IOS_BUNDLE_ID: 'auth/missing-ios-bundle-id',
  MISSING_OR_INVALID_NONCE: 'auth/missing-or-invalid-nonce',
  MISSING_MFA_INFO: 'auth/missing-multi-factor-info',
  MISSING_MFA_SESSION: 'auth/missing-multi-factor-session',
  MISSING_PHONE_NUMBER: 'auth/missing-phone-number',
  MISSING_SESSION_INFO: 'auth/missing-verification-id',
  MODULE_DESTROYED: 'auth/app-deleted',
  NEED_CONFIRMATION: 'auth/account-exists-with-different-credential',
  NETWORK_REQUEST_FAILED: 'auth/network-request-failed',
  NULL_USER: 'auth/null-user',
  NO_AUTH_EVENT: 'auth/no-auth-event',
  NO_SUCH_PROVIDER: 'auth/no-such-provider',
  OPERATION_NOT_ALLOWED: 'auth/operation-not-allowed',
  OPERATION_NOT_SUPPORTED: 'auth/operation-not-supported-in-this-environment',
  POPUP_BLOCKED: 'auth/popup-blocked',
  POPUP_CLOSED_BY_USER: 'auth/popup-closed-by-user',
  PROVIDER_ALREADY_LINKED: 'auth/provider-already-linked',
  QUOTA_EXCEEDED: 'auth/quota-exceeded',
  REDIRECT_CANCELLED_BY_USER: 'auth/redirect-cancelled-by-user',
  REDIRECT_OPERATION_PENDING: 'auth/redirect-operation-pending',
  REJECTED_CREDENTIAL: 'auth/rejected-credential',
  SECOND_FACTOR_ALREADY_ENROLLED: 'auth/second-factor-already-in-use',
  SECOND_FACTOR_LIMIT_EXCEEDED: 'auth/maximum-second-factor-count-exceeded',
  TENANT_ID_MISMATCH: 'auth/tenant-id-mismatch',
  TIMEOUT: 'auth/timeout',
  TOKEN_EXPIRED: 'auth/user-token-expired',
  TOO_MANY_ATTEMPTS_TRY_LATER: 'auth/too-many-requests',
  UNAUTHORIZED_DOMAIN: 'auth/unauthorized-continue-uri',
  UNSUPPORTED_FIRST_FACTOR: 'auth/unsupported-first-factor',
  UNSUPPORTED_PERSISTENCE: 'auth/unsupported-persistence-type',
  UNSUPPORTED_TENANT_OPERATION: 'auth/unsupported-tenant-operation',
  UNVERIFIED_EMAIL: 'auth/unverified-email',
  USER_CANCELLED: 'auth/user-cancelled',
  USER_DELETED: 'auth/user-not-found',
  USER_DISABLED: 'auth/user-disabled',
  USER_MISMATCH: 'auth/user-mismatch',
  USER_SIGNED_OUT: 'auth/user-signed-out',
  WEAK_PASSWORD: 'auth/weak-password',
  WEB_STORAGE_UNSUPPORTED: 'auth/web-storage-unsupported',
  ALREADY_INITIALIZED: 'auth/already-initialized',
  RECAPTCHA_NOT_ENABLED: 'auth/recaptcha-not-enabled',
  MISSING_RECAPTCHA_TOKEN: 'auth/missing-recaptcha-token',
  INVALID_RECAPTCHA_TOKEN: 'auth/invalid-recaptcha-token',
  INVALID_RECAPTCHA_ACTION: 'auth/invalid-recaptcha-action',
  MISSING_CLIENT_TYPE: 'auth/missing-client-type',
  MISSING_RECAPTCHA_VERSION: 'auth/missing-recaptcha-version',
  INVALID_RECAPTCHA_VERSION: 'auth/invalid-recaptcha-version',
  INVALID_REQ_TYPE: 'auth/invalid-req-type'
} as const;<|MERGE_RESOLUTION|>--- conflicted
+++ resolved
@@ -133,12 +133,8 @@
   MISSING_RECAPTCHA_VERSION = 'missing-recaptcha-version',
   INVALID_RECAPTCHA_VERSION = 'invalid-recaptcha-version',
   INVALID_REQ_TYPE = 'invalid-req-type',
-<<<<<<< HEAD
-  PASSWORD_POLICY_VERSION_MISMATCH = 'password-policy-version-mismatch',
+  UNSUPPORTED_PASSWORD_POLICY_SCHEMA_VERSION = 'unsupported-password-policy-schema-version',
   PASSWORD_DOES_NOT_MEET_REQUIREMENTS = 'password-does-not-meet-requirements'
-=======
-  UNSUPPORTED_PASSWORD_POLICY_SCHEMA_VERSION = 'unsupported-password-policy-schema-version'
->>>>>>> 1741fefd
 }
 
 function _debugErrorMap(): ErrorMap<AuthErrorCode> {
@@ -388,15 +384,10 @@
     [AuthErrorCode.INVALID_REQ_TYPE]: 'Invalid request parameters.',
     [AuthErrorCode.INVALID_RECAPTCHA_VERSION]:
       'The reCAPTCHA version is invalid when sending request to the backend.',
-<<<<<<< HEAD
-    [AuthErrorCode.PASSWORD_POLICY_VERSION_MISMATCH]:
-      'The password policy received from the backend has a schema version that is not supported by this version of the Firebase SDK.',
+    [AuthErrorCode.UNSUPPORTED_PASSWORD_POLICY_SCHEMA_VERSION]:
+      'The password policy received from the backend uses a schema version that is not supported by this version of the Firebase SDK.',
     [AuthErrorCode.PASSWORD_DOES_NOT_MEET_REQUIREMENTS]:
       'The password does not meet the requirements.'
-=======
-    [AuthErrorCode.UNSUPPORTED_PASSWORD_POLICY_SCHEMA_VERSION]:
-      'The password policy received from the backend uses a schema version that is not supported by this version of the Firebase SDK.'
->>>>>>> 1741fefd
   };
 }
 
