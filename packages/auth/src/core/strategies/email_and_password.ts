--- conflicted
+++ resolved
@@ -53,15 +53,9 @@
  *
  * @private
  */
-<<<<<<< HEAD
-async function updatePasswordPolicyIfCached(auth: Auth): Promise<void> {
-  const authInternal = _castAuth(auth);
-  if (authInternal._getPasswordPolicy()) {
-=======
 async function recachePasswordPolicy(auth: Auth): Promise<void> {
   const authInternal = _castAuth(auth);
   if (authInternal._getPasswordPolicyInternal()) {
->>>>>>> 1025840d
     await authInternal._updatePasswordPolicy();
   }
 }
@@ -190,11 +184,7 @@
         error.code ===
         `auth/${AuthErrorCode.PASSWORD_DOES_NOT_MEET_REQUIREMENTS}`
       ) {
-<<<<<<< HEAD
-        await updatePasswordPolicyIfCached(auth);
-=======
         await recachePasswordPolicy(auth);
->>>>>>> 1025840d
       }
 
       return Promise.reject(error);
@@ -353,11 +343,7 @@
           error.code ===
           `auth/${AuthErrorCode.PASSWORD_DOES_NOT_MEET_REQUIREMENTS}`
         ) {
-<<<<<<< HEAD
-          await updatePasswordPolicyIfCached(auth);
-=======
           await recachePasswordPolicy(auth);
->>>>>>> 1025840d
         }
 
         return Promise.reject(error);
@@ -405,9 +391,10 @@
     EmailAuthProvider.credential(email, password)
   ).catch(async error => {
     if (
-      error.code === `auth/${AuthErrorCode.PASSWORD_DOES_NOT_MEET_REQUIREMENTS}`
+      error.code ===
+      `auth/${AuthErrorCode.PASSWORD_DOES_NOT_MEET_REQUIREMENTS}`
     ) {
-      await updatePasswordPolicyIfCached(auth);
+      await recachePasswordPolicy(auth);
     }
 
     return Promise.reject(error);
