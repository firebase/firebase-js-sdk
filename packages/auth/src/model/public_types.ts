--- conflicted
+++ resolved
@@ -977,11 +977,7 @@
 export interface FirebaseToken {
   // The firebase access token (JWT signed by Firebase Auth).
   readonly token: string;
-<<<<<<< HEAD
-  // The time when the access token expires.
-=======
   // The time in milliseconds when the access token expires.
->>>>>>> b3061f2f
   readonly expirationTime: number;
 }
 
