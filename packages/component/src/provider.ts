--- conflicted
+++ resolved
@@ -254,32 +254,19 @@
     }
 
     this.invokeOnInitCallbacks(instance, normalizedIdentifier);
-<<<<<<< HEAD
-=======
-
->>>>>>> c34ac7a9
+
+
     return instance;
   }
 
   /**
    *
-<<<<<<< HEAD
-   * @param callback - a function that will be invoked  after the provider has
-   * been initialized by calling provider.initialize().
-   * The function is invoked SYNCHRONOUSLY, so it should not execute any
-   * longrunning tasks in order to not block the program.
-   *
-   * @returns a function to unregister the callback
-   */
-  onInit(callback: (instance: NameServiceMapping[T]) => void): () => void {
-=======
    * @param callback - a function that will be invoked  after the provider has been initialized by calling provider.initialize().
    * The function is invoked SYNCHRONOUSLY, so it should not execute any longrunning tasks in order to not block the program.
    *
    * @returns a function to unregister the callback
    */
   onInit(callback: OnInitCallBack<T>): () => void {
->>>>>>> c34ac7a9
     this.onInitCallbacks.add(callback);
 
     return () => {
