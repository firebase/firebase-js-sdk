--- conflicted
+++ resolved
@@ -1,7 +1,5 @@
 # @firebase/component
 
-<<<<<<< HEAD
-=======
 ## 0.6.17
 
 ### Patch Changes
@@ -44,7 +42,6 @@
 - Updated dependencies [[`25a6204c1`](https://github.com/firebase/firebase-js-sdk/commit/25a6204c1531b6c772e5368d12b2411ae1d21bbc)]:
   - @firebase/util@1.10.3
 
->>>>>>> 40be2dbb
 ## 0.6.11
 
 ### Patch Changes
