--- conflicted
+++ resolved
@@ -1,10 +1,6 @@
 {
   "name": "@firebase/app-compat",
-<<<<<<< HEAD
-  "version": "0.4.0",
-=======
   "version": "0.4.1",
->>>>>>> 86155b3c
   "description": "The primary entrypoint to the Firebase JS SDK",
   "author": "Firebase <firebase-support@google.com> (https://firebase.google.com/)",
   "main": "dist/index.cjs.js",
@@ -41,11 +37,7 @@
   },
   "license": "Apache-2.0",
   "dependencies": {
-<<<<<<< HEAD
-    "@firebase/app": "0.13.0",
-=======
     "@firebase/app": "0.13.1",
->>>>>>> 86155b3c
     "@firebase/util": "1.12.0",
     "@firebase/logger": "0.4.4",
     "@firebase/component": "0.6.17",
