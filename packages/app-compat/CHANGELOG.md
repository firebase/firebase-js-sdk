--- conflicted
+++ resolved
@@ -1,7 +1,5 @@
 # @firebase/app-compat
 
-<<<<<<< HEAD
-=======
 ## 0.2.53
 
 ### Patch Changes
@@ -55,7 +53,6 @@
 - Updated dependencies []:
   - @firebase/app@0.10.17
 
->>>>>>> 4b349837
 ## 0.2.46
 
 ### Patch Changes
