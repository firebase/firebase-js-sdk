# @firebase/app-compat

<<<<<<< HEAD
=======
## 0.5.4

### Patch Changes

- Updated dependencies []:
  - @firebase/app@0.14.4

>>>>>>> 26150818
## 0.5.3

### Patch Changes

- Updated dependencies []:
  - @firebase/app@0.14.3

## 0.5.2

### Patch Changes

- Updated dependencies []:
  - @firebase/app@0.14.2

## 0.5.1

### Patch Changes

- Updated dependencies []:
  - @firebase/app@0.14.1

## 0.5.0

### Minor Changes

- [`25b60fd`](https://github.com/firebase/firebase-js-sdk/commit/25b60fdaabe910e1538684a3c490b0900fb5f113) [#9128](https://github.com/firebase/firebase-js-sdk/pull/9128) - Update node "engines" version to a minimum of Node 20.

### Patch Changes

- [`f18b25f`](https://github.com/firebase/firebase-js-sdk/commit/f18b25f73a05a696b6a9ed45702a84cc9dd5c6d9) [#9167](https://github.com/firebase/firebase-js-sdk/pull/9167) - Set build targets to ES2020.

- Updated dependencies [[`f18b25f`](https://github.com/firebase/firebase-js-sdk/commit/f18b25f73a05a696b6a9ed45702a84cc9dd5c6d9), [`d91169f`](https://github.com/firebase/firebase-js-sdk/commit/d91169f061bf1dcbfe78a8c8a7f739677608fcb7), [`25b60fd`](https://github.com/firebase/firebase-js-sdk/commit/25b60fdaabe910e1538684a3c490b0900fb5f113)]:
  - @firebase/component@0.7.0
  - @firebase/logger@0.5.0
  - @firebase/util@1.13.0
  - @firebase/app@0.14.0

## 0.4.2

### Patch Changes

- Updated dependencies [[`42ac401`](https://github.com/firebase/firebase-js-sdk/commit/42ac4011787db6bb7a08f8c84f364ea86ea51e83), [`bb57947`](https://github.com/firebase/firebase-js-sdk/commit/bb57947c942e44b39e5b0254324bee6bf665fd4e)]:
  - @firebase/util@1.12.1
  - @firebase/app@0.13.2
  - @firebase/component@0.6.18

## 0.4.1

### Patch Changes

- Updated dependencies []:
  - @firebase/app@0.13.1

## 0.4.0

### Minor Changes

- [`6be75f7`](https://github.com/firebase/firebase-js-sdk/commit/6be75f74dec92d1b84f77f79ccb770a3e23280b7) [#9010](https://github.com/firebase/firebase-js-sdk/pull/9010) - Default `automaticDataCollectionEnabled` to true without changing App Check's default behavior.

### Patch Changes

- Updated dependencies [[`8a03143`](https://github.com/firebase/firebase-js-sdk/commit/8a03143b9217effdd86d68bdf195493c0979aa27), [`6be75f7`](https://github.com/firebase/firebase-js-sdk/commit/6be75f74dec92d1b84f77f79ccb770a3e23280b7)]:
  - @firebase/util@1.12.0
  - @firebase/app@0.13.0
  - @firebase/component@0.6.17

## 0.3.3

### Patch Changes

- Updated dependencies [[`9bcd1ea`](https://github.com/firebase/firebase-js-sdk/commit/9bcd1ea9b8cc5b55692765d40df000da8ddef02b)]:
  - @firebase/util@1.11.3
  - @firebase/app@0.12.3
  - @firebase/component@0.6.16

## 0.3.2

### Patch Changes

- Updated dependencies [[`8593fa0`](https://github.com/firebase/firebase-js-sdk/commit/8593fa05bd884c2f1f6f3b4ae062efa48af93d24)]:
  - @firebase/util@1.11.2
  - @firebase/app@0.12.2
  - @firebase/component@0.6.15

## 0.3.1

### Patch Changes

- [`51e7b48`](https://github.com/firebase/firebase-js-sdk/commit/51e7b489d8aadd531453f882421903da8727b19d) [#9007](https://github.com/firebase/firebase-js-sdk/pull/9007) - Revert https://github.com/firebase/firebase-js-sdk/pull/8999

- Updated dependencies [[`51e7b48`](https://github.com/firebase/firebase-js-sdk/commit/51e7b489d8aadd531453f882421903da8727b19d)]:
  - @firebase/app@0.12.1

## 0.3.0

### Minor Changes

- [`3789b5a`](https://github.com/firebase/firebase-js-sdk/commit/3789b5ad16ffd462fce1d0b9c2e9ffae373bc6eb) [#8999](https://github.com/firebase/firebase-js-sdk/pull/8999) - Default automaticDataCollectionEnabled to true without changing App Check's default behavior.

### Patch Changes

- Updated dependencies [[`3789b5a`](https://github.com/firebase/firebase-js-sdk/commit/3789b5ad16ffd462fce1d0b9c2e9ffae373bc6eb), [`ea1f913`](https://github.com/firebase/firebase-js-sdk/commit/ea1f9139e6baec0269fbb91233fd3f7f4b0d5875), [`0e12766`](https://github.com/firebase/firebase-js-sdk/commit/0e127664946ba324c6566a02b393dafd23fc1ddb)]:
  - @firebase/app@0.12.0
  - @firebase/util@1.11.1
  - @firebase/component@0.6.14

## 0.2.54

### Patch Changes

- Updated dependencies []:
  - @firebase/app@0.11.5

## 0.2.53

### Patch Changes

- Updated dependencies []:
  - @firebase/app@0.11.4

## 0.2.52

### Patch Changes

- Updated dependencies []:
  - @firebase/app@0.11.3

## 0.2.51

### Patch Changes

- Updated dependencies [[`777f465`](https://github.com/firebase/firebase-js-sdk/commit/777f465ff37495ff933a29583769ce8a6a2b59b5)]:
  - @firebase/app@0.11.2
  - @firebase/util@1.11.0
  - @firebase/component@0.6.13

## 0.2.50

### Patch Changes

- Updated dependencies []:
  - @firebase/app@0.11.1

## 0.2.49

### Patch Changes

- Updated dependencies [[`97d48c7`](https://github.com/firebase/firebase-js-sdk/commit/97d48c7650e2d4273b7f94c8964dfcb44113952a), [`dafae52`](https://github.com/firebase/firebase-js-sdk/commit/dafae52afda0b653a763b071960ee87010a63aa1)]:
  - @firebase/app@0.11.0

## 0.2.48

### Patch Changes

- Updated dependencies [[`25a6204c1`](https://github.com/firebase/firebase-js-sdk/commit/25a6204c1531b6c772e5368d12b2411ae1d21bbc)]:
  - @firebase/util@1.10.3
  - @firebase/app@0.10.18
  - @firebase/component@0.6.12

## 0.2.47

### Patch Changes

- Updated dependencies []:
  - @firebase/app@0.10.17

## 0.2.46

### Patch Changes

- [`b80711925`](https://github.com/firebase/firebase-js-sdk/commit/b807119252dacf46b0122344c2b6dfc503cecde1) [#8604](https://github.com/firebase/firebase-js-sdk/pull/8604) - Upgrade to TypeScript 5.5.4

- Updated dependencies [[`b80711925`](https://github.com/firebase/firebase-js-sdk/commit/b807119252dacf46b0122344c2b6dfc503cecde1)]:
  - @firebase/app@0.10.16
  - @firebase/component@0.6.11
  - @firebase/logger@0.4.4
  - @firebase/util@1.10.2

## 0.2.45

### Patch Changes

- Updated dependencies []:
  - @firebase/app@0.10.15

## 0.2.44

### Patch Changes

- [`479226bf3`](https://github.com/firebase/firebase-js-sdk/commit/479226bf3ebd99017bb12fa21440c75715658702) [#8475](https://github.com/firebase/firebase-js-sdk/pull/8475) - Remove ES5 bundles. The minimum required ES version is now ES2017.

- Updated dependencies [[`479226bf3`](https://github.com/firebase/firebase-js-sdk/commit/479226bf3ebd99017bb12fa21440c75715658702)]:
  - @firebase/component@0.6.10
  - @firebase/logger@0.4.3
  - @firebase/util@1.10.1
  - @firebase/app@0.10.14

## 0.2.43

### Patch Changes

- Updated dependencies []:
  - @firebase/app@0.10.13

## 0.2.42

### Patch Changes

- Updated dependencies [[`beaa4dffb`](https://github.com/firebase/firebase-js-sdk/commit/beaa4dffb7f48cb12ccc6c1d1b7cdc9c3605fc04)]:
  - @firebase/app@0.10.12

## 0.2.41

### Patch Changes

- Updated dependencies [[`16d62d4fa`](https://github.com/firebase/firebase-js-sdk/commit/16d62d4fa16faddb8cb676c0af3f29b8a5824741)]:
  - @firebase/util@1.10.0
  - @firebase/app@0.10.11
  - @firebase/component@0.6.9

## 0.2.40

### Patch Changes

- Updated dependencies [[`05c34c91e`](https://github.com/firebase/firebase-js-sdk/commit/05c34c91e61deb1c148ff1bc99333fc50e9e371f)]:
  - @firebase/app@0.10.10

## 0.2.39

### Patch Changes

- [`16015723b`](https://github.com/firebase/firebase-js-sdk/commit/16015723b1aee46eec4b79e044aeb9dd582370cc) [#8414](https://github.com/firebase/firebase-js-sdk/pull/8414) (fixes [#8409](https://github.com/firebase/firebase-js-sdk/issues/8409)) - Updated how app-compat checks the global scope.

- Updated dependencies [[`6d6ce8100`](https://github.com/firebase/firebase-js-sdk/commit/6d6ce8100fd1443a40cd1ebd68ad980cab55fb10)]:
  - @firebase/app@0.10.9

## 0.2.38

### Patch Changes

- [`025f2a103`](https://github.com/firebase/firebase-js-sdk/commit/025f2a1037582da7d1afeb7a4d143cb7a154ec9d) [#8280](https://github.com/firebase/firebase-js-sdk/pull/8280) (fixes [#8279](https://github.com/firebase/firebase-js-sdk/issues/8279)) - Fixed typos in documentation and some internal variables and parameters.

- [`b9244a517`](https://github.com/firebase/firebase-js-sdk/commit/b9244a5171a7e0f3abae37e56d274605dd95d64b) [#8378](https://github.com/firebase/firebase-js-sdk/pull/8378) (fixes [#8365](https://github.com/firebase/firebase-js-sdk/issues/8365)) - Properly handle the case in app-compat checks where `window` exists but `self` does not. (This occurs in Ionic Stencil's Jest preset.)

- Updated dependencies []:
  - @firebase/app@0.10.8

## 0.2.37

### Patch Changes

- Updated dependencies []:
  - @firebase/app@0.10.7

## 0.2.36

### Patch Changes

- Updated dependencies [[`192561b15`](https://github.com/firebase/firebase-js-sdk/commit/192561b1552a08840d8e341f30f3dbe275465558), [`ed1c99379`](https://github.com/firebase/firebase-js-sdk/commit/ed1c993796cf7d7544b9f9ac8ffde71a13324aaf), [`192561b15`](https://github.com/firebase/firebase-js-sdk/commit/192561b1552a08840d8e341f30f3dbe275465558), [`f01806221`](https://github.com/firebase/firebase-js-sdk/commit/f01806221bcf1edb4356c5901ee65ba322851981)]:
  - @firebase/util@1.9.7
  - @firebase/app@0.10.6
  - @firebase/component@0.6.8

## 0.2.35

### Patch Changes

- Updated dependencies []:
  - @firebase/app@0.10.5

## 0.2.34

### Patch Changes

- Updated dependencies []:
  - @firebase/app@0.10.4

## 0.2.33

### Patch Changes

- [`ab883d016`](https://github.com/firebase/firebase-js-sdk/commit/ab883d016015de0436346f586d8442b5703771b7) [#8237](https://github.com/firebase/firebase-js-sdk/pull/8237) - Bump all packages so staging works.

- Updated dependencies [[`506b8a6ab`](https://github.com/firebase/firebase-js-sdk/commit/506b8a6abf662d74c2085fb729cace57d861ed17), [`ab883d016`](https://github.com/firebase/firebase-js-sdk/commit/ab883d016015de0436346f586d8442b5703771b7)]:
  - @firebase/app@0.10.3
  - @firebase/component@0.6.7
  - @firebase/logger@0.4.2
  - @firebase/util@1.9.6

## 0.2.32

### Patch Changes

- Updated dependencies []:
  - @firebase/app@0.10.2

## 0.2.31

### Patch Changes

- Updated dependencies [[`6d31930b3`](https://github.com/firebase/firebase-js-sdk/commit/6d31930b3abe1588ae81a5c14b59cd386fddc718), [`ad8d5470d`](https://github.com/firebase/firebase-js-sdk/commit/ad8d5470dad9b9ec1bcd939609da4a1c439c8414)]:
  - @firebase/app@0.10.1

## 0.2.30

### Patch Changes

- [`0c5150106`](https://github.com/firebase/firebase-js-sdk/commit/0c515010607bf2223b468acb94c672b1279ed1a0) [#8079](https://github.com/firebase/firebase-js-sdk/pull/8079) - Update `repository.url` field in all `package.json` files to NPM's preferred format.

- Updated dependencies [[`ed84efe50`](https://github.com/firebase/firebase-js-sdk/commit/ed84efe50bfc365da8ebfacdd2b17b5cc2a9e596), [`0c5150106`](https://github.com/firebase/firebase-js-sdk/commit/0c515010607bf2223b468acb94c672b1279ed1a0)]:
  - @firebase/app@0.10.0
  - @firebase/component@0.6.6
  - @firebase/logger@0.4.1
  - @firebase/util@1.9.5

## 0.2.29

### Patch Changes

- Updated dependencies []:
  - @firebase/app@0.9.29

## 0.2.28

### Patch Changes

- Updated dependencies []:
  - @firebase/app@0.9.28

## 0.2.27

### Patch Changes

- Updated dependencies [[`3f8cbcd18`](https://github.com/firebase/firebase-js-sdk/commit/3f8cbcd18f47fcae8c0d8060fd8c245c025784c0), [`434f8418c`](https://github.com/firebase/firebase-js-sdk/commit/434f8418c3db3ae98489a8461c437c248c039070)]:
  - @firebase/app@0.9.27
  - @firebase/util@1.9.4
  - @firebase/component@0.6.5

## 0.2.26

### Patch Changes

- Updated dependencies [[`16728cf3c`](https://github.com/firebase/firebase-js-sdk/commit/16728cf3c6b4e358dc3d12f80623e5966f104c31)]:
  - @firebase/app@0.9.26

## 0.2.25

### Patch Changes

- Updated dependencies []:
  - @firebase/app@0.9.25

## 0.2.24

### Patch Changes

- Updated dependencies [[`e9ff107ee`](https://github.com/firebase/firebase-js-sdk/commit/e9ff107eedbb9ec695ddc35e45bdd62734735674)]:
  - @firebase/app@0.9.24

## 0.2.23

### Patch Changes

- Updated dependencies [[`5c7fa8491`](https://github.com/firebase/firebase-js-sdk/commit/5c7fa84912ac8a9652b82ebf88eb483dd44977a8)]:
  - @firebase/app@0.9.23

## 0.2.22

### Patch Changes

- Updated dependencies []:
  - @firebase/app@0.9.22

## 0.2.21

### Patch Changes

- Updated dependencies []:
  - @firebase/app@0.9.21

## 0.2.20

### Patch Changes

- Updated dependencies []:
  - @firebase/app@0.9.20

## 0.2.19

### Patch Changes

- Updated dependencies []:
  - @firebase/app@0.9.19

## 0.2.18

### Patch Changes

- Updated dependencies []:
  - @firebase/app@0.9.18

## 0.2.17

### Patch Changes

- Updated dependencies []:
  - @firebase/app@0.9.17

## 0.2.16

### Patch Changes

- Updated dependencies []:
  - @firebase/app@0.9.16

## 0.2.15

### Patch Changes

- Updated dependencies []:
  - @firebase/app@0.9.15

## 0.2.14

### Patch Changes

- Updated dependencies []:
  - @firebase/app@0.9.14

## 0.2.13

### Patch Changes

- Updated dependencies []:
  - @firebase/app@0.9.13

## 0.2.12

### Patch Changes

- Updated dependencies []:
  - @firebase/app@0.9.12

## 0.2.11

### Patch Changes

- Updated dependencies []:
  - @firebase/app@0.9.11

## 0.2.10

### Patch Changes

- Updated dependencies [[`466d3670a`](https://github.com/firebase/firebase-js-sdk/commit/466d3670ae32b61e3e0319bb73407bcd7ac90290), [`e0551fa13`](https://github.com/firebase/firebase-js-sdk/commit/e0551fa13c9ae1556edf0ffb967f2f9e661f18a0)]:
  - @firebase/app@0.9.10

## 0.2.9

### Patch Changes

- Updated dependencies []:
  - @firebase/app@0.9.9

## 0.2.8

### Patch Changes

- Updated dependencies []:
  - @firebase/app@0.9.8

## 0.2.7

### Patch Changes

- Updated dependencies []:
  - @firebase/app@0.9.7

## 0.2.6

### Patch Changes

- Updated dependencies []:
  - @firebase/app@0.9.6

## 0.2.5

### Patch Changes

- Updated dependencies []:
  - @firebase/app@0.9.5

## 0.2.4

### Patch Changes

- Updated dependencies [[`c59f537b1`](https://github.com/firebase/firebase-js-sdk/commit/c59f537b1262b5d7997291b8c1e9324d378effb6)]:
  - @firebase/util@1.9.3
  - @firebase/app@0.9.4
  - @firebase/component@0.6.4

## 0.2.3

### Patch Changes

- Updated dependencies [[`d071bd1ac`](https://github.com/firebase/firebase-js-sdk/commit/d071bd1acaa0583b4dd3454387fc58eafddb5c30)]:
  - @firebase/util@1.9.2
  - @firebase/app@0.9.3
  - @firebase/component@0.6.3

## 0.2.2

### Patch Changes

- Updated dependencies [[`0bab0b7a7`](https://github.com/firebase/firebase-js-sdk/commit/0bab0b7a786d1563bf665904c7097d1fe06efce5)]:
  - @firebase/util@1.9.1
  - @firebase/app@0.9.2
  - @firebase/component@0.6.2

## 0.2.1

### Patch Changes

- Updated dependencies [[`d4114a4f7`](https://github.com/firebase/firebase-js-sdk/commit/d4114a4f7da3f469c0c900416ac8beee58885ec3), [`06dc1364d`](https://github.com/firebase/firebase-js-sdk/commit/06dc1364d7560f4c563e1ccc89af9cad4cd91df8)]:
  - @firebase/util@1.9.0
  - @firebase/app@0.9.1
  - @firebase/component@0.6.1

## 0.2.0

### Minor Changes

- [`1625f7a95`](https://github.com/firebase/firebase-js-sdk/commit/1625f7a95cc3ffb666845db0a8044329be74b5be) [#6799](https://github.com/firebase/firebase-js-sdk/pull/6799) - Update TypeScript version to 4.7.4.

### Patch Changes

- Updated dependencies [[`c20633ed3`](https://github.com/firebase/firebase-js-sdk/commit/c20633ed35056cbadc9d65d9ceddf4e28d1ea666), [`1625f7a95`](https://github.com/firebase/firebase-js-sdk/commit/1625f7a95cc3ffb666845db0a8044329be74b5be)]:
  - @firebase/util@1.8.0
  - @firebase/app@0.9.0
  - @firebase/component@0.6.0
  - @firebase/logger@0.4.0

## 0.1.39

### Patch Changes

- Updated dependencies []:
  - @firebase/app@0.8.4

## 0.1.38

### Patch Changes

- [`4af28c1a4`](https://github.com/firebase/firebase-js-sdk/commit/4af28c1a42bd25ce2353f694ca1724c6101cbce5) [#6682](https://github.com/firebase/firebase-js-sdk/pull/6682) - Upgrade TypeScript to 4.7.4.

- Updated dependencies [[`4af28c1a4`](https://github.com/firebase/firebase-js-sdk/commit/4af28c1a42bd25ce2353f694ca1724c6101cbce5)]:
  - @firebase/app@0.8.3
  - @firebase/component@0.5.21
  - @firebase/logger@0.3.4
  - @firebase/util@1.7.3

## 0.1.37

### Patch Changes

- Updated dependencies [[`807f06aa2`](https://github.com/firebase/firebase-js-sdk/commit/807f06aa26438a91aaea08fd38efb6c706bb8a5d)]:
  - @firebase/util@1.7.2
  - @firebase/app@0.8.2
  - @firebase/component@0.5.20

## 0.1.36

### Patch Changes

- Updated dependencies [[`171b78b76`](https://github.com/firebase/firebase-js-sdk/commit/171b78b762826a640d267dd4dd172ad9459c4561), [`29d034072`](https://github.com/firebase/firebase-js-sdk/commit/29d034072c20af394ce384e42aa10a37d5dfcb18)]:
  - @firebase/util@1.7.1
  - @firebase/app@0.8.1
  - @firebase/component@0.5.19

## 0.1.35

### Patch Changes

- Updated dependencies [[`fdd4ab464`](https://github.com/firebase/firebase-js-sdk/commit/fdd4ab464b59a107bdcc195df3f01e32efd89ed4)]:
  - @firebase/app@0.8.0
  - @firebase/util@1.7.0
  - @firebase/component@0.5.18

## 0.1.34

### Patch Changes

- Updated dependencies []:
  - @firebase/app@0.7.33

## 0.1.33

### Patch Changes

- Updated dependencies []:
  - @firebase/app@0.7.32

## 0.1.32

### Patch Changes

- Updated dependencies []:
  - @firebase/app@0.7.31

## 0.1.31

### Patch Changes

- Updated dependencies [[`82a6add13`](https://github.com/firebase/firebase-js-sdk/commit/82a6add1354fe7e4ac1d444157ac027cdd41da6e)]:
  - @firebase/app@0.7.30

## 0.1.30

### Patch Changes

- Updated dependencies []:
  - @firebase/app@0.7.29

## 0.1.29

### Patch Changes

- Updated dependencies [[`b12af44a5`](https://github.com/firebase/firebase-js-sdk/commit/b12af44a5c7500e1192d6cc1a4afc4d77efadbaf)]:
  - @firebase/util@1.6.3
  - @firebase/app@0.7.28
  - @firebase/component@0.5.17

## 0.1.28

### Patch Changes

- Updated dependencies [[`efe2000fc`](https://github.com/firebase/firebase-js-sdk/commit/efe2000fc499e2c85c4e5e0fef6741ff3bad2eb0)]:
  - @firebase/util@1.6.2
  - @firebase/app@0.7.27
  - @firebase/component@0.5.16

## 0.1.27

### Patch Changes

- [`2cd1cc76f`](https://github.com/firebase/firebase-js-sdk/commit/2cd1cc76f2a308135cd60f424fe09084a34b5cb5) [#6307](https://github.com/firebase/firebase-js-sdk/pull/6307) (fixes [#6300](https://github.com/firebase/firebase-js-sdk/issues/6300)) - fix: add type declarations to exports field

- Updated dependencies [[`2cd1cc76f`](https://github.com/firebase/firebase-js-sdk/commit/2cd1cc76f2a308135cd60f424fe09084a34b5cb5)]:
  - @firebase/app@0.7.26
  - @firebase/component@0.5.15
  - @firebase/logger@0.3.3
  - @firebase/util@1.6.1

## 0.1.26

### Patch Changes

- Updated dependencies []:
  - @firebase/app@0.7.25

## 0.1.25

### Patch Changes

- Updated dependencies []:
  - @firebase/app@0.7.24

## 0.1.24

### Patch Changes

- Updated dependencies [[`9c5c9c36d`](https://github.com/firebase/firebase-js-sdk/commit/9c5c9c36da80b98b73cfd60ef2e2965087e9f801)]:
  - @firebase/util@1.6.0
  - @firebase/app@0.7.23
  - @firebase/component@0.5.14

## 0.1.23

### Patch Changes

- Updated dependencies []:
  - @firebase/app@0.7.22

## 0.1.22

### Patch Changes

- Updated dependencies [[`e9e5f6b3c`](https://github.com/firebase/firebase-js-sdk/commit/e9e5f6b3ca9d61323b22f87986d9959f5297ec59)]:
  - @firebase/util@1.5.2
  - @firebase/app@0.7.21
  - @firebase/component@0.5.13

## 0.1.21

### Patch Changes

- Updated dependencies [[`3198d58dc`](https://github.com/firebase/firebase-js-sdk/commit/3198d58dcedbf7583914dbcc76984f6f7df8d2ef)]:
  - @firebase/util@1.5.1
  - @firebase/app@0.7.20
  - @firebase/component@0.5.12

## 0.1.20

### Patch Changes

- Updated dependencies [[`2d672cead`](https://github.com/firebase/firebase-js-sdk/commit/2d672cead167187cb714cd89b638c0884ba58f03), [`927c1afc1`](https://github.com/firebase/firebase-js-sdk/commit/927c1afc103e4f9b8a75320d3946a4c840445a2a)]:
  - @firebase/app@0.7.19
  - @firebase/util@1.5.0
  - @firebase/component@0.5.11

## 0.1.19

### Patch Changes

- Updated dependencies [[`1588990b7`](https://github.com/firebase/firebase-js-sdk/commit/1588990b7fb06b6fa545c0d478663e137ec0ea07)]:
  - @firebase/app@0.7.18

## 0.1.18

### Patch Changes

- Updated dependencies []:
  - @firebase/app@0.7.17

## 0.1.17

### Patch Changes

- Updated dependencies []:
  - @firebase/app@0.7.16

## 0.1.16

### Patch Changes

- Updated dependencies []:
  - @firebase/app@0.7.15

## 0.1.15

### Patch Changes

- Updated dependencies []:
  - @firebase/app@0.7.14

## 0.1.14

### Patch Changes

- Updated dependencies []:
  - @firebase/app@0.7.13

## 0.1.13

### Patch Changes

- Updated dependencies [[`3b481f572`](https://github.com/firebase/firebase-js-sdk/commit/3b481f572456e1eab3435bfc25717770d95a8c49)]:
  - @firebase/util@1.4.3
  - @firebase/app@0.7.12
  - @firebase/component@0.5.10

## 0.1.12

### Patch Changes

- Updated dependencies []:
  - @firebase/app@0.7.11

## 0.1.11

### Patch Changes

- Updated dependencies []:
  - @firebase/app@0.7.10

## 0.1.10

### Patch Changes

- Updated dependencies []:
  - @firebase/app@0.7.9

## 0.1.9

### Patch Changes

- Updated dependencies []:
  - @firebase/app@0.7.8

## 0.1.8

### Patch Changes

- [`3281315fa`](https://github.com/firebase/firebase-js-sdk/commit/3281315fae9c6f535f9d5052ee17d60861ea569a) [#5708](https://github.com/firebase/firebase-js-sdk/pull/5708) (fixes [#1487](https://github.com/firebase/firebase-js-sdk/issues/1487)) - Update build scripts to work with the exports field

- Updated dependencies [[`3281315fa`](https://github.com/firebase/firebase-js-sdk/commit/3281315fae9c6f535f9d5052ee17d60861ea569a)]:
  - @firebase/app@0.7.7
  - @firebase/component@0.5.9
  - @firebase/logger@0.3.2
  - @firebase/util@1.4.2

## 0.1.7

### Patch Changes

- [`2322b6023`](https://github.com/firebase/firebase-js-sdk/commit/2322b6023c628cd9f4f4172767c17d215dd91684) [#5693](https://github.com/firebase/firebase-js-sdk/pull/5693) - Add exports field to all packages

- Updated dependencies [[`2322b6023`](https://github.com/firebase/firebase-js-sdk/commit/2322b6023c628cd9f4f4172767c17d215dd91684)]:
  - @firebase/app@0.7.6
  - @firebase/component@0.5.8
  - @firebase/logger@0.3.1
  - @firebase/util@1.4.1

## 0.1.6

### Patch Changes

- Updated dependencies []:
  - @firebase/app@0.7.5

## 0.1.5

### Patch Changes

- Updated dependencies [[`93795c780`](https://github.com/firebase/firebase-js-sdk/commit/93795c7801d6b28ccbbe5855fd2f3fc377b1db5f)]:
  - @firebase/app@0.7.4

## 0.1.4

### Patch Changes

- Updated dependencies []:
  - @firebase/app@0.7.3

## 0.1.3

### Patch Changes

- Updated dependencies []:
  - @firebase/app@0.7.2

## 0.1.2

### Patch Changes

- Updated dependencies [[`a99943fe3`](https://github.com/firebase/firebase-js-sdk/commit/a99943fe3bd5279761aa29d138ec91272b06df39), [`b835b4cba`](https://github.com/firebase/firebase-js-sdk/commit/b835b4cbabc4b7b180ae38b908c49205ce31a422)]:
  - @firebase/logger@0.3.0
  - @firebase/util@1.4.0
  - @firebase/app@0.7.1
  - @firebase/component@0.5.7

## 0.1.1

### Patch Changes

- [`cd15df0d1`](https://github.com/firebase/firebase-js-sdk/commit/cd15df0d1f51110f448e4284244b06be8d37f1c3) [#5400](https://github.com/firebase/firebase-js-sdk/pull/5400) (fixes [#2903](https://github.com/firebase/firebase-js-sdk/issues/2903)) - Fix cjs builds by removing the named export from app-compat

* [`1b33fda40`](https://github.com/firebase/firebase-js-sdk/commit/1b33fda40ddc48e9ed28e94607bf100159f5b80e) [#5385](https://github.com/firebase/firebase-js-sdk/pull/5385) (fixes [#5382](https://github.com/firebase/firebase-js-sdk/issues/5382)) - Remove private types in app-compat

## 0.1.0

### Minor Changes

- [`cdada6c68`](https://github.com/firebase/firebase-js-sdk/commit/cdada6c68f9740d13dd6674bcb658e28e68253b6) [#5345](https://github.com/firebase/firebase-js-sdk/pull/5345) (fixes [#5015](https://github.com/firebase/firebase-js-sdk/issues/5015)) - Release modularized SDKs

### Patch Changes

- Updated dependencies [[`cdada6c68`](https://github.com/firebase/firebase-js-sdk/commit/cdada6c68f9740d13dd6674bcb658e28e68253b6)]:
  - @firebase/app@0.7.0<|MERGE_RESOLUTION|>--- conflicted
+++ resolved
@@ -1,7 +1,5 @@
 # @firebase/app-compat
 
-<<<<<<< HEAD
-=======
 ## 0.5.4
 
 ### Patch Changes
@@ -9,7 +7,6 @@
 - Updated dependencies []:
   - @firebase/app@0.14.4
 
->>>>>>> 26150818
 ## 0.5.3
 
 ### Patch Changes
