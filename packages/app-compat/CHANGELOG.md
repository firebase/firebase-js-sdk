# @firebase/app-compat

<<<<<<< HEAD
=======
## 0.4.1

### Patch Changes

- Updated dependencies []:
  - @firebase/app@0.13.1

>>>>>>> 86155b3c
## 0.4.0

### Minor Changes

- [`6be75f7`](https://github.com/firebase/firebase-js-sdk/commit/6be75f74dec92d1b84f77f79ccb770a3e23280b7) [#9010](https://github.com/firebase/firebase-js-sdk/pull/9010) - Default `automaticDataCollectionEnabled` to true without changing App Check's default behavior.

### Patch Changes

- Updated dependencies [[`8a03143`](https://github.com/firebase/firebase-js-sdk/commit/8a03143b9217effdd86d68bdf195493c0979aa27), [`6be75f7`](https://github.com/firebase/firebase-js-sdk/commit/6be75f74dec92d1b84f77f79ccb770a3e23280b7)]:
  - @firebase/util@1.12.0
  - @firebase/app@0.13.0
  - @firebase/component@0.6.17

## 0.3.3

### Patch Changes

- Updated dependencies [[`9bcd1ea`](https://github.com/firebase/firebase-js-sdk/commit/9bcd1ea9b8cc5b55692765d40df000da8ddef02b)]:
  - @firebase/util@1.11.3
  - @firebase/app@0.12.3
  - @firebase/component@0.6.16

## 0.3.2

### Patch Changes

- Updated dependencies [[`8593fa0`](https://github.com/firebase/firebase-js-sdk/commit/8593fa05bd884c2f1f6f3b4ae062efa48af93d24)]:
  - @firebase/util@1.11.2
  - @firebase/app@0.12.2
  - @firebase/component@0.6.15

## 0.3.1

### Patch Changes

- [`51e7b48`](https://github.com/firebase/firebase-js-sdk/commit/51e7b489d8aadd531453f882421903da8727b19d) [#9007](https://github.com/firebase/firebase-js-sdk/pull/9007) - Revert https://github.com/firebase/firebase-js-sdk/pull/8999

- Updated dependencies [[`51e7b48`](https://github.com/firebase/firebase-js-sdk/commit/51e7b489d8aadd531453f882421903da8727b19d)]:
  - @firebase/app@0.12.1

## 0.3.0

### Minor Changes

- [`3789b5a`](https://github.com/firebase/firebase-js-sdk/commit/3789b5ad16ffd462fce1d0b9c2e9ffae373bc6eb) [#8999](https://github.com/firebase/firebase-js-sdk/pull/8999) - Default automaticDataCollectionEnabled to true without changing App Check's default behavior.

### Patch Changes

- Updated dependencies [[`3789b5a`](https://github.com/firebase/firebase-js-sdk/commit/3789b5ad16ffd462fce1d0b9c2e9ffae373bc6eb), [`ea1f913`](https://github.com/firebase/firebase-js-sdk/commit/ea1f9139e6baec0269fbb91233fd3f7f4b0d5875), [`0e12766`](https://github.com/firebase/firebase-js-sdk/commit/0e127664946ba324c6566a02b393dafd23fc1ddb)]:
  - @firebase/app@0.12.0
  - @firebase/util@1.11.1
  - @firebase/component@0.6.14

## 0.2.54

### Patch Changes

- Updated dependencies []:
  - @firebase/app@0.11.5

## 0.2.53

### Patch Changes

- Updated dependencies []:
  - @firebase/app@0.11.4

## 0.2.52

### Patch Changes

- Updated dependencies []:
  - @firebase/app@0.11.3

## 0.2.51

### Patch Changes

- Updated dependencies [[`777f465`](https://github.com/firebase/firebase-js-sdk/commit/777f465ff37495ff933a29583769ce8a6a2b59b5)]:
  - @firebase/app@0.11.2
  - @firebase/util@1.11.0
  - @firebase/component@0.6.13

## 0.2.50

### Patch Changes

- Updated dependencies []:
  - @firebase/app@0.11.1

## 0.2.49

### Patch Changes

- Updated dependencies [[`97d48c7`](https://github.com/firebase/firebase-js-sdk/commit/97d48c7650e2d4273b7f94c8964dfcb44113952a), [`dafae52`](https://github.com/firebase/firebase-js-sdk/commit/dafae52afda0b653a763b071960ee87010a63aa1)]:
  - @firebase/app@0.11.0

## 0.2.48

### Patch Changes

- Updated dependencies [[`25a6204c1`](https://github.com/firebase/firebase-js-sdk/commit/25a6204c1531b6c772e5368d12b2411ae1d21bbc)]:
  - @firebase/util@1.10.3
  - @firebase/app@0.10.18
  - @firebase/component@0.6.12

## 0.2.47

### Patch Changes

- Updated dependencies []:
  - @firebase/app@0.10.17

## 0.2.46

### Patch Changes

- [`b80711925`](https://github.com/firebase/firebase-js-sdk/commit/b807119252dacf46b0122344c2b6dfc503cecde1) [#8604](https://github.com/firebase/firebase-js-sdk/pull/8604) - Upgrade to TypeScript 5.5.4

- Updated dependencies [[`b80711925`](https://github.com/firebase/firebase-js-sdk/commit/b807119252dacf46b0122344c2b6dfc503cecde1)]:
  - @firebase/app@0.10.16
  - @firebase/component@0.6.11
  - @firebase/logger@0.4.4
  - @firebase/util@1.10.2

## 0.2.45

### Patch Changes

- Updated dependencies []:
  - @firebase/app@0.10.15

## 0.2.44

### Patch Changes

- [`479226bf3`](https://github.com/firebase/firebase-js-sdk/commit/479226bf3ebd99017bb12fa21440c75715658702) [#8475](https://github.com/firebase/firebase-js-sdk/pull/8475) - Remove ES5 bundles. The minimum required ES version is now ES2017.

- Updated dependencies [[`479226bf3`](https://github.com/firebase/firebase-js-sdk/commit/479226bf3ebd99017bb12fa21440c75715658702)]:
  - @firebase/component@0.6.10
  - @firebase/logger@0.4.3
  - @firebase/util@1.10.1
  - @firebase/app@0.10.14

## 0.2.43

### Patch Changes

- Updated dependencies []:
  - @firebase/app@0.10.13

## 0.2.42

### Patch Changes

- Updated dependencies [[`beaa4dffb`](https://github.com/firebase/firebase-js-sdk/commit/beaa4dffb7f48cb12ccc6c1d1b7cdc9c3605fc04)]:
  - @firebase/app@0.10.12

## 0.2.41

### Patch Changes

- Updated dependencies [[`16d62d4fa`](https://github.com/firebase/firebase-js-sdk/commit/16d62d4fa16faddb8cb676c0af3f29b8a5824741)]:
  - @firebase/util@1.10.0
  - @firebase/app@0.10.11
  - @firebase/component@0.6.9

## 0.2.40

### Patch Changes

- Updated dependencies [[`05c34c91e`](https://github.com/firebase/firebase-js-sdk/commit/05c34c91e61deb1c148ff1bc99333fc50e9e371f)]:
  - @firebase/app@0.10.10

## 0.2.39

### Patch Changes

- [`16015723b`](https://github.com/firebase/firebase-js-sdk/commit/16015723b1aee46eec4b79e044aeb9dd582370cc) [#8414](https://github.com/firebase/firebase-js-sdk/pull/8414) (fixes [#8409](https://github.com/firebase/firebase-js-sdk/issues/8409)) - Updated how app-compat checks the global scope.

- Updated dependencies [[`6d6ce8100`](https://github.com/firebase/firebase-js-sdk/commit/6d6ce8100fd1443a40cd1ebd68ad980cab55fb10)]:
  - @firebase/app@0.10.9

## 0.2.38

### Patch Changes

- [`025f2a103`](https://github.com/firebase/firebase-js-sdk/commit/025f2a1037582da7d1afeb7a4d143cb7a154ec9d) [#8280](https://github.com/firebase/firebase-js-sdk/pull/8280) (fixes [#8279](https://github.com/firebase/firebase-js-sdk/issues/8279)) - Fixed typos in documentation and some internal variables and parameters.

- [`b9244a517`](https://github.com/firebase/firebase-js-sdk/commit/b9244a5171a7e0f3abae37e56d274605dd95d64b) [#8378](https://github.com/firebase/firebase-js-sdk/pull/8378) (fixes [#8365](https://github.com/firebase/firebase-js-sdk/issues/8365)) - Properly handle the case in app-compat checks where `window` exists but `self` does not. (This occurs in Ionic Stencil's Jest preset.)

- Updated dependencies []:
  - @firebase/app@0.10.8

## 0.2.37

### Patch Changes

- Updated dependencies []:
  - @firebase/app@0.10.7

## 0.2.36

### Patch Changes

- Updated dependencies [[`192561b15`](https://github.com/firebase/firebase-js-sdk/commit/192561b1552a08840d8e341f30f3dbe275465558), [`ed1c99379`](https://github.com/firebase/firebase-js-sdk/commit/ed1c993796cf7d7544b9f9ac8ffde71a13324aaf), [`192561b15`](https://github.com/firebase/firebase-js-sdk/commit/192561b1552a08840d8e341f30f3dbe275465558), [`f01806221`](https://github.com/firebase/firebase-js-sdk/commit/f01806221bcf1edb4356c5901ee65ba322851981)]:
  - @firebase/util@1.9.7
  - @firebase/app@0.10.6
  - @firebase/component@0.6.8

## 0.2.35

### Patch Changes

- Updated dependencies []:
  - @firebase/app@0.10.5

## 0.2.34

### Patch Changes

- Updated dependencies []:
  - @firebase/app@0.10.4

## 0.2.33

### Patch Changes

- [`ab883d016`](https://github.com/firebase/firebase-js-sdk/commit/ab883d016015de0436346f586d8442b5703771b7) [#8237](https://github.com/firebase/firebase-js-sdk/pull/8237) - Bump all packages so staging works.

- Updated dependencies [[`506b8a6ab`](https://github.com/firebase/firebase-js-sdk/commit/506b8a6abf662d74c2085fb729cace57d861ed17), [`ab883d016`](https://github.com/firebase/firebase-js-sdk/commit/ab883d016015de0436346f586d8442b5703771b7)]:
  - @firebase/app@0.10.3
  - @firebase/component@0.6.7
  - @firebase/logger@0.4.2
  - @firebase/util@1.9.6

## 0.2.32

### Patch Changes

- Updated dependencies []:
  - @firebase/app@0.10.2

## 0.2.31

### Patch Changes

- Updated dependencies [[`6d31930b3`](https://github.com/firebase/firebase-js-sdk/commit/6d31930b3abe1588ae81a5c14b59cd386fddc718), [`ad8d5470d`](https://github.com/firebase/firebase-js-sdk/commit/ad8d5470dad9b9ec1bcd939609da4a1c439c8414)]:
  - @firebase/app@0.10.1

## 0.2.30

### Patch Changes

- [`0c5150106`](https://github.com/firebase/firebase-js-sdk/commit/0c515010607bf2223b468acb94c672b1279ed1a0) [#8079](https://github.com/firebase/firebase-js-sdk/pull/8079) - Update `repository.url` field in all `package.json` files to NPM's preferred format.

- Updated dependencies [[`ed84efe50`](https://github.com/firebase/firebase-js-sdk/commit/ed84efe50bfc365da8ebfacdd2b17b5cc2a9e596), [`0c5150106`](https://github.com/firebase/firebase-js-sdk/commit/0c515010607bf2223b468acb94c672b1279ed1a0)]:
  - @firebase/app@0.10.0
  - @firebase/component@0.6.6
  - @firebase/logger@0.4.1
  - @firebase/util@1.9.5

## 0.2.29

### Patch Changes

- Updated dependencies []:
  - @firebase/app@0.9.29

## 0.2.28

### Patch Changes

- Updated dependencies []:
  - @firebase/app@0.9.28

## 0.2.27

### Patch Changes

- Updated dependencies [[`3f8cbcd18`](https://github.com/firebase/firebase-js-sdk/commit/3f8cbcd18f47fcae8c0d8060fd8c245c025784c0), [`434f8418c`](https://github.com/firebase/firebase-js-sdk/commit/434f8418c3db3ae98489a8461c437c248c039070)]:
  - @firebase/app@0.9.27
  - @firebase/util@1.9.4
  - @firebase/component@0.6.5

## 0.2.26

### Patch Changes

- Updated dependencies [[`16728cf3c`](https://github.com/firebase/firebase-js-sdk/commit/16728cf3c6b4e358dc3d12f80623e5966f104c31)]:
  - @firebase/app@0.9.26

## 0.2.25

### Patch Changes

- Updated dependencies []:
  - @firebase/app@0.9.25

## 0.2.24

### Patch Changes

- Updated dependencies [[`e9ff107ee`](https://github.com/firebase/firebase-js-sdk/commit/e9ff107eedbb9ec695ddc35e45bdd62734735674)]:
  - @firebase/app@0.9.24

## 0.2.23

### Patch Changes

- Updated dependencies [[`5c7fa8491`](https://github.com/firebase/firebase-js-sdk/commit/5c7fa84912ac8a9652b82ebf88eb483dd44977a8)]:
  - @firebase/app@0.9.23

## 0.2.22

### Patch Changes

- Updated dependencies []:
  - @firebase/app@0.9.22

## 0.2.21

### Patch Changes

- Updated dependencies []:
  - @firebase/app@0.9.21

## 0.2.20

### Patch Changes

- Updated dependencies []:
  - @firebase/app@0.9.20

## 0.2.19

### Patch Changes

- Updated dependencies []:
  - @firebase/app@0.9.19

## 0.2.18

### Patch Changes

- Updated dependencies []:
  - @firebase/app@0.9.18

## 0.2.17

### Patch Changes

- Updated dependencies []:
  - @firebase/app@0.9.17

## 0.2.16

### Patch Changes

- Updated dependencies []:
  - @firebase/app@0.9.16

## 0.2.15

### Patch Changes

- Updated dependencies []:
  - @firebase/app@0.9.15

## 0.2.14

### Patch Changes

- Updated dependencies []:
  - @firebase/app@0.9.14

## 0.2.13

### Patch Changes

- Updated dependencies []:
  - @firebase/app@0.9.13

## 0.2.12

### Patch Changes

- Updated dependencies []:
  - @firebase/app@0.9.12

## 0.2.11

### Patch Changes

- Updated dependencies []:
  - @firebase/app@0.9.11

## 0.2.10

### Patch Changes

- Updated dependencies [[`466d3670a`](https://github.com/firebase/firebase-js-sdk/commit/466d3670ae32b61e3e0319bb73407bcd7ac90290), [`e0551fa13`](https://github.com/firebase/firebase-js-sdk/commit/e0551fa13c9ae1556edf0ffb967f2f9e661f18a0)]:
  - @firebase/app@0.9.10

## 0.2.9

### Patch Changes

- Updated dependencies []:
  - @firebase/app@0.9.9

## 0.2.8

### Patch Changes

- Updated dependencies []:
  - @firebase/app@0.9.8

## 0.2.7

### Patch Changes

- Updated dependencies []:
  - @firebase/app@0.9.7

## 0.2.6

### Patch Changes

- Updated dependencies []:
  - @firebase/app@0.9.6

## 0.2.5

### Patch Changes

- Updated dependencies []:
  - @firebase/app@0.9.5

## 0.2.4

### Patch Changes

- Updated dependencies [[`c59f537b1`](https://github.com/firebase/firebase-js-sdk/commit/c59f537b1262b5d7997291b8c1e9324d378effb6)]:
  - @firebase/util@1.9.3
  - @firebase/app@0.9.4
  - @firebase/component@0.6.4

## 0.2.3

### Patch Changes

- Updated dependencies [[`d071bd1ac`](https://github.com/firebase/firebase-js-sdk/commit/d071bd1acaa0583b4dd3454387fc58eafddb5c30)]:
  - @firebase/util@1.9.2
  - @firebase/app@0.9.3
  - @firebase/component@0.6.3

## 0.2.2

### Patch Changes

- Updated dependencies [[`0bab0b7a7`](https://github.com/firebase/firebase-js-sdk/commit/0bab0b7a786d1563bf665904c7097d1fe06efce5)]:
  - @firebase/util@1.9.1
  - @firebase/app@0.9.2
  - @firebase/component@0.6.2

## 0.2.1

### Patch Changes

- Updated dependencies [[`d4114a4f7`](https://github.com/firebase/firebase-js-sdk/commit/d4114a4f7da3f469c0c900416ac8beee58885ec3), [`06dc1364d`](https://github.com/firebase/firebase-js-sdk/commit/06dc1364d7560f4c563e1ccc89af9cad4cd91df8)]:
  - @firebase/util@1.9.0
  - @firebase/app@0.9.1
  - @firebase/component@0.6.1

## 0.2.0

### Minor Changes

- [`1625f7a95`](https://github.com/firebase/firebase-js-sdk/commit/1625f7a95cc3ffb666845db0a8044329be74b5be) [#6799](https://github.com/firebase/firebase-js-sdk/pull/6799) - Update TypeScript version to 4.7.4.

### Patch Changes

- Updated dependencies [[`c20633ed3`](https://github.com/firebase/firebase-js-sdk/commit/c20633ed35056cbadc9d65d9ceddf4e28d1ea666), [`1625f7a95`](https://github.com/firebase/firebase-js-sdk/commit/1625f7a95cc3ffb666845db0a8044329be74b5be)]:
  - @firebase/util@1.8.0
  - @firebase/app@0.9.0
  - @firebase/component@0.6.0
  - @firebase/logger@0.4.0

## 0.1.39

### Patch Changes

- Updated dependencies []:
  - @firebase/app@0.8.4

## 0.1.38

### Patch Changes

- [`4af28c1a4`](https://github.com/firebase/firebase-js-sdk/commit/4af28c1a42bd25ce2353f694ca1724c6101cbce5) [#6682](https://github.com/firebase/firebase-js-sdk/pull/6682) - Upgrade TypeScript to 4.7.4.

- Updated dependencies [[`4af28c1a4`](https://github.com/firebase/firebase-js-sdk/commit/4af28c1a42bd25ce2353f694ca1724c6101cbce5)]:
  - @firebase/app@0.8.3
  - @firebase/component@0.5.21
  - @firebase/logger@0.3.4
  - @firebase/util@1.7.3

## 0.1.37

### Patch Changes

- Updated dependencies [[`807f06aa2`](https://github.com/firebase/firebase-js-sdk/commit/807f06aa26438a91aaea08fd38efb6c706bb8a5d)]:
  - @firebase/util@1.7.2
  - @firebase/app@0.8.2
  - @firebase/component@0.5.20

## 0.1.36

### Patch Changes

- Updated dependencies [[`171b78b76`](https://github.com/firebase/firebase-js-sdk/commit/171b78b762826a640d267dd4dd172ad9459c4561), [`29d034072`](https://github.com/firebase/firebase-js-sdk/commit/29d034072c20af394ce384e42aa10a37d5dfcb18)]:
  - @firebase/util@1.7.1
  - @firebase/app@0.8.1
  - @firebase/component@0.5.19

## 0.1.35

### Patch Changes

- Updated dependencies [[`fdd4ab464`](https://github.com/firebase/firebase-js-sdk/commit/fdd4ab464b59a107bdcc195df3f01e32efd89ed4)]:
  - @firebase/app@0.8.0
  - @firebase/util@1.7.0
  - @firebase/component@0.5.18

## 0.1.34

### Patch Changes

- Updated dependencies []:
  - @firebase/app@0.7.33

## 0.1.33

### Patch Changes

- Updated dependencies []:
  - @firebase/app@0.7.32

## 0.1.32

### Patch Changes

- Updated dependencies []:
  - @firebase/app@0.7.31

## 0.1.31

### Patch Changes

- Updated dependencies [[`82a6add13`](https://github.com/firebase/firebase-js-sdk/commit/82a6add1354fe7e4ac1d444157ac027cdd41da6e)]:
  - @firebase/app@0.7.30

## 0.1.30

### Patch Changes

- Updated dependencies []:
  - @firebase/app@0.7.29

## 0.1.29

### Patch Changes

- Updated dependencies [[`b12af44a5`](https://github.com/firebase/firebase-js-sdk/commit/b12af44a5c7500e1192d6cc1a4afc4d77efadbaf)]:
  - @firebase/util@1.6.3
  - @firebase/app@0.7.28
  - @firebase/component@0.5.17

## 0.1.28

### Patch Changes

- Updated dependencies [[`efe2000fc`](https://github.com/firebase/firebase-js-sdk/commit/efe2000fc499e2c85c4e5e0fef6741ff3bad2eb0)]:
  - @firebase/util@1.6.2
  - @firebase/app@0.7.27
  - @firebase/component@0.5.16

## 0.1.27

### Patch Changes

- [`2cd1cc76f`](https://github.com/firebase/firebase-js-sdk/commit/2cd1cc76f2a308135cd60f424fe09084a34b5cb5) [#6307](https://github.com/firebase/firebase-js-sdk/pull/6307) (fixes [#6300](https://github.com/firebase/firebase-js-sdk/issues/6300)) - fix: add type declarations to exports field

- Updated dependencies [[`2cd1cc76f`](https://github.com/firebase/firebase-js-sdk/commit/2cd1cc76f2a308135cd60f424fe09084a34b5cb5)]:
  - @firebase/app@0.7.26
  - @firebase/component@0.5.15
  - @firebase/logger@0.3.3
  - @firebase/util@1.6.1

## 0.1.26

### Patch Changes

- Updated dependencies []:
  - @firebase/app@0.7.25

## 0.1.25

### Patch Changes

- Updated dependencies []:
  - @firebase/app@0.7.24

## 0.1.24

### Patch Changes

- Updated dependencies [[`9c5c9c36d`](https://github.com/firebase/firebase-js-sdk/commit/9c5c9c36da80b98b73cfd60ef2e2965087e9f801)]:
  - @firebase/util@1.6.0
  - @firebase/app@0.7.23
  - @firebase/component@0.5.14

## 0.1.23

### Patch Changes

- Updated dependencies []:
  - @firebase/app@0.7.22

## 0.1.22

### Patch Changes

- Updated dependencies [[`e9e5f6b3c`](https://github.com/firebase/firebase-js-sdk/commit/e9e5f6b3ca9d61323b22f87986d9959f5297ec59)]:
  - @firebase/util@1.5.2
  - @firebase/app@0.7.21
  - @firebase/component@0.5.13

## 0.1.21

### Patch Changes

- Updated dependencies [[`3198d58dc`](https://github.com/firebase/firebase-js-sdk/commit/3198d58dcedbf7583914dbcc76984f6f7df8d2ef)]:
  - @firebase/util@1.5.1
  - @firebase/app@0.7.20
  - @firebase/component@0.5.12

## 0.1.20

### Patch Changes

- Updated dependencies [[`2d672cead`](https://github.com/firebase/firebase-js-sdk/commit/2d672cead167187cb714cd89b638c0884ba58f03), [`927c1afc1`](https://github.com/firebase/firebase-js-sdk/commit/927c1afc103e4f9b8a75320d3946a4c840445a2a)]:
  - @firebase/app@0.7.19
  - @firebase/util@1.5.0
  - @firebase/component@0.5.11

## 0.1.19

### Patch Changes

- Updated dependencies [[`1588990b7`](https://github.com/firebase/firebase-js-sdk/commit/1588990b7fb06b6fa545c0d478663e137ec0ea07)]:
  - @firebase/app@0.7.18

## 0.1.18

### Patch Changes

- Updated dependencies []:
  - @firebase/app@0.7.17

## 0.1.17

### Patch Changes

- Updated dependencies []:
  - @firebase/app@0.7.16

## 0.1.16

### Patch Changes

- Updated dependencies []:
  - @firebase/app@0.7.15

## 0.1.15

### Patch Changes

- Updated dependencies []:
  - @firebase/app@0.7.14

## 0.1.14

### Patch Changes

- Updated dependencies []:
  - @firebase/app@0.7.13

## 0.1.13

### Patch Changes

- Updated dependencies [[`3b481f572`](https://github.com/firebase/firebase-js-sdk/commit/3b481f572456e1eab3435bfc25717770d95a8c49)]:
  - @firebase/util@1.4.3
  - @firebase/app@0.7.12
  - @firebase/component@0.5.10

## 0.1.12

### Patch Changes

- Updated dependencies []:
  - @firebase/app@0.7.11

## 0.1.11

### Patch Changes

- Updated dependencies []:
  - @firebase/app@0.7.10

## 0.1.10

### Patch Changes

- Updated dependencies []:
  - @firebase/app@0.7.9

## 0.1.9

### Patch Changes

- Updated dependencies []:
  - @firebase/app@0.7.8

## 0.1.8

### Patch Changes

- [`3281315fa`](https://github.com/firebase/firebase-js-sdk/commit/3281315fae9c6f535f9d5052ee17d60861ea569a) [#5708](https://github.com/firebase/firebase-js-sdk/pull/5708) (fixes [#1487](https://github.com/firebase/firebase-js-sdk/issues/1487)) - Update build scripts to work with the exports field

- Updated dependencies [[`3281315fa`](https://github.com/firebase/firebase-js-sdk/commit/3281315fae9c6f535f9d5052ee17d60861ea569a)]:
  - @firebase/app@0.7.7
  - @firebase/component@0.5.9
  - @firebase/logger@0.3.2
  - @firebase/util@1.4.2

## 0.1.7

### Patch Changes

- [`2322b6023`](https://github.com/firebase/firebase-js-sdk/commit/2322b6023c628cd9f4f4172767c17d215dd91684) [#5693](https://github.com/firebase/firebase-js-sdk/pull/5693) - Add exports field to all packages

- Updated dependencies [[`2322b6023`](https://github.com/firebase/firebase-js-sdk/commit/2322b6023c628cd9f4f4172767c17d215dd91684)]:
  - @firebase/app@0.7.6
  - @firebase/component@0.5.8
  - @firebase/logger@0.3.1
  - @firebase/util@1.4.1

## 0.1.6

### Patch Changes

- Updated dependencies []:
  - @firebase/app@0.7.5

## 0.1.5

### Patch Changes

- Updated dependencies [[`93795c780`](https://github.com/firebase/firebase-js-sdk/commit/93795c7801d6b28ccbbe5855fd2f3fc377b1db5f)]:
  - @firebase/app@0.7.4

## 0.1.4

### Patch Changes

- Updated dependencies []:
  - @firebase/app@0.7.3

## 0.1.3

### Patch Changes

- Updated dependencies []:
  - @firebase/app@0.7.2

## 0.1.2

### Patch Changes

- Updated dependencies [[`a99943fe3`](https://github.com/firebase/firebase-js-sdk/commit/a99943fe3bd5279761aa29d138ec91272b06df39), [`b835b4cba`](https://github.com/firebase/firebase-js-sdk/commit/b835b4cbabc4b7b180ae38b908c49205ce31a422)]:
  - @firebase/logger@0.3.0
  - @firebase/util@1.4.0
  - @firebase/app@0.7.1
  - @firebase/component@0.5.7

## 0.1.1

### Patch Changes

- [`cd15df0d1`](https://github.com/firebase/firebase-js-sdk/commit/cd15df0d1f51110f448e4284244b06be8d37f1c3) [#5400](https://github.com/firebase/firebase-js-sdk/pull/5400) (fixes [#2903](https://github.com/firebase/firebase-js-sdk/issues/2903)) - Fix cjs builds by removing the named export from app-compat

* [`1b33fda40`](https://github.com/firebase/firebase-js-sdk/commit/1b33fda40ddc48e9ed28e94607bf100159f5b80e) [#5385](https://github.com/firebase/firebase-js-sdk/pull/5385) (fixes [#5382](https://github.com/firebase/firebase-js-sdk/issues/5382)) - Remove private types in app-compat

## 0.1.0

### Minor Changes

- [`cdada6c68`](https://github.com/firebase/firebase-js-sdk/commit/cdada6c68f9740d13dd6674bcb658e28e68253b6) [#5345](https://github.com/firebase/firebase-js-sdk/pull/5345) (fixes [#5015](https://github.com/firebase/firebase-js-sdk/issues/5015)) - Release modularized SDKs

### Patch Changes

- Updated dependencies [[`cdada6c68`](https://github.com/firebase/firebase-js-sdk/commit/cdada6c68f9740d13dd6674bcb658e28e68253b6)]:
  - @firebase/app@0.7.0<|MERGE_RESOLUTION|>--- conflicted
+++ resolved
@@ -1,7 +1,5 @@
 # @firebase/app-compat
 
-<<<<<<< HEAD
-=======
 ## 0.4.1
 
 ### Patch Changes
@@ -9,7 +7,6 @@
 - Updated dependencies []:
   - @firebase/app@0.13.1
 
->>>>>>> 86155b3c
 ## 0.4.0
 
 ### Minor Changes
