{
  "name": "@firebase/installations",
  "version": "0.4.32",
<<<<<<< HEAD
=======
  "main": "dist/index.cjs.js",
  "module": "dist/index.esm.js",
  "esm2017": "dist/index.esm2017.js",
  "types": "dist/src/index.d.ts",
>>>>>>> 4d747b15
  "author": "Firebase <firebase-support@google.com> (https://firebase.google.com/)",
  "main": "dist/index.cjs.js",
  "module": "dist/index.esm2017.js",
  "browser": "dist/index.esm2017.js",
  "typings": "dist/src/index.d.ts",
  "license": "Apache-2.0",
  "files": [
    "dist"
  ],
  "scripts": {
    "lint": "eslint -c .eslintrc.js '**/*.ts' --ignore-path '../../.gitignore'",
    "lint:fix": "eslint --fix -c .eslintrc.js '**/*.ts' --ignore-path '../../.gitignore'",
    "build": "rollup -c && yarn api-report",
    "build:deps": "lerna run --scope @firebase/installations --include-dependencies build",
    "build:release": "yarn build && yarn typings:public",
    "dev": "rollup -c -w",
    "test": "yarn type-check && yarn test:karma && yarn lint",
    "test:ci": "node ../../scripts/run_tests_in_ci.js",
    "test:karma": "karma start --single-run",
    "test:debug": "karma start --browsers=Chrome --auto-watch",
    "type-check": "tsc -p . --noEmit",
    "serve": "yarn serve:build && yarn serve:host",
    "serve:build": "rollup -c test-app/rollup.config.js",
    "serve:host": "http-server -c-1 test-app",
    "api-report": "api-extractor run --local --verbose",
    "doc": "api-documenter markdown --input temp --output docs",
    "build:doc": "yarn build && yarn doc",
    "typings:public": "node ../../scripts/exp/use_typings.js ./dist/installations-public.d.ts",
    "typings:internal": "node ../../scripts/exp/use_typings.js ./dist/src/index.d.ts"
  },
  "repository": {
    "directory": "packages/installations",
    "type": "git",
    "url": "https://github.com/firebase/firebase-js-sdk.git"
  },
  "bugs": {
    "url": "https://github.com/firebase/firebase-js-sdk/issues"
  },
  "devDependencies": {
    "@firebase/app": "0.6.30",
    "rollup": "2.52.2",
    "@rollup/plugin-commonjs": "17.1.0",
    "@rollup/plugin-json": "4.1.0",
    "@rollup/plugin-node-resolve": "11.2.0",
    "rollup-plugin-typescript2": "0.30.0",
    "rollup-plugin-uglify": "6.0.4",
    "typescript": "4.2.2"
  },
  "peerDependencies": {
    "@firebase/app": "0.x"
  },
  "dependencies": {
<<<<<<< HEAD
    "@firebase/util": "1.2.0",
    "@firebase/component": "0.5.5",
=======
    "@firebase/installations-types": "0.3.4",
    "@firebase/util": "1.3.0",
    "@firebase/component": "0.5.6",
>>>>>>> 4d747b15
    "idb": "3.0.2",
    "tslib": "^2.1.0"
  },
  "esm5": "dist/index.esm.js"
}<|MERGE_RESOLUTION|>--- conflicted
+++ resolved
@@ -1,13 +1,6 @@
 {
   "name": "@firebase/installations",
   "version": "0.4.32",
-<<<<<<< HEAD
-=======
-  "main": "dist/index.cjs.js",
-  "module": "dist/index.esm.js",
-  "esm2017": "dist/index.esm2017.js",
-  "types": "dist/src/index.d.ts",
->>>>>>> 4d747b15
   "author": "Firebase <firebase-support@google.com> (https://firebase.google.com/)",
   "main": "dist/index.cjs.js",
   "module": "dist/index.esm2017.js",
@@ -60,14 +53,8 @@
     "@firebase/app": "0.x"
   },
   "dependencies": {
-<<<<<<< HEAD
-    "@firebase/util": "1.2.0",
-    "@firebase/component": "0.5.5",
-=======
-    "@firebase/installations-types": "0.3.4",
     "@firebase/util": "1.3.0",
     "@firebase/component": "0.5.6",
->>>>>>> 4d747b15
     "idb": "3.0.2",
     "tslib": "^2.1.0"
   },
