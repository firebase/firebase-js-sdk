/**
 * @license
 * Copyright 2019 Google LLC
 *
 * Licensed under the Apache License, Version 2.0 (the "License");
 * you may not use this file except in compliance with the License.
 * You may obtain a copy of the License at
 *
 *   http://www.apache.org/licenses/LICENSE-2.0
 *
 * Unless required by applicable law or agreed to in writing, software
 * distributed under the License is distributed on an "AS IS" BASIS,
 * WITHOUT WARRANTIES OR CONDITIONS OF ANY KIND, either express or implied.
 * See the License for the specific language governing permissions and
 * limitations under the License.
 */
import firebase from '@firebase/app';
import '@firebase/installations';
import { FirebaseAnalytics } from '@firebase/analytics-types';
import { FirebaseAnalyticsInternal } from '@firebase/analytics-interop-types';
import { _FirebaseNamespace } from '@firebase/app-types/private';
import {
  factory,
  settings,
  resetGlobalVars,
  getGlobalVars
} from './src/factory';
import { EventName } from './src/constants';
import {
  Component,
  ComponentType,
  ComponentContainer
} from '@firebase/component';
import { ERROR_FACTORY, AnalyticsError } from './src/errors';
import {
  isIndexedDBAvailable,
  validateIndexedDBOpenable,
  areCookiesEnabled
} from '@firebase/util';
import { name, version } from './package.json';

declare global {
  interface Window {
    [key: string]: unknown;
  }
}

/**
 * Type constant for Firebase Analytics.
 */
const ANALYTICS_TYPE = 'analytics';

export function registerAnalytics(instance: _FirebaseNamespace): void {
  instance.INTERNAL.registerComponent(
    new Component(
      ANALYTICS_TYPE,
      container => {
        // getImmediate for FirebaseApp will always succeed
        const app = container.getProvider('app').getImmediate();
        const installations = container
          .getProvider('installations')
          .getImmediate();
<<<<<<< HEAD

        if (!isSupported()) {
          throw ERROR_FACTORY.create(AnalyticsError.UNSUPPORTED_BROWSER);
        }

=======
>>>>>>> 02419ce8
        return factory(app, installations);
      },
      ComponentType.PUBLIC
    ).setServiceProps({
      settings,
      EventName,
      isSupported
    })
  );

  instance.INTERNAL.registerComponent(
    new Component('analytics-internal', internalFactory, ComponentType.PRIVATE)
  );

  instance.registerVersion(name, version);

  function internalFactory(
    container: ComponentContainer
  ): FirebaseAnalyticsInternal {
    try {
      const analytics = container.getProvider(ANALYTICS_TYPE).getImmediate();
      return {
        logEvent: analytics.logEvent
      };
    } catch (e) {
      throw ERROR_FACTORY.create(AnalyticsError.INTEROP_COMPONENT_REG_FAILED, {
        reason: e
      });
    }
  }
}

export { factory, settings, resetGlobalVars, getGlobalVars };

registerAnalytics(firebase as _FirebaseNamespace);

/**
 * Define extension behavior of `registerAnalytics`
 */
declare module '@firebase/app-types' {
  interface FirebaseNamespace {
    analytics(app?: FirebaseApp): FirebaseAnalytics;
<<<<<<< HEAD
    isSupported(): boolean;
=======
    isSupported(): Promise<boolean>;
>>>>>>> 02419ce8
  }
  interface FirebaseApp {
    analytics(): FirebaseAnalytics;
  }
}

<<<<<<< HEAD
function isSupported(): boolean {
  if (self && 'ServiceWorkerGlobalScope' in self) {
    // Running in ServiceWorker context
    return isSWControllerSupported();
  } else {
    // Assume we are in the window context.
    return isWindowControllerSupported();
  }
}

/**
 * Checks to see if the required APIs exist.
 */
function isWindowControllerSupported(): boolean {
  return (
    'indexedDB' in window &&
    indexedDB !== null &&
    navigator.cookieEnabled &&
    'serviceWorker' in navigator &&
    'PushManager' in window &&
    'Notification' in window &&
    'fetch' in window &&
    ServiceWorkerRegistration.prototype.hasOwnProperty('showNotification') &&
    PushSubscription.prototype.hasOwnProperty('getKey')
  );
}

/**
 * Checks to see if the required APIs exist within SW Context.
 */
function isSWControllerSupported(): boolean {
  return (
    'indexedDB' in self &&
    indexedDB !== null &&
    'PushManager' in self &&
    'Notification' in self &&
    ServiceWorkerRegistration.prototype.hasOwnProperty('showNotification') &&
    PushSubscription.prototype.hasOwnProperty('getKey')
  );
=======
/**
 * this is a public static method provided to users that wraps three different checks:
 *
 * 1. check if cookie is enabled in current browser.
 * 2. check if IndexedDB is supported by the browser environment.
 * 3. check if the current browser context is valid for using IndexedDB.
 */
async function isSupported(): Promise<boolean> {
  if (!areCookiesEnabled()) {
    return false;
  }
  if (!isIndexedDBAvailable()) {
    return false;
  }
  try {
    const isDBOpenable: boolean = await validateIndexedDBOpenable();
    return isDBOpenable;
  } catch (error) {
    return false;
  }
>>>>>>> 02419ce8
}<|MERGE_RESOLUTION|>--- conflicted
+++ resolved
@@ -60,14 +60,6 @@
         const installations = container
           .getProvider('installations')
           .getImmediate();
-<<<<<<< HEAD
-
-        if (!isSupported()) {
-          throw ERROR_FACTORY.create(AnalyticsError.UNSUPPORTED_BROWSER);
-        }
-
-=======
->>>>>>> 02419ce8
         return factory(app, installations);
       },
       ComponentType.PUBLIC
@@ -110,58 +102,13 @@
 declare module '@firebase/app-types' {
   interface FirebaseNamespace {
     analytics(app?: FirebaseApp): FirebaseAnalytics;
-<<<<<<< HEAD
-    isSupported(): boolean;
-=======
     isSupported(): Promise<boolean>;
->>>>>>> 02419ce8
   }
   interface FirebaseApp {
     analytics(): FirebaseAnalytics;
   }
 }
 
-<<<<<<< HEAD
-function isSupported(): boolean {
-  if (self && 'ServiceWorkerGlobalScope' in self) {
-    // Running in ServiceWorker context
-    return isSWControllerSupported();
-  } else {
-    // Assume we are in the window context.
-    return isWindowControllerSupported();
-  }
-}
-
-/**
- * Checks to see if the required APIs exist.
- */
-function isWindowControllerSupported(): boolean {
-  return (
-    'indexedDB' in window &&
-    indexedDB !== null &&
-    navigator.cookieEnabled &&
-    'serviceWorker' in navigator &&
-    'PushManager' in window &&
-    'Notification' in window &&
-    'fetch' in window &&
-    ServiceWorkerRegistration.prototype.hasOwnProperty('showNotification') &&
-    PushSubscription.prototype.hasOwnProperty('getKey')
-  );
-}
-
-/**
- * Checks to see if the required APIs exist within SW Context.
- */
-function isSWControllerSupported(): boolean {
-  return (
-    'indexedDB' in self &&
-    indexedDB !== null &&
-    'PushManager' in self &&
-    'Notification' in self &&
-    ServiceWorkerRegistration.prototype.hasOwnProperty('showNotification') &&
-    PushSubscription.prototype.hasOwnProperty('getKey')
-  );
-=======
 /**
  * this is a public static method provided to users that wraps three different checks:
  *
@@ -182,5 +129,4 @@
   } catch (error) {
     return false;
   }
->>>>>>> 02419ce8
 }