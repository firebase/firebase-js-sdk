# @firebase/analytics

<<<<<<< HEAD
=======
## 0.10.16

### Patch Changes

- Updated dependencies [[`8a03143`](https://github.com/firebase/firebase-js-sdk/commit/8a03143b9217effdd86d68bdf195493c0979aa27)]:
  - @firebase/util@1.12.0
  - @firebase/component@0.6.17
  - @firebase/installations@0.6.17

## 0.10.15

### Patch Changes

- Updated dependencies [[`9bcd1ea`](https://github.com/firebase/firebase-js-sdk/commit/9bcd1ea9b8cc5b55692765d40df000da8ddef02b)]:
  - @firebase/util@1.11.3
  - @firebase/component@0.6.16
  - @firebase/installations@0.6.16

## 0.10.14

### Patch Changes

- Updated dependencies [[`8593fa0`](https://github.com/firebase/firebase-js-sdk/commit/8593fa05bd884c2f1f6f3b4ae062efa48af93d24)]:
  - @firebase/util@1.11.2
  - @firebase/component@0.6.15
  - @firebase/installations@0.6.15

## 0.10.13

### Patch Changes

- Updated dependencies [[`ea1f913`](https://github.com/firebase/firebase-js-sdk/commit/ea1f9139e6baec0269fbb91233fd3f7f4b0d5875), [`0e12766`](https://github.com/firebase/firebase-js-sdk/commit/0e127664946ba324c6566a02b393dafd23fc1ddb)]:
  - @firebase/util@1.11.1
  - @firebase/installations@0.6.14
  - @firebase/component@0.6.14

## 0.10.12

### Patch Changes

- Updated dependencies [[`777f465`](https://github.com/firebase/firebase-js-sdk/commit/777f465ff37495ff933a29583769ce8a6a2b59b5)]:
  - @firebase/util@1.11.0
  - @firebase/installations@0.6.13
  - @firebase/component@0.6.13

## 0.10.11

### Patch Changes

- Updated dependencies [[`25a6204c1`](https://github.com/firebase/firebase-js-sdk/commit/25a6204c1531b6c772e5368d12b2411ae1d21bbc)]:
  - @firebase/util@1.10.3
  - @firebase/component@0.6.12
  - @firebase/installations@0.6.12

>>>>>>> 40be2dbb
## 0.10.10

### Patch Changes

- [`b80711925`](https://github.com/firebase/firebase-js-sdk/commit/b807119252dacf46b0122344c2b6dfc503cecde1) [#8604](https://github.com/firebase/firebase-js-sdk/pull/8604) - Upgrade to TypeScript 5.5.4

- Updated dependencies [[`b80711925`](https://github.com/firebase/firebase-js-sdk/commit/b807119252dacf46b0122344c2b6dfc503cecde1)]:
  - @firebase/component@0.6.11
  - @firebase/installations@0.6.11
  - @firebase/logger@0.4.4
  - @firebase/util@1.10.2

## 0.10.9

### Patch Changes

- [`479226bf3`](https://github.com/firebase/firebase-js-sdk/commit/479226bf3ebd99017bb12fa21440c75715658702) [#8475](https://github.com/firebase/firebase-js-sdk/pull/8475) - Remove ES5 bundles. The minimum required ES version is now ES2017.

- Updated dependencies [[`479226bf3`](https://github.com/firebase/firebase-js-sdk/commit/479226bf3ebd99017bb12fa21440c75715658702)]:
  - @firebase/installations@0.6.10
  - @firebase/component@0.6.10
  - @firebase/logger@0.4.3
  - @firebase/util@1.10.1

## 0.10.8

### Patch Changes

- Updated dependencies [[`16d62d4fa`](https://github.com/firebase/firebase-js-sdk/commit/16d62d4fa16faddb8cb676c0af3f29b8a5824741)]:
  - @firebase/util@1.10.0
  - @firebase/component@0.6.9
  - @firebase/installations@0.6.9

## 0.10.7

### Patch Changes

- [`a9f844066`](https://github.com/firebase/firebase-js-sdk/commit/a9f844066045d8567ae143bae77d184ac227690d) [#8395](https://github.com/firebase/firebase-js-sdk/pull/8395) - Revert introduction of safevalues to prevent issues from arising in Browser CommonJS environments due to ES5 incompatibility. For more information, see [GitHub PR #8395](https://github.com/firebase/firebase-js-sdk/pull/8395)

## 0.10.6

### Patch Changes

- [`f58d48cd4`](https://github.com/firebase/firebase-js-sdk/commit/f58d48cd42c9f09eab4d8b2a606af360528917f8) [#8301](https://github.com/firebase/firebase-js-sdk/pull/8301) - Begin using [safevalues](https://github.com/google/safevalues) to sanitize HTML vulnerable to XSS.

## 0.10.5

### Patch Changes

- Updated dependencies [[`192561b15`](https://github.com/firebase/firebase-js-sdk/commit/192561b1552a08840d8e341f30f3dbe275465558)]:
  - @firebase/util@1.9.7
  - @firebase/component@0.6.8
  - @firebase/installations@0.6.8

## 0.10.4

### Patch Changes

- [`f66769cca`](https://github.com/firebase/firebase-js-sdk/commit/f66769cca243019354f88ac9dc8de07caf9de56e) [#8243](https://github.com/firebase/firebase-js-sdk/pull/8243) (fixes [#8210](https://github.com/firebase/firebase-js-sdk/issues/8210)) - Analytics - fixed an issue where setConsent was clobbering the consentSettings before passing them to the gtag implementation.

## 0.10.3

### Patch Changes

- [`ab883d016`](https://github.com/firebase/firebase-js-sdk/commit/ab883d016015de0436346f586d8442b5703771b7) [#8237](https://github.com/firebase/firebase-js-sdk/pull/8237) - Bump all packages so staging works.

- Updated dependencies [[`ab883d016`](https://github.com/firebase/firebase-js-sdk/commit/ab883d016015de0436346f586d8442b5703771b7)]:
  - @firebase/component@0.6.7
  - @firebase/installations@0.6.7
  - @firebase/logger@0.4.2
  - @firebase/util@1.9.6

## 0.10.2

### Patch Changes

- [`0c5150106`](https://github.com/firebase/firebase-js-sdk/commit/0c515010607bf2223b468acb94c672b1279ed1a0) [#8079](https://github.com/firebase/firebase-js-sdk/pull/8079) - Update `repository.url` field in all `package.json` files to NPM's preferred format.

- Updated dependencies [[`0c5150106`](https://github.com/firebase/firebase-js-sdk/commit/0c515010607bf2223b468acb94c672b1279ed1a0)]:
  - @firebase/installations@0.6.6
  - @firebase/component@0.6.6
  - @firebase/logger@0.4.1
  - @firebase/util@1.9.5

## 0.10.1

### Patch Changes

- [`bf59c0aed`](https://github.com/firebase/firebase-js-sdk/commit/bf59c0aedefabae9bff4d777e1591fe496259293) - Analytics - added two new consent options to the ConsentSettings interface: ad_personalization and ad_user_data.

- Updated dependencies [[`434f8418c`](https://github.com/firebase/firebase-js-sdk/commit/434f8418c3db3ae98489a8461c437c248c039070)]:
  - @firebase/util@1.9.4
  - @firebase/installations@0.6.5
  - @firebase/component@0.6.5

## 0.10.0

### Minor Changes

- [`0a27d2fbf`](https://github.com/firebase/firebase-js-sdk/commit/0a27d2fbf268f07099d4fa5ecab7fbf35a579780) [#7158](https://github.com/firebase/firebase-js-sdk/pull/7158) - Add method `getGoogleAnalyticsClientId()` to retrieve an unique identifier for a web client. This allows users to log purchase and other events from their backends using Google Analytics 4 Measurement Protocol and to have those events be connected to actions taken on the client within their Firebase web app. `getGoogleAnalyticsClientId()` will simplify this event recording process.

## 0.9.5

### Patch Changes

- [`3435ba945`](https://github.com/firebase/firebase-js-sdk/commit/3435ba945a9febf5a0aece05517a5656f58b246f) [#7155](https://github.com/firebase/firebase-js-sdk/pull/7155) (fixes [#7048](https://github.com/firebase/firebase-js-sdk/issues/7048)) - Use the Trusted Types API when composing the gtag URL.

## 0.9.4

### Patch Changes

- Updated dependencies [[`c59f537b1`](https://github.com/firebase/firebase-js-sdk/commit/c59f537b1262b5d7997291b8c1e9324d378effb6)]:
  - @firebase/util@1.9.3
  - @firebase/component@0.6.4
  - @firebase/installations@0.6.4

## 0.9.3

### Patch Changes

- Updated dependencies [[`d071bd1ac`](https://github.com/firebase/firebase-js-sdk/commit/d071bd1acaa0583b4dd3454387fc58eafddb5c30)]:
  - @firebase/util@1.9.2
  - @firebase/component@0.6.3
  - @firebase/installations@0.6.3

## 0.9.2

### Patch Changes

- Updated dependencies [[`0bab0b7a7`](https://github.com/firebase/firebase-js-sdk/commit/0bab0b7a786d1563bf665904c7097d1fe06efce5)]:
  - @firebase/util@1.9.1
  - @firebase/component@0.6.2
  - @firebase/installations@0.6.2

## 0.9.1

### Patch Changes

- Updated dependencies [[`d4114a4f7`](https://github.com/firebase/firebase-js-sdk/commit/d4114a4f7da3f469c0c900416ac8beee58885ec3), [`06dc1364d`](https://github.com/firebase/firebase-js-sdk/commit/06dc1364d7560f4c563e1ccc89af9cad4cd91df8)]:
  - @firebase/util@1.9.0
  - @firebase/component@0.6.1
  - @firebase/installations@0.6.1

## 0.9.0

### Minor Changes

- [`1625f7a95`](https://github.com/firebase/firebase-js-sdk/commit/1625f7a95cc3ffb666845db0a8044329be74b5be) [#6799](https://github.com/firebase/firebase-js-sdk/pull/6799) - Update TypeScript version to 4.7.4.

### Patch Changes

- Updated dependencies [[`c20633ed3`](https://github.com/firebase/firebase-js-sdk/commit/c20633ed35056cbadc9d65d9ceddf4e28d1ea666), [`1625f7a95`](https://github.com/firebase/firebase-js-sdk/commit/1625f7a95cc3ffb666845db0a8044329be74b5be)]:
  - @firebase/util@1.8.0
  - @firebase/component@0.6.0
  - @firebase/installations@0.6.0
  - @firebase/logger@0.4.0

## 0.8.4

### Patch Changes

- [`4af28c1a4`](https://github.com/firebase/firebase-js-sdk/commit/4af28c1a42bd25ce2353f694ca1724c6101cbce5) [#6682](https://github.com/firebase/firebase-js-sdk/pull/6682) - Upgrade TypeScript to 4.7.4.

- Updated dependencies [[`4af28c1a4`](https://github.com/firebase/firebase-js-sdk/commit/4af28c1a42bd25ce2353f694ca1724c6101cbce5)]:
  - @firebase/component@0.5.21
  - @firebase/installations@0.5.16
  - @firebase/logger@0.3.4
  - @firebase/util@1.7.3

## 0.8.3

### Patch Changes

- [`03d1fabcb`](https://github.com/firebase/firebase-js-sdk/commit/03d1fabcb652b3af61631d1e1100ed13efa6fc87) [#6671](https://github.com/firebase/firebase-js-sdk/pull/6671) - Correct `id` type in `setUserId`

- Updated dependencies [[`807f06aa2`](https://github.com/firebase/firebase-js-sdk/commit/807f06aa26438a91aaea08fd38efb6c706bb8a5d)]:
  - @firebase/util@1.7.2
  - @firebase/component@0.5.20
  - @firebase/installations@0.5.15

## 0.8.2

### Patch Changes

- [`1fbc4c4b7`](https://github.com/firebase/firebase-js-sdk/commit/1fbc4c4b7f893ac1f973ccc29205771adec536ca) [#6655](https://github.com/firebase/firebase-js-sdk/pull/6655) - Update to allow for multiple instance of gtag with different datalayer names

- Updated dependencies [[`171b78b76`](https://github.com/firebase/firebase-js-sdk/commit/171b78b762826a640d267dd4dd172ad9459c4561), [`29d034072`](https://github.com/firebase/firebase-js-sdk/commit/29d034072c20af394ce384e42aa10a37d5dfcb18)]:
  - @firebase/util@1.7.1
  - @firebase/component@0.5.19
  - @firebase/installations@0.5.14

## 0.8.1

### Patch Changes

- Updated dependencies [[`fdd4ab464`](https://github.com/firebase/firebase-js-sdk/commit/fdd4ab464b59a107bdcc195df3f01e32efd89ed4)]:
  - @firebase/util@1.7.0
  - @firebase/installations@0.5.13
  - @firebase/component@0.5.18

## 0.8.0

### Minor Changes

- [`1d3a34d7d`](https://github.com/firebase/firebase-js-sdk/commit/1d3a34d7da5bf3c267d014efb587e03c46ff3064) [#6376](https://github.com/firebase/firebase-js-sdk/pull/6376) - Add function `setConsent()` to set the applicable end user "consent" state.

* [`69e2ee064`](https://github.com/firebase/firebase-js-sdk/commit/69e2ee064e0729d8da823f1e60f6fb7f3bbe5700) [#6367](https://github.com/firebase/firebase-js-sdk/pull/6367) - Add function `setDefaultEventParameters()` to set data that will be logged on every Analytics SDK event

### Patch Changes

- Updated dependencies [[`b12af44a5`](https://github.com/firebase/firebase-js-sdk/commit/b12af44a5c7500e1192d6cc1a4afc4d77efadbaf)]:
  - @firebase/util@1.6.3
  - @firebase/component@0.5.17
  - @firebase/installations@0.5.12

## 0.7.11

### Patch Changes

- [`835f1d46a`](https://github.com/firebase/firebase-js-sdk/commit/835f1d46a6780535bc660ef7dc23293350d5fe43) [#6357](https://github.com/firebase/firebase-js-sdk/pull/6357) - Fix typo in GtagConfigParams

- Updated dependencies [[`efe2000fc`](https://github.com/firebase/firebase-js-sdk/commit/efe2000fc499e2c85c4e5e0fef6741ff3bad2eb0)]:
  - @firebase/util@1.6.2
  - @firebase/component@0.5.16
  - @firebase/installations@0.5.11

## 0.7.10

### Patch Changes

- [`2cd1cc76f`](https://github.com/firebase/firebase-js-sdk/commit/2cd1cc76f2a308135cd60f424fe09084a34b5cb5) [#6307](https://github.com/firebase/firebase-js-sdk/pull/6307) (fixes [#6300](https://github.com/firebase/firebase-js-sdk/issues/6300)) - fix: add type declarations to exports field

- Updated dependencies [[`2cd1cc76f`](https://github.com/firebase/firebase-js-sdk/commit/2cd1cc76f2a308135cd60f424fe09084a34b5cb5)]:
  - @firebase/component@0.5.15
  - @firebase/installations@0.5.10
  - @firebase/logger@0.3.3
  - @firebase/util@1.6.1

## 0.7.9

### Patch Changes

- Updated dependencies [[`9c5c9c36d`](https://github.com/firebase/firebase-js-sdk/commit/9c5c9c36da80b98b73cfd60ef2e2965087e9f801)]:
  - @firebase/util@1.6.0
  - @firebase/installations@0.5.9
  - @firebase/component@0.5.14

## 0.7.8

### Patch Changes

- Updated dependencies [[`e9e5f6b3c`](https://github.com/firebase/firebase-js-sdk/commit/e9e5f6b3ca9d61323b22f87986d9959f5297ec59)]:
  - @firebase/util@1.5.2
  - @firebase/component@0.5.13
  - @firebase/installations@0.5.8

## 0.7.7

### Patch Changes

- Updated dependencies [[`3198d58dc`](https://github.com/firebase/firebase-js-sdk/commit/3198d58dcedbf7583914dbcc76984f6f7df8d2ef)]:
  - @firebase/util@1.5.1
  - @firebase/component@0.5.12
  - @firebase/installations@0.5.7

## 0.7.6

### Patch Changes

- Updated dependencies [[`2d672cead`](https://github.com/firebase/firebase-js-sdk/commit/2d672cead167187cb714cd89b638c0884ba58f03), [`ddeff8384`](https://github.com/firebase/firebase-js-sdk/commit/ddeff8384ab8a927f02244e2591db525fd58c7dd)]:
  - @firebase/installations@0.5.6
  - @firebase/util@1.5.0
  - @firebase/component@0.5.11

## 0.7.5

### Patch Changes

- Updated dependencies [[`3b481f572`](https://github.com/firebase/firebase-js-sdk/commit/3b481f572456e1eab3435bfc25717770d95a8c49)]:
  - @firebase/util@1.4.3
  - @firebase/component@0.5.10
  - @firebase/installations@0.5.5

## 0.7.4

### Patch Changes

- [`3281315fa`](https://github.com/firebase/firebase-js-sdk/commit/3281315fae9c6f535f9d5052ee17d60861ea569a) [#5708](https://github.com/firebase/firebase-js-sdk/pull/5708) (fixes [#1487](https://github.com/firebase/firebase-js-sdk/issues/1487)) - Update build scripts to work with the exports field

- Updated dependencies [[`3281315fa`](https://github.com/firebase/firebase-js-sdk/commit/3281315fae9c6f535f9d5052ee17d60861ea569a)]:
  - @firebase/component@0.5.9
  - @firebase/installations@0.5.4
  - @firebase/logger@0.3.2
  - @firebase/util@1.4.2

## 0.7.3

### Patch Changes

- [`2322b6023`](https://github.com/firebase/firebase-js-sdk/commit/2322b6023c628cd9f4f4172767c17d215dd91684) [#5693](https://github.com/firebase/firebase-js-sdk/pull/5693) - Add exports field to all packages

- Updated dependencies [[`2322b6023`](https://github.com/firebase/firebase-js-sdk/commit/2322b6023c628cd9f4f4172767c17d215dd91684)]:
  - @firebase/component@0.5.8
  - @firebase/installations@0.5.3
  - @firebase/logger@0.3.1
  - @firebase/util@1.4.1

## 0.7.2

### Patch Changes

- [`93795c780`](https://github.com/firebase/firebase-js-sdk/commit/93795c7801d6b28ccbbe5855fd2f3fc377b1db5f) [#5596](https://github.com/firebase/firebase-js-sdk/pull/5596) - report build variants for packages

- Updated dependencies [[`93795c780`](https://github.com/firebase/firebase-js-sdk/commit/93795c7801d6b28ccbbe5855fd2f3fc377b1db5f)]:
  - @firebase/installations@0.5.2

## 0.7.1

### Patch Changes

- [`b835b4cba`](https://github.com/firebase/firebase-js-sdk/commit/b835b4cbabc4b7b180ae38b908c49205ce31a422) [#5506](https://github.com/firebase/firebase-js-sdk/pull/5506) - checking isSupported led to runtime errors in certain environments

- Updated dependencies [[`a99943fe3`](https://github.com/firebase/firebase-js-sdk/commit/a99943fe3bd5279761aa29d138ec91272b06df39), [`b835b4cba`](https://github.com/firebase/firebase-js-sdk/commit/b835b4cbabc4b7b180ae38b908c49205ce31a422)]:
  - @firebase/logger@0.3.0
  - @firebase/util@1.4.0
  - @firebase/component@0.5.7
  - @firebase/installations@0.5.1

## 0.7.0

### Minor Changes

- [`cdada6c68`](https://github.com/firebase/firebase-js-sdk/commit/cdada6c68f9740d13dd6674bcb658e28e68253b6) [#5345](https://github.com/firebase/firebase-js-sdk/pull/5345) (fixes [#5015](https://github.com/firebase/firebase-js-sdk/issues/5015)) - Release modularized SDKs

### Patch Changes

- Updated dependencies [[`cdada6c68`](https://github.com/firebase/firebase-js-sdk/commit/cdada6c68f9740d13dd6674bcb658e28e68253b6)]:
  - @firebase/installations@0.5.0

## 0.6.18

### Patch Changes

- Updated dependencies [[`bb6b5abff`](https://github.com/firebase/firebase-js-sdk/commit/bb6b5abff6f89ce9ec1bd66ff4e795a059a98eec), [`3c6a11c8d`](https://github.com/firebase/firebase-js-sdk/commit/3c6a11c8d0b35afddb50e9c3e0c4d2e30f642131)]:
  - @firebase/component@0.5.6
  - @firebase/util@1.3.0
  - @firebase/installations@0.4.32

## 0.6.17

### Patch Changes

- Updated dependencies [[`bd50d8310`](https://github.com/firebase/firebase-js-sdk/commit/bd50d83107be3d87064f72800c608abc94ae3456)]:
  - @firebase/analytics-types@0.6.0

## 0.6.16

### Patch Changes

- Updated dependencies [[`a3cbe719b`](https://github.com/firebase/firebase-js-sdk/commit/a3cbe719b1bd733a5c4c15ee0d0e6388d512054c)]:
  - @firebase/util@1.2.0
  - @firebase/component@0.5.5
  - @firebase/installations@0.4.31

## 0.6.15

### Patch Changes

- Updated dependencies [[`02586c975`](https://github.com/firebase/firebase-js-sdk/commit/02586c9754318b01a0051561d2c7c4906059b5af)]:
  - @firebase/analytics-types@0.5.0

## 0.6.14

### Patch Changes

- Updated dependencies [[`56a6a9d4a`](https://github.com/firebase/firebase-js-sdk/commit/56a6a9d4af2766154584a0f66d3c4d8024d74ba5)]:
  - @firebase/component@0.5.4
  - @firebase/installations@0.4.30

## 0.6.13

### Patch Changes

- Updated dependencies [[`725ab4684`](https://github.com/firebase/firebase-js-sdk/commit/725ab4684ef0999a12f71e704c204a00fb030e5d)]:
  - @firebase/component@0.5.3
  - @firebase/installations@0.4.29

## 0.6.12

### Patch Changes

- Updated dependencies [[`4c4b6aed9`](https://github.com/firebase/firebase-js-sdk/commit/4c4b6aed9757c9a7e75fb698a15e53274f93880b)]:
  - @firebase/component@0.5.2
  - @firebase/installations@0.4.28

## 0.6.11

### Patch Changes

- Updated dependencies [[`5fbc5fb01`](https://github.com/firebase/firebase-js-sdk/commit/5fbc5fb0140d7da980fd7ebbfbae810f8c64ae19)]:
  - @firebase/component@0.5.1
  - @firebase/installations@0.4.27

## 0.6.10

### Patch Changes

- Updated dependencies [[`c34ac7a92`](https://github.com/firebase/firebase-js-sdk/commit/c34ac7a92a616915f38d192654db7770d81747ae), [`ac4ad08a2`](https://github.com/firebase/firebase-js-sdk/commit/ac4ad08a284397ec966e991dd388bb1fba857467)]:
  - @firebase/component@0.5.0
  - @firebase/util@1.1.0
  - @firebase/installations@0.4.26

## 0.6.9

### Patch Changes

- Updated dependencies [[`7354a0ed4`](https://github.com/firebase/firebase-js-sdk/commit/7354a0ed438f4e3df6577e4927e8c8f8f1fbbfda)]:
  - @firebase/util@1.0.0
  - @firebase/component@0.4.1
  - @firebase/installations@0.4.25

## 0.6.8

### Patch Changes

- Updated dependencies [[`f24d8961b`](https://github.com/firebase/firebase-js-sdk/commit/f24d8961b3b87821413297688803fc85113086b3)]:
  - @firebase/component@0.4.0
  - @firebase/installations@0.4.24

## 0.6.7

### Patch Changes

- Updated dependencies [[`de5f90501`](https://github.com/firebase/firebase-js-sdk/commit/de5f9050137acc9ed1490082e5aa429b5de3cb2a)]:
  - @firebase/util@0.4.1
  - @firebase/component@0.3.1
  - @firebase/installations@0.4.23

## 0.6.6

### Patch Changes

- Updated dependencies [[`5c1a83ed7`](https://github.com/firebase/firebase-js-sdk/commit/5c1a83ed70bae979322bd8751c0885d683ce4bf3)]:
  - @firebase/component@0.3.0
  - @firebase/installations@0.4.22

## 0.6.5

### Patch Changes

- Updated dependencies [[`ec95df3d0`](https://github.com/firebase/firebase-js-sdk/commit/ec95df3d07e5f091f2a7f7327e46417f64d04b4e)]:
  - @firebase/util@0.4.0
  - @firebase/component@0.2.1
  - @firebase/installations@0.4.21

## 0.6.4

### Patch Changes

- Updated dependencies [[`6afe42613`](https://github.com/firebase/firebase-js-sdk/commit/6afe42613ed3d7a842d378dc1a09a795811db2ac)]:
  - @firebase/component@0.2.0
  - @firebase/installations@0.4.20

## 0.6.3

### Patch Changes

- [`74bf52009`](https://github.com/firebase/firebase-js-sdk/commit/74bf52009b291a62deabfd865084d4e0fcacc483) [#4458](https://github.com/firebase/firebase-js-sdk/pull/4458) - Fixed a behavior causing `gtag` to be downloaded twice on Firebase Analytics initialization. This did not seem to affect the functionality of Firebase Analytics but adds noise to the logs when users are trying to debug.

## 0.6.2

### Patch Changes

- Updated dependencies [[`9cf727fcc`](https://github.com/firebase/firebase-js-sdk/commit/9cf727fcc3d049551b16ae0698ac33dc2fe45ada)]:
  - @firebase/util@0.3.4
  - @firebase/component@0.1.21
  - @firebase/installations@0.4.19

## 0.6.1

### Patch Changes

- Updated dependencies [[`a5768b0aa`](https://github.com/firebase/firebase-js-sdk/commit/a5768b0aa7d7ce732279931aa436e988c9f36487), [`7d916d905`](https://github.com/firebase/firebase-js-sdk/commit/7d916d905ba16816ac8ac7c8748c83831ff614ce)]:
  - @firebase/component@0.1.20
  - @firebase/util@0.3.3
  - @firebase/installations@0.4.18

## 0.6.0

### Minor Changes

- [`d4db75ff8`](https://github.com/firebase/firebase-js-sdk/commit/d4db75ff81388430489bd561ac2247fe9e0b6eb5) [#3836](https://github.com/firebase/firebase-js-sdk/pull/3836) (fixes [#3573](https://github.com/firebase/firebase-js-sdk/issues/3573)) - Analytics now warns instead of throwing if it detects a browser environment where analytics does not work.

## 0.5.0

### Minor Changes

- [`fb3b095e4`](https://github.com/firebase/firebase-js-sdk/commit/fb3b095e4b7c8f57fdb3172bc039c84576abf290) [#2800](https://github.com/firebase/firebase-js-sdk/pull/2800) - Analytics now dynamically fetches the app's Measurement ID from the Dynamic Config backend
  instead of depending on the local Firebase config. It will fall back to any `measurementId`
  value found in the local config if the Dynamic Config fetch fails.

### Patch Changes

- Updated dependencies [[`da1c7df79`](https://github.com/firebase/firebase-js-sdk/commit/da1c7df7982b08bbef82fcc8d93255f3e2d23cca), [`fb3b095e4`](https://github.com/firebase/firebase-js-sdk/commit/fb3b095e4b7c8f57fdb3172bc039c84576abf290), [`fb3b095e4`](https://github.com/firebase/firebase-js-sdk/commit/fb3b095e4b7c8f57fdb3172bc039c84576abf290)]:
  - @firebase/component@0.1.19
  - @firebase/util@0.3.2
  - @firebase/analytics-types@0.4.0
  - @firebase/installations@0.4.17

## 0.4.2

### Patch Changes

- [`2a0d254f`](https://github.com/firebase/firebase-js-sdk/commit/2a0d254fa58e607842fc0380c8cfa7bbbb69df75) [#3555](https://github.com/firebase/firebase-js-sdk/pull/3555) - Added Browser Extension check for Firebase Analytics. `analytics.isSupported()` will now return `Promise<false>` for extension environments.

- Updated dependencies [[`d4ca3da0`](https://github.com/firebase/firebase-js-sdk/commit/d4ca3da0a59fcea1261ba69d7eb663bba38d3089)]:
  - @firebase/util@0.3.1
  - @firebase/component@0.1.18
  - @firebase/installations@0.4.16

## 0.4.1

### Patch Changes

- [`a87676b8`](https://github.com/firebase/firebase-js-sdk/commit/a87676b84b78ccc2f057a22eb947a5d13402949c) [#3472](https://github.com/firebase/firebase-js-sdk/pull/3472) - - Fix an error where an analytics PR included a change to `@firebase/util`, but
  the util package was not properly included in the changeset for a patch bump.

  - `@firebase/util` adds environment check methods `isIndexedDBAvailable`
    `validateIndexedDBOpenable`, and `areCookiesEnabled`.

- Updated dependencies [[`a87676b8`](https://github.com/firebase/firebase-js-sdk/commit/a87676b84b78ccc2f057a22eb947a5d13402949c)]:
  - @firebase/util@0.3.0
  - @firebase/component@0.1.17
  - @firebase/installations@0.4.15

## 0.4.0

### Minor Changes

- [`02419ce8`](https://github.com/firebase/firebase-js-sdk/commit/02419ce8470141f012d9ce425a6a4a4aa912e480) [#3165](https://github.com/firebase/firebase-js-sdk/pull/3165) - Issue 2393 fix - analytics module

  - Added a public method `isSupported` to Analytics module which returns true if current browser context supports initialization of analytics module.
  - Added runtime checks to Analytics module that validate if cookie is enabled in current browser and if current browser environment supports indexedDB functionalities.

## 0.3.9

### Patch Changes

- [`a754645e`](https://github.com/firebase/firebase-js-sdk/commit/a754645ec2be1b8c205f25f510196eee298b0d6e) [#3297](https://github.com/firebase/firebase-js-sdk/pull/3297) Thanks [@renovate](https://github.com/apps/renovate)! - Update dependency typescript to v3.9.5

- Updated dependencies [[`a754645e`](https://github.com/firebase/firebase-js-sdk/commit/a754645ec2be1b8c205f25f510196eee298b0d6e)]:
  - @firebase/component@0.1.16
  - @firebase/installations@0.4.14
  - @firebase/logger@0.2.6<|MERGE_RESOLUTION|>--- conflicted
+++ resolved
@@ -1,7 +1,5 @@
 # @firebase/analytics
 
-<<<<<<< HEAD
-=======
 ## 0.10.16
 
 ### Patch Changes
@@ -56,7 +54,6 @@
   - @firebase/component@0.6.12
   - @firebase/installations@0.6.12
 
->>>>>>> 40be2dbb
 ## 0.10.10
 
 ### Patch Changes
