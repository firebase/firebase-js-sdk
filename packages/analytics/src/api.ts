/* eslint-disable @typescript-eslint/no-explicit-any */
/* eslint-disable camelcase */
/**
 * @license
 * Copyright 2020 Google LLC
 *
 * Licensed under the Apache License, Version 2.0 (the "License");
 * you may not use this file except in compliance with the License.
 * You may obtain a copy of the License at
 *
 *   http://www.apache.org/licenses/LICENSE-2.0
 *
 * Unless required by applicable law or agreed to in writing, software
 * distributed under the License is distributed on an "AS IS" BASIS,
 * WITHOUT WARRANTIES OR CONDITIONS OF ANY KIND, either express or implied.
 * See the License for the specific language governing permissions and
 * limitations under the License.
 */

import { _getProvider, FirebaseApp, getApp } from '@firebase/app';
import {
  Analytics,
  AnalyticsCallOptions,
  AnalyticsSettings,
  ConsentSettings,
  CustomParams,
  EventNameString,
  EventParams
} from './public-types';
import { Provider } from '@firebase/component';
import {
  isIndexedDBAvailable,
  validateIndexedDBOpenable,
  areCookiesEnabled,
  isBrowserExtension,
  getModularInstance,
  deepEqual
} from '@firebase/util';
import { ANALYTICS_TYPE, GtagCommand } from './constants';
import {
  AnalyticsService,
  initializationPromisesMap,
  wrappedGtagFunction
} from './factory';
import { logger } from './logger';
import {
  logEvent as internalLogEvent,
  setCurrentScreen as internalSetCurrentScreen,
  setUserId as internalSetUserId,
  setUserProperties as internalSetUserProperties,
  setAnalyticsCollectionEnabled as internalSetAnalyticsCollectionEnabled,
<<<<<<< HEAD
  _setConsentDefaultForInit
=======
  _setDefaultEventParametersForInit
>>>>>>> 69e2ee06
} from './functions';
import { ERROR_FACTORY, AnalyticsError } from './errors';

export { settings } from './factory';

declare module '@firebase/component' {
  interface NameServiceMapping {
    [ANALYTICS_TYPE]: AnalyticsService;
  }
}

/**
 * Returns an {@link Analytics} instance for the given app.
 *
 * @public
 *
 * @param app - The {@link @firebase/app#FirebaseApp} to use.
 */
export function getAnalytics(app: FirebaseApp = getApp()): Analytics {
  app = getModularInstance(app);
  // Dependencies
  const analyticsProvider: Provider<'analytics'> = _getProvider(
    app,
    ANALYTICS_TYPE
  );

  if (analyticsProvider.isInitialized()) {
    return analyticsProvider.getImmediate();
  }

  return initializeAnalytics(app);
}

/**
 * Returns an {@link Analytics} instance for the given app.
 *
 * @public
 *
 * @param app - The {@link @firebase/app#FirebaseApp} to use.
 */
export function initializeAnalytics(
  app: FirebaseApp,
  options: AnalyticsSettings = {}
): Analytics {
  // Dependencies
  const analyticsProvider: Provider<'analytics'> = _getProvider(
    app,
    ANALYTICS_TYPE
  );
  if (analyticsProvider.isInitialized()) {
    const existingInstance = analyticsProvider.getImmediate();
    if (deepEqual(options, analyticsProvider.getOptions())) {
      return existingInstance;
    } else {
      throw ERROR_FACTORY.create(AnalyticsError.ALREADY_INITIALIZED);
    }
  }
  const analyticsInstance = analyticsProvider.initialize({ options });
  return analyticsInstance;
}

/**
 * This is a public static method provided to users that wraps four different checks:
 *
 * 1. Check if it's not a browser extension environment.
 * 2. Check if cookies are enabled in current browser.
 * 3. Check if IndexedDB is supported by the browser environment.
 * 4. Check if the current browser context is valid for using `IndexedDB.open()`.
 *
 * @public
 *
 */
export async function isSupported(): Promise<boolean> {
  if (isBrowserExtension()) {
    return false;
  }
  if (!areCookiesEnabled()) {
    return false;
  }
  if (!isIndexedDBAvailable()) {
    return false;
  }

  try {
    const isDBOpenable: boolean = await validateIndexedDBOpenable();
    return isDBOpenable;
  } catch (error) {
    return false;
  }
}

/**
 * Use gtag `config` command to set `screen_name`.
 *
 * @public
 *
 * @deprecated Use {@link logEvent} with `eventName` as 'screen_view' and add relevant `eventParams`.
 * See {@link https://firebase.google.com/docs/analytics/screenviews | Track Screenviews}.
 *
 * @param analyticsInstance - The {@link Analytics} instance.
 * @param screenName - Screen name to set.
 */
export function setCurrentScreen(
  analyticsInstance: Analytics,
  screenName: string,
  options?: AnalyticsCallOptions
): void {
  analyticsInstance = getModularInstance(analyticsInstance);
  internalSetCurrentScreen(
    wrappedGtagFunction,
    initializationPromisesMap[analyticsInstance.app.options.appId!],
    screenName,
    options
  ).catch(e => logger.error(e));
}

/**
 * Use gtag `config` command to set `user_id`.
 *
 * @public
 *
 * @param analyticsInstance - The {@link Analytics} instance.
 * @param id - User ID to set.
 */
export function setUserId(
  analyticsInstance: Analytics,
  id: string,
  options?: AnalyticsCallOptions
): void {
  analyticsInstance = getModularInstance(analyticsInstance);
  internalSetUserId(
    wrappedGtagFunction,
    initializationPromisesMap[analyticsInstance.app.options.appId!],
    id,
    options
  ).catch(e => logger.error(e));
}

/**
 * Use gtag `config` command to set all params specified.
 *
 * @public
 */
export function setUserProperties(
  analyticsInstance: Analytics,
  properties: CustomParams,
  options?: AnalyticsCallOptions
): void {
  analyticsInstance = getModularInstance(analyticsInstance);
  internalSetUserProperties(
    wrappedGtagFunction,
    initializationPromisesMap[analyticsInstance.app.options.appId!],
    properties,
    options
  ).catch(e => logger.error(e));
}

/**
 * Sets whether Google Analytics collection is enabled for this app on this device.
 * Sets global `window['ga-disable-analyticsId'] = true;`
 *
 * @public
 *
 * @param analyticsInstance - The {@link Analytics} instance.
 * @param enabled - If true, enables collection, if false, disables it.
 */
export function setAnalyticsCollectionEnabled(
  analyticsInstance: Analytics,
  enabled: boolean
): void {
  analyticsInstance = getModularInstance(analyticsInstance);
  internalSetAnalyticsCollectionEnabled(
    initializationPromisesMap[analyticsInstance.app.options.appId!],
    enabled
  ).catch(e => logger.error(e));
}

/**
 * Adds data that will be set on every event logged from the SDK, including automatic ones.
 * With gtag's "set" command, the values passed persist on the current page and are passed with
 * all subsequent events.
 * @public
 * @param customParams Any custom params the user may pass to gtag.js.
 */
export function setDefaultEventParameters(customParams: CustomParams): void {
  // Check if reference to existing gtag function on window object exists
  if (wrappedGtagFunction) {
    wrappedGtagFunction(GtagCommand.SET, customParams);
  } else {
    _setDefaultEventParametersForInit(customParams);
  }
}

/**
 * Sends a Google Analytics event with given `eventParams`. This method
 * automatically associates this logged event with this Firebase web
 * app instance on this device.
 * @public
 * List of recommended event parameters can be found in
 * {@link https://developers.google.com/gtagjs/reference/ga4-events
 * | the GA4 reference documentation}.
 */
export function logEvent(
  analyticsInstance: Analytics,
  eventName: 'add_payment_info',
  eventParams?: {
    coupon?: EventParams['coupon'];
    currency?: EventParams['currency'];
    items?: EventParams['items'];
    payment_type?: EventParams['payment_type'];
    value?: EventParams['value'];
    [key: string]: any;
  },
  options?: AnalyticsCallOptions
): void;

/**
 * Sends a Google Analytics event with given `eventParams`. This method
 * automatically associates this logged event with this Firebase web
 * app instance on this device.
 * @public
 * List of recommended event parameters can be found in
 * {@link https://developers.google.com/gtagjs/reference/ga4-events
 * | the GA4 reference documentation}.
 */
export function logEvent(
  analyticsInstance: Analytics,
  eventName: 'add_shipping_info',
  eventParams?: {
    coupon?: EventParams['coupon'];
    currency?: EventParams['currency'];
    items?: EventParams['items'];
    shipping_tier?: EventParams['shipping_tier'];
    value?: EventParams['value'];
    [key: string]: any;
  },
  options?: AnalyticsCallOptions
): void;

/**
 * Sends a Google Analytics event with given `eventParams`. This method
 * automatically associates this logged event with this Firebase web
 * app instance on this device.
 * @public
 * List of recommended event parameters can be found in
 * {@link https://developers.google.com/gtagjs/reference/ga4-events
 * | the GA4 reference documentation}.
 */
export function logEvent(
  analyticsInstance: Analytics,
  eventName: 'add_to_cart' | 'add_to_wishlist' | 'remove_from_cart',
  eventParams?: {
    currency?: EventParams['currency'];
    value?: EventParams['value'];
    items?: EventParams['items'];
    [key: string]: any;
  },
  options?: AnalyticsCallOptions
): void;

/**
 * Sends a Google Analytics event with given `eventParams`. This method
 * automatically associates this logged event with this Firebase web
 * app instance on this device.
 * @public
 * List of recommended event parameters can be found in
 * {@link https://developers.google.com/gtagjs/reference/ga4-events
 * | the GA4 reference documentation}.
 */
export function logEvent(
  analyticsInstance: Analytics,
  eventName: 'begin_checkout',
  eventParams?: {
    currency?: EventParams['currency'];
    coupon?: EventParams['coupon'];
    value?: EventParams['value'];
    items?: EventParams['items'];
    [key: string]: any;
  },
  options?: AnalyticsCallOptions
): void;

/**
 * Sends a Google Analytics event with given `eventParams`. This method
 * automatically associates this logged event with this Firebase web
 * app instance on this device.
 * @public
 * List of recommended event parameters can be found in
 * {@link https://developers.google.com/gtagjs/reference/ga4-events
 * | the GA4 reference documentation}.
 */
export function logEvent(
  analyticsInstance: Analytics,
  eventName: 'checkout_progress',
  eventParams?: {
    currency?: EventParams['currency'];
    coupon?: EventParams['coupon'];
    value?: EventParams['value'];
    items?: EventParams['items'];
    checkout_step?: EventParams['checkout_step'];
    checkout_option?: EventParams['checkout_option'];
    [key: string]: any;
  },
  options?: AnalyticsCallOptions
): void;

/**
 * Sends a Google Analytics event with given `eventParams`. This method
 * automatically associates this logged event with this Firebase web
 * app instance on this device.
 * @public
 * See
 * {@link https://developers.google.com/analytics/devguides/collection/ga4/exceptions
 * | Measure exceptions}.
 */
export function logEvent(
  analyticsInstance: Analytics,
  eventName: 'exception',
  eventParams?: {
    description?: EventParams['description'];
    fatal?: EventParams['fatal'];
    [key: string]: any;
  },
  options?: AnalyticsCallOptions
): void;

/**
 * Sends a Google Analytics event with given `eventParams`. This method
 * automatically associates this logged event with this Firebase web
 * app instance on this device.
 * @public
 * List of recommended event parameters can be found in
 * {@link https://developers.google.com/gtagjs/reference/ga4-events
 * | the GA4 reference documentation}.
 */
export function logEvent(
  analyticsInstance: Analytics,
  eventName: 'generate_lead',
  eventParams?: {
    value?: EventParams['value'];
    currency?: EventParams['currency'];
    [key: string]: any;
  },
  options?: AnalyticsCallOptions
): void;

/**
 * Sends a Google Analytics event with given `eventParams`. This method
 * automatically associates this logged event with this Firebase web
 * app instance on this device.
 * @public
 * List of recommended event parameters can be found in
 * {@link https://developers.google.com/gtagjs/reference/ga4-events
 * | the GA4 reference documentation}.
 */
export function logEvent(
  analyticsInstance: Analytics,
  eventName: 'login',
  eventParams?: {
    method?: EventParams['method'];
    [key: string]: any;
  },
  options?: AnalyticsCallOptions
): void;

/**
 * Sends a Google Analytics event with given `eventParams`. This method
 * automatically associates this logged event with this Firebase web
 * app instance on this device.
 * @public
 * See
 * {@link https://developers.google.com/analytics/devguides/collection/ga4/page-view
 * | Page views}.
 */
export function logEvent(
  analyticsInstance: Analytics,
  eventName: 'page_view',
  eventParams?: {
    page_title?: string;
    page_location?: string;
    page_path?: string;
    [key: string]: any;
  },
  options?: AnalyticsCallOptions
): void;

/**
 * Sends a Google Analytics event with given `eventParams`. This method
 * automatically associates this logged event with this Firebase web
 * app instance on this device.
 * @public
 * List of recommended event parameters can be found in
 * {@link https://developers.google.com/gtagjs/reference/ga4-events
 * | the GA4 reference documentation}.
 */
export function logEvent(
  analyticsInstance: Analytics,
  eventName: 'purchase' | 'refund',
  eventParams?: {
    value?: EventParams['value'];
    currency?: EventParams['currency'];
    transaction_id: EventParams['transaction_id'];
    tax?: EventParams['tax'];
    shipping?: EventParams['shipping'];
    items?: EventParams['items'];
    coupon?: EventParams['coupon'];
    affiliation?: EventParams['affiliation'];
    [key: string]: any;
  },
  options?: AnalyticsCallOptions
): void;

/**
 * Sends a Google Analytics event with given `eventParams`. This method
 * automatically associates this logged event with this Firebase web
 * app instance on this device.
 * @public
 * See {@link https://firebase.google.com/docs/analytics/screenviews
 * | Track Screenviews}.
 */
export function logEvent(
  analyticsInstance: Analytics,
  eventName: 'screen_view',
  eventParams?: {
    firebase_screen: EventParams['firebase_screen'];
    firebase_screen_class: EventParams['firebase_screen_class'];
    [key: string]: any;
  },
  options?: AnalyticsCallOptions
): void;

/**
 * Sends a Google Analytics event with given `eventParams`. This method
 * automatically associates this logged event with this Firebase web
 * app instance on this device.
 * @public
 * List of recommended event parameters can be found in
 * {@link https://developers.google.com/gtagjs/reference/ga4-events
 * | the GA4 reference documentation}.
 */
export function logEvent(
  analyticsInstance: Analytics,
  eventName: 'search' | 'view_search_results',
  eventParams?: {
    search_term?: EventParams['search_term'];
    [key: string]: any;
  },
  options?: AnalyticsCallOptions
): void;

/**
 * Sends a Google Analytics event with given `eventParams`. This method
 * automatically associates this logged event with this Firebase web
 * app instance on this device.
 * @public
 * List of recommended event parameters can be found in
 * {@link https://developers.google.com/gtagjs/reference/ga4-events
 * | the GA4 reference documentation}.
 */
export function logEvent(
  analyticsInstance: Analytics,
  eventName: 'select_content',
  eventParams?: {
    content_type?: EventParams['content_type'];
    item_id?: EventParams['item_id'];
    [key: string]: any;
  },
  options?: AnalyticsCallOptions
): void;

/**
 * Sends a Google Analytics event with given `eventParams`. This method
 * automatically associates this logged event with this Firebase web
 * app instance on this device.
 * @public
 * List of recommended event parameters can be found in
 * {@link https://developers.google.com/gtagjs/reference/ga4-events
 * | the GA4 reference documentation}.
 */
export function logEvent(
  analyticsInstance: Analytics,
  eventName: 'select_item',
  eventParams?: {
    items?: EventParams['items'];
    item_list_name?: EventParams['item_list_name'];
    item_list_id?: EventParams['item_list_id'];
    [key: string]: any;
  },
  options?: AnalyticsCallOptions
): void;

/**
 * Sends a Google Analytics event with given `eventParams`. This method
 * automatically associates this logged event with this Firebase web
 * app instance on this device.
 * @public
 * List of recommended event parameters can be found in
 * {@link https://developers.google.com/gtagjs/reference/ga4-events
 * | the GA4 reference documentation}.
 */
export function logEvent(
  analyticsInstance: Analytics,
  eventName: 'select_promotion' | 'view_promotion',
  eventParams?: {
    items?: EventParams['items'];
    promotion_id?: EventParams['promotion_id'];
    promotion_name?: EventParams['promotion_name'];
    [key: string]: any;
  },
  options?: AnalyticsCallOptions
): void;

/**
 * Sends a Google Analytics event with given `eventParams`. This method
 * automatically associates this logged event with this Firebase web
 * app instance on this device.
 * @public
 * List of recommended event parameters can be found in
 * {@link https://developers.google.com/gtagjs/reference/ga4-events
 * | the GA4 reference documentation}.
 */
export function logEvent(
  analyticsInstance: Analytics,
  eventName: 'set_checkout_option',
  eventParams?: {
    checkout_step?: EventParams['checkout_step'];
    checkout_option?: EventParams['checkout_option'];
    [key: string]: any;
  },
  options?: AnalyticsCallOptions
): void;

/**
 * Sends a Google Analytics event with given `eventParams`. This method
 * automatically associates this logged event with this Firebase web
 * app instance on this device.
 * @public
 * List of recommended event parameters can be found in
 * {@link https://developers.google.com/gtagjs/reference/ga4-events
 * | the GA4 reference documentation}.
 */
export function logEvent(
  analyticsInstance: Analytics,
  eventName: 'share',
  eventParams?: {
    method?: EventParams['method'];
    content_type?: EventParams['content_type'];
    item_id?: EventParams['item_id'];
    [key: string]: any;
  },
  options?: AnalyticsCallOptions
): void;

/**
 * Sends a Google Analytics event with given `eventParams`. This method
 * automatically associates this logged event with this Firebase web
 * app instance on this device.
 * @public
 * List of recommended event parameters can be found in
 * {@link https://developers.google.com/gtagjs/reference/ga4-events
 * | the GA4 reference documentation}.
 */
export function logEvent(
  analyticsInstance: Analytics,
  eventName: 'sign_up',
  eventParams?: {
    method?: EventParams['method'];
    [key: string]: any;
  },
  options?: AnalyticsCallOptions
): void;

/**
 * Sends a Google Analytics event with given `eventParams`. This method
 * automatically associates this logged event with this Firebase web
 * app instance on this device.
 * @public
 * List of recommended event parameters can be found in
 * {@link https://developers.google.com/gtagjs/reference/ga4-events
 * | the GA4 reference documentation}.
 */
export function logEvent(
  analyticsInstance: Analytics,
  eventName: 'timing_complete',
  eventParams?: {
    name: string;
    value: number;
    event_category?: string;
    event_label?: string;
    [key: string]: any;
  },
  options?: AnalyticsCallOptions
): void;

/**
 * Sends a Google Analytics event with given `eventParams`. This method
 * automatically associates this logged event with this Firebase web
 * app instance on this device.
 * @public
 * List of recommended event parameters can be found in
 * {@link https://developers.google.com/gtagjs/reference/ga4-events
 * | the GA4 reference documentation}.
 */
export function logEvent(
  analyticsInstance: Analytics,
  eventName: 'view_cart' | 'view_item',
  eventParams?: {
    currency?: EventParams['currency'];
    items?: EventParams['items'];
    value?: EventParams['value'];
    [key: string]: any;
  },
  options?: AnalyticsCallOptions
): void;

/**
 * Sends a Google Analytics event with given `eventParams`. This method
 * automatically associates this logged event with this Firebase web
 * app instance on this device.
 * @public
 * List of recommended event parameters can be found in
 * {@link https://developers.google.com/gtagjs/reference/ga4-events
 * | the GA4 reference documentation}.
 */
export function logEvent(
  analyticsInstance: Analytics,
  eventName: 'view_item_list',
  eventParams?: {
    items?: EventParams['items'];
    item_list_name?: EventParams['item_list_name'];
    item_list_id?: EventParams['item_list_id'];
    [key: string]: any;
  },
  options?: AnalyticsCallOptions
): void;

/**
 * Sends a Google Analytics event with given `eventParams`. This method
 * automatically associates this logged event with this Firebase web
 * app instance on this device.
 * @public
 * List of recommended event parameters can be found in
 * {@link https://developers.google.com/gtagjs/reference/ga4-events
 * | the GA4 reference documentation}.
 */
export function logEvent<T extends string>(
  analyticsInstance: Analytics,
  eventName: CustomEventName<T>,
  eventParams?: { [key: string]: any },
  options?: AnalyticsCallOptions
): void;

/**
 * Sends a Google Analytics event with given `eventParams`. This method
 * automatically associates this logged event with this Firebase web
 * app instance on this device.
 * List of official event parameters can be found in the gtag.js
 * reference documentation:
 * {@link https://developers.google.com/gtagjs/reference/ga4-events
 * | the GA4 reference documentation}.
 *
 * @public
 */
export function logEvent(
  analyticsInstance: Analytics,
  eventName: string,
  eventParams?: EventParams,
  options?: AnalyticsCallOptions
): void {
  analyticsInstance = getModularInstance(analyticsInstance);
  internalLogEvent(
    wrappedGtagFunction,
    initializationPromisesMap[analyticsInstance.app.options.appId!],
    eventName,
    eventParams,
    options
  ).catch(e => logger.error(e));
}

/**
 * Any custom event name string not in the standard list of recommended
 * event names.
 * @public
 */
export type CustomEventName<T> = T extends EventNameString ? never : T;

/**
 * Sets the applicable end user consent state for this web app across all gtag references once
 * Firebase Analytics is initialized.
 *
 * Use the {@link ConsentSettings} to specify individual consent type values. By default consent
 * types are set to "granted".
 * @public
 * @param consentSettings Maps the applicable end user consent state for gtag.js.
 */
export function setConsent(consentSettings: ConsentSettings): void {
  // Check if reference to existing gtag function on window object exists
  if (wrappedGtagFunction) {
    wrappedGtagFunction(GtagCommand.CONSENT, 'update', consentSettings);
  } else {
    _setConsentDefaultForInit(consentSettings);
  }
}<|MERGE_RESOLUTION|>--- conflicted
+++ resolved
@@ -49,11 +49,8 @@
   setUserId as internalSetUserId,
   setUserProperties as internalSetUserProperties,
   setAnalyticsCollectionEnabled as internalSetAnalyticsCollectionEnabled,
-<<<<<<< HEAD
-  _setConsentDefaultForInit
-=======
+  _setConsentDefaultForInit,
   _setDefaultEventParametersForInit
->>>>>>> 69e2ee06
 } from './functions';
 import { ERROR_FACTORY, AnalyticsError } from './errors';
 
