{
  "name": "@firebase/analytics",
  "version": "0.10.16",
  "description": "A analytics package for new firebase packages",
  "author": "Firebase <firebase-support@google.com> (https://firebase.google.com/)",
  "main": "dist/index.cjs.js",
  "browser": "dist/esm/index.esm2017.js",
  "module": "dist/esm/index.esm2017.js",
  "exports": {
    ".": {
      "types": "./dist/analytics-public.d.ts",
      "require": "./dist/index.cjs.js",
      "default": "./dist/esm/index.esm2017.js"
    },
    "./package.json": "./package.json"
  },
  "files": [
    "dist"
  ],
  "scripts": {
    "lint": "eslint -c .eslintrc.js '**/*.ts' --ignore-path '../../.gitignore'",
    "lint:fix": "eslint --fix -c .eslintrc.js '**/*.ts' --ignore-path '../../.gitignore'",
    "build": "rollup -c && yarn api-report",
    "build:release": "yarn build && yarn typings:public",
    "build:deps": "lerna run --scope @firebase/analytics --include-dependencies build",
    "dev": "rollup -c -w",
    "test": "run-p --npm-path npm lint test:all",
    "test:all": "run-p --npm-path npm test:browser test:integration",
    "test:ci": "node ../../scripts/run_tests_in_ci.js -s test:all",
    "test:browser": "karma start --nocache",
    "test:integration": "karma start ./karma.integration.conf.js --nocache",
    "trusted-type-check": "tsec -p tsconfig.json --noEmit",
    "api-report": "api-extractor run --local --verbose",
    "doc": "api-documenter markdown --input temp --output docs",
    "build:doc": "yarn build && yarn doc",
    "typings:public": "node ../../scripts/build/use_typings.js ./dist/analytics-public.d.ts"
  },
  "peerDependencies": {
    "@firebase/app": "0.x"
  },
  "dependencies": {
    "@firebase/installations": "0.6.17",
    "@firebase/logger": "0.4.4",
    "@firebase/util": "1.12.0",
    "@firebase/component": "0.6.17",
    "tslib": "^2.1.0"
  },
  "license": "Apache-2.0",
  "devDependencies": {
<<<<<<< HEAD
    "@firebase/app": "0.13.0",
    "rollup": "2.79.2",
=======
    "@firebase/app": "0.13.1",
    "rollup": "2.79.2",
    "rollup-plugin-dts": "5.3.1",
>>>>>>> 86155b3c
    "@rollup/plugin-commonjs": "21.1.0",
    "@rollup/plugin-json": "6.1.0",
    "@rollup/plugin-node-resolve": "16.0.0",
    "rollup-plugin-typescript2": "0.36.0",
    "typescript": "5.5.4"
  },
  "repository": {
    "directory": "packages/analytics",
    "type": "git",
    "url": "git+https://github.com/firebase/firebase-js-sdk.git"
  },
  "bugs": {
    "url": "https://github.com/firebase/firebase-js-sdk/issues"
  },
  "typings": "dist/src/index.d.ts",
  "nyc": {
    "extension": [
      ".ts"
    ],
    "reportDir": "./coverage/node"
  }
}<|MERGE_RESOLUTION|>--- conflicted
+++ resolved
@@ -47,14 +47,9 @@
   },
   "license": "Apache-2.0",
   "devDependencies": {
-<<<<<<< HEAD
-    "@firebase/app": "0.13.0",
-    "rollup": "2.79.2",
-=======
     "@firebase/app": "0.13.1",
     "rollup": "2.79.2",
     "rollup-plugin-dts": "5.3.1",
->>>>>>> 86155b3c
     "@rollup/plugin-commonjs": "21.1.0",
     "@rollup/plugin-json": "6.1.0",
     "@rollup/plugin-node-resolve": "16.0.0",
