{
  "name": "@firebase/analytics",
<<<<<<< HEAD
  "version": "0.10.10",
=======
  "version": "0.10.16",
>>>>>>> 40be2dbb
  "description": "A analytics package for new firebase packages",
  "author": "Firebase <firebase-support@google.com> (https://firebase.google.com/)",
  "main": "dist/index.cjs.js",
  "browser": "dist/esm/index.esm2017.js",
  "module": "dist/esm/index.esm2017.js",
  "exports": {
    ".": {
      "types": "./dist/analytics-public.d.ts",
      "require": "./dist/index.cjs.js",
      "default": "./dist/esm/index.esm2017.js"
    },
    "./package.json": "./package.json"
  },
  "files": [
    "dist"
  ],
  "scripts": {
    "lint": "eslint -c .eslintrc.js '**/*.ts' --ignore-path '../../.gitignore'",
    "lint:fix": "eslint --fix -c .eslintrc.js '**/*.ts' --ignore-path '../../.gitignore'",
    "build": "rollup -c && yarn api-report",
    "build:release": "yarn build && yarn typings:public",
    "build:deps": "lerna run --scope @firebase/analytics --include-dependencies build",
    "dev": "rollup -c -w",
    "test": "run-p --npm-path npm lint test:all",
    "test:all": "run-p --npm-path npm test:browser test:integration",
    "test:ci": "node ../../scripts/run_tests_in_ci.js -s test:all",
    "test:browser": "karma start --nocache",
    "test:integration": "karma start ./karma.integration.conf.js --nocache",
    "trusted-type-check": "tsec -p tsconfig.json --noEmit",
    "api-report": "api-extractor run --local --verbose",
    "doc": "api-documenter markdown --input temp --output docs",
    "build:doc": "yarn build && yarn doc",
    "typings:public": "node ../../scripts/build/use_typings.js ./dist/analytics-public.d.ts"
  },
  "peerDependencies": {
    "@firebase/app": "0.x"
  },
  "dependencies": {
<<<<<<< HEAD
    "@firebase/installations": "0.6.11",
    "@firebase/logger": "0.4.4",
    "@firebase/util": "1.10.2",
    "@firebase/component": "0.6.11",
=======
    "@firebase/installations": "0.6.17",
    "@firebase/logger": "0.4.4",
    "@firebase/util": "1.12.0",
    "@firebase/component": "0.6.17",
>>>>>>> 40be2dbb
    "tslib": "^2.1.0"
  },
  "license": "Apache-2.0",
  "devDependencies": {
<<<<<<< HEAD
    "@firebase/app": "0.10.16",
    "rollup": "2.79.1",
=======
    "@firebase/app": "0.13.0",
    "rollup": "2.79.2",
>>>>>>> 40be2dbb
    "@rollup/plugin-commonjs": "21.1.0",
    "@rollup/plugin-json": "6.1.0",
    "@rollup/plugin-node-resolve": "16.0.0",
    "rollup-plugin-typescript2": "0.36.0",
    "typescript": "5.5.4"
  },
  "repository": {
    "directory": "packages/analytics",
    "type": "git",
    "url": "git+https://github.com/firebase/firebase-js-sdk.git"
  },
  "bugs": {
    "url": "https://github.com/firebase/firebase-js-sdk/issues"
  },
  "typings": "dist/src/index.d.ts",
  "nyc": {
    "extension": [
      ".ts"
    ],
    "reportDir": "./coverage/node"
  }
}<|MERGE_RESOLUTION|>--- conflicted
+++ resolved
@@ -1,10 +1,6 @@
 {
   "name": "@firebase/analytics",
-<<<<<<< HEAD
-  "version": "0.10.10",
-=======
   "version": "0.10.16",
->>>>>>> 40be2dbb
   "description": "A analytics package for new firebase packages",
   "author": "Firebase <firebase-support@google.com> (https://firebase.google.com/)",
   "main": "dist/index.cjs.js",
@@ -43,28 +39,16 @@
     "@firebase/app": "0.x"
   },
   "dependencies": {
-<<<<<<< HEAD
-    "@firebase/installations": "0.6.11",
-    "@firebase/logger": "0.4.4",
-    "@firebase/util": "1.10.2",
-    "@firebase/component": "0.6.11",
-=======
     "@firebase/installations": "0.6.17",
     "@firebase/logger": "0.4.4",
     "@firebase/util": "1.12.0",
     "@firebase/component": "0.6.17",
->>>>>>> 40be2dbb
     "tslib": "^2.1.0"
   },
   "license": "Apache-2.0",
   "devDependencies": {
-<<<<<<< HEAD
-    "@firebase/app": "0.10.16",
-    "rollup": "2.79.1",
-=======
     "@firebase/app": "0.13.0",
     "rollup": "2.79.2",
->>>>>>> 40be2dbb
     "@rollup/plugin-commonjs": "21.1.0",
     "@rollup/plugin-json": "6.1.0",
     "@rollup/plugin-node-resolve": "16.0.0",
