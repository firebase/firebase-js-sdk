--- conflicted
+++ resolved
@@ -30,10 +30,6 @@
     "@firebase/app": "0.x"
   },
   "dependencies": {
-<<<<<<< HEAD
-=======
-    "@firebase/analytics-types": "0.6.0",
->>>>>>> 4d747b15
     "@firebase/installations": "0.4.32",
     "@firebase/logger": "0.2.6",
     "@firebase/util": "1.3.0",
