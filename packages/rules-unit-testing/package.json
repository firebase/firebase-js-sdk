--- conflicted
+++ resolved
@@ -20,35 +20,20 @@
   },
   "license": "Apache-2.0",
   "dependencies": {
-<<<<<<< HEAD
-    "@firebase/component": "0.5.1",
-    "@firebase/logger": "0.2.6",
-    "@firebase/util": "1.1.0",
-    "firebase": "8.6.5",
-=======
     "firebase": "8.9.0",
     "@firebase/component": "0.5.5",
     "@firebase/logger": "0.2.6",
     "@firebase/util": "1.2.0",
->>>>>>> 35865ee1
     "request": "2.88.2"
   },
   "devDependencies": {
     "@google-cloud/firestore": "4.12.3",
     "@types/request": "2.48.5",
-<<<<<<< HEAD
-    "firebase-admin": "9.7.0",
-    "firebase-functions": "3.13.0",
-    "firebase-tools": "9.10.1",
-    "rollup": "2.35.1",
-    "rollup-plugin-typescript2": "0.29.0"
-=======
     "firebase-admin": "9.9.0",
     "firebase-tools": "9.14.0",
     "firebase-functions": "3.14.1",
     "rollup": "2.52.2",
     "rollup-plugin-typescript2": "0.30.0"
->>>>>>> 35865ee1
   },
   "peerDependencies": {
     "@google-cloud/firestore": "^4.2.0",
