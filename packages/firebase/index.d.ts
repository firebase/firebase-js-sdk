--- conflicted
+++ resolved
@@ -3008,11 +3008,7 @@
      * );
      * ```
      *
-<<<<<<< HEAD
-     * @param {string} token GitHub access token.
-=======
      * @param token Github access token.
->>>>>>> 4f446f0a
      * @return {!firebase.auth.OAuthCredential} The auth provider credential.
      */
     static credential(token: string): firebase.auth.OAuthCredential;
@@ -3022,13 +3018,9 @@
    */
   class GithubAuthProvider_Instance implements firebase.auth.AuthProvider {
     /**
-<<<<<<< HEAD
-     * @param {string} scope GitHub OAuth scope.
      * @return {!firebase.auth.AuthProvider} The provider instance itself.
-=======
      * @param scope Github OAuth scope.
      * @return The provider instance itself.
->>>>>>> 4f446f0a
      */
     addScope(scope: string): firebase.auth.AuthProvider;
     providerId: string;
