{
  "name": "firebase",
<<<<<<< HEAD
  "version": "11.8.1",
=======
  "version": "11.9.1",
>>>>>>> 86155b3c
  "description": "Firebase JavaScript library for web and Node.js",
  "author": "Firebase <firebase-support@google.com> (https://firebase.google.com/)",
  "license": "Apache-2.0",
  "homepage": "https://firebase.google.com/",
  "keywords": [
    "authentication",
    "database",
    "Firebase",
    "firebase",
    "realtime",
    "storage",
    "performance",
    "remote-config"
  ],
  "files": [
    "**/dist/**/*",
    "**/package.json",
    "/firebase*.js",
    "/firebase*.map",
    "compat/index.d.ts"
  ],
  "exports": {
    "./analytics": {
      "types": "./analytics/dist/analytics/index.d.ts",
      "node": {
        "require": "./analytics/dist/index.cjs.js",
        "import": "./analytics/dist/index.mjs"
      },
      "browser": {
        "require": "./analytics/dist/index.cjs.js",
        "import": "./analytics/dist/esm/index.esm.js"
      },
      "default": "./analytics/dist/esm/index.esm.js"
    },
    "./app": {
      "types": "./app/dist/app/index.d.ts",
      "node": {
        "require": "./app/dist/index.cjs.js",
        "import": "./app/dist/index.mjs"
      },
      "browser": {
        "require": "./app/dist/index.cjs.js",
        "import": "./app/dist/esm/index.esm.js"
      },
      "default": "./app/dist/esm/index.esm.js"
    },
    "./app-check": {
      "types": "./app-check/dist/app-check/index.d.ts",
      "node": {
        "require": "./app-check/dist/index.cjs.js",
        "import": "./app-check/dist/index.mjs"
      },
      "browser": {
        "require": "./app-check/dist/index.cjs.js",
        "import": "./app-check/dist/esm/index.esm.js"
      },
      "default": "./app-check/dist/esm/index.esm.js"
    },
    "./auth": {
      "types": "./auth/dist/auth/index.d.ts",
      "node": {
        "require": "./auth/dist/index.cjs.js",
        "import": "./auth/dist/index.mjs"
      },
      "browser": {
        "require": "./auth/dist/index.cjs.js",
        "import": "./auth/dist/esm/index.esm.js"
      },
      "default": "./auth/dist/esm/index.esm.js"
    },
    "./auth/cordova": {
      "types": "./auth/cordova/dist/auth/cordova/index.d.ts",
      "node": {
        "require": "./auth/cordova/dist/index.cjs.js",
        "import": "./auth/cordova/dist/index.mjs"
      },
      "browser": {
        "require": "./auth/cordova/dist/index.cjs.js",
        "import": "./auth/cordova/dist/esm/index.esm.js"
      },
      "default": "./auth/cordova/dist/esm/index.esm.js"
    },
    "./auth/web-extension": {
      "types": "./auth/web-extension/dist/auth/web-extension/index.d.ts",
      "node": {
        "require": "./auth/web-extension/dist/index.cjs.js",
        "import": "./auth/web-extension/dist/index.mjs"
      },
      "browser": {
        "require": "./auth/web-extension/dist/index.cjs.js",
        "import": "./auth/web-extension/dist/esm/index.esm.js"
      },
      "default": "./auth/web-extension/dist/esm/index.esm.js"
    },
    "./database": {
      "types": "./database/dist/database/index.d.ts",
      "node": {
        "require": "./database/dist/index.cjs.js",
        "import": "./database/dist/index.mjs"
      },
      "browser": {
        "require": "./database/dist/index.cjs.js",
        "import": "./database/dist/esm/index.esm.js"
      },
      "default": "./database/dist/esm/index.esm.js"
    },
    "./data-connect": {
      "types": "./data-connect/dist/data-connect/index.d.ts",
      "node": {
        "require": "./data-connect/dist/index.cjs.js",
        "import": "./data-connect/dist/index.mjs"
      },
      "browser": {
        "require": "./data-connect/dist/index.cjs.js",
        "import": "./data-connect/dist/esm/index.esm.js"
      },
      "default": "./data-connect/dist/esm/index.esm.js"
    },
    "./firestore": {
      "types": "./firestore/dist/firestore/index.d.ts",
      "node": {
        "require": "./firestore/dist/index.cjs.js",
        "import": "./firestore/dist/index.mjs"
      },
      "browser": {
        "require": "./firestore/dist/index.cjs.js",
        "import": "./firestore/dist/esm/index.esm.js"
      },
      "default": "./firestore/dist/esm/index.esm.js"
    },
    "./firestore/lite": {
      "types": "./firestore/lite/dist/firestore/lite/index.d.ts",
      "node": {
        "require": "./firestore/lite/dist/index.cjs.js",
        "import": "./firestore/lite/dist/index.mjs"
      },
      "browser": {
        "require": "./firestore/lite/dist/index.cjs.js",
        "import": "./firestore/lite/dist/esm/index.esm.js"
      },
      "default": "./firestore/lite/dist/esm/index.esm.js"
    },
    "./functions": {
      "types": "./functions/dist/functions/index.d.ts",
      "node": {
        "require": "./functions/dist/index.cjs.js",
        "import": "./functions/dist/index.mjs"
      },
      "browser": {
        "require": "./functions/dist/index.cjs.js",
        "import": "./functions/dist/esm/index.esm.js"
      },
      "default": "./functions/dist/esm/index.esm.js"
    },
    "./installations": {
      "types": "./installations/dist/installations/index.d.ts",
      "node": {
        "require": "./installations/dist/index.cjs.js",
        "import": "./installations/dist/index.mjs"
      },
      "browser": {
        "require": "./installations/dist/index.cjs.js",
        "import": "./installations/dist/esm/index.esm.js"
      },
      "default": "./installations/dist/esm/index.esm.js"
    },
    "./messaging": {
      "types": "./messaging/dist/messaging/index.d.ts",
      "node": {
        "require": "./messaging/dist/index.cjs.js",
        "import": "./messaging/dist/index.mjs"
      },
      "browser": {
        "require": "./messaging/dist/index.cjs.js",
        "import": "./messaging/dist/esm/index.esm.js"
      },
      "default": "./messaging/dist/esm/index.esm.js"
    },
    "./messaging/sw": {
      "types": "./messaging/sw/dist/messaging/sw/index.d.ts",
      "node": {
        "require": "./messaging/sw/dist/index.cjs.js",
        "import": "./messaging/sw/dist/index.mjs"
      },
      "browser": {
        "require": "./messaging/sw/dist/index.cjs.js",
        "import": "./messaging/sw/dist/esm/index.esm.js"
      },
      "default": "./messaging/sw/dist/esm/index.esm.js"
    },
    "./performance": {
      "types": "./performance/dist/performance/index.d.ts",
      "node": {
        "require": "./performance/dist/index.cjs.js",
        "import": "./performance/dist/index.mjs"
      },
      "browser": {
        "require": "./performance/dist/index.cjs.js",
        "import": "./performance/dist/esm/index.esm.js"
      },
      "default": "./performance/dist/esm/index.esm.js"
    },
    "./remote-config": {
      "types": "./remote-config/dist/remote-config/index.d.ts",
      "node": {
        "require": "./remote-config/dist/index.cjs.js",
        "import": "./remote-config/dist/index.mjs"
      },
      "browser": {
        "require": "./remote-config/dist/index.cjs.js",
        "import": "./remote-config/dist/esm/index.esm.js"
      },
      "default": "./remote-config/dist/esm/index.esm.js"
    },
    "./storage": {
      "types": "./storage/dist/storage/index.d.ts",
      "node": {
        "require": "./storage/dist/index.cjs.js",
        "import": "./storage/dist/index.mjs"
      },
      "browser": {
        "require": "./storage/dist/index.cjs.js",
        "import": "./storage/dist/esm/index.esm.js"
      },
      "default": "./storage/dist/esm/index.esm.js"
    },
    "./ai": {
      "types": "./ai/dist/ai/index.d.ts",
      "node": {
        "require": "./ai/dist/index.cjs.js",
        "import": "./ai/dist/index.mjs"
      },
      "browser": {
        "require": "./ai/dist/index.cjs.js",
        "import": "./ai/dist/esm/index.esm.js"
      },
      "default": "./ai/dist/esm/index.esm.js"
    },
    "./vertexai": {
      "types": "./ai/dist/ai/index.d.ts",
      "node": {
        "require": "./ai/dist/index.cjs.js",
        "import": "./ai/dist/index.mjs"
      },
      "browser": {
        "require": "./ai/dist/index.cjs.js",
        "import": "./ai/dist/esm/index.esm.js"
      },
      "default": "./ai/dist/esm/index.esm.js"
    },
    "./compat/analytics": {
      "types": "./compat/analytics/dist/compat/analytics/index.d.ts",
      "node": {
        "require": "./compat/analytics/dist/index.cjs.js",
        "import": "./compat/analytics/dist/index.mjs"
      },
      "browser": {
        "require": "./compat/analytics/dist/index.cjs.js",
        "import": "./compat/analytics/dist/esm/index.esm.js"
      },
      "default": "./compat/analytics/dist/esm/index.esm.js"
    },
    "./compat/app": {
      "types": "./compat/index.d.ts",
      "node": {
        "require": "./compat/app/dist/index.cjs.js",
        "import": "./compat/app/dist/index.mjs"
      },
      "browser": {
        "require": "./compat/app/dist/index.cjs.js",
        "import": "./compat/app/dist/esm/index.esm.js"
      },
      "default": "./compat/app/dist/esm/index.esm.js"
    },
    "./compat/app-check": {
      "types": "./compat/app-check/dist/compat/app-check/index.d.ts",
      "node": {
        "require": "./compat/app-check/dist/index.cjs.js",
        "import": "./compat/app-check/dist/index.mjs"
      },
      "browser": {
        "require": "./compat/app-check/dist/index.cjs.js",
        "import": "./compat/app-check/dist/esm/index.esm.js"
      },
      "default": "./compat/app-check/dist/esm/index.esm.js"
    },
    "./compat/auth": {
      "types": "./compat/auth/dist/compat/auth/index.d.ts",
      "node": {
        "require": "./compat/auth/dist/index.cjs.js",
        "import": "./compat/auth/dist/index.mjs"
      },
      "browser": {
        "require": "./compat/auth/dist/index.cjs.js",
        "import": "./compat/auth/dist/esm/index.esm.js"
      },
      "default": "./compat/auth/dist/esm/index.esm.js"
    },
    "./compat/database": {
      "types": "./compat/database/dist/compat/database/index.d.ts",
      "node": {
        "require": "./compat/database/dist/index.cjs.js",
        "import": "./compat/database/dist/index.mjs"
      },
      "browser": {
        "require": "./compat/database/dist/index.cjs.js",
        "import": "./compat/database/dist/esm/index.esm.js"
      },
      "default": "./compat/database/dist/esm/index.esm.js"
    },
    "./compat/firestore": {
      "types": "./compat/firestore/dist/compat/firestore/index.d.ts",
      "node": {
        "require": "./compat/firestore/dist/index.cjs.js",
        "import": "./compat/firestore/dist/index.mjs"
      },
      "browser": {
        "require": "./compat/firestore/dist/index.cjs.js",
        "import": "./compat/firestore/dist/esm/index.esm.js"
      },
      "default": "./compat/firestore/dist/esm/index.esm.js"
    },
    "./compat/functions": {
      "types": "./compat/functions/dist/compat/functions/index.d.ts",
      "node": {
        "require": "./compat/functions/dist/index.cjs.js",
        "import": "./compat/functions/dist/index.mjs"
      },
      "browser": {
        "require": "./compat/functions/dist/index.cjs.js",
        "import": "./compat/functions/dist/esm/index.esm.js"
      },
      "default": "./compat/functions/dist/esm/index.esm.js"
    },
    "./compat/installations": {
      "types": "./compat/installations/dist/compat/installations/index.d.ts",
      "node": {
        "require": "./compat/installations/dist/index.cjs.js",
        "import": "./compat/installations/dist/index.mjs"
      },
      "browser": {
        "require": "./compat/installations/dist/index.cjs.js",
        "import": "./compat/installations/dist/esm/index.esm.js"
      },
      "default": "./compat/installations/dist/esm/index.esm.js"
    },
    "./compat/messaging": {
      "types": "./compat/messaging/dist/compat/messaging/index.d.ts",
      "node": {
        "require": "./compat/messaging/dist/index.cjs.js",
        "import": "./compat/messaging/dist/index.mjs"
      },
      "browser": {
        "require": "./compat/messaging/dist/index.cjs.js",
        "import": "./compat/messaging/dist/esm/index.esm.js"
      },
      "default": "./compat/messaging/dist/esm/index.esm.js"
    },
    "./compat/performance": {
      "types": "./compat/performance/dist/compat/performance/index.d.ts",
      "node": {
        "require": "./compat/performance/dist/index.cjs.js",
        "import": "./compat/performance/dist/index.mjs"
      },
      "browser": {
        "require": "./compat/performance/dist/index.cjs.js",
        "import": "./compat/performance/dist/esm/index.esm.js"
      },
      "default": "./compat/performance/dist/esm/index.esm.js"
    },
    "./compat/remote-config": {
      "types": "./compat/remote-config/dist/compat/remote-config/index.d.ts",
      "node": {
        "require": "./compat/remote-config/dist/index.cjs.js",
        "import": "./compat/remote-config/dist/index.mjs"
      },
      "browser": {
        "require": "./compat/remote-config/dist/index.cjs.js",
        "import": "./compat/remote-config/dist/esm/index.esm.js"
      },
      "default": "./compat/remote-config/dist/esm/index.esm.js"
    },
    "./compat/storage": {
      "types": "./compat/storage/dist/compat/storage/index.d.ts",
      "node": {
        "require": "./compat/storage/dist/index.cjs.js",
        "import": "./compat/storage/dist/index.mjs"
      },
      "browser": {
        "require": "./compat/storage/dist/index.cjs.js",
        "import": "./compat/storage/dist/esm/index.esm.js"
      },
      "default": "./compat/storage/dist/esm/index.esm.js"
    },
    "./package.json": "./package.json"
  },
  "repository": {
    "type": "git",
    "url": "git+https://github.com/firebase/firebase-js-sdk.git"
  },
  "scripts": {
    "build": "rollup -c && gulp cdn-type-module-path && yarn build:compat",
    "build:internal": "rollup -c && gulp cdn-type-module-path-internal && yarn build:compat",
    "build:compat": "rollup -c compat/rollup.config.js",
    "dev": "rollup -c -w",
    "test": "echo 'No test suite for firebase wrapper'",
    "test:ci": "echo 'No test suite for firebase wrapper'",
    "trusted-type-check": "tsec -p tsconfig.json --noEmit"
  },
  "dependencies": {
<<<<<<< HEAD
    "@firebase/ai": "1.3.0",
    "@firebase/app": "0.13.0",
    "@firebase/app-compat": "0.4.0",
    "@firebase/app-types": "0.9.3",
    "@firebase/auth": "1.10.6",
    "@firebase/auth-compat": "0.5.26",
    "@firebase/data-connect": "0.3.9",
    "@firebase/database": "1.0.19",
    "@firebase/database-compat": "2.0.10",
    "@firebase/firestore": "4.7.16",
    "@firebase/firestore-compat": "0.3.51",
=======
    "@firebase/ai": "1.4.0",
    "@firebase/app": "0.13.1",
    "@firebase/app-compat": "0.4.1",
    "@firebase/app-types": "0.9.3",
    "@firebase/auth": "1.10.7",
    "@firebase/auth-compat": "0.5.27",
    "@firebase/data-connect": "0.3.9",
    "@firebase/database": "1.0.19",
    "@firebase/database-compat": "2.0.10",
    "@firebase/firestore": "4.7.17",
    "@firebase/firestore-compat": "0.3.52",
>>>>>>> 86155b3c
    "@firebase/functions": "0.12.8",
    "@firebase/functions-compat": "0.3.25",
    "@firebase/installations": "0.6.17",
    "@firebase/installations-compat": "0.2.17",
    "@firebase/messaging": "0.12.21",
    "@firebase/messaging-compat": "0.2.21",
<<<<<<< HEAD
    "@firebase/storage": "0.13.12",
    "@firebase/storage-compat": "0.3.22",
=======
    "@firebase/storage": "0.13.13",
    "@firebase/storage-compat": "0.3.23",
>>>>>>> 86155b3c
    "@firebase/performance": "0.7.6",
    "@firebase/performance-compat": "0.2.19",
    "@firebase/remote-config": "0.6.4",
    "@firebase/remote-config-compat": "0.2.17",
    "@firebase/analytics": "0.10.16",
    "@firebase/analytics-compat": "0.2.22",
    "@firebase/app-check": "0.10.0",
    "@firebase/app-check-compat": "0.3.25",
    "@firebase/util": "1.12.0"
  },
  "devDependencies": {
    "rollup": "2.79.2",
    "@rollup/plugin-commonjs": "21.1.0",
    "@rollup/plugin-node-resolve": "16.0.0",
    "rollup-plugin-sourcemaps": "0.6.3",
    "@rollup/plugin-terser": "0.4.4",
    "rollup-plugin-typescript2": "0.36.0",
    "rollup-plugin-uglify": "6.0.4",
    "gulp": "4.0.2",
    "gulp-sourcemaps": "3.0.0",
    "gulp-replace": "1.1.4",
    "typescript": "5.5.4",
    "rollup-plugin-license": "3.5.3"
  },
  "components": [
    "ai",
    "analytics",
    "app",
    "app-check",
    "auth",
    "auth/cordova",
    "auth/web-extension",
    "functions",
    "firestore",
    "firestore/lite",
    "installations",
    "storage",
    "performance",
    "remote-config",
    "messaging",
    "messaging/sw",
    "database",
    "vertexai",
    "data-connect"
  ],
  "typings": "empty.d.ts"
}<|MERGE_RESOLUTION|>--- conflicted
+++ resolved
@@ -1,10 +1,6 @@
 {
   "name": "firebase",
-<<<<<<< HEAD
-  "version": "11.8.1",
-=======
   "version": "11.9.1",
->>>>>>> 86155b3c
   "description": "Firebase JavaScript library for web and Node.js",
   "author": "Firebase <firebase-support@google.com> (https://firebase.google.com/)",
   "license": "Apache-2.0",
@@ -415,19 +411,6 @@
     "trusted-type-check": "tsec -p tsconfig.json --noEmit"
   },
   "dependencies": {
-<<<<<<< HEAD
-    "@firebase/ai": "1.3.0",
-    "@firebase/app": "0.13.0",
-    "@firebase/app-compat": "0.4.0",
-    "@firebase/app-types": "0.9.3",
-    "@firebase/auth": "1.10.6",
-    "@firebase/auth-compat": "0.5.26",
-    "@firebase/data-connect": "0.3.9",
-    "@firebase/database": "1.0.19",
-    "@firebase/database-compat": "2.0.10",
-    "@firebase/firestore": "4.7.16",
-    "@firebase/firestore-compat": "0.3.51",
-=======
     "@firebase/ai": "1.4.0",
     "@firebase/app": "0.13.1",
     "@firebase/app-compat": "0.4.1",
@@ -439,20 +422,14 @@
     "@firebase/database-compat": "2.0.10",
     "@firebase/firestore": "4.7.17",
     "@firebase/firestore-compat": "0.3.52",
->>>>>>> 86155b3c
     "@firebase/functions": "0.12.8",
     "@firebase/functions-compat": "0.3.25",
     "@firebase/installations": "0.6.17",
     "@firebase/installations-compat": "0.2.17",
     "@firebase/messaging": "0.12.21",
     "@firebase/messaging-compat": "0.2.21",
-<<<<<<< HEAD
-    "@firebase/storage": "0.13.12",
-    "@firebase/storage-compat": "0.3.22",
-=======
     "@firebase/storage": "0.13.13",
     "@firebase/storage-compat": "0.3.23",
->>>>>>> 86155b3c
     "@firebase/performance": "0.7.6",
     "@firebase/performance-compat": "0.2.19",
     "@firebase/remote-config": "0.6.4",
