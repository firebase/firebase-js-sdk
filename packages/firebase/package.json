--- conflicted
+++ resolved
@@ -1,10 +1,6 @@
 {
   "name": "firebase",
-<<<<<<< HEAD
-  "version": "11.0.2",
-=======
   "version": "11.8.1",
->>>>>>> 40be2dbb
   "description": "Firebase JavaScript library for web and Node.js",
   "author": "Firebase <firebase-support@google.com> (https://firebase.google.com/)",
   "license": "Apache-2.0",
@@ -415,36 +411,6 @@
     "trusted-type-check": "tsec -p tsconfig.json --noEmit"
   },
   "dependencies": {
-<<<<<<< HEAD
-    "@firebase/app": "0.10.16",
-    "@firebase/app-compat": "0.2.46",
-    "@firebase/app-types": "0.9.3",
-    "@firebase/auth": "1.8.1",
-    "@firebase/auth-compat": "0.5.16",
-    "@firebase/data-connect": "0.1.2",
-    "@firebase/database": "1.0.10",
-    "@firebase/database-compat": "2.0.1",
-    "@firebase/firestore": "4.7.5",
-    "@firebase/firestore-compat": "0.3.40",
-    "@firebase/functions": "0.11.10",
-    "@firebase/functions-compat": "0.3.16",
-    "@firebase/installations": "0.6.11",
-    "@firebase/installations-compat": "0.2.11",
-    "@firebase/messaging": "0.12.14",
-    "@firebase/messaging-compat": "0.2.14",
-    "@firebase/storage": "0.13.4",
-    "@firebase/storage-compat": "0.3.14",
-    "@firebase/performance": "0.6.11",
-    "@firebase/performance-compat": "0.2.11",
-    "@firebase/remote-config": "0.4.11",
-    "@firebase/remote-config-compat": "0.2.11",
-    "@firebase/analytics": "0.10.10",
-    "@firebase/analytics-compat": "0.2.16",
-    "@firebase/app-check": "0.8.10",
-    "@firebase/app-check-compat": "0.3.17",
-    "@firebase/util": "1.10.2",
-    "@firebase/vertexai": "1.0.1"
-=======
     "@firebase/ai": "1.3.0",
     "@firebase/app": "0.13.0",
     "@firebase/app-compat": "0.4.0",
@@ -473,7 +439,6 @@
     "@firebase/app-check": "0.10.0",
     "@firebase/app-check-compat": "0.3.25",
     "@firebase/util": "1.12.0"
->>>>>>> 40be2dbb
   },
   "devDependencies": {
     "rollup": "2.79.2",
