--- conflicted
+++ resolved
@@ -1,7 +1,5 @@
 # firebase
 
-<<<<<<< HEAD
-=======
 ## 12.4.0
 
 ### Minor Changes
@@ -27,7 +25,6 @@
   - @firebase/app-compat@0.5.4
   - @firebase/analytics-compat@0.2.25
 
->>>>>>> b7e18d0f
 ## 12.3.0
 
 ### Minor Changes
