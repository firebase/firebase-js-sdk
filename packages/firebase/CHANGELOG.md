# firebase

<<<<<<< HEAD
=======
## 12.5.0

### Minor Changes

- [`22e0a1a`](https://github.com/firebase/firebase-js-sdk/commit/22e0a1adbc994196690bd020472d119c1a3d200b) [#9291](https://github.com/firebase/firebase-js-sdk/pull/9291) - Deprecate `sendMediaChunks()` and `sendMediaStream()`. Instead, use the new methods added to the `LiveSession` class.
  Add `sendTextRealtime()`, `sendAudioReatime()`, and `sendVideoRealtime()` to the `LiveSession` class.

- [`bc5a7c4`](https://github.com/firebase/firebase-js-sdk/commit/bc5a7c4a74e72e9218d1435bfe50711c77b47cbd) [#9330](https://github.com/firebase/firebase-js-sdk/pull/9330) - Add support for audio transcriptions in the Live API.

- [`c8263c4`](https://github.com/firebase/firebase-js-sdk/commit/c8263c471db4df1b0e23f0d2a11c69fd6b920e2e) [#9315](https://github.com/firebase/firebase-js-sdk/pull/9315) - Add `inferenceSource` to the response from `generateContent` and `generateContentStream`. This property indicates whether on-device or in-cloud inference was used to generate the result.

### Patch Changes

- [`2615081`](https://github.com/firebase/firebase-js-sdk/commit/261508183c249dcec737448dde3aad7399f4668c) [#9297](https://github.com/firebase/firebase-js-sdk/pull/9297) (fixes [#9270](https://github.com/firebase/firebase-js-sdk/issues/9270)) - Export MISSING_PASSWORD via AuthErrorCodes in @firebase/auth.

- Updated dependencies [[`91c218d`](https://github.com/firebase/firebase-js-sdk/commit/91c218db2d14cb4f1b978b9073510b8bc8f91233), [`22e0a1a`](https://github.com/firebase/firebase-js-sdk/commit/22e0a1adbc994196690bd020472d119c1a3d200b), [`bc5a7c4`](https://github.com/firebase/firebase-js-sdk/commit/bc5a7c4a74e72e9218d1435bfe50711c77b47cbd), [`2615081`](https://github.com/firebase/firebase-js-sdk/commit/261508183c249dcec737448dde3aad7399f4668c), [`44d9891`](https://github.com/firebase/firebase-js-sdk/commit/44d9891f93298ab4bcef5170c40c235831af0276), [`c8263c4`](https://github.com/firebase/firebase-js-sdk/commit/c8263c471db4df1b0e23f0d2a11c69fd6b920e2e)]:
  - @firebase/auth@1.11.1
  - @firebase/app@0.14.5
  - @firebase/ai@2.5.0
  - @firebase/auth-compat@0.6.1
  - @firebase/app-compat@0.5.5

>>>>>>> c47bd717
## 12.4.0

### Minor Changes

- [`0bb2fe6`](https://github.com/firebase/firebase-js-sdk/commit/0bb2fe636c456628feabd10387673f4980c7ba9e) [#9272](https://github.com/firebase/firebase-js-sdk/pull/9272) - Added a `sendFunctionResponses` method to `LiveSession`, allowing function responses to be sent during realtime sessions.
  Fixed an issue where function responses during audio conversations caused the WebSocket connection to close. See [GitHub Issue #9264](https://github.com/firebase/firebase-js-sdk/issues/9264).

  - **Breaking Change**: Changed the `functionCallingHandler` property in `StartAudioConversationOptions` so that it now must return a `Promise<FunctionResponse>`.
    This breaking change is allowed in a minor release since the Live API is in Public Preview.

- [`0ffcb26`](https://github.com/firebase/firebase-js-sdk/commit/0ffcb26af7c597820370fab1223da330728bbb36) [#9254](https://github.com/firebase/firebase-js-sdk/pull/9254) - Added support for the URL context tool, which allows the model to access content from provided public web URLs to inform and enhance its responses.

### Patch Changes

- [`2596dd1`](https://github.com/firebase/firebase-js-sdk/commit/2596dd1b5072298da8814844a312681174fc2dca) [#9255](https://github.com/firebase/firebase-js-sdk/pull/9255) - Imagen Generation is now Generally Available (GA).

- [`2596dd1`](https://github.com/firebase/firebase-js-sdk/commit/2596dd1b5072298da8814844a312681174fc2dca) [#9255](https://github.com/firebase/firebase-js-sdk/pull/9255) - The Gemini Developer API is now Generally Available (GA).

- Updated dependencies [[`2596dd1`](https://github.com/firebase/firebase-js-sdk/commit/2596dd1b5072298da8814844a312681174fc2dca), [`0bb2fe6`](https://github.com/firebase/firebase-js-sdk/commit/0bb2fe636c456628feabd10387673f4980c7ba9e), [`2596dd1`](https://github.com/firebase/firebase-js-sdk/commit/2596dd1b5072298da8814844a312681174fc2dca), [`ea85128`](https://github.com/firebase/firebase-js-sdk/commit/ea8512812b994e5de081cb55a951b627fa0183b3), [`0ffcb26`](https://github.com/firebase/firebase-js-sdk/commit/0ffcb26af7c597820370fab1223da330728bbb36), [`7a7634f`](https://github.com/firebase/firebase-js-sdk/commit/7a7634f79c4cb0d9389747068b39a7968b5628a0), [`1bcf83d`](https://github.com/firebase/firebase-js-sdk/commit/1bcf83d7f0640dff67c20939fb9af7bae6a941e0)]:
  - @firebase/app@0.14.4
  - @firebase/ai@2.4.0
  - @firebase/analytics@0.10.19
  - @firebase/app-compat@0.5.4
  - @firebase/analytics-compat@0.2.25

## 12.3.0

### Minor Changes

- [`06ab5c4`](https://github.com/firebase/firebase-js-sdk/commit/06ab5c4f9b84085068381f6dff5e03b1b7cf4b2c) [#9236](https://github.com/firebase/firebase-js-sdk/pull/9236) - Added a new `InferenceMode` option for the hybrid on-device capability: `prefer_in_cloud`. When this mode is selected, the SDK will attempt to use a cloud-hosted model first. If the call to the cloud-hosted model fails with a network-related error, the SDK will fall back to the on-device model, if it's available.

- [`120a308`](https://github.com/firebase/firebase-js-sdk/commit/120a30838da50f5ade4f634e97c34cbfcaff41ba) [#9221](https://github.com/firebase/firebase-js-sdk/pull/9221) - Added support for Realtime Remote Config for the web. This feature introduces a new `onConfigUpdate` API and allows web applications to receive near-instant configuration updates without requiring periodic polling.

- [`9b8ab02`](https://github.com/firebase/firebase-js-sdk/commit/9b8ab02c543785226fafec056d39be7cf7ee03d1) [#9249](https://github.com/firebase/firebase-js-sdk/pull/9249) - Added Code Execution feature.

### Patch Changes

- Updated dependencies [[`06ab5c4`](https://github.com/firebase/firebase-js-sdk/commit/06ab5c4f9b84085068381f6dff5e03b1b7cf4b2c), [`a4848b4`](https://github.com/firebase/firebase-js-sdk/commit/a4848b401f6e8da16b0d0fdbfd064e8d68566555), [`120a308`](https://github.com/firebase/firebase-js-sdk/commit/120a30838da50f5ade4f634e97c34cbfcaff41ba), [`9b8ab02`](https://github.com/firebase/firebase-js-sdk/commit/9b8ab02c543785226fafec056d39be7cf7ee03d1), [`c123766`](https://github.com/firebase/firebase-js-sdk/commit/c1237662e6851936d2dd6017ab4bc7f0aa5112fd), [`43276b0`](https://github.com/firebase/firebase-js-sdk/commit/43276b0414ea5a73e8d8f7e3b80275d8b910102f)]:
  - @firebase/app@0.14.3
  - @firebase/ai@2.3.0
  - @firebase/remote-config@0.7.0
  - @firebase/firestore@4.9.2
  - @firebase/app-compat@0.5.3
  - @firebase/remote-config-compat@0.2.20
  - @firebase/firestore-compat@0.4.2

## 12.2.1

### Patch Changes

- Updated dependencies [[`095c098`](https://github.com/firebase/firebase-js-sdk/commit/095c098de1e4399f3fb2993edae45060b2a8c6d0)]:
  - @firebase/ai@2.2.1

## 12.2.0

### Minor Changes

- [`984086b`](https://github.com/firebase/firebase-js-sdk/commit/984086b0b1bd607d3aac4cbb8400bc61416e2959) [#9224](https://github.com/firebase/firebase-js-sdk/pull/9224) - Add support for the Gemini Live API.

- [`9b63cd6`](https://github.com/firebase/firebase-js-sdk/commit/9b63cd60efcd02b64b0d37f81affb3eabf70f9eb) [#9192](https://github.com/firebase/firebase-js-sdk/pull/9192) - Add `thoughtSummary()` convenience method to `EnhancedGenerateContentResponse`.

- [`02280d7`](https://github.com/firebase/firebase-js-sdk/commit/02280d747863445fa1c21dfda01030412a6cecff) [#9201](https://github.com/firebase/firebase-js-sdk/pull/9201) - Add App Check limited use token option to `getAI()`.

### Patch Changes

- Updated dependencies [[`984086b`](https://github.com/firebase/firebase-js-sdk/commit/984086b0b1bd607d3aac4cbb8400bc61416e2959), [`9b63cd6`](https://github.com/firebase/firebase-js-sdk/commit/9b63cd60efcd02b64b0d37f81affb3eabf70f9eb), [`84b8bed`](https://github.com/firebase/firebase-js-sdk/commit/84b8bed35b69e4713fe8f677803cb06625525a61), [`c5f08a9`](https://github.com/firebase/firebase-js-sdk/commit/c5f08a9bc5da0d2b0207802c972d53724ccef055), [`02280d7`](https://github.com/firebase/firebase-js-sdk/commit/02280d747863445fa1c21dfda01030412a6cecff), [`2058432`](https://github.com/firebase/firebase-js-sdk/commit/2058432e6c8e809d5b695e31fde582e94f1349c5), [`5501791`](https://github.com/firebase/firebase-js-sdk/commit/5501791d0bd665c1c7d4fcd786053a46ceff208c), [`cbef6c6`](https://github.com/firebase/firebase-js-sdk/commit/cbef6c6e5b752c316104f9c834e0fe21b75c3ef1)]:
  - @firebase/ai@2.2.0
  - @firebase/app@0.14.2
  - @firebase/firestore@4.9.1
  - @firebase/functions@0.13.1
  - @firebase/app-compat@0.5.2
  - @firebase/firestore-compat@0.4.1
  - @firebase/functions-compat@0.4.1

## 12.1.0

### Minor Changes

- [`e25317f`](https://github.com/firebase/firebase-js-sdk/commit/e25317f9f3c58305bc093e4f2e676690feb16db0) [#9029](https://github.com/firebase/firebase-js-sdk/pull/9029) - Add hybrid inference options to the Firebase AI SDK.

### Patch Changes

- Updated dependencies [[`e25317f`](https://github.com/firebase/firebase-js-sdk/commit/e25317f9f3c58305bc093e4f2e676690feb16db0), [`a4897a6`](https://github.com/firebase/firebase-js-sdk/commit/a4897a621e99f270ddf6821d587fcddd3a0c5cd1)]:
  - @firebase/app@0.14.1
  - @firebase/ai@2.1.0
  - @firebase/performance@0.7.9
  - @firebase/app-compat@0.5.1
  - @firebase/performance-compat@0.2.22

## 12.0.0

### Major Changes

- [`5200f7b`](https://github.com/firebase/firebase-js-sdk/commit/5200f7bb777cf2260dcd396fbd19ac6cc7cb44c4) [#9042](https://github.com/firebase/firebase-js-sdk/pull/9042) - Add support for `anyOf` schemas

- [`91fa484`](https://github.com/firebase/firebase-js-sdk/commit/91fa484b5a6081ad9c59d3b62416a2b5252b95a6) [#9081](https://github.com/firebase/firebase-js-sdk/pull/9081) - Remove `vertexai` import path

- [`e59cd7d`](https://github.com/firebase/firebase-js-sdk/commit/e59cd7da1f375ec89f237ceb684c9f450d65cd34) [#9137](https://github.com/firebase/firebase-js-sdk/pull/9137) - Convert TS enums exports in Firebase AI into const variables.

- [`cb19688`](https://github.com/firebase/firebase-js-sdk/commit/cb19688bf3d339a46c4964cb30b6263af08526e6) [#9079](https://github.com/firebase/firebase-js-sdk/pull/9079) - Remove GroundingAttribution

- [`ec5f374`](https://github.com/firebase/firebase-js-sdk/commit/ec5f37403d9ebe28d3d71a7789d59edfb12762df) [#9063](https://github.com/firebase/firebase-js-sdk/pull/9063) - Remove `VertexAI` APIs.

- [`25b60fd`](https://github.com/firebase/firebase-js-sdk/commit/25b60fdaabe910e1538684a3c490b0900fb5f113) [#9128](https://github.com/firebase/firebase-js-sdk/pull/9128) - Update node "engines" version to a minimum of Node 20.

### Minor Changes

- [`a4ccd25`](https://github.com/firebase/firebase-js-sdk/commit/a4ccd254dd1ecb63aa010ca010ad50d4b8a8316a) [#9068](https://github.com/firebase/firebase-js-sdk/pull/9068) - Add support for Grounding with Google Search.

- [`6ab4e13`](https://github.com/firebase/firebase-js-sdk/commit/6ab4e13a1665dab4be89ecc141b4584a5a6df569) [#9156](https://github.com/firebase/firebase-js-sdk/pull/9156) - Add support for Thinking Budget.

- [`d91169f`](https://github.com/firebase/firebase-js-sdk/commit/d91169f061bf1dcbfe78a8c8a7f739677608fcb7) [#9151](https://github.com/firebase/firebase-js-sdk/pull/9151) (fixes [#8863](https://github.com/firebase/firebase-js-sdk/issues/8863)) - initializeServerApp now supports auto-initialization for Firebase App Hosting.

### Patch Changes

- Updated dependencies [[`a4ccd25`](https://github.com/firebase/firebase-js-sdk/commit/a4ccd254dd1ecb63aa010ca010ad50d4b8a8316a), [`5200f7b`](https://github.com/firebase/firebase-js-sdk/commit/5200f7bb777cf2260dcd396fbd19ac6cc7cb44c4), [`f11b552`](https://github.com/firebase/firebase-js-sdk/commit/f11b55294a04dfe6a1216c487b1af3a7e7d07196), [`6ab4e13`](https://github.com/firebase/firebase-js-sdk/commit/6ab4e13a1665dab4be89ecc141b4584a5a6df569), [`9771bff`](https://github.com/firebase/firebase-js-sdk/commit/9771bffadbc464890150dd7dd1a9a0fe2df60bf0), [`3d44792`](https://github.com/firebase/firebase-js-sdk/commit/3d44792f14f3df265162d06e2acdf3cad0c2ef86), [`ae976d0`](https://github.com/firebase/firebase-js-sdk/commit/ae976d02908a5a8913c5fcd4c0485fcf4b081fec), [`e59cd7d`](https://github.com/firebase/firebase-js-sdk/commit/e59cd7da1f375ec89f237ceb684c9f450d65cd34), [`cb19688`](https://github.com/firebase/firebase-js-sdk/commit/cb19688bf3d339a46c4964cb30b6263af08526e6), [`f18b25f`](https://github.com/firebase/firebase-js-sdk/commit/f18b25f73a05a696b6a9ed45702a84cc9dd5c6d9), [`d91169f`](https://github.com/firebase/firebase-js-sdk/commit/d91169f061bf1dcbfe78a8c8a7f739677608fcb7), [`ec5f374`](https://github.com/firebase/firebase-js-sdk/commit/ec5f37403d9ebe28d3d71a7789d59edfb12762df), [`a029ce3`](https://github.com/firebase/firebase-js-sdk/commit/a029ce39ee1ea1f6f28e79a1733ad8e8ebedf4bb), [`25b60fd`](https://github.com/firebase/firebase-js-sdk/commit/25b60fdaabe910e1538684a3c490b0900fb5f113)]:
  - @firebase/ai@2.0.0
  - @firebase/firestore@4.9.0
  - @firebase/performance@0.7.8
  - @firebase/installations-compat@0.2.19
  - @firebase/remote-config-compat@0.2.19
  - @firebase/performance-compat@0.2.21
  - @firebase/analytics-compat@0.2.24
  - @firebase/app-check-compat@0.4.0
  - @firebase/firestore-compat@0.4.0
  - @firebase/functions-compat@0.4.0
  - @firebase/messaging-compat@0.2.23
  - @firebase/database-compat@2.1.0
  - @firebase/storage-compat@0.4.0
  - @firebase/installations@0.6.19
  - @firebase/remote-config@0.6.6
  - @firebase/data-connect@0.3.11
  - @firebase/auth-compat@0.6.0
  - @firebase/app-compat@0.5.0
  - @firebase/analytics@0.10.18
  - @firebase/app-check@0.11.0
  - @firebase/functions@0.13.0
  - @firebase/messaging@0.12.23
  - @firebase/database@1.1.0
  - @firebase/storage@0.14.0
  - @firebase/auth@1.11.0
  - @firebase/util@1.13.0
  - @firebase/app@0.14.0

## 11.10.0

### Minor Changes

- [`86155b3`](https://github.com/firebase/firebase-js-sdk/commit/86155b3c8f3974f8d777232625108c14f924e035) [#9115](https://github.com/firebase/firebase-js-sdk/pull/9115) - Added support for Firestore result types to be serialized with `toJSON` and then deserialized with `fromJSON` methods on the objects.

  Addeed support to resume `onSnapshot` listeners in the CSR phase based on serialized `DataSnapshot`s and `QuerySnapshot`s built in the SSR phase.

### Patch Changes

- [`13e6cce`](https://github.com/firebase/firebase-js-sdk/commit/13e6cce882d687e06c8d9bfb56895f8a77fc57b5) [#9085](https://github.com/firebase/firebase-js-sdk/pull/9085) - Add rollup config to generate modular typings for google3

- Updated dependencies [[`13e6cce`](https://github.com/firebase/firebase-js-sdk/commit/13e6cce882d687e06c8d9bfb56895f8a77fc57b5), [`42ac401`](https://github.com/firebase/firebase-js-sdk/commit/42ac4011787db6bb7a08f8c84f364ea86ea51e83), [`bb57947`](https://github.com/firebase/firebase-js-sdk/commit/bb57947c942e44b39e5b0254324bee6bf665fd4e), [`f73e08b`](https://github.com/firebase/firebase-js-sdk/commit/f73e08b212314547b39a10cd3e393f9e94776f21), [`86155b3`](https://github.com/firebase/firebase-js-sdk/commit/86155b3c8f3974f8d777232625108c14f924e035), [`b97eab3`](https://github.com/firebase/firebase-js-sdk/commit/b97eab36a3553c906c35f4751a0b17c717178b13)]:
  - @firebase/remote-config@0.6.5
  - @firebase/analytics@0.10.17
  - @firebase/storage@0.13.14
  - @firebase/util@1.12.1
  - @firebase/app@0.13.2
  - @firebase/firestore@4.8.0
  - @firebase/ai@1.4.1
  - @firebase/remote-config-compat@0.2.18
  - @firebase/analytics-compat@0.2.23
  - @firebase/storage-compat@0.3.24
  - @firebase/app-check@0.10.1
  - @firebase/app-check-compat@0.3.26
  - @firebase/app-compat@0.4.2
  - @firebase/auth@1.10.8
  - @firebase/auth-compat@0.5.28
  - @firebase/data-connect@0.3.10
  - @firebase/database@1.0.20
  - @firebase/database-compat@2.0.11
  - @firebase/firestore-compat@0.3.53
  - @firebase/functions@0.12.9
  - @firebase/functions-compat@0.3.26
  - @firebase/installations@0.6.18
  - @firebase/installations-compat@0.2.18
  - @firebase/messaging@0.12.22
  - @firebase/messaging-compat@0.2.22
  - @firebase/performance@0.7.7
  - @firebase/performance-compat@0.2.20

## 11.9.1

### Patch Changes

- Updated dependencies [[`0f891d8`](https://github.com/firebase/firebase-js-sdk/commit/0f891d861bdf4e7bac8cd777f5fb32d0b7b9bf8e), [`c0617a3`](https://github.com/firebase/firebase-js-sdk/commit/c0617a341a693c2578a21b35a4f7b27b726defef)]:
  - @firebase/storage@0.13.13
  - @firebase/auth@1.10.7
  - @firebase/storage-compat@0.3.23
  - @firebase/auth-compat@0.5.27

## 11.9.0

### Minor Changes

- [`1933324`](https://github.com/firebase/firebase-js-sdk/commit/1933324e0f3e4c8ed4d4d784f0c701fd0ec6ebc3) [#9026](https://github.com/firebase/firebase-js-sdk/pull/9026) - Add support for `minItems` and `maxItems` to `Schema`.

- [`40be2db`](https://github.com/firebase/firebase-js-sdk/commit/40be2dbb884b8e1485862af8bb015e23db69ccbf) [#9047](https://github.com/firebase/firebase-js-sdk/pull/9047) - Add `title`, `maximum`, `minimum`, `propertyOrdering` to Schema builder

### Patch Changes

- Updated dependencies [[`1933324`](https://github.com/firebase/firebase-js-sdk/commit/1933324e0f3e4c8ed4d4d784f0c701fd0ec6ebc3), [`9964849`](https://github.com/firebase/firebase-js-sdk/commit/9964849e9540f08d02fa3825ecec32c1bfedc62d), [`40be2db`](https://github.com/firebase/firebase-js-sdk/commit/40be2dbb884b8e1485862af8bb015e23db69ccbf)]:
  - @firebase/ai@1.4.0
  - @firebase/app@0.13.1
  - @firebase/firestore@4.7.17
  - @firebase/app-compat@0.4.1
  - @firebase/firestore-compat@0.3.52

## 11.8.1

### Patch Changes

- Updated dependencies [[`35ad526`](https://github.com/firebase/firebase-js-sdk/commit/35ad5266304e14425988fcf5ad06d028b37588ac), [`b5df4ae`](https://github.com/firebase/firebase-js-sdk/commit/b5df4ae71c1b5b54d9237e7929d0f793189b82c9)]:
  - @firebase/auth@1.10.6
  - @firebase/database@1.0.19
  - @firebase/firestore@4.7.16
  - @firebase/functions@0.12.8
  - @firebase/storage@0.13.12
  - @firebase/data-connect@0.3.9
  - @firebase/auth-compat@0.5.26
  - @firebase/database-compat@2.0.10
  - @firebase/firestore-compat@0.3.51
  - @firebase/functions-compat@0.3.25
  - @firebase/storage-compat@0.3.22

## 11.8.0

### Minor Changes

- [`6be75f7`](https://github.com/firebase/firebase-js-sdk/commit/6be75f74dec92d1b84f77f79ccb770a3e23280b7) [#9010](https://github.com/firebase/firebase-js-sdk/pull/9010) - Default `automaticDataCollectionEnabled` to true without changing App Check's default behavior.

- [`e99683b`](https://github.com/firebase/firebase-js-sdk/commit/e99683b17cf75c581bd362a1d7cb85f0b9c110ba) [#8922](https://github.com/firebase/firebase-js-sdk/pull/8922) - Add support for Gemini multimodal output

- [`d5082f9`](https://github.com/firebase/firebase-js-sdk/commit/d5082f9f2fc4de98a6bfd1c6a5af4571af4d0bc6) [#8931](https://github.com/firebase/firebase-js-sdk/pull/8931) - Add support for the Gemini Developer API, enabling usage in a free tier, and add new `AI` API to accomodate new product naming.

### Patch Changes

- Updated dependencies [[`8a03143`](https://github.com/firebase/firebase-js-sdk/commit/8a03143b9217effdd86d68bdf195493c0979aa27), [`050c1b6`](https://github.com/firebase/firebase-js-sdk/commit/050c1b6a099b87be1488b9207e4fad4da9f8f64b), [`6be75f7`](https://github.com/firebase/firebase-js-sdk/commit/6be75f74dec92d1b84f77f79ccb770a3e23280b7), [`e99683b`](https://github.com/firebase/firebase-js-sdk/commit/e99683b17cf75c581bd362a1d7cb85f0b9c110ba), [`d5082f9`](https://github.com/firebase/firebase-js-sdk/commit/d5082f9f2fc4de98a6bfd1c6a5af4571af4d0bc6)]:
  - @firebase/firestore@4.7.15
  - @firebase/util@1.12.0
  - @firebase/ai@1.3.0
  - @firebase/app-compat@0.4.0
  - @firebase/app-check@0.10.0
  - @firebase/app@0.13.0
  - @firebase/firestore-compat@0.3.50
  - @firebase/analytics@0.10.16
  - @firebase/analytics-compat@0.2.22
  - @firebase/app-check-compat@0.3.25
  - @firebase/auth@1.10.5
  - @firebase/auth-compat@0.5.25
  - @firebase/data-connect@0.3.8
  - @firebase/database@1.0.18
  - @firebase/database-compat@2.0.9
  - @firebase/functions@0.12.7
  - @firebase/functions-compat@0.3.24
  - @firebase/installations@0.6.17
  - @firebase/installations-compat@0.2.17
  - @firebase/messaging@0.12.21
  - @firebase/messaging-compat@0.2.21
  - @firebase/performance@0.7.6
  - @firebase/performance-compat@0.2.19
  - @firebase/remote-config@0.6.4
  - @firebase/remote-config-compat@0.2.17
  - @firebase/storage@0.13.11
  - @firebase/storage-compat@0.3.21

## 11.7.3

### Patch Changes

- Updated dependencies [[`9bcd1ea`](https://github.com/firebase/firebase-js-sdk/commit/9bcd1ea9b8cc5b55692765d40df000da8ddef02b)]:
  - @firebase/util@1.11.3
  - @firebase/analytics@0.10.15
  - @firebase/analytics-compat@0.2.21
  - @firebase/app@0.12.3
  - @firebase/app-check@0.9.3
  - @firebase/app-check-compat@0.3.24
  - @firebase/app-compat@0.3.3
  - @firebase/auth@1.10.4
  - @firebase/auth-compat@0.5.24
  - @firebase/data-connect@0.3.7
  - @firebase/database@1.0.17
  - @firebase/database-compat@2.0.8
  - @firebase/firestore@4.7.14
  - @firebase/firestore-compat@0.3.49
  - @firebase/functions@0.12.6
  - @firebase/functions-compat@0.3.23
  - @firebase/installations@0.6.16
  - @firebase/installations-compat@0.2.16
  - @firebase/messaging@0.12.20
  - @firebase/messaging-compat@0.2.20
  - @firebase/performance@0.7.5
  - @firebase/performance-compat@0.2.18
  - @firebase/remote-config@0.6.3
  - @firebase/remote-config-compat@0.2.16
  - @firebase/storage@0.13.10
  - @firebase/storage-compat@0.3.20
  - @firebase/vertexai@1.2.4

## 11.7.2

### Patch Changes

- Updated dependencies [[`8593fa0`](https://github.com/firebase/firebase-js-sdk/commit/8593fa05bd884c2f1f6f3b4ae062efa48af93d24)]:
  - @firebase/auth@1.10.3
  - @firebase/firestore@4.7.13
  - @firebase/util@1.11.2
  - @firebase/database@1.0.16
  - @firebase/storage@0.13.9
  - @firebase/functions@0.12.5
  - @firebase/auth-compat@0.5.23
  - @firebase/firestore-compat@0.3.48
  - @firebase/analytics@0.10.14
  - @firebase/analytics-compat@0.2.20
  - @firebase/app@0.12.2
  - @firebase/app-check@0.9.2
  - @firebase/app-check-compat@0.3.23
  - @firebase/app-compat@0.3.2
  - @firebase/data-connect@0.3.6
  - @firebase/database-compat@2.0.7
  - @firebase/functions-compat@0.3.22
  - @firebase/installations@0.6.15
  - @firebase/installations-compat@0.2.15
  - @firebase/messaging@0.12.19
  - @firebase/messaging-compat@0.2.19
  - @firebase/performance@0.7.4
  - @firebase/performance-compat@0.2.17
  - @firebase/remote-config@0.6.2
  - @firebase/remote-config-compat@0.2.15
  - @firebase/storage-compat@0.3.19
  - @firebase/vertexai@1.2.3

## 11.7.1

### Patch Changes

- Updated dependencies [[`51e7b48`](https://github.com/firebase/firebase-js-sdk/commit/51e7b489d8aadd531453f882421903da8727b19d)]:
  - @firebase/app-compat@0.3.1
  - @firebase/app-check@0.9.1
  - @firebase/app@0.12.1
  - @firebase/app-check-compat@0.3.22

## 11.7.0

### Minor Changes

- [`3789b5a`](https://github.com/firebase/firebase-js-sdk/commit/3789b5ad16ffd462fce1d0b9c2e9ffae373bc6eb) [#8999](https://github.com/firebase/firebase-js-sdk/pull/8999) - Default automaticDataCollectionEnabled to true without changing App Check's default behavior.

### Patch Changes

- Updated dependencies [[`3789b5a`](https://github.com/firebase/firebase-js-sdk/commit/3789b5ad16ffd462fce1d0b9c2e9ffae373bc6eb), [`6a02778`](https://github.com/firebase/firebase-js-sdk/commit/6a02778e3d12af683e710b53dc6dfb64329e8229), [`ea1f913`](https://github.com/firebase/firebase-js-sdk/commit/ea1f9139e6baec0269fbb91233fd3f7f4b0d5875), [`0e12766`](https://github.com/firebase/firebase-js-sdk/commit/0e127664946ba324c6566a02b393dafd23fc1ddb)]:
  - @firebase/app-check@0.9.0
  - @firebase/app@0.12.0
  - @firebase/app-compat@0.3.0
  - @firebase/auth@1.10.2
  - @firebase/database-compat@2.0.6
  - @firebase/database@1.0.15
  - @firebase/firestore@4.7.12
  - @firebase/functions@0.12.4
  - @firebase/storage@0.13.8
  - @firebase/util@1.11.1
  - @firebase/data-connect@0.3.5
  - @firebase/app-check-compat@0.3.21
  - @firebase/analytics@0.10.13
  - @firebase/installations@0.6.14
  - @firebase/messaging@0.12.18
  - @firebase/performance@0.7.3
  - @firebase/remote-config@0.6.1
  - @firebase/vertexai@1.2.2
  - @firebase/analytics-compat@0.2.19
  - @firebase/auth-compat@0.5.22
  - @firebase/firestore-compat@0.3.47
  - @firebase/functions-compat@0.3.21
  - @firebase/installations-compat@0.2.14
  - @firebase/messaging-compat@0.2.18
  - @firebase/performance-compat@0.2.16
  - @firebase/remote-config-compat@0.2.14
  - @firebase/storage-compat@0.3.18

## 11.6.1

### Patch Changes

- [`ed0803a`](https://github.com/firebase/firebase-js-sdk/commit/ed0803a29791cc0cecd0153f95e814ddcee7efd8) [#8915](https://github.com/firebase/firebase-js-sdk/pull/8915) - Fixed the `null` value handling in `!=` and `not-in` filters.

- [`88a8055`](https://github.com/firebase/firebase-js-sdk/commit/88a8055808bdbd1c75011a94d11062460027d931) [#8888](https://github.com/firebase/firebase-js-sdk/pull/8888) (fixes [#6465](https://github.com/firebase/firebase-js-sdk/issues/6465)) - Fix 'window is not defined' error when calling `clearIndexedDbPersistence` from a service worker

- [`195d943`](https://github.com/firebase/firebase-js-sdk/commit/195d943103795a50bb3fc5c56ef2bb64610006a1) [#8871](https://github.com/firebase/firebase-js-sdk/pull/8871) (fixes [#8593](https://github.com/firebase/firebase-js-sdk/issues/8593)) - Fix issue where Firestore would produce `undefined` for document snapshot data if using IndexedDB persistence and "clear site data" (or equivalent) button was pressed in the web browser.

- Updated dependencies [[`ed0803a`](https://github.com/firebase/firebase-js-sdk/commit/ed0803a29791cc0cecd0153f95e814ddcee7efd8), [`88a8055`](https://github.com/firebase/firebase-js-sdk/commit/88a8055808bdbd1c75011a94d11062460027d931), [`1363ecc`](https://github.com/firebase/firebase-js-sdk/commit/1363ecc533de0ba5bfcae206a831acc33f9020a6), [`1df3d26`](https://github.com/firebase/firebase-js-sdk/commit/1df3d26fbfb4db24b74d5d779825017e9ec40eaa), [`e055e90`](https://github.com/firebase/firebase-js-sdk/commit/e055e9057caab4d9f73734307fe4e0be2098249b), [`195d943`](https://github.com/firebase/firebase-js-sdk/commit/195d943103795a50bb3fc5c56ef2bb64610006a1)]:
  - @firebase/app@0.11.5
  - @firebase/firestore@4.7.11
  - @firebase/auth@1.10.1
  - @firebase/data-connect@0.3.4
  - @firebase/app-compat@0.2.54
  - @firebase/firestore-compat@0.3.46
  - @firebase/auth-compat@0.5.21

## 11.6.0

### Minor Changes

- [`fb5d422`](https://github.com/firebase/firebase-js-sdk/commit/fb5d4227571e06df128048abf87cbb1da2ace1bc) [#8839](https://github.com/firebase/firebase-js-sdk/pull/8839) - Adding `Persistence.COOKIE` a new persistence method backed by cookies. The
  `browserCookiePersistence` implementation is designed to be used in conjunction with middleware that
  ensures both your front and backend authentication state remains synchronized.

### Patch Changes

- Updated dependencies [[`fb5d422`](https://github.com/firebase/firebase-js-sdk/commit/fb5d4227571e06df128048abf87cbb1da2ace1bc), [`648de84`](https://github.com/firebase/firebase-js-sdk/commit/648de84b05c827d33d6b22aceb6eff01208ebdf0), [`edb4001`](https://github.com/firebase/firebase-js-sdk/commit/edb40010bb480806b26f48601b65f4257ffed2df), [`faaeb48`](https://github.com/firebase/firebase-js-sdk/commit/faaeb48e0c9dfddd014e5fb52088d39c895e9874)]:
  - @firebase/app@0.11.4
  - @firebase/auth@1.10.0
  - @firebase/vertexai@1.2.1
  - @firebase/data-connect@0.3.3
  - @firebase/app-compat@0.2.53
  - @firebase/auth-compat@0.5.20

## 11.5.0

### Minor Changes

- [`058afa2`](https://github.com/firebase/firebase-js-sdk/commit/058afa280c8e9a72e27f3b1fbdb2921012dc65d3) [#8741](https://github.com/firebase/firebase-js-sdk/pull/8741) - Added missing `BlockReason` and `FinishReason` enum values.

### Patch Changes

- [`5611175`](https://github.com/firebase/firebase-js-sdk/commit/5611175975deb8d39eb1387a7ef083120f12c8b5) [#8814](https://github.com/firebase/firebase-js-sdk/pull/8814) (fixes [#8813](https://github.com/firebase/firebase-js-sdk/issues/8813)) - Modify the retry mechanism to stop when remaining tries is less than or equal to zero, improving the robustness of the retry handling.

- [`feb2c9d`](https://github.com/firebase/firebase-js-sdk/commit/feb2c9dfa29c9dff01c1272e56f6258176dc6b3a) [#8787](https://github.com/firebase/firebase-js-sdk/pull/8787) - Use lazy encoding in UTF-8 encoded byte comparison for strings.

- Updated dependencies [[`25985ac`](https://github.com/firebase/firebase-js-sdk/commit/25985ac3c3a797160e2dc3a2a28aba9f63fe6dfd), [`5611175`](https://github.com/firebase/firebase-js-sdk/commit/5611175975deb8d39eb1387a7ef083120f12c8b5), [`95b4fc6`](https://github.com/firebase/firebase-js-sdk/commit/95b4fc69d8e85991e6da20e4bf68d54d4e6741d6), [`feb2c9d`](https://github.com/firebase/firebase-js-sdk/commit/feb2c9dfa29c9dff01c1272e56f6258176dc6b3a), [`113c965`](https://github.com/firebase/firebase-js-sdk/commit/113c965a34d9d7219d236f1b2cb62029e0f80fda), [`058afa2`](https://github.com/firebase/firebase-js-sdk/commit/058afa280c8e9a72e27f3b1fbdb2921012dc65d3), [`43d6b67`](https://github.com/firebase/firebase-js-sdk/commit/43d6b6735f8b1d20dbe33793b57adb221efde95d)]:
  - @firebase/app@0.11.3
  - @firebase/vertexai@1.2.0
  - @firebase/performance@0.7.2
  - @firebase/app-check@0.8.13
  - @firebase/firestore@4.7.10
  - @firebase/database-compat@2.0.5
  - @firebase/database@1.0.14
  - @firebase/data-connect@0.3.2
  - @firebase/app-compat@0.2.52
  - @firebase/performance-compat@0.2.15
  - @firebase/app-check-compat@0.3.20
  - @firebase/firestore-compat@0.3.45

## 11.4.0

### Minor Changes

- [`9d82665`](https://github.com/firebase/firebase-js-sdk/commit/9d826659334e1a43acd1126fab6e09a305e04936) [#8757](https://github.com/firebase/firebase-js-sdk/pull/8757) - Added support for modality-based token count.

- [`70e08cf`](https://github.com/firebase/firebase-js-sdk/commit/70e08cf95b5c43d3b98382a6f68fbd3c3555e31f) [#8699](https://github.com/firebase/firebase-js-sdk/pull/8699) - Adds support for initial state hydration (from SSR contexts)

- [`777f465`](https://github.com/firebase/firebase-js-sdk/commit/777f465ff37495ff933a29583769ce8a6a2b59b5) [#8483](https://github.com/firebase/firebase-js-sdk/pull/8483) - Add support for the `FIREBASE_WEBAPP_CONFIG` environment variable at install time.

- [`ce2c775`](https://github.com/firebase/firebase-js-sdk/commit/ce2c77511210df109fdf381c7c02175173a6f7a2) [#8683](https://github.com/firebase/firebase-js-sdk/pull/8683) - **Public Preview** Added support for generating images using the Imagen 3 model.

### Patch Changes

- [`b3e68ca`](https://github.com/firebase/firebase-js-sdk/commit/b3e68ca410d9b984736780098330bd6b8ee2e997) [#8769](https://github.com/firebase/firebase-js-sdk/pull/8769) - Fixed: invoking `connectDatabaseEmulator` multiple times with the same parameters will no longer
  cause an error. Fixes [GitHub Issue #6824](https://github.com/firebase/firebase-js-sdk/issues/6824).

- [`c791ecf`](https://github.com/firebase/firebase-js-sdk/commit/c791ecf3a03a0e4f56fcdc49b703578135bf8ce6) [#8750](https://github.com/firebase/firebase-js-sdk/pull/8750) - Fixed: invoking `connectAuthEmulator` multiple times with the same parameters will no longer cause
  an error. Fixes [GitHub Issue #6824](https://github.com/firebase/firebase-js-sdk/issues/6824).
- Updated dependencies [[`9d82665`](https://github.com/firebase/firebase-js-sdk/commit/9d826659334e1a43acd1126fab6e09a305e04936), [`70e08cf`](https://github.com/firebase/firebase-js-sdk/commit/70e08cf95b5c43d3b98382a6f68fbd3c3555e31f), [`b3e68ca`](https://github.com/firebase/firebase-js-sdk/commit/b3e68ca410d9b984736780098330bd6b8ee2e997), [`c791ecf`](https://github.com/firebase/firebase-js-sdk/commit/c791ecf3a03a0e4f56fcdc49b703578135bf8ce6), [`554c7bd`](https://github.com/firebase/firebase-js-sdk/commit/554c7bdc12cfde834ce5c4fa729a6cb790e1e5c2), [`884cbd7`](https://github.com/firebase/firebase-js-sdk/commit/884cbd7d89d4dd9162858f108c39e75896c2db5a), [`777f465`](https://github.com/firebase/firebase-js-sdk/commit/777f465ff37495ff933a29583769ce8a6a2b59b5), [`f681482`](https://github.com/firebase/firebase-js-sdk/commit/f68148253349b8e80fc649386fede51339266a3c), [`ce2c775`](https://github.com/firebase/firebase-js-sdk/commit/ce2c77511210df109fdf381c7c02175173a6f7a2)]:
  - @firebase/app@0.11.2
  - @firebase/vertexai@1.1.0
  - @firebase/remote-config@0.6.0
  - @firebase/database-compat@2.0.4
  - @firebase/database@1.0.13
  - @firebase/auth@1.9.1
  - @firebase/util@1.11.0
  - @firebase/app-check@0.8.12
  - @firebase/analytics@0.10.12
  - @firebase/app-compat@0.2.51
  - @firebase/data-connect@0.3.1
  - @firebase/firestore@4.7.9
  - @firebase/functions@0.12.3
  - @firebase/installations@0.6.13
  - @firebase/messaging@0.12.17
  - @firebase/performance@0.7.1
  - @firebase/storage@0.13.7
  - @firebase/remote-config-compat@0.2.13
  - @firebase/auth-compat@0.5.19
  - @firebase/analytics-compat@0.2.18
  - @firebase/app-check-compat@0.3.19
  - @firebase/firestore-compat@0.3.44
  - @firebase/functions-compat@0.3.20
  - @firebase/installations-compat@0.2.13
  - @firebase/messaging-compat@0.2.17
  - @firebase/performance-compat@0.2.14
  - @firebase/storage-compat@0.3.17

## 11.3.1

### Patch Changes

- [`3418ef8`](https://github.com/firebase/firebase-js-sdk/commit/3418ef8078ef2f8a7218e9a702cb42671f078b7d) [#8782](https://github.com/firebase/firebase-js-sdk/pull/8782) - Reverted a change to use UTF-8 encoding in string comparisons which caused a performance issue. See [GitHub issue #8778](https://github.com/firebase/firebase-js-sdk/issues/8778)

- Updated dependencies [[`3418ef8`](https://github.com/firebase/firebase-js-sdk/commit/3418ef8078ef2f8a7218e9a702cb42671f078b7d)]:
  - @firebase/app@0.11.1
  - @firebase/firestore@4.7.8
  - @firebase/app-compat@0.2.50
  - @firebase/firestore-compat@0.3.43

## 11.3.0

### Minor Changes

- [`2ec1c76`](https://github.com/firebase/firebase-js-sdk/commit/2ec1c768271b8432ef15fc4ba46e825ee15f3ee1) [#8644](https://github.com/firebase/firebase-js-sdk/pull/8644) - Collect web vital metrics (INP,CLS,LCP) as part of page load event.

- [`97d48c7`](https://github.com/firebase/firebase-js-sdk/commit/97d48c7650e2d4273b7f94c8964dfcb44113952a) [#8651](https://github.com/firebase/firebase-js-sdk/pull/8651) - `FirebaseServerApp` can now be initalized with an App Check token instead of invoking the App Check
  `getToken` method. This should unblock the use of App Check enforced products in SSR environments
  where the App Check SDK cannot be initialized.

- [`313faf6`](https://github.com/firebase/firebase-js-sdk/commit/313faf66b88ac5ff60a6301b58bd3b9a71ffe74e) [#8749](https://github.com/firebase/firebase-js-sdk/pull/8749) - Add custom request headers based on the type of SDK (JS/TS, React, Angular, etc) that's invoking Data Connect requests. This will help us understand how users interact with Data Connect when using the Web SDK.

- [`9d88e3a`](https://github.com/firebase/firebase-js-sdk/commit/9d88e3a85a7253694dd7cf58d7eb834e41af2b79) [#8738](https://github.com/firebase/firebase-js-sdk/pull/8738) - Added `ActionCodeSettings.linkDomain` to customize the Firebase Hosting link domain that is used in mobile out-of-band email action flows. Also, deprecated `ActionCodeSettings.dynamicLinkDomain`.

### Patch Changes

- [`01f36ea`](https://github.com/firebase/firebase-js-sdk/commit/01f36ea41011fdd6ec77e4b1a799193bef58aa91) [#8719](https://github.com/firebase/firebase-js-sdk/pull/8719) - Fix a potential for a negative offset when calculating last reconnect times. This could cause lengthy reconnect delays in some scenarios. Fixes #8718.

- [`721e5a7`](https://github.com/firebase/firebase-js-sdk/commit/721e5a7e97db5d2136c8338e2522dd07dbc3a29e) [#8691](https://github.com/firebase/firebase-js-sdk/pull/8691) - Fixed a server and sdk mismatch in unicode string sorting.

- Updated dependencies [[`01f36ea`](https://github.com/firebase/firebase-js-sdk/commit/01f36ea41011fdd6ec77e4b1a799193bef58aa91), [`2ec1c76`](https://github.com/firebase/firebase-js-sdk/commit/2ec1c768271b8432ef15fc4ba46e825ee15f3ee1), [`97d48c7`](https://github.com/firebase/firebase-js-sdk/commit/97d48c7650e2d4273b7f94c8964dfcb44113952a), [`313faf6`](https://github.com/firebase/firebase-js-sdk/commit/313faf66b88ac5ff60a6301b58bd3b9a71ffe74e), [`9d88e3a`](https://github.com/firebase/firebase-js-sdk/commit/9d88e3a85a7253694dd7cf58d7eb834e41af2b79), [`721e5a7`](https://github.com/firebase/firebase-js-sdk/commit/721e5a7e97db5d2136c8338e2522dd07dbc3a29e), [`dafae52`](https://github.com/firebase/firebase-js-sdk/commit/dafae52afda0b653a763b071960ee87010a63aa1)]:
  - @firebase/database@1.0.12
  - @firebase/performance@0.7.0
  - @firebase/app@0.11.0
  - @firebase/data-connect@0.3.0
  - @firebase/firestore@4.7.7
  - @firebase/functions@0.12.2
  - @firebase/vertexai@1.0.4
  - @firebase/storage@0.13.6
  - @firebase/auth@1.9.0
  - @firebase/database-compat@2.0.3
  - @firebase/performance-compat@0.2.13
  - @firebase/app-compat@0.2.49
  - @firebase/firestore-compat@0.3.42
  - @firebase/functions-compat@0.3.19
  - @firebase/storage-compat@0.3.16
  - @firebase/auth-compat@0.5.18

## 11.2.0

### Minor Changes

- [`7bf2aec63`](https://github.com/firebase/firebase-js-sdk/commit/7bf2aec6328b06c9c7dda91354630c0d59f2b411) [#8602](https://github.com/firebase/firebase-js-sdk/pull/8602) - Added support for custom signal targeting in Remote Config. Use `setCustomSignals` API for setting custom signals and use them to build custom targeting conditions in Remote Config.

- [`c19a051ce`](https://github.com/firebase/firebase-js-sdk/commit/c19a051ce490398f49fbf9bdb7181a986b66fa14) [#8667](https://github.com/firebase/firebase-js-sdk/pull/8667) - Updated to include promise instead of promiselike

### Patch Changes

- Updated dependencies [[`25a6204c1`](https://github.com/firebase/firebase-js-sdk/commit/25a6204c1531b6c772e5368d12b2411ae1d21bbc), [`7bf2aec63`](https://github.com/firebase/firebase-js-sdk/commit/7bf2aec6328b06c9c7dda91354630c0d59f2b411), [`c19a051ce`](https://github.com/firebase/firebase-js-sdk/commit/c19a051ce490398f49fbf9bdb7181a986b66fa14)]:
  - @firebase/app-check@0.8.11
  - @firebase/util@1.10.3
  - @firebase/remote-config@0.5.0
  - @firebase/data-connect@0.2.0
  - @firebase/app-check-compat@0.3.18
  - @firebase/analytics@0.10.11
  - @firebase/analytics-compat@0.2.17
  - @firebase/app@0.10.18
  - @firebase/app-compat@0.2.48
  - @firebase/auth@1.8.2
  - @firebase/auth-compat@0.5.17
  - @firebase/database@1.0.11
  - @firebase/database-compat@2.0.2
  - @firebase/firestore@4.7.6
  - @firebase/firestore-compat@0.3.41
  - @firebase/functions@0.12.1
  - @firebase/functions-compat@0.3.18
  - @firebase/installations@0.6.12
  - @firebase/installations-compat@0.2.12
  - @firebase/messaging@0.12.16
  - @firebase/messaging-compat@0.2.16
  - @firebase/performance@0.6.12
  - @firebase/performance-compat@0.2.12
  - @firebase/remote-config-compat@0.2.12
  - @firebase/storage@0.13.5
  - @firebase/storage-compat@0.3.15
  - @firebase/vertexai@1.0.3

## 11.1.0

### Minor Changes

- [`f05509e8c`](https://github.com/firebase/firebase-js-sdk/commit/f05509e8c526ce44656389ab9997a6e5ee957a3d) [#8609](https://github.com/firebase/firebase-js-sdk/pull/8609) - Add `.stream()` api for callable functions for consuming streaming responses.

### Patch Changes

- Updated dependencies [[`f05509e8c`](https://github.com/firebase/firebase-js-sdk/commit/f05509e8c526ce44656389ab9997a6e5ee957a3d), [`c540ba9ee`](https://github.com/firebase/firebase-js-sdk/commit/c540ba9eedd189ec8ac0932124d2cc400d1bd1d6), [`cb4309f13`](https://github.com/firebase/firebase-js-sdk/commit/cb4309f13a01a6c66eb502ae6f5d6fa93560ab06), [`1294e64c8`](https://github.com/firebase/firebase-js-sdk/commit/1294e64c813b6dbfb64f8dc24d90ec69a66f71ae)]:
  - @firebase/functions@0.12.0
  - @firebase/app@0.10.17
  - @firebase/vertexai@1.0.2
  - @firebase/data-connect@0.1.3
  - @firebase/messaging@0.12.15
  - @firebase/functions-compat@0.3.17
  - @firebase/app-compat@0.2.47
  - @firebase/messaging-compat@0.2.15

## 11.0.2

### Patch Changes

- [`b80711925`](https://github.com/firebase/firebase-js-sdk/commit/b807119252dacf46b0122344c2b6dfc503cecde1) [#8604](https://github.com/firebase/firebase-js-sdk/pull/8604) - Upgrade to TypeScript 5.5.4

- Updated dependencies [[`052e438bc`](https://github.com/firebase/firebase-js-sdk/commit/052e438bc9abc5bfaf553a41edd2cde44dc70bc2), [`1f1ba3fee`](https://github.com/firebase/firebase-js-sdk/commit/1f1ba3feedf543a8ce42326dda077b0cdae21f2f), [`4db3d3e7b`](https://github.com/firebase/firebase-js-sdk/commit/4db3d3e7be8b435b523d23b0910958a495c09ad8), [`b80711925`](https://github.com/firebase/firebase-js-sdk/commit/b807119252dacf46b0122344c2b6dfc503cecde1), [`0f5714ba5`](https://github.com/firebase/firebase-js-sdk/commit/0f5714ba5baab119a73355c0fd86db5a44cd3d20)]:
  - @firebase/vertexai@1.0.1
  - @firebase/analytics@0.10.10
  - @firebase/analytics-compat@0.2.16
  - @firebase/app@0.10.16
  - @firebase/app-check@0.8.10
  - @firebase/app-check-compat@0.3.17
  - @firebase/app-compat@0.2.46
  - @firebase/app-types@0.9.3
  - @firebase/auth@1.8.1
  - @firebase/auth-compat@0.5.16
  - @firebase/data-connect@0.1.2
  - @firebase/database@1.0.10
  - @firebase/database-compat@2.0.1
  - @firebase/firestore@4.7.5
  - @firebase/firestore-compat@0.3.40
  - @firebase/functions@0.11.10
  - @firebase/functions-compat@0.3.16
  - @firebase/installations@0.6.11
  - @firebase/installations-compat@0.2.11
  - @firebase/messaging@0.12.14
  - @firebase/messaging-compat@0.2.14
  - @firebase/performance@0.6.11
  - @firebase/performance-compat@0.2.11
  - @firebase/remote-config@0.4.11
  - @firebase/remote-config-compat@0.2.11
  - @firebase/storage@0.13.4
  - @firebase/storage-compat@0.3.14
  - @firebase/util@1.10.2

## 11.0.1

### Patch Changes

- Updated dependencies [[`0f5a9aad0`](https://github.com/firebase/firebase-js-sdk/commit/0f5a9aad0936af4c2df50d083db73306ebe069bc)]:
  - @firebase/database-compat@2.0.0
  - @firebase/app@0.10.15
  - @firebase/app-compat@0.2.45

## 11.0.0

### Major Changes

- [`479226bf3`](https://github.com/firebase/firebase-js-sdk/commit/479226bf3ebd99017bb12fa21440c75715658702) [#8475](https://github.com/firebase/firebase-js-sdk/pull/8475) - Release VertexAI in Firebase for general availability.

### Minor Changes

- [`b942e9e6e`](https://github.com/firebase/firebase-js-sdk/commit/b942e9e6e22d184d21f3e452cd35122592a3a372) [#8568](https://github.com/firebase/firebase-js-sdk/pull/8568) - [feature] Added reCAPTCHA Enterprise support for app verification during phone authentication.

### Patch Changes

- [`479226bf3`](https://github.com/firebase/firebase-js-sdk/commit/479226bf3ebd99017bb12fa21440c75715658702) [#8475](https://github.com/firebase/firebase-js-sdk/pull/8475) - Remove ES5 bundles. The minimum required ES version is now ES2017.

- Updated dependencies [[`cf988b0b1`](https://github.com/firebase/firebase-js-sdk/commit/cf988b0b1217a06e5d1b9130d6048178626dac48), [`479226bf3`](https://github.com/firebase/firebase-js-sdk/commit/479226bf3ebd99017bb12fa21440c75715658702), [`479226bf3`](https://github.com/firebase/firebase-js-sdk/commit/479226bf3ebd99017bb12fa21440c75715658702), [`479226bf3`](https://github.com/firebase/firebase-js-sdk/commit/479226bf3ebd99017bb12fa21440c75715658702), [`b942e9e6e`](https://github.com/firebase/firebase-js-sdk/commit/b942e9e6e22d184d21f3e452cd35122592a3a372), [`479226bf3`](https://github.com/firebase/firebase-js-sdk/commit/479226bf3ebd99017bb12fa21440c75715658702), [`813b9fad6`](https://github.com/firebase/firebase-js-sdk/commit/813b9fad63ff7b8798e4f4e17ccd528a784698d9), [`a2146910c`](https://github.com/firebase/firebase-js-sdk/commit/a2146910ccb0efd1e0dc4496c328358d5afdea61)]:
  - @firebase/data-connect@0.1.1
  - @firebase/vertexai@1.0.0
  - @firebase/installations-compat@0.2.10
  - @firebase/remote-config-compat@0.2.10
  - @firebase/performance-compat@0.2.10
  - @firebase/analytics-compat@0.2.15
  - @firebase/app-check-compat@0.3.16
  - @firebase/firestore-compat@0.3.39
  - @firebase/functions-compat@0.3.15
  - @firebase/messaging-compat@0.2.13
  - @firebase/database-compat@1.0.9
  - @firebase/storage-compat@0.3.13
  - @firebase/installations@0.6.10
  - @firebase/remote-config@0.4.10
  - @firebase/auth-compat@0.5.15
  - @firebase/performance@0.6.10
  - @firebase/app-compat@0.2.44
  - @firebase/analytics@0.10.9
  - @firebase/app-check@0.8.9
  - @firebase/firestore@4.7.4
  - @firebase/functions@0.11.9
  - @firebase/messaging@0.12.13
  - @firebase/database@1.0.9
  - @firebase/storage@0.13.3
  - @firebase/auth@1.8.0
  - @firebase/util@1.10.1
  - @firebase/app@0.10.14

## 10.14.1

### Patch Changes

- Updated dependencies [[`d6fa58854`](https://github.com/firebase/firebase-js-sdk/commit/d6fa58854e3cc976eab150154e2786043bc5e563)]:
  - @firebase/app@0.10.13
  - @firebase/messaging@0.12.12
  - @firebase/app-compat@0.2.43
  - @firebase/messaging-compat@0.2.12

## 10.14.0

### Minor Changes

- [`beaa4dffb`](https://github.com/firebase/firebase-js-sdk/commit/beaa4dffb7f48cb12ccc6c1d1b7cdc9c3605fc04) [#8480](https://github.com/firebase/firebase-js-sdk/pull/8480) - Included Data Connect product.

### Patch Changes

- Updated dependencies [[`beaa4dffb`](https://github.com/firebase/firebase-js-sdk/commit/beaa4dffb7f48cb12ccc6c1d1b7cdc9c3605fc04), [`ff0475c41`](https://github.com/firebase/firebase-js-sdk/commit/ff0475c41bfdac19872934f68b7f4e2651fd9a63), [`47b091324`](https://github.com/firebase/firebase-js-sdk/commit/47b09132463d6a038b441d4623c24ca61e56505d)]:
  - @firebase/app@0.10.12
  - @firebase/data-connect@0.1.0
  - @firebase/firestore@4.7.3
  - @firebase/app-compat@0.2.42
  - @firebase/firestore-compat@0.3.38

## 10.13.2

### Patch Changes

- Updated dependencies [[`16d62d4fa`](https://github.com/firebase/firebase-js-sdk/commit/16d62d4fa16faddb8cb676c0af3f29b8a5824741), [`629919ea7`](https://github.com/firebase/firebase-js-sdk/commit/629919ea760e35b7d880a099edf7f42b5bcbae4b)]:
  - @firebase/auth@1.7.9
  - @firebase/util@1.10.0
  - @firebase/firestore@4.7.2
  - @firebase/auth-compat@0.5.14
  - @firebase/storage@0.13.2
  - @firebase/analytics@0.10.8
  - @firebase/analytics-compat@0.2.14
  - @firebase/app@0.10.11
  - @firebase/app-check@0.8.8
  - @firebase/app-check-compat@0.3.15
  - @firebase/app-compat@0.2.41
  - @firebase/database@1.0.8
  - @firebase/database-compat@1.0.8
  - @firebase/firestore-compat@0.3.37
  - @firebase/functions@0.11.8
  - @firebase/functions-compat@0.3.14
  - @firebase/installations@0.6.9
  - @firebase/installations-compat@0.2.9
  - @firebase/messaging@0.12.11
  - @firebase/messaging-compat@0.2.11
  - @firebase/performance@0.6.9
  - @firebase/performance-compat@0.2.9
  - @firebase/remote-config@0.4.9
  - @firebase/remote-config-compat@0.2.9
  - @firebase/storage-compat@0.3.12
  - @firebase/vertexai-preview@0.0.4

## 10.13.1

### Patch Changes

- [`62348e116`](https://github.com/firebase/firebase-js-sdk/commit/62348e116c795d19c5ca58729c250805240ce345) [#8432](https://github.com/firebase/firebase-js-sdk/pull/8432) (fixes [#8431](https://github.com/firebase/firebase-js-sdk/issues/8431)) - Update undici dependency to 6.19.7 due to a memory leak in older versions.

- Updated dependencies [[`2ee2a90ae`](https://github.com/firebase/firebase-js-sdk/commit/2ee2a90aebcf75a0df467c47a5f731b07ce69070), [`05c34c91e`](https://github.com/firebase/firebase-js-sdk/commit/05c34c91e61deb1c148ff1bc99333fc50e9e371f), [`62348e116`](https://github.com/firebase/firebase-js-sdk/commit/62348e116c795d19c5ca58729c250805240ce345)]:
  - @firebase/functions@0.11.7
  - @firebase/app@0.10.10
  - @firebase/auth-compat@0.5.13
  - @firebase/firestore@4.7.1
  - @firebase/storage@0.13.1
  - @firebase/auth@1.7.8
  - @firebase/functions-compat@0.3.13
  - @firebase/app-compat@0.2.40
  - @firebase/storage-compat@0.3.11
  - @firebase/firestore-compat@0.3.36

## 10.13.0

### Minor Changes

- [`6b0ca77b2`](https://github.com/firebase/firebase-js-sdk/commit/6b0ca77b28315349b39cca1ec8a63f929df07a4c) [#8410](https://github.com/firebase/firebase-js-sdk/pull/8410) (fixes [#8303](https://github.com/firebase/firebase-js-sdk/issues/8303)) - Migrate from the Node to Web ReadableStream interface

- [`e6b852562`](https://github.com/firebase/firebase-js-sdk/commit/e6b852562bfe57dd02ae59ee2dce9966b5498b01) [#8215](https://github.com/firebase/firebase-js-sdk/pull/8215) - Add support for reading and writing Firestore vectors.

### Patch Changes

- Updated dependencies [[`6b0ca77b2`](https://github.com/firebase/firebase-js-sdk/commit/6b0ca77b28315349b39cca1ec8a63f929df07a4c), [`6d6ce8100`](https://github.com/firebase/firebase-js-sdk/commit/6d6ce8100fd1443a40cd1ebd68ad980cab55fb10), [`2ddbd4e49`](https://github.com/firebase/firebase-js-sdk/commit/2ddbd4e4900e148648a1bc4cb82932e096a7009e), [`e6b852562`](https://github.com/firebase/firebase-js-sdk/commit/e6b852562bfe57dd02ae59ee2dce9966b5498b01), [`16015723b`](https://github.com/firebase/firebase-js-sdk/commit/16015723b1aee46eec4b79e044aeb9dd582370cc)]:
  - @firebase/storage@0.13.0
  - @firebase/app@0.10.9
  - @firebase/auth@1.7.7
  - @firebase/firestore@4.7.0
  - @firebase/app-compat@0.2.39
  - @firebase/storage-compat@0.3.10
  - @firebase/auth-compat@0.5.12
  - @firebase/firestore-compat@0.3.35

## 10.12.5

### Patch Changes

- [`025f2a103`](https://github.com/firebase/firebase-js-sdk/commit/025f2a1037582da7d1afeb7a4d143cb7a154ec9d) [#8280](https://github.com/firebase/firebase-js-sdk/pull/8280) (fixes [#8279](https://github.com/firebase/firebase-js-sdk/issues/8279)) - Fixed typos in documentation and some internal variables and parameters.

- Updated dependencies [[`025f2a103`](https://github.com/firebase/firebase-js-sdk/commit/025f2a1037582da7d1afeb7a4d143cb7a154ec9d), [`b9244a517`](https://github.com/firebase/firebase-js-sdk/commit/b9244a5171a7e0f3abae37e56d274605dd95d64b), [`a9f844066`](https://github.com/firebase/firebase-js-sdk/commit/a9f844066045d8567ae143bae77d184ac227690d)]:
  - @firebase/app@0.10.8
  - @firebase/firestore-compat@0.3.34
  - @firebase/database-compat@1.0.7
  - @firebase/auth-compat@0.5.11
  - @firebase/app-compat@0.2.38
  - @firebase/firestore@4.6.5
  - @firebase/database@1.0.7
  - @firebase/auth@1.7.6
  - @firebase/analytics@0.10.7
  - @firebase/app-check@0.8.7
  - @firebase/analytics-compat@0.2.13
  - @firebase/app-check-compat@0.3.14

## 10.12.4

### Patch Changes

- Updated dependencies [[`f58d48cd4`](https://github.com/firebase/firebase-js-sdk/commit/f58d48cd42c9f09eab4d8b2a606af360528917f8)]:
  - @firebase/app@0.10.7
  - @firebase/analytics@0.10.6
  - @firebase/app-check@0.8.6
  - @firebase/app-compat@0.2.37
  - @firebase/analytics-compat@0.2.12
  - @firebase/app-check-compat@0.3.13

## 10.12.3

### Patch Changes

- [`ed1c99379`](https://github.com/firebase/firebase-js-sdk/commit/ed1c993796cf7d7544b9f9ac8ffde71a13324aaf) [#8335](https://github.com/firebase/firebase-js-sdk/pull/8335) - Guard the use of `FinalizationRegistry` in `FirebaseServerApp` initialization based on the availability of `FinalizationRegistry` in the runtime.

- [`ecadbe380`](https://github.com/firebase/firebase-js-sdk/commit/ecadbe380ca1b7e2eeada45b82e53d47e05ec9b3) [#8339](https://github.com/firebase/firebase-js-sdk/pull/8339) (fixes [#8314](https://github.com/firebase/firebase-js-sdk/issues/8314)) - Fix persistence multi-tab snapshot listener metadata sync issue.

- [`f01806221`](https://github.com/firebase/firebase-js-sdk/commit/f01806221bcf1edb4356c5901ee65ba322851981) [#8341](https://github.com/firebase/firebase-js-sdk/pull/8341) - The `FirebaseServerAppSettings.name` field inherited from `FirebaseAppSettings` is now omitted
  instead of overloading the value as `undefined`. This fixes a TypeScript compilation error. For more
  information, see [GitHub Issue #8336](https://github.com/firebase/firebase-js-sdk/issues/8336).
- Updated dependencies [[`192561b15`](https://github.com/firebase/firebase-js-sdk/commit/192561b1552a08840d8e341f30f3dbe275465558), [`ed1c99379`](https://github.com/firebase/firebase-js-sdk/commit/ed1c993796cf7d7544b9f9ac8ffde71a13324aaf), [`192561b15`](https://github.com/firebase/firebase-js-sdk/commit/192561b1552a08840d8e341f30f3dbe275465558), [`ecadbe380`](https://github.com/firebase/firebase-js-sdk/commit/ecadbe380ca1b7e2eeada45b82e53d47e05ec9b3), [`e7260e23d`](https://github.com/firebase/firebase-js-sdk/commit/e7260e23d186787d44c145829af245534db4d054), [`f01806221`](https://github.com/firebase/firebase-js-sdk/commit/f01806221bcf1edb4356c5901ee65ba322851981)]:
  - @firebase/util@1.9.7
  - @firebase/app@0.10.6
  - @firebase/firestore@4.6.4
  - @firebase/vertexai-preview@0.0.3
  - @firebase/analytics@0.10.5
  - @firebase/analytics-compat@0.2.11
  - @firebase/app-check@0.8.5
  - @firebase/app-check-compat@0.3.12
  - @firebase/app-compat@0.2.36
  - @firebase/auth@1.7.5
  - @firebase/auth-compat@0.5.10
  - @firebase/database@1.0.6
  - @firebase/database-compat@1.0.6
  - @firebase/firestore-compat@0.3.33
  - @firebase/functions@0.11.6
  - @firebase/functions-compat@0.3.12
  - @firebase/installations@0.6.8
  - @firebase/installations-compat@0.2.8
  - @firebase/messaging@0.12.10
  - @firebase/messaging-compat@0.2.10
  - @firebase/performance@0.6.8
  - @firebase/performance-compat@0.2.8
  - @firebase/remote-config@0.4.8
  - @firebase/remote-config-compat@0.2.8
  - @firebase/storage@0.12.6
  - @firebase/storage-compat@0.3.9

## 10.12.2

### Patch Changes

- Updated dependencies [[`3883133c3`](https://github.com/firebase/firebase-js-sdk/commit/3883133c33ba48027081eef9d946988f33b07606), [`0af23e02e`](https://github.com/firebase/firebase-js-sdk/commit/0af23e02e0c90ae550dd3edf1c9244a8eba3aee1)]:
  - @firebase/app@0.10.5
  - @firebase/vertexai-preview@0.0.2
  - @firebase/auth@1.7.4
  - @firebase/app-compat@0.2.35
  - @firebase/auth-compat@0.5.9

## 10.12.1

### Patch Changes

- [`2ce95696f`](https://github.com/firebase/firebase-js-sdk/commit/2ce95696fe01f8c0fde08daa4359e39917654441) [#8247](https://github.com/firebase/firebase-js-sdk/pull/8247) - Fix multi-tab persistence raising empty snapshot issue

- Updated dependencies [[`f66769cca`](https://github.com/firebase/firebase-js-sdk/commit/f66769cca243019354f88ac9dc8de07caf9de56e), [`2ce95696f`](https://github.com/firebase/firebase-js-sdk/commit/2ce95696fe01f8c0fde08daa4359e39917654441)]:
  - @firebase/app@0.10.4
  - @firebase/analytics@0.10.4
  - @firebase/firestore@4.6.3
  - @firebase/app-compat@0.2.34
  - @firebase/analytics-compat@0.2.10
  - @firebase/firestore-compat@0.3.32

## 10.12.0

### Minor Changes

- [`506b8a6ab`](https://github.com/firebase/firebase-js-sdk/commit/506b8a6abf662d74c2085fb729cace57d861ed17) [#8119](https://github.com/firebase/firebase-js-sdk/pull/8119) - Add the preview version of the VertexAI SDK.

### Patch Changes

- [`ab883d016`](https://github.com/firebase/firebase-js-sdk/commit/ab883d016015de0436346f586d8442b5703771b7) [#8237](https://github.com/firebase/firebase-js-sdk/pull/8237) - Bump all packages so staging works.

- Updated dependencies [[`506b8a6ab`](https://github.com/firebase/firebase-js-sdk/commit/506b8a6abf662d74c2085fb729cace57d861ed17), [`4b49630c7`](https://github.com/firebase/firebase-js-sdk/commit/4b49630c7f0e5880c5ae153f50ca2eff5eb32fbd), [`ab883d016`](https://github.com/firebase/firebase-js-sdk/commit/ab883d016015de0436346f586d8442b5703771b7)]:
  - @firebase/vertexai-preview@0.0.1
  - @firebase/app@0.10.3
  - @firebase/firestore@4.6.2
  - @firebase/analytics@0.10.3
  - @firebase/analytics-compat@0.2.9
  - @firebase/app-check@0.8.4
  - @firebase/app-check-compat@0.3.11
  - @firebase/app-compat@0.2.33
  - @firebase/app-types@0.9.2
  - @firebase/auth@1.7.3
  - @firebase/auth-compat@0.5.8
  - @firebase/database@1.0.5
  - @firebase/database-compat@1.0.5
  - @firebase/firestore-compat@0.3.31
  - @firebase/functions@0.11.5
  - @firebase/functions-compat@0.3.11
  - @firebase/installations@0.6.7
  - @firebase/installations-compat@0.2.7
  - @firebase/messaging@0.12.9
  - @firebase/messaging-compat@0.2.9
  - @firebase/performance@0.6.7
  - @firebase/performance-compat@0.2.7
  - @firebase/remote-config@0.4.7
  - @firebase/remote-config-compat@0.2.7
  - @firebase/storage@0.12.5
  - @firebase/storage-compat@0.3.8
  - @firebase/util@1.9.6

## 10.11.1

### Patch Changes

- [`224419457`](https://github.com/firebase/firebase-js-sdk/commit/224419457c3fd2e5813166dbd7d6d9a03322143c) [#8145](https://github.com/firebase/firebase-js-sdk/pull/8145) - Prevent spurious "Backend didn't respond within 10 seconds" errors when network is indeed responding, just slowly.

- [`84f9ff008`](https://github.com/firebase/firebase-js-sdk/commit/84f9ff0085993159c3513cb859852a5c79145b1b) [#8178](https://github.com/firebase/firebase-js-sdk/pull/8178) - Reduce code bundle size by 6.5 kB in applications that only use memory persistence (the default persistence mode). This bundle size regression was accidentally introduced in v10.7.2.

- Updated dependencies [[`224419457`](https://github.com/firebase/firebase-js-sdk/commit/224419457c3fd2e5813166dbd7d6d9a03322143c), [`bd12e83cd`](https://github.com/firebase/firebase-js-sdk/commit/bd12e83cd1f0a10774dfb7e6ff7d4b0555a29a81), [`e1a7764cf`](https://github.com/firebase/firebase-js-sdk/commit/e1a7764cf36d246bb021d084e498604fe37e84aa), [`36b283f3f`](https://github.com/firebase/firebase-js-sdk/commit/36b283f3fc317d0fa7dde47e1048d2ee3690a9a0), [`84f9ff008`](https://github.com/firebase/firebase-js-sdk/commit/84f9ff0085993159c3513cb859852a5c79145b1b), [`55fef6d62`](https://github.com/firebase/firebase-js-sdk/commit/55fef6d627791f4704194c3913ebeb339a564906)]:
  - @firebase/app@0.10.2
  - @firebase/firestore@4.6.1
  - @firebase/auth@1.7.2
  - @firebase/auth-compat@0.5.7
  - @firebase/app-compat@0.2.32
  - @firebase/firestore-compat@0.3.30

## 10.11.0

### Minor Changes

- [`666dddae0`](https://github.com/firebase/firebase-js-sdk/commit/666dddae0b050204c59f70e74010fd92a6b54187) [#7999](https://github.com/firebase/firebase-js-sdk/pull/7999) - Enable queries with range & inequality filters on multiple fields.

### Patch Changes

- Updated dependencies [[`fe09d8338`](https://github.com/firebase/firebase-js-sdk/commit/fe09d8338d7d5f7a82d8cd73cf825adbe5551975), [`f1a57d00d`](https://github.com/firebase/firebase-js-sdk/commit/f1a57d00d05c202ca676f22ed89ad636e8a708c6), [`c6ecac8ac`](https://github.com/firebase/firebase-js-sdk/commit/c6ecac8ac7110622d178d9450446318a4d0c474e), [`a6fa54417`](https://github.com/firebase/firebase-js-sdk/commit/a6fa544173aeeee9d4f35e1ebd36fe2c2f461d19), [`666dddae0`](https://github.com/firebase/firebase-js-sdk/commit/666dddae0b050204c59f70e74010fd92a6b54187), [`6d31930b3`](https://github.com/firebase/firebase-js-sdk/commit/6d31930b3abe1588ae81a5c14b59cd386fddc718), [`ad8d5470d`](https://github.com/firebase/firebase-js-sdk/commit/ad8d5470dad9b9ec1bcd939609da4a1c439c8414)]:
  - @firebase/auth-compat@0.5.6
  - @firebase/firestore@4.6.0
  - @firebase/functions@0.11.4
  - @firebase/storage@0.12.4
  - @firebase/auth@1.7.1
  - @firebase/messaging@0.12.8
  - @firebase/app@0.10.1
  - @firebase/storage-compat@0.3.7
  - @firebase/firestore-compat@0.3.29
  - @firebase/functions-compat@0.3.10
  - @firebase/messaging-compat@0.2.8
  - @firebase/app-compat@0.2.31

## 10.10.0

### Minor Changes

- [`ed84efe50`](https://github.com/firebase/firebase-js-sdk/commit/ed84efe50bfc365da8ebfacdd2b17b5cc2a9e596) [#8005](https://github.com/firebase/firebase-js-sdk/pull/8005) - Added the new `FirebaseServerApp` interface to bridge state
  data between client and server runtime environments. This interface extends `FirebaseApp`.

### Patch Changes

- [`0c5150106`](https://github.com/firebase/firebase-js-sdk/commit/0c515010607bf2223b468acb94c672b1279ed1a0) [#8079](https://github.com/firebase/firebase-js-sdk/pull/8079) - Update `repository.url` field in all `package.json` files to NPM's preferred format.

- Updated dependencies [[`ed84efe50`](https://github.com/firebase/firebase-js-sdk/commit/ed84efe50bfc365da8ebfacdd2b17b5cc2a9e596), [`9ca1a4e4f`](https://github.com/firebase/firebase-js-sdk/commit/9ca1a4e4f9f13d56cde93cab6d83a8bc54f83539), [`c8a2568dd`](https://github.com/firebase/firebase-js-sdk/commit/c8a2568ddd2acd9162a99bce9ff4203fe8d6e0da), [`0c5150106`](https://github.com/firebase/firebase-js-sdk/commit/0c515010607bf2223b468acb94c672b1279ed1a0)]:
  - @firebase/auth@1.7.0
  - @firebase/app@0.10.0
  - @firebase/installations-compat@0.2.6
  - @firebase/remote-config-compat@0.2.6
  - @firebase/performance-compat@0.2.6
  - @firebase/analytics-compat@0.2.8
  - @firebase/app-check-compat@0.3.10
  - @firebase/firestore-compat@0.3.28
  - @firebase/functions-compat@0.3.9
  - @firebase/messaging-compat@0.2.7
  - @firebase/database-compat@1.0.4
  - @firebase/storage-compat@0.3.6
  - @firebase/installations@0.6.6
  - @firebase/remote-config@0.4.6
  - @firebase/auth-compat@0.5.5
  - @firebase/performance@0.6.6
  - @firebase/app-compat@0.2.30
  - @firebase/analytics@0.10.2
  - @firebase/app-check@0.8.3
  - @firebase/app-types@0.9.1
  - @firebase/firestore@4.5.1
  - @firebase/functions@0.11.3
  - @firebase/messaging@0.12.7
  - @firebase/database@1.0.4
  - @firebase/storage@0.12.3
  - @firebase/util@1.9.5

## 10.9.0

### Minor Changes

- [`ce88e71e7`](https://github.com/firebase/firebase-js-sdk/commit/ce88e71e738ac7bb2cd5d63e4e314e2de82f72ef) [#7982](https://github.com/firebase/firebase-js-sdk/pull/7982) - Enable snapshot listener option to retrieve data from local cache only.

### Patch Changes

- [`2b22838aa`](https://github.com/firebase/firebase-js-sdk/commit/2b22838aa2c7ccec480b26c9702bbb98a0778250) [#8059](https://github.com/firebase/firebase-js-sdk/pull/8059) - Fix glob pattern to work with Node 20 and its NPM version.

- Updated dependencies [[`6d487d7de`](https://github.com/firebase/firebase-js-sdk/commit/6d487d7dee631498bed1aeccbb45d8f14ae911d1), [`ce88e71e7`](https://github.com/firebase/firebase-js-sdk/commit/ce88e71e738ac7bb2cd5d63e4e314e2de82f72ef), [`245dd26e1`](https://github.com/firebase/firebase-js-sdk/commit/245dd26e19b6c16aca7e1b7e597ed5784c2984ba)]:
  - @firebase/auth@1.6.2
  - @firebase/app@0.9.29
  - @firebase/firestore@4.5.0
  - @firebase/auth-compat@0.5.4
  - @firebase/app-compat@0.2.29
  - @firebase/firestore-compat@0.3.27

## 10.8.1

### Patch Changes

- Updated dependencies [[`f3cec28df`](https://github.com/firebase/firebase-js-sdk/commit/f3cec28dfbdfc7f19c8218cf9d26956235d03fb0)]:
  - @firebase/app@0.9.28
  - @firebase/auth-compat@0.5.3
  - @firebase/firestore@4.4.3
  - @firebase/functions@0.11.2
  - @firebase/storage@0.12.2
  - @firebase/auth@1.6.1
  - @firebase/app-compat@0.2.28
  - @firebase/storage-compat@0.3.5
  - @firebase/firestore-compat@0.3.26
  - @firebase/functions-compat@0.3.8

## 10.8.0

### Minor Changes

- [`2f7ad0ac4`](https://github.com/firebase/firebase-js-sdk/commit/2f7ad0ac43f5d085604324f6dc3921d9420bfccd) [#8001](https://github.com/firebase/firebase-js-sdk/pull/8001) - Added a Web-Extension package that strips the external JS loading for developers to use when building Chrome Extension app.

### Patch Changes

- Updated dependencies [[`046ac8a39`](https://github.com/firebase/firebase-js-sdk/commit/046ac8a39b483e127a4bbe11a5390a3e6018f2a7), [`3f8cbcd18`](https://github.com/firebase/firebase-js-sdk/commit/3f8cbcd18f47fcae8c0d8060fd8c245c025784c0), [`bf59c0aed`](https://github.com/firebase/firebase-js-sdk/commit/bf59c0aedefabae9bff4d777e1591fe496259293), [`2f7ad0ac4`](https://github.com/firebase/firebase-js-sdk/commit/2f7ad0ac43f5d085604324f6dc3921d9420bfccd), [`434f8418c`](https://github.com/firebase/firebase-js-sdk/commit/434f8418c3db3ae98489a8461c437c248c039070)]:
  - @firebase/database@1.0.3
  - @firebase/app@0.9.27
  - @firebase/analytics@0.10.1
  - @firebase/auth@1.6.0
  - @firebase/util@1.9.4
  - @firebase/database-compat@1.0.3
  - @firebase/app-check@0.8.2
  - @firebase/app-compat@0.2.27
  - @firebase/firestore@4.4.2
  - @firebase/functions@0.11.1
  - @firebase/installations@0.6.5
  - @firebase/messaging@0.12.6
  - @firebase/performance@0.6.5
  - @firebase/remote-config@0.4.5
  - @firebase/storage@0.12.1
  - @firebase/analytics-compat@0.2.7
  - @firebase/auth-compat@0.5.2
  - @firebase/app-check-compat@0.3.9
  - @firebase/firestore-compat@0.3.25
  - @firebase/functions-compat@0.3.7
  - @firebase/installations-compat@0.2.5
  - @firebase/messaging-compat@0.2.6
  - @firebase/performance-compat@0.2.5
  - @firebase/remote-config-compat@0.2.5
  - @firebase/storage-compat@0.3.4

## 10.7.2

### Patch Changes

- [`d7ace80d4`](https://github.com/firebase/firebase-js-sdk/commit/d7ace80d44ec870c3117cfed04ae6a1988c03c8e) [#7929](https://github.com/firebase/firebase-js-sdk/pull/7929) - Tweak the automatic index creation parameters to use more optimal values for the platform/browser detected at runtime.

- [`a476c4692`](https://github.com/firebase/firebase-js-sdk/commit/a476c4692dd1c1affbbd3139290dac54257dc5d2) [#7861](https://github.com/firebase/firebase-js-sdk/pull/7861) (fixes [#7706](https://github.com/firebase/firebase-js-sdk/issues/7706)) - Update the `isEqual` function for arrayUnion, arrayRemove and increment.

- Updated dependencies [[`7481098d4`](https://github.com/firebase/firebase-js-sdk/commit/7481098d47d14acce901fa4c065ceff0cbf07d3d), [`16728cf3c`](https://github.com/firebase/firebase-js-sdk/commit/16728cf3c6b4e358dc3d12f80623e5966f104c31), [`f4788453e`](https://github.com/firebase/firebase-js-sdk/commit/f4788453eb989d30495ddc7a3832e13c6d11b34e), [`d7ace80d4`](https://github.com/firebase/firebase-js-sdk/commit/d7ace80d44ec870c3117cfed04ae6a1988c03c8e), [`a476c4692`](https://github.com/firebase/firebase-js-sdk/commit/a476c4692dd1c1affbbd3139290dac54257dc5d2)]:
  - @firebase/firestore@4.4.1
  - @firebase/app@0.9.26
  - @firebase/firestore-compat@0.3.24
  - @firebase/app-compat@0.2.26

## 10.7.1

### Patch Changes

- Updated dependencies [[`1d32137c5`](https://github.com/firebase/firebase-js-sdk/commit/1d32137c546a576298adb1713a9862cc92a26c83), [`70e4cf6a6`](https://github.com/firebase/firebase-js-sdk/commit/70e4cf6a6544c4ccfa609c3f2c320980e7122101), [`0ecaf6c9f`](https://github.com/firebase/firebase-js-sdk/commit/0ecaf6c9fa14b40d32c52215d9e1c912bcc52bef)]:
  - @firebase/app@0.9.25
  - @firebase/app-check@0.8.1
  - @firebase/auth@1.5.1
  - @firebase/database@1.0.2
  - @firebase/app-compat@0.2.25
  - @firebase/app-check-compat@0.3.8
  - @firebase/auth-compat@0.5.1
  - @firebase/database-compat@1.0.2

## 10.7.0

### Minor Changes

- [`bebecdaad`](https://github.com/firebase/firebase-js-sdk/commit/bebecdaad7fa552505055ab7705da478203078b6) [#7705](https://github.com/firebase/firebase-js-sdk/pull/7705) - Replaced node-fetch v2.6.7 dependency with the latest version of undici (v5.26.5) in Node.js SDK
  builds for auth, firestore, functions and storage.

### Patch Changes

- [`0d29adc97`](https://github.com/firebase/firebase-js-sdk/commit/0d29adc974d72f93552dad53ebd8b4ecab2ce810) [#7740](https://github.com/firebase/firebase-js-sdk/pull/7740) - Fixed an issue in the local cache synchronization logic where all locally-cached documents that matched a resumed query would be unnecessarily re-downloaded; with the fix it now only downloads the documents that are known to be out-of-sync.

- [`00235ba68`](https://github.com/firebase/firebase-js-sdk/commit/00235ba68fdbb5d9788a14ba2bdd75cad87301e4) [#7771](https://github.com/firebase/firebase-js-sdk/pull/7771) (fixes [#6118](https://github.com/firebase/firebase-js-sdk/issues/6118)) - Fix high memory usage of Firestore in browsers.

- Updated dependencies [[`e9ff107ee`](https://github.com/firebase/firebase-js-sdk/commit/e9ff107eedbb9ec695ddc35e45bdd62734735674), [`0d29adc97`](https://github.com/firebase/firebase-js-sdk/commit/0d29adc974d72f93552dad53ebd8b4ecab2ce810), [`00235ba68`](https://github.com/firebase/firebase-js-sdk/commit/00235ba68fdbb5d9788a14ba2bdd75cad87301e4), [`bebecdaad`](https://github.com/firebase/firebase-js-sdk/commit/bebecdaad7fa552505055ab7705da478203078b6), [`b2163b33d`](https://github.com/firebase/firebase-js-sdk/commit/b2163b33d4076ba69849c82751fe225dc989c9de), [`b782bb270`](https://github.com/firebase/firebase-js-sdk/commit/b782bb2709b661e8b72bde9915352582fb820337)]:
  - @firebase/app@0.9.24
  - @firebase/firestore@4.4.0
  - @firebase/auth-compat@0.5.0
  - @firebase/functions@0.11.0
  - @firebase/storage@0.12.0
  - @firebase/auth@1.5.0
  - @firebase/messaging@0.12.5
  - @firebase/app-compat@0.2.24
  - @firebase/firestore-compat@0.3.23
  - @firebase/storage-compat@0.3.3
  - @firebase/functions-compat@0.3.6
  - @firebase/messaging-compat@0.2.5

## 10.6.0

### Minor Changes

- [`5f496e401`](https://github.com/firebase/firebase-js-sdk/commit/5f496e401782db29afd1bd433818a3fc1ef1da3c) [#7745](https://github.com/firebase/firebase-js-sdk/pull/7745) - [feature] Add sign-in with Apple token revocation support.

### Patch Changes

- Updated dependencies [[`5c7fa8491`](https://github.com/firebase/firebase-js-sdk/commit/5c7fa84912ac8a9652b82ebf88eb483dd44977a8), [`5f496e401`](https://github.com/firebase/firebase-js-sdk/commit/5f496e401782db29afd1bd433818a3fc1ef1da3c), [`67c5a9088`](https://github.com/firebase/firebase-js-sdk/commit/67c5a9088b3e65ebb858a6fb779a358fa8ccbf27), [`f10acb360`](https://github.com/firebase/firebase-js-sdk/commit/f10acb36009dc9d5d4f0d0880f1357330e3f1d1b)]:
  - @firebase/app@0.9.23
  - @firebase/auth@1.4.0
  - @firebase/firestore-compat@0.3.22
  - @firebase/app-compat@0.2.23
  - @firebase/auth-compat@0.4.9

## 10.5.2

### Patch Changes

- Updated dependencies [[`f27baf423`](https://github.com/firebase/firebase-js-sdk/commit/f27baf423b3c9834b94aed13a93a5385813fd7dd), [`33a2298af`](https://github.com/firebase/firebase-js-sdk/commit/33a2298af3dc669a23548ee1703de788435aa6b5)]:
  - @firebase/app@0.9.22
  - @firebase/firestore@4.3.2
  - @firebase/auth@1.3.2
  - @firebase/app-compat@0.2.22
  - @firebase/firestore-compat@0.3.21
  - @firebase/auth-compat@0.4.8

## 10.5.1

### Patch Changes

- Updated dependencies [[`f002ef36a`](https://github.com/firebase/firebase-js-sdk/commit/f002ef36a6b427fd526696f9cd6077a217ccc6ef), [`68927ced1`](https://github.com/firebase/firebase-js-sdk/commit/68927ced1159d9b79407c7823d7f48d30ccb591e), [`3533b32b1`](https://github.com/firebase/firebase-js-sdk/commit/3533b32b1be6a9800b1b58a6a2b08f50fae18eeb), [`12f25592c`](https://github.com/firebase/firebase-js-sdk/commit/12f25592c02de8d899926d215b0ffd383b1f3aa0)]:
  - @firebase/auth@1.3.1
  - @firebase/app@0.9.21
  - @firebase/firestore@4.3.1
  - @firebase/auth-compat@0.4.7
  - @firebase/app-compat@0.2.21
  - @firebase/firestore-compat@0.3.20

## 10.5.0

### Minor Changes

- [`02e2518ca`](https://github.com/firebase/firebase-js-sdk/commit/02e2518cabce16f47e4485c4c5a2a499e4d96e0c) [#7502](https://github.com/firebase/firebase-js-sdk/pull/7502) - Support sum and average aggregations.

- [`cca47353c`](https://github.com/firebase/firebase-js-sdk/commit/cca47353c9db1e16fa512f909525dd34920db1ba) [#7441](https://github.com/firebase/firebase-js-sdk/pull/7441) - Added a default template type parameter to withConverter() functions to improve backwards compatibility with the v9 SDK

### Patch Changes

- Updated dependencies [[`02e2518ca`](https://github.com/firebase/firebase-js-sdk/commit/02e2518cabce16f47e4485c4c5a2a499e4d96e0c), [`cca47353c`](https://github.com/firebase/firebase-js-sdk/commit/cca47353c9db1e16fa512f909525dd34920db1ba)]:
  - @firebase/firestore@4.3.0
  - @firebase/app@0.9.20
  - @firebase/firestore-compat@0.3.19
  - @firebase/app-compat@0.2.20

## 10.4.0

### Minor Changes

- [`fbd8e0e2e`](https://github.com/firebase/firebase-js-sdk/commit/fbd8e0e2e17befcd514775e018fcc4f4c5ecfc43) [#7599](https://github.com/firebase/firebase-js-sdk/pull/7599) - Add `enablePersistentCacheIndexAutoCreation()` function to enable automatic creation of local cache query indexes, which can improve performance of local query execution.

### Patch Changes

- Updated dependencies [[`60e4a07d2`](https://github.com/firebase/firebase-js-sdk/commit/60e4a07d2c89b5ea473f903a942aabab03050fa5), [`fbd8e0e2e`](https://github.com/firebase/firebase-js-sdk/commit/fbd8e0e2e17befcd514775e018fcc4f4c5ecfc43), [`2d0a9f5fd`](https://github.com/firebase/firebase-js-sdk/commit/2d0a9f5fd921568bc76fcdee325b9ab5e6be8a58)]:
  - @firebase/app@0.9.19
  - @firebase/firestore@4.2.0
  - @firebase/app-compat@0.2.19
  - @firebase/firestore-compat@0.3.18

## 10.3.1

### Patch Changes

- [`12221ddb4`](https://github.com/firebase/firebase-js-sdk/commit/12221ddb41766f85d9c2327a8af9ba647cfa9f3e) [#7542](https://github.com/firebase/firebase-js-sdk/pull/7542) - Implemented internal logic to auto-create client-side indexes

- [`25cda8af6`](https://github.com/firebase/firebase-js-sdk/commit/25cda8af6a6fc15e33f0ce5644dd29d996e4716f) [#7587](https://github.com/firebase/firebase-js-sdk/pull/7587) - Implemented internal logic to delete all client-side indexes

- Updated dependencies [[`12221ddb4`](https://github.com/firebase/firebase-js-sdk/commit/12221ddb41766f85d9c2327a8af9ba647cfa9f3e), [`25cda8af6`](https://github.com/firebase/firebase-js-sdk/commit/25cda8af6a6fc15e33f0ce5644dd29d996e4716f)]:
  - @firebase/app@0.9.18
  - @firebase/firestore@4.1.3
  - @firebase/app-compat@0.2.18
  - @firebase/firestore-compat@0.3.17

## 10.3.0

### Minor Changes

- [`309f7a914`](https://github.com/firebase/firebase-js-sdk/commit/309f7a914a9bef1becaa354ac01786e44712e256) [#7570](https://github.com/firebase/firebase-js-sdk/pull/7570) - Remove dependency on @react-native-async-storage/async-storage and add warnings to remind React Native users to manually import it.

### Patch Changes

- Updated dependencies [[`309f7a914`](https://github.com/firebase/firebase-js-sdk/commit/309f7a914a9bef1becaa354ac01786e44712e256), [`78d2738c2`](https://github.com/firebase/firebase-js-sdk/commit/78d2738c246555556cba8dcfe2932639f80523ea)]:
  - @firebase/app@0.9.17
  - @firebase/auth@1.3.0
  - @firebase/firestore@4.1.2
  - @firebase/app-compat@0.2.17
  - @firebase/auth-compat@0.4.6
  - @firebase/firestore-compat@0.3.16

## 10.2.0

### Minor Changes

- [`c9e2b0b8c`](https://github.com/firebase/firebase-js-sdk/commit/c9e2b0b8cd5fd0db3cac7bc3a00629ae34302189) [#7514](https://github.com/firebase/firebase-js-sdk/pull/7514) - Add a validatePassword method for validating passwords against the password policy configured for the project or a tenant. This method returns a status object that can be used to display the requirements of the password policy and whether each one was met.

### Patch Changes

- Updated dependencies [[`43e402fb4`](https://github.com/firebase/firebase-js-sdk/commit/43e402fb49a081a59729290627c7b20099ca46a4), [`5dac8b37a`](https://github.com/firebase/firebase-js-sdk/commit/5dac8b37a974309398317c5231ca6a41af2a48a5), [`b395277f3`](https://github.com/firebase/firebase-js-sdk/commit/b395277f3de5d017df7b2edfba329682a0928453), [`6c7d07923`](https://github.com/firebase/firebase-js-sdk/commit/6c7d079231f393196aa68ef8d6463dc32ffce798), [`c9e2b0b8c`](https://github.com/firebase/firebase-js-sdk/commit/c9e2b0b8cd5fd0db3cac7bc3a00629ae34302189)]:
  - @firebase/app@0.9.16
  - @firebase/firestore@4.1.1
  - @firebase/auth@1.2.0
  - @firebase/app-compat@0.2.16
  - @firebase/firestore-compat@0.3.15
  - @firebase/auth-compat@0.4.5

## 10.1.0

### Minor Changes

- [`52b17b426`](https://github.com/firebase/firebase-js-sdk/commit/52b17b4267729c14adcb52f2d523572aa22e4759) [#7452](https://github.com/firebase/firebase-js-sdk/pull/7452) - Update the grpc dependency to the latest version.

- [`8e15973fd`](https://github.com/firebase/firebase-js-sdk/commit/8e15973fde994cbee0d5ce95af575a7565ef9d8b) [#7384](https://github.com/firebase/firebase-js-sdk/pull/7384) - Implemented `authStateReady()`, which returns a promise that resolves immediately when the initial auth state is settled and currentUser is available. When the promise is resolved, the current user might be a valid user or null if there is no user signed in currently.

### Patch Changes

- Updated dependencies [[`c5518c80f`](https://github.com/firebase/firebase-js-sdk/commit/c5518c80fc577d6ab4f524d49c44b6dfd6ed96e7), [`52b17b426`](https://github.com/firebase/firebase-js-sdk/commit/52b17b4267729c14adcb52f2d523572aa22e4759), [`e91f82a20`](https://github.com/firebase/firebase-js-sdk/commit/e91f82a20b2c8cea75a81f55bd71d878a3d908d6), [`82d7df439`](https://github.com/firebase/firebase-js-sdk/commit/82d7df4395d6bd5f569bfc4b3f8f394b0274f905), [`8e15973fd`](https://github.com/firebase/firebase-js-sdk/commit/8e15973fde994cbee0d5ce95af575a7565ef9d8b)]:
  - @firebase/app@0.9.15
  - @firebase/firestore@4.1.0
  - @firebase/auth@1.1.0
  - @firebase/database-compat@1.0.1
  - @firebase/database@1.0.1
  - @firebase/app-compat@0.2.15
  - @firebase/firestore-compat@0.3.14
  - @firebase/auth-compat@0.4.4

## 10.0.0

### Major Changes

- [`47860fe6e`](https://github.com/firebase/firebase-js-sdk/commit/47860fe6e702e224d4ea4052dc42029673b9f7f1) [#7423](https://github.com/firebase/firebase-js-sdk/pull/7423) - Update to be consistent with the FirestoreDataConverter changes from #7310

- [`1ff891c0d`](https://github.com/firebase/firebase-js-sdk/commit/1ff891c0da15d391b62e186c14a57c59263dde65) [#7326](https://github.com/firebase/firebase-js-sdk/pull/7326) - Reorder RecaptchaVerifier parameters so auth is the first parameter

- [`f2fb56fc0`](https://github.com/firebase/firebase-js-sdk/commit/f2fb56fc0f5d1573fe7700f019c58ec2755a3478) [#7310](https://github.com/firebase/firebase-js-sdk/pull/7310) - Fixed updateDoc() typing issue by adding a 2nd type parameter to FirestoreDataConverter

- [`c2686ed60`](https://github.com/firebase/firebase-js-sdk/commit/c2686ed60fcc524851f85de7d634fcf2891f0651) [#7138](https://github.com/firebase/firebase-js-sdk/pull/7138) - Remove `firebase/auth/react-native` entry point. The React Native bundle should be automatically picked up by React Native build tools which recognize the `react-native` fields in `package.json` (at the top level and in `exports`).

- [`f1c8d3806`](https://github.com/firebase/firebase-js-sdk/commit/f1c8d3806962a760aa0a78387e6b37140163eae6) [#7128](https://github.com/firebase/firebase-js-sdk/pull/7128) (fixes [#6493](https://github.com/firebase/firebase-js-sdk/issues/6493)) - Change `getAuth()` in the React Native bundle to default to importing `AsyncStorage` from `@react-native-async-storage/async-storage` instead of from the `react-native` core package (which has recently removed it).

### Patch Changes

- [`aaf3fa396`](https://github.com/firebase/firebase-js-sdk/commit/aaf3fa3969521c540c4a4583648536348033e1c6) [#7385](https://github.com/firebase/firebase-js-sdk/pull/7385) - Fix an issue where localCache is not copied as part of Settings.

- [`f3067f72d`](https://github.com/firebase/firebase-js-sdk/commit/f3067f72d37eb838554be5a3a14d10a019631e6f) [#7422](https://github.com/firebase/firebase-js-sdk/pull/7422) - Fix typings for v10

- [`d86c89f9c`](https://github.com/firebase/firebase-js-sdk/commit/d86c89f9c65203842eed39699c729f841d902cc0) [#7382](https://github.com/firebase/firebase-js-sdk/pull/7382) - Fix source maps that incorrectly referenced yet another minified and mangled bundle, rendering them useless. The fixed bundles' source maps are: index.esm2017.js, index.cjs.js, index.node.mjs, and index.browser.esm2017.js (lite sdk only).

- Updated dependencies [[`57f2a863f`](https://github.com/firebase/firebase-js-sdk/commit/57f2a863f188ca11b6167656fc7a7d7c9affc1d6), [`1af178f2b`](https://github.com/firebase/firebase-js-sdk/commit/1af178f2b2207af6435db3ae6b7f3bf16b8b6183), [`aaf3fa396`](https://github.com/firebase/firebase-js-sdk/commit/aaf3fa3969521c540c4a4583648536348033e1c6), [`1ff891c0d`](https://github.com/firebase/firebase-js-sdk/commit/1ff891c0da15d391b62e186c14a57c59263dde65), [`f2fb56fc0`](https://github.com/firebase/firebase-js-sdk/commit/f2fb56fc0f5d1573fe7700f019c58ec2755a3478), [`4f904bf41`](https://github.com/firebase/firebase-js-sdk/commit/4f904bf41c2080dc51278f732e08ab95e28c1956), [`c2686ed60`](https://github.com/firebase/firebase-js-sdk/commit/c2686ed60fcc524851f85de7d634fcf2891f0651), [`d86c89f9c`](https://github.com/firebase/firebase-js-sdk/commit/d86c89f9c65203842eed39699c729f841d902cc0), [`f1c8d3806`](https://github.com/firebase/firebase-js-sdk/commit/f1c8d3806962a760aa0a78387e6b37140163eae6)]:
  - @firebase/firestore@4.0.0
  - @firebase/auth@1.0.0
  - @firebase/app@0.9.14
  - @firebase/auth-compat@0.4.3
  - @firebase/database-compat@1.0.0
  - @firebase/database@1.0.0
  - @firebase/firestore-compat@0.3.13
  - @firebase/app-compat@0.2.14

## 9.23.0

### Minor Changes

- [`59c7b5801`](https://github.com/firebase/firebase-js-sdk/commit/59c7b580167509b8346e5eded82d9a4358893cd8) [#7356](https://github.com/firebase/firebase-js-sdk/pull/7356) - Expose the MultiDB API for Public Preview. [#7356](https://github.com/firebase/firebase-js-sdk/pull/7356)

### Patch Changes

- Updated dependencies [[`59c7b5801`](https://github.com/firebase/firebase-js-sdk/commit/59c7b580167509b8346e5eded82d9a4358893cd8)]:
  - @firebase/app@0.9.13
  - @firebase/firestore@3.13.0
  - @firebase/app-compat@0.2.13
  - @firebase/firestore-compat@0.3.12

## 9.22.2

### Patch Changes

- [`4a86f4eb0`](https://github.com/firebase/firebase-js-sdk/commit/4a86f4eb0c606443ac01d99a9169e4074d5d21dc) [#7294](https://github.com/firebase/firebase-js-sdk/pull/7294) (fixes [#7279](https://github.com/firebase/firebase-js-sdk/issues/7279)) - Fixed the types path for `compat/app`.

- Updated dependencies [[`fe7da7ec3`](https://github.com/firebase/firebase-js-sdk/commit/fe7da7ec3c83c200d7a0c7b90bb6bd27654309ee)]:
  - @firebase/app@0.9.12
  - @firebase/firestore@3.12.2
  - @firebase/app-compat@0.2.12
  - @firebase/firestore-compat@0.3.11

## 9.22.1

### Patch Changes

- Updated dependencies [[`e12e7f535`](https://github.com/firebase/firebase-js-sdk/commit/e12e7f53516b77f73e3781ffb64385d52982f653)]:
  - @firebase/app@0.9.11
  - @firebase/app-check@0.8.0
  - @firebase/functions@0.10.0
  - @firebase/app-compat@0.2.11
  - @firebase/firestore@3.12.1
  - @firebase/app-check-compat@0.3.7
  - @firebase/functions-compat@0.3.5
  - @firebase/firestore-compat@0.3.10

## 9.22.0

### Minor Changes

- [`e45fea9b8`](https://github.com/firebase/firebase-js-sdk/commit/e45fea9b8ce2c284c5e147fd3ac2174087fbba09) [#7236](https://github.com/firebase/firebase-js-sdk/pull/7236) - Enabled long-polling networking mode auto detection by default. It can be explicitly disabled by setting `FirestoreSettings.experimentalForceLongPolling` to `false`.

- [`8051e4a99`](https://github.com/firebase/firebase-js-sdk/commit/8051e4a99e199e5cc8e6ff51a1a1116e4a56337b) [#7176](https://github.com/firebase/firebase-js-sdk/pull/7176) - Added the ability to configure the long-polling hanging get request timeout using the new `experimentalLongPollingOptions.timeoutSeconds` setting

### Patch Changes

- Updated dependencies [[`466d3670a`](https://github.com/firebase/firebase-js-sdk/commit/466d3670ae32b61e3e0319bb73407bcd7ac90290), [`e45fea9b8`](https://github.com/firebase/firebase-js-sdk/commit/e45fea9b8ce2c284c5e147fd3ac2174087fbba09), [`e0551fa13`](https://github.com/firebase/firebase-js-sdk/commit/e0551fa13c9ae1556edf0ffb967f2f9e661f18a0), [`afdccd57a`](https://github.com/firebase/firebase-js-sdk/commit/afdccd57a93cedc3cff052dfb19c2863660ba592), [`8051e4a99`](https://github.com/firebase/firebase-js-sdk/commit/8051e4a99e199e5cc8e6ff51a1a1116e4a56337b)]:
  - @firebase/app@0.9.10
  - @firebase/firestore@3.12.0
  - @firebase/auth@0.23.2
  - @firebase/app-compat@0.2.10
  - @firebase/firestore-compat@0.3.9
  - @firebase/auth-compat@0.4.2

## 9.21.0

### Minor Changes

- [`253b998fc`](https://github.com/firebase/firebase-js-sdk/commit/253b998fcfcd79327c2f7940d5435e36622215fc) [#6943](https://github.com/firebase/firebase-js-sdk/pull/6943) - Introduces a new LRU garbage document collector for memory cache.

- [`0a27d2fbf`](https://github.com/firebase/firebase-js-sdk/commit/0a27d2fbf268f07099d4fa5ecab7fbf35a579780) [#7158](https://github.com/firebase/firebase-js-sdk/pull/7158) - Add method `getGoogleAnalyticsClientId()` to retrieve an unique identifier for a web client. This allows users to log purchase and other events from their backends using Google Analytics 4 Measurement Protocol and to have those events be connected to actions taken on the client within their Firebase web app. `getGoogleAnalyticsClientId()` will simplify this event recording process.

- [`98abcd5ed`](https://github.com/firebase/firebase-js-sdk/commit/98abcd5ed9bbc5910c1a94f0580f1ceffe95e564) [#7229](https://github.com/firebase/firebase-js-sdk/pull/7229) - Implemented an optimization in the local cache synchronization logic that reduces the number of billed document reads when documents were deleted on the server while the client was not actively listening to the query (e.g. while the client was offline).

- [`195e82ebb`](https://github.com/firebase/firebase-js-sdk/commit/195e82ebba29d501892cf9269ecee74eec9df220) [#7169](https://github.com/firebase/firebase-js-sdk/pull/7169) - Add new limited use token method to App Check

### Patch Changes

- Updated dependencies [[`1d6771eb3`](https://github.com/firebase/firebase-js-sdk/commit/1d6771eb358fd5cb9a6b53b7a0141b08f83f0b47), [`a57a2b5d4`](https://github.com/firebase/firebase-js-sdk/commit/a57a2b5d4512ecd65e634958a3ede60c15f27e0c), [`253b998fc`](https://github.com/firebase/firebase-js-sdk/commit/253b998fcfcd79327c2f7940d5435e36622215fc), [`510c9b520`](https://github.com/firebase/firebase-js-sdk/commit/510c9b520e6fe158a4db169e005bd173a4563b6e), [`0a27d2fbf`](https://github.com/firebase/firebase-js-sdk/commit/0a27d2fbf268f07099d4fa5ecab7fbf35a579780), [`98abcd5ed`](https://github.com/firebase/firebase-js-sdk/commit/98abcd5ed9bbc5910c1a94f0580f1ceffe95e564), [`195e82ebb`](https://github.com/firebase/firebase-js-sdk/commit/195e82ebba29d501892cf9269ecee74eec9df220)]:
  - @firebase/app@0.9.9
  - @firebase/auth@0.23.1
  - @firebase/firestore@3.11.0
  - @firebase/analytics@0.10.0
  - @firebase/app-check@0.7.0
  - @firebase/app-compat@0.2.9
  - @firebase/auth-compat@0.4.1
  - @firebase/firestore-compat@0.3.8
  - @firebase/analytics-compat@0.2.6
  - @firebase/app-check-compat@0.3.6

## 9.20.0

### Minor Changes

- [`6b8e0c13d`](https://github.com/firebase/firebase-js-sdk/commit/6b8e0c13daaf476c7e6ea034006250d1f33dd828) [#7193](https://github.com/firebase/firebase-js-sdk/pull/7193) - [feature] Add reCAPTCHA enterprise support.

### Patch Changes

- Updated dependencies [[`b04f04081`](https://github.com/firebase/firebase-js-sdk/commit/b04f0408139f75c69b6f6eea396f3e961f658bd1), [`8c44d5863`](https://github.com/firebase/firebase-js-sdk/commit/8c44d586355ffd2d58b6841730ebdac89229954c), [`6b8e0c13d`](https://github.com/firebase/firebase-js-sdk/commit/6b8e0c13daaf476c7e6ea034006250d1f33dd828), [`b66908df6`](https://github.com/firebase/firebase-js-sdk/commit/b66908df6f280b4f7bfce984e07c169d426c990b)]:
  - @firebase/auth@0.23.0
  - @firebase/auth-compat@0.4.0
  - @firebase/app@0.9.8
  - @firebase/app-check@0.6.5
  - @firebase/firestore@3.10.1
  - @firebase/app-compat@0.2.8
  - @firebase/app-check-compat@0.3.5
  - @firebase/firestore-compat@0.3.7

## 9.19.1

### Patch Changes

- Updated dependencies [[`965396d52`](https://github.com/firebase/firebase-js-sdk/commit/965396d522243fcc17b63558823ad761c87ae1ba), [`bd51cecba`](https://github.com/firebase/firebase-js-sdk/commit/bd51cecba5cfc1b1c1ca46bf94e65320da3da609)]:
  - @firebase/app@0.9.7
  - @firebase/auth@0.22.0
  - @firebase/app-compat@0.2.7
  - @firebase/auth-compat@0.3.7

## 9.19.0

### Minor Changes

- [`60a730e37`](https://github.com/firebase/firebase-js-sdk/commit/60a730e37cb9b8f2260cfe4d8e3875018639a4b0) [#7015](https://github.com/firebase/firebase-js-sdk/pull/7015) - Introduces a new way to config Firestore SDK Cache.

### Patch Changes

- [`7d23aa4bd`](https://github.com/firebase/firebase-js-sdk/commit/7d23aa4bd1e29d2c10c771c0ab7919b6c5dd2d9b) [#7130](https://github.com/firebase/firebase-js-sdk/pull/7130) - Check that DOMException exists before referencing it, to fix react-native, which was broken by https://github.com/firebase/firebase-js-sdk/pull/7019 in v9.17.2.

- [`ce79f7fe2`](https://github.com/firebase/firebase-js-sdk/commit/ce79f7fe21c27d88621cecce99bb8b14b4117b36) [#7100](https://github.com/firebase/firebase-js-sdk/pull/7100) - Remove the deprecated gapi.auth from FirstPartyToken.

- Updated dependencies [[`60a730e37`](https://github.com/firebase/firebase-js-sdk/commit/60a730e37cb9b8f2260cfe4d8e3875018639a4b0), [`7d23aa4bd`](https://github.com/firebase/firebase-js-sdk/commit/7d23aa4bd1e29d2c10c771c0ab7919b6c5dd2d9b), [`58bae8757`](https://github.com/firebase/firebase-js-sdk/commit/58bae875799ed2ace8232f5d9e7aaaaa7a84d064), [`ce79f7fe2`](https://github.com/firebase/firebase-js-sdk/commit/ce79f7fe21c27d88621cecce99bb8b14b4117b36), [`00737a1ab`](https://github.com/firebase/firebase-js-sdk/commit/00737a1abd469f3deb041d8ff482165cc16bc34e), [`3435ba945`](https://github.com/firebase/firebase-js-sdk/commit/3435ba945a9febf5a0aece05517a5656f58b246f)]:
  - @firebase/firestore@3.10.0
  - @firebase/app@0.9.6
  - @firebase/auth@0.21.6
  - @firebase/analytics@0.9.5
  - @firebase/firestore-compat@0.3.6
  - @firebase/app-compat@0.2.6
  - @firebase/auth-compat@0.3.6
  - @firebase/analytics-compat@0.2.5

## 9.18.0

### Minor Changes

- [`5ba524313`](https://github.com/firebase/firebase-js-sdk/commit/5ba524313bdeddb012c44b1b1161c9229396b195) [#7053](https://github.com/firebase/firebase-js-sdk/pull/7053) - Add support for disjunctions in queries (OR queries).

### Patch Changes

- [`e2bf2eca2`](https://github.com/firebase/firebase-js-sdk/commit/e2bf2eca21308670c73d6c642a88c06f0b87d44a) [#7076](https://github.com/firebase/firebase-js-sdk/pull/7076) - Improved debug logging of networking abstractions

- [`5099f0f60`](https://github.com/firebase/firebase-js-sdk/commit/5099f0f60a5198b48942e8b2a574505432bdc213) [#6899](https://github.com/firebase/firebase-js-sdk/pull/6899) (fixes [#6509](https://github.com/firebase/firebase-js-sdk/issues/6509)) - Check navigator.userAgent, in addition to navigator.appVersion, when determining whether to work around an IndexedDb bug in Safari.

- Updated dependencies [[`e2bf2eca2`](https://github.com/firebase/firebase-js-sdk/commit/e2bf2eca21308670c73d6c642a88c06f0b87d44a), [`5099f0f60`](https://github.com/firebase/firebase-js-sdk/commit/5099f0f60a5198b48942e8b2a574505432bdc213), [`e0b677e70`](https://github.com/firebase/firebase-js-sdk/commit/e0b677e70ed2fd9e488737c77ebe2fc65d3a0822), [`5ba524313`](https://github.com/firebase/firebase-js-sdk/commit/5ba524313bdeddb012c44b1b1161c9229396b195)]:
  - @firebase/firestore@3.9.0
  - @firebase/app@0.9.5
  - @firebase/auth@0.21.5
  - @firebase/firestore-compat@0.3.5
  - @firebase/app-compat@0.2.5
  - @firebase/auth-compat@0.3.5

## 9.17.2

### Patch Changes

- [`b5f86b1a3`](https://github.com/firebase/firebase-js-sdk/commit/b5f86b1a305b3067fed12b024938f0c3f47de2ef) [#7018](https://github.com/firebase/firebase-js-sdk/pull/7018) - Internal refactor of platform-specific logic to create TextEncoder and TextDecoder objects.

- [`c59f537b1`](https://github.com/firebase/firebase-js-sdk/commit/c59f537b1262b5d7997291b8c1e9324d378effb6) [#7019](https://github.com/firebase/firebase-js-sdk/pull/7019) - Modify base64 decoding logic to throw on invalid input, rather than silently truncating it.

- Updated dependencies [[`36558bd2e`](https://github.com/firebase/firebase-js-sdk/commit/36558bd2e68e1ba3fb31d85ef997ab9ddf692d50), [`b5f86b1a3`](https://github.com/firebase/firebase-js-sdk/commit/b5f86b1a305b3067fed12b024938f0c3f47de2ef), [`b970dc522`](https://github.com/firebase/firebase-js-sdk/commit/b970dc52282e35d4d3fac947e330d830063caa5e), [`c59f537b1`](https://github.com/firebase/firebase-js-sdk/commit/c59f537b1262b5d7997291b8c1e9324d378effb6), [`67c5a0dc5`](https://github.com/firebase/firebase-js-sdk/commit/67c5a0dc55237391afceb956280cb04cfeaac66f), [`b30186ffc`](https://github.com/firebase/firebase-js-sdk/commit/b30186ffc15cd441521c8f43d3f9a7a4e9ce8820), [`c8a6e08b0`](https://github.com/firebase/firebase-js-sdk/commit/c8a6e08b01a52b3eca77ca9da8989dac2e77a972)]:
  - @firebase/firestore-compat@0.3.4
  - @firebase/firestore@3.8.4
  - @firebase/database-compat@0.3.4
  - @firebase/util@1.9.3
  - @firebase/auth@0.21.4
  - @firebase/analytics@0.9.4
  - @firebase/analytics-compat@0.2.4
  - @firebase/app@0.9.4
  - @firebase/app-check@0.6.4
  - @firebase/app-check-compat@0.3.4
  - @firebase/app-compat@0.2.4
  - @firebase/auth-compat@0.3.4
  - @firebase/database@0.14.4
  - @firebase/functions@0.9.4
  - @firebase/functions-compat@0.3.4
  - @firebase/installations@0.6.4
  - @firebase/installations-compat@0.2.4
  - @firebase/messaging@0.12.4
  - @firebase/messaging-compat@0.2.4
  - @firebase/performance@0.6.4
  - @firebase/performance-compat@0.2.4
  - @firebase/remote-config@0.4.4
  - @firebase/remote-config-compat@0.2.4
  - @firebase/storage@0.11.2
  - @firebase/storage-compat@0.3.2

## 9.17.1

### Patch Changes

- [`d071bd1ac`](https://github.com/firebase/firebase-js-sdk/commit/d071bd1acaa0583b4dd3454387fc58eafddb5c30) [#7007](https://github.com/firebase/firebase-js-sdk/pull/7007) (fixes [#7005](https://github.com/firebase/firebase-js-sdk/issues/7005)) - Move exports.default fields to always be the last field. This fixes a bug caused in 9.17.0 that prevented some bundlers and frameworks from building.

- Updated dependencies [[`d071bd1ac`](https://github.com/firebase/firebase-js-sdk/commit/d071bd1acaa0583b4dd3454387fc58eafddb5c30)]:
  - @firebase/auth@0.21.3
  - @firebase/auth-compat@0.3.3
  - @firebase/database@0.14.3
  - @firebase/database-compat@0.3.3
  - @firebase/firestore@3.8.3
  - @firebase/firestore-compat@0.3.3
  - @firebase/functions@0.9.3
  - @firebase/functions-compat@0.3.3
  - @firebase/storage@0.11.1
  - @firebase/util@1.9.2
  - @firebase/storage-compat@0.3.1
  - @firebase/analytics@0.9.3
  - @firebase/analytics-compat@0.2.3
  - @firebase/app@0.9.3
  - @firebase/app-check@0.6.3
  - @firebase/app-check-compat@0.3.3
  - @firebase/app-compat@0.2.3
  - @firebase/installations@0.6.3
  - @firebase/installations-compat@0.2.3
  - @firebase/messaging@0.12.3
  - @firebase/messaging-compat@0.2.3
  - @firebase/performance@0.6.3
  - @firebase/performance-compat@0.2.3
  - @firebase/remote-config@0.4.3
  - @firebase/remote-config-compat@0.2.3

## 9.17.0

### Minor Changes

- [`825e648b8`](https://github.com/firebase/firebase-js-sdk/commit/825e648b81ca63c7bc64f8700f7a46eb320b2106) [#6974](https://github.com/firebase/firebase-js-sdk/pull/6974) (fixes [#6944](https://github.com/firebase/firebase-js-sdk/issues/6944)) - Fixed issue where users were unable to check if an Error was an instance of `StorageError`.

### Patch Changes

- [`0bab0b7a7`](https://github.com/firebase/firebase-js-sdk/commit/0bab0b7a786d1563bf665904c7097d1fe06efce5) [#6981](https://github.com/firebase/firebase-js-sdk/pull/6981) - Added browser CJS entry points (expected by Jest when using JSDOM mode).

- Updated dependencies [[`6439f1173`](https://github.com/firebase/firebase-js-sdk/commit/6439f1173353f3857ab820675d572ea676340924), [`49ee786f2`](https://github.com/firebase/firebase-js-sdk/commit/49ee786f2b022e65aef45693e1a8b546d889ec10), [`825e648b8`](https://github.com/firebase/firebase-js-sdk/commit/825e648b81ca63c7bc64f8700f7a46eb320b2106), [`0bab0b7a7`](https://github.com/firebase/firebase-js-sdk/commit/0bab0b7a786d1563bf665904c7097d1fe06efce5), [`27b5e7d70`](https://github.com/firebase/firebase-js-sdk/commit/27b5e7d7081688599fc518b329a43db4319cdd1f)]:
  - @firebase/auth@0.21.2
  - @firebase/database-compat@0.3.2
  - @firebase/database@0.14.2
  - @firebase/storage@0.11.0
  - @firebase/storage-compat@0.3.0
  - @firebase/auth-compat@0.3.2
  - @firebase/firestore@3.8.2
  - @firebase/firestore-compat@0.3.2
  - @firebase/functions@0.9.2
  - @firebase/functions-compat@0.3.2
  - @firebase/messaging@0.12.2
  - @firebase/messaging-compat@0.2.2
  - @firebase/util@1.9.1
  - @firebase/analytics@0.9.2
  - @firebase/analytics-compat@0.2.2
  - @firebase/app@0.9.2
  - @firebase/app-check@0.6.2
  - @firebase/app-check-compat@0.3.2
  - @firebase/app-compat@0.2.2
  - @firebase/installations@0.6.2
  - @firebase/installations-compat@0.2.2
  - @firebase/performance@0.6.2
  - @firebase/performance-compat@0.2.2
  - @firebase/remote-config@0.4.2
  - @firebase/remote-config-compat@0.2.2

## 9.16.0

### Minor Changes

- [`06dc1364d`](https://github.com/firebase/firebase-js-sdk/commit/06dc1364d7560f4c563e1ccc89af9cad4cd91df8) [#6901](https://github.com/firebase/firebase-js-sdk/pull/6901) - Allow users to specify their environment as `node` or `browser` to override Firebase's runtime environment detection and force the SDK to act as if it were in the respective environment.

### Patch Changes

- Updated dependencies [[`a67eb5d04`](https://github.com/firebase/firebase-js-sdk/commit/a67eb5d04405b8133e81aad15f3fc9441eb66091), [`d8af08feb`](https://github.com/firebase/firebase-js-sdk/commit/d8af08febfd4507a28bcda38d475b8010ef20f92), [`a4056634a`](https://github.com/firebase/firebase-js-sdk/commit/a4056634a5119dd3f2ca935cae23b90fc99d84ee), [`a7622d49f`](https://github.com/firebase/firebase-js-sdk/commit/a7622d49f8a69bcdfb95b89dd1609a5c495fd529), [`1455bfa43`](https://github.com/firebase/firebase-js-sdk/commit/1455bfa4393383ab461de35ccbc2b171f92169df), [`50b8191f6`](https://github.com/firebase/firebase-js-sdk/commit/50b8191f6c51a936bd92a1a6a68af1cf201fc127), [`37f31c57b`](https://github.com/firebase/firebase-js-sdk/commit/37f31c57b62bc6486bc08d9e5c64e2c32d25cb0a), [`d4114a4f7`](https://github.com/firebase/firebase-js-sdk/commit/d4114a4f7da3f469c0c900416ac8beee58885ec3), [`06dc1364d`](https://github.com/firebase/firebase-js-sdk/commit/06dc1364d7560f4c563e1ccc89af9cad4cd91df8)]:
  - @firebase/storage@0.10.1
  - @firebase/database@0.14.1
  - @firebase/firestore@3.8.1
  - @firebase/auth@0.21.1
  - @firebase/util@1.9.0
  - @firebase/storage-compat@0.2.1
  - @firebase/functions@0.9.1
  - @firebase/database-compat@0.3.1
  - @firebase/firestore-compat@0.3.1
  - @firebase/auth-compat@0.3.1
  - @firebase/analytics@0.9.1
  - @firebase/analytics-compat@0.2.1
  - @firebase/app@0.9.1
  - @firebase/app-check@0.6.1
  - @firebase/app-check-compat@0.3.1
  - @firebase/app-compat@0.2.1
  - @firebase/functions-compat@0.3.1
  - @firebase/installations@0.6.1
  - @firebase/installations-compat@0.2.1
  - @firebase/messaging@0.12.1
  - @firebase/messaging-compat@0.2.1
  - @firebase/performance@0.6.1
  - @firebase/performance-compat@0.2.1
  - @firebase/remote-config@0.4.1
  - @firebase/remote-config-compat@0.2.1

## 9.15.0

### Minor Changes

- [`ab3f16cba`](https://github.com/firebase/firebase-js-sdk/commit/ab3f16cbabc420fab0a322a21c9e28d3cbed4f24) [#6796](https://github.com/firebase/firebase-js-sdk/pull/6796) - Upgrade TypeScript to 4.7.4 (was 4.2.2)

- [`fde5adf63`](https://github.com/firebase/firebase-js-sdk/commit/fde5adf638dae4714ff7f25c75e475344907e05e) [#6694](https://github.com/firebase/firebase-js-sdk/pull/6694) - Functions in the Firestore package that return QueryConstraints (for example: `where(...)`, `limit(...)`, and `orderBy(...)`)
  now return a more specific type, which extends QueryConstraint. Refactoring and code that supports future features is also
  included in this release.

- [`1625f7a95`](https://github.com/firebase/firebase-js-sdk/commit/1625f7a95cc3ffb666845db0a8044329be74b5be) [#6799](https://github.com/firebase/firebase-js-sdk/pull/6799) - Update TypeScript version to 4.7.4.

### Patch Changes

- [`7e237cd47`](https://github.com/firebase/firebase-js-sdk/commit/7e237cd47d7ab923eec62e648e857a1e36d60520) [#6826](https://github.com/firebase/firebase-js-sdk/pull/6826) - Modify entry point ESM bundles to conform to Node ESM specs.

- Updated dependencies [[`ab3f16cba`](https://github.com/firebase/firebase-js-sdk/commit/ab3f16cbabc420fab0a322a21c9e28d3cbed4f24), [`37dd6f6f4`](https://github.com/firebase/firebase-js-sdk/commit/37dd6f6f471d9912db3800b9b377080752af8c10), [`fde5adf63`](https://github.com/firebase/firebase-js-sdk/commit/fde5adf638dae4714ff7f25c75e475344907e05e), [`e650f6498`](https://github.com/firebase/firebase-js-sdk/commit/e650f649854f3c39737fe4bade43f9eedc3e611f), [`c20633ed3`](https://github.com/firebase/firebase-js-sdk/commit/c20633ed35056cbadc9d65d9ceddf4e28d1ea666), [`1625f7a95`](https://github.com/firebase/firebase-js-sdk/commit/1625f7a95cc3ffb666845db0a8044329be74b5be)]:
  - @firebase/firestore@3.8.0
  - @firebase/firestore-compat@0.3.0
  - @firebase/database@0.14.0
  - @firebase/database-compat@0.3.0
  - @firebase/auth@0.21.0
  - @firebase/util@1.8.0
  - @firebase/analytics@0.9.0
  - @firebase/analytics-compat@0.2.0
  - @firebase/app@0.9.0
  - @firebase/app-check@0.6.0
  - @firebase/app-check-compat@0.3.0
  - @firebase/app-compat@0.2.0
  - @firebase/app-types@0.9.0
  - @firebase/auth-compat@0.3.0
  - @firebase/functions@0.9.0
  - @firebase/functions-compat@0.3.0
  - @firebase/installations@0.6.0
  - @firebase/installations-compat@0.2.0
  - @firebase/messaging@0.12.0
  - @firebase/messaging-compat@0.2.0
  - @firebase/performance@0.6.0
  - @firebase/performance-compat@0.2.0
  - @firebase/remote-config@0.4.0
  - @firebase/remote-config-compat@0.2.0
  - @firebase/storage@0.10.0
  - @firebase/storage-compat@0.2.0

## 9.14.0

### Minor Changes

- [`0c0c58f47`](https://github.com/firebase/firebase-js-sdk/commit/0c0c58f474024a628ac0b43aacb086af8f2e794c) [#6773](https://github.com/firebase/firebase-js-sdk/pull/6773) - Add missing package that should have been included in https://github.com/firebase/firebase-js-sdk/pull/6728

### Patch Changes

- [`bf7cc8f69`](https://github.com/firebase/firebase-js-sdk/commit/bf7cc8f691f7a17730b071d3d9c27bd28a6e3980) [#6712](https://github.com/firebase/firebase-js-sdk/pull/6712) (fixes [#6613](https://github.com/firebase/firebase-js-sdk/issues/6613)) - Fix "missing index" error message to include the link to create the composite index.

- [`e2a90bf67`](https://github.com/firebase/firebase-js-sdk/commit/e2a90bf678eb6fa505f8b2f627e03cff622607b5) [#6729](https://github.com/firebase/firebase-js-sdk/pull/6729) - Fix transaction.set() failure without retry on "already-exists" error.

- Updated dependencies [[`3f1354f1f`](https://github.com/firebase/firebase-js-sdk/commit/3f1354f1f120f1fe4bcc11122a6e0b12fe3c6ac4), [`bf7cc8f69`](https://github.com/firebase/firebase-js-sdk/commit/bf7cc8f691f7a17730b071d3d9c27bd28a6e3980), [`8876b783f`](https://github.com/firebase/firebase-js-sdk/commit/8876b783f27ba8ba0ad0305db4812432efa17461), [`9e9ee7ba3`](https://github.com/firebase/firebase-js-sdk/commit/9e9ee7ba3383237e0b92ad8183dd0f12640f4f3a), [`457fc2eeb`](https://github.com/firebase/firebase-js-sdk/commit/457fc2eeb6922fd4eaa5e305cd10ee05e86293be), [`e2a90bf67`](https://github.com/firebase/firebase-js-sdk/commit/e2a90bf678eb6fa505f8b2f627e03cff622607b5)]:
  - @firebase/app@0.8.4
  - @firebase/performance@0.5.17
  - @firebase/firestore@3.7.3
  - @firebase/storage@0.9.14
  - @firebase/messaging@0.11.0
  - @firebase/app-check@0.5.17
  - @firebase/app-compat@0.1.39
  - @firebase/performance-compat@0.1.17
  - @firebase/firestore-compat@0.2.3
  - @firebase/storage-compat@0.1.22
  - @firebase/messaging-compat@0.1.21
  - @firebase/app-check-compat@0.2.17

## 9.13.0

### Minor Changes

- [`4af28c1a4`](https://github.com/firebase/firebase-js-sdk/commit/4af28c1a42bd25ce2353f694ca1724c6101cbce5) [#6682](https://github.com/firebase/firebase-js-sdk/pull/6682) - Upgrade TypeScript to 4.7.4.

### Patch Changes

- Updated dependencies [[`de1c717c2`](https://github.com/firebase/firebase-js-sdk/commit/de1c717c2f69e9f21744135b74f92829927b200b), [`4af28c1a4`](https://github.com/firebase/firebase-js-sdk/commit/4af28c1a42bd25ce2353f694ca1724c6101cbce5), [`4b9da74db`](https://github.com/firebase/firebase-js-sdk/commit/4b9da74dbca7ebca3a870275364df7129ed016fe)]:
  - @firebase/storage@0.9.13
  - @firebase/analytics@0.8.4
  - @firebase/analytics-compat@0.1.17
  - @firebase/app@0.8.3
  - @firebase/app-check@0.5.16
  - @firebase/app-check-compat@0.2.16
  - @firebase/app-compat@0.1.38
  - @firebase/app-types@0.8.1
  - @firebase/auth@0.20.11
  - @firebase/auth-compat@0.2.24
  - @firebase/database@0.13.10
  - @firebase/database-compat@0.2.10
  - @firebase/firestore@3.7.2
  - @firebase/firestore-compat@0.2.2
  - @firebase/functions@0.8.8
  - @firebase/functions-compat@0.2.8
  - @firebase/installations@0.5.16
  - @firebase/installations-compat@0.1.16
  - @firebase/messaging@0.10.0
  - @firebase/messaging-compat@0.1.20
  - @firebase/performance@0.5.16
  - @firebase/performance-compat@0.1.16
  - @firebase/remote-config@0.3.15
  - @firebase/remote-config-compat@0.1.16
  - @firebase/storage-compat@0.1.21
  - @firebase/util@1.7.3

## 9.12.1

### Patch Changes

- Updated dependencies [[`5f55ed828`](https://github.com/firebase/firebase-js-sdk/commit/5f55ed828e7e7d3084590ff04d8c3e75fc718a51), [`807f06aa2`](https://github.com/firebase/firebase-js-sdk/commit/807f06aa26438a91aaea08fd38efb6c706bb8a5d), [`03d1fabcb`](https://github.com/firebase/firebase-js-sdk/commit/03d1fabcb652b3af61631d1e1100ed13efa6fc87)]:
  - @firebase/storage@0.9.12
  - @firebase/util@1.7.2
  - @firebase/analytics@0.8.3
  - @firebase/storage-compat@0.1.20
  - @firebase/analytics-compat@0.1.16
  - @firebase/app@0.8.2
  - @firebase/app-check@0.5.15
  - @firebase/app-check-compat@0.2.15
  - @firebase/app-compat@0.1.37
  - @firebase/auth@0.20.10
  - @firebase/auth-compat@0.2.23
  - @firebase/database@0.13.9
  - @firebase/database-compat@0.2.9
  - @firebase/firestore@3.7.1
  - @firebase/firestore-compat@0.2.1
  - @firebase/functions@0.8.7
  - @firebase/functions-compat@0.2.7
  - @firebase/installations@0.5.15
  - @firebase/installations-compat@0.1.15
  - @firebase/messaging@0.9.19
  - @firebase/messaging-compat@0.1.19
  - @firebase/performance@0.5.15
  - @firebase/performance-compat@0.1.15
  - @firebase/remote-config@0.3.14
  - @firebase/remote-config-compat@0.1.15

## 9.12.0

### Minor Changes

- [`397317b53`](https://github.com/firebase/firebase-js-sdk/commit/397317b53c4d9d8aee761f566adf3616aef844ed) [#6643](https://github.com/firebase/firebase-js-sdk/pull/6643) - Set withCredentials=true when making requests via non-streaming RPCs, like is done for streaming RPCs.

### Patch Changes

- [`0a112bd2a`](https://github.com/firebase/firebase-js-sdk/commit/0a112bd2aee2e709d6733b1a36876e6fae1e347f) [#6624](https://github.com/firebase/firebase-js-sdk/pull/6624) (fixes [#5873](https://github.com/firebase/firebase-js-sdk/issues/5873)) - Fix Firestore failing to raise initial snapshot from empty local cache result

- Updated dependencies [[`0a112bd2a`](https://github.com/firebase/firebase-js-sdk/commit/0a112bd2aee2e709d6733b1a36876e6fae1e347f), [`5aa48d0ab`](https://github.com/firebase/firebase-js-sdk/commit/5aa48d0ab432002ccf49d65bf2ff637e82a2b402), [`4eb8145fb`](https://github.com/firebase/firebase-js-sdk/commit/4eb8145fb3b503884ea610e813be359127d1a705), [`397317b53`](https://github.com/firebase/firebase-js-sdk/commit/397317b53c4d9d8aee761f566adf3616aef844ed), [`171b78b76`](https://github.com/firebase/firebase-js-sdk/commit/171b78b762826a640d267dd4dd172ad9459c4561), [`1fbc4c4b7`](https://github.com/firebase/firebase-js-sdk/commit/1fbc4c4b7f893ac1f973ccc29205771adec536ca), [`29d034072`](https://github.com/firebase/firebase-js-sdk/commit/29d034072c20af394ce384e42aa10a37d5dfcb18)]:
  - @firebase/firestore@3.7.0
  - @firebase/database@0.13.8
  - @firebase/storage@0.9.11
  - @firebase/firestore-compat@0.2.0
  - @firebase/functions@0.8.6
  - @firebase/util@1.7.1
  - @firebase/analytics@0.8.2
  - @firebase/database-compat@0.2.8
  - @firebase/storage-compat@0.1.19
  - @firebase/functions-compat@0.2.6
  - @firebase/analytics-compat@0.1.15
  - @firebase/app@0.8.1
  - @firebase/app-check@0.5.14
  - @firebase/app-check-compat@0.2.14
  - @firebase/app-compat@0.1.36
  - @firebase/auth@0.20.9
  - @firebase/auth-compat@0.2.22
  - @firebase/installations@0.5.14
  - @firebase/installations-compat@0.1.14
  - @firebase/messaging@0.9.18
  - @firebase/messaging-compat@0.1.18
  - @firebase/performance@0.5.14
  - @firebase/performance-compat@0.1.14
  - @firebase/remote-config@0.3.13
  - @firebase/remote-config-compat@0.1.14

## 9.11.0

### Minor Changes

- [`fdd4ab464`](https://github.com/firebase/firebase-js-sdk/commit/fdd4ab464b59a107bdcc195df3f01e32efd89ed4) [#6526](https://github.com/firebase/firebase-js-sdk/pull/6526) - Add functionality to auto-initialize project config and emulator settings from global defaults provided by framework tooling.

* [`ee871fc0b`](https://github.com/firebase/firebase-js-sdk/commit/ee871fc0b157e1a186c2895b4290d70c8d1b986f) [#6608](https://github.com/firebase/firebase-js-sdk/pull/6608) - Added `getCountFromServer()` (`getCount()` in the Lite SDK), which fetches the number of documents in the result set without actually downloading the documents.

### Patch Changes

- Updated dependencies [[`e35db6f95`](https://github.com/firebase/firebase-js-sdk/commit/e35db6f955f1b712ff67a991d8291352f28708e2), [`fdd4ab464`](https://github.com/firebase/firebase-js-sdk/commit/fdd4ab464b59a107bdcc195df3f01e32efd89ed4), [`c6ba6fc0f`](https://github.com/firebase/firebase-js-sdk/commit/c6ba6fc0f44178d56fe165f71a798663516a2904), [`b3951c6e4`](https://github.com/firebase/firebase-js-sdk/commit/b3951c6e42559d8aa82711b71440f4adcdae3b56), [`ee871fc0b`](https://github.com/firebase/firebase-js-sdk/commit/ee871fc0b157e1a186c2895b4290d70c8d1b986f)]:
  - @firebase/firestore@3.6.0
  - @firebase/app@0.8.0
  - @firebase/app-types@0.8.0
  - @firebase/util@1.7.0
  - @firebase/auth@0.20.8
  - @firebase/database@0.13.7
  - @firebase/functions@0.8.5
  - @firebase/storage@0.9.10
  - @firebase/app-check@0.5.13
  - @firebase/firestore-compat@0.1.26
  - @firebase/analytics@0.8.1
  - @firebase/app-compat@0.1.35
  - @firebase/installations@0.5.13
  - @firebase/messaging@0.9.17
  - @firebase/performance@0.5.13
  - @firebase/remote-config@0.3.12
  - @firebase/analytics-compat@0.1.14
  - @firebase/app-check-compat@0.2.13
  - @firebase/auth-compat@0.2.21
  - @firebase/database-compat@0.2.7
  - @firebase/functions-compat@0.2.5
  - @firebase/installations-compat@0.1.13
  - @firebase/messaging-compat@0.1.17
  - @firebase/performance-compat@0.1.13
  - @firebase/remote-config-compat@0.1.13
  - @firebase/storage-compat@0.1.18

## 9.10.0

### Minor Changes

- [`7c0c640a4`](https://github.com/firebase/firebase-js-sdk/commit/7c0c640a446c729ac66fec27dfd77d6398a468db) [#6107](https://github.com/firebase/firebase-js-sdk/pull/6107) - Enable encodeInitMessageHeaders. This transitions the Firestore client from encoding HTTP Headers via the Query Param to the request's POST payload.

  Requires Cloud Firestore Emulator v1.14.4 or newer.

### Patch Changes

- Updated dependencies [[`e06d9069c`](https://github.com/firebase/firebase-js-sdk/commit/e06d9069ca07429df248d9134aebdea1118e9427), [`7c0c640a4`](https://github.com/firebase/firebase-js-sdk/commit/7c0c640a446c729ac66fec27dfd77d6398a468db), [`666c8ec1f`](https://github.com/firebase/firebase-js-sdk/commit/666c8ec1ff5cb5b8947a142e26c0a2ecb18f8bb4)]:
  - @firebase/app@0.7.33
  - @firebase/auth@0.20.7
  - @firebase/firestore@3.5.0
  - @firebase/app-compat@0.1.34
  - @firebase/auth-compat@0.2.20
  - @firebase/firestore-compat@0.1.25

## 9.9.4

### Patch Changes

- Updated dependencies [[`f35533594`](https://github.com/firebase/firebase-js-sdk/commit/f355335942b874ba390bcbf3be6de44a3d33dce8), [`bea604ea3`](https://github.com/firebase/firebase-js-sdk/commit/bea604ea33c529e755cc3fcdc0a2ea75d04b9f19), [`b993aeec4`](https://github.com/firebase/firebase-js-sdk/commit/b993aeec4a8f5188d1f53d07808da079f3ade846)]:
  - @firebase/app@0.7.32
  - @firebase/database@0.13.6
  - @firebase/auth@0.20.6
  - @firebase/firestore@3.4.15
  - @firebase/app-compat@0.1.33
  - @firebase/database-compat@0.2.6
  - @firebase/auth-compat@0.2.19
  - @firebase/firestore-compat@0.1.24

## 9.9.3

### Patch Changes

- [`dcfebe8dc`](https://github.com/firebase/firebase-js-sdk/commit/dcfebe8dc801bb4dad23c48d9a379510ac86011e) [#6543](https://github.com/firebase/firebase-js-sdk/pull/6543) (fixes [#6503](https://github.com/firebase/firebase-js-sdk/issues/6503)) - Removed all references to `@firebase/polyfill`.

- Updated dependencies [[`9f1e3c667`](https://github.com/firebase/firebase-js-sdk/commit/9f1e3c66747126c8e24894d73f7fa27480bec08d), [`a5d9e1083`](https://github.com/firebase/firebase-js-sdk/commit/a5d9e10831c2877e9d15c8a33b15557e4251c4de), [`fcd4b8ac3`](https://github.com/firebase/firebase-js-sdk/commit/fcd4b8ac36636a60d83cd3370969ff9192f9e6ad)]:
  - @firebase/app@0.7.31
  - @firebase/database-compat@0.2.5
  - @firebase/database@0.13.5
  - @firebase/app-compat@0.1.32

## 9.9.2

### Patch Changes

- Updated dependencies [[`82a6add13`](https://github.com/firebase/firebase-js-sdk/commit/82a6add1354fe7e4ac1d444157ac027cdd41da6e), [`f5426a512`](https://github.com/firebase/firebase-js-sdk/commit/f5426a51275bb611a5d9a6df3200d0fe5095afa2), [`10765511f`](https://github.com/firebase/firebase-js-sdk/commit/10765511f7ba33293f7a15af1f98d69a261c019d), [`65838089d`](https://github.com/firebase/firebase-js-sdk/commit/65838089da47965e5e39e58c76a81a74666b215e)]:
  - @firebase/app@0.7.30
  - @firebase/firestore@3.4.14
  - @firebase/database@0.13.4
  - @firebase/database-compat@0.2.4
  - @firebase/app-compat@0.1.31
  - @firebase/firestore-compat@0.1.23

## 9.9.1

### Patch Changes

- Updated dependencies [[`1703bb31a`](https://github.com/firebase/firebase-js-sdk/commit/1703bb31afa806087167079641af79c9293ab423), [`f36d627af`](https://github.com/firebase/firebase-js-sdk/commit/f36d627af6e1f5ed98e21f9be29f59d2c8c503cb)]:
  - @firebase/app@0.7.29
  - @firebase/firestore@3.4.13
  - @firebase/app-check@0.5.12
  - @firebase/app-compat@0.1.30
  - @firebase/firestore-compat@0.1.22
  - @firebase/app-check-compat@0.2.12

## 9.9.0

### Minor Changes

- [`1d3a34d7d`](https://github.com/firebase/firebase-js-sdk/commit/1d3a34d7da5bf3c267d014efb587e03c46ff3064) [#6376](https://github.com/firebase/firebase-js-sdk/pull/6376) - Add function `setConsent()` to set the applicable end user "consent" state.

* [`69e2ee064`](https://github.com/firebase/firebase-js-sdk/commit/69e2ee064e0729d8da823f1e60f6fb7f3bbe5700) [#6367](https://github.com/firebase/firebase-js-sdk/pull/6367) - Add function `setDefaultEventParameters()` to set data that will be logged on every Analytics SDK event

### Patch Changes

- [`5edd81fb5`](https://github.com/firebase/firebase-js-sdk/commit/5edd81fb5e99b6db32d8c44681956f8d78d4b42e) [#6404](https://github.com/firebase/firebase-js-sdk/pull/6404) - Add installations CDN build and entry point.

- Updated dependencies [[`c187446a2`](https://github.com/firebase/firebase-js-sdk/commit/c187446a202d881f55800be167cdb37b4d0e4a13), [`b12af44a5`](https://github.com/firebase/firebase-js-sdk/commit/b12af44a5c7500e1192d6cc1a4afc4d77efadbaf), [`1d3a34d7d`](https://github.com/firebase/firebase-js-sdk/commit/1d3a34d7da5bf3c267d014efb587e03c46ff3064), [`69e2ee064`](https://github.com/firebase/firebase-js-sdk/commit/69e2ee064e0729d8da823f1e60f6fb7f3bbe5700), [`1261d8323`](https://github.com/firebase/firebase-js-sdk/commit/1261d832345ff4505391a150cb9c32719da37eb0), [`6a8be1337`](https://github.com/firebase/firebase-js-sdk/commit/6a8be1337f19a49db40e0c757f571f42b5b4d494), [`e673dc808`](https://github.com/firebase/firebase-js-sdk/commit/e673dc808adc14baa499c4ecc31fdb82b1ff0757), [`ad773fa45`](https://github.com/firebase/firebase-js-sdk/commit/ad773fa451b13f9d58b3f27f7ec6570117b0cc27), [`8c52a96ed`](https://github.com/firebase/firebase-js-sdk/commit/8c52a96edac5b65501ee4eeb234c4bb8e70a5dd5)]:
  - @firebase/database@0.13.3
  - @firebase/util@1.6.3
  - @firebase/analytics@0.8.0
  - @firebase/auth@0.20.5
  - @firebase/functions@0.8.4
  - @firebase/firestore@3.4.12
  - @firebase/database-compat@0.2.3
  - @firebase/analytics-compat@0.1.13
  - @firebase/app@0.7.28
  - @firebase/app-check@0.5.11
  - @firebase/app-check-compat@0.2.11
  - @firebase/app-compat@0.1.29
  - @firebase/auth-compat@0.2.18
  - @firebase/firestore-compat@0.1.21
  - @firebase/functions-compat@0.2.4
  - @firebase/installations@0.5.12
  - @firebase/installations-compat@0.1.12
  - @firebase/messaging@0.9.16
  - @firebase/messaging-compat@0.1.16
  - @firebase/performance@0.5.12
  - @firebase/performance-compat@0.1.12
  - @firebase/remote-config@0.3.11
  - @firebase/remote-config-compat@0.1.12
  - @firebase/storage@0.9.9
  - @firebase/storage-compat@0.1.17

## 9.8.4

### Patch Changes

- Updated dependencies [[`578dc5836`](https://github.com/firebase/firebase-js-sdk/commit/578dc58365c6c71d8ad01dd8b9dbe829e76de068), [`835f1d46a`](https://github.com/firebase/firebase-js-sdk/commit/835f1d46a6780535bc660ef7dc23293350d5fe43), [`efe2000fc`](https://github.com/firebase/firebase-js-sdk/commit/efe2000fc499e2c85c4e5e0fef6741ff3bad2eb0)]:
  - @firebase/database@0.13.2
  - @firebase/analytics@0.7.11
  - @firebase/app-check@0.5.10
  - @firebase/util@1.6.2
  - @firebase/database-compat@0.2.2
  - @firebase/analytics-compat@0.1.12
  - @firebase/app-check-compat@0.2.10
  - @firebase/app@0.7.27
  - @firebase/app-compat@0.1.28
  - @firebase/auth@0.20.4
  - @firebase/auth-compat@0.2.17
  - @firebase/firestore@3.4.11
  - @firebase/firestore-compat@0.1.20
  - @firebase/functions@0.8.3
  - @firebase/functions-compat@0.2.3
  - @firebase/installations@0.5.11
  - @firebase/messaging@0.9.15
  - @firebase/messaging-compat@0.1.15
  - @firebase/performance@0.5.11
  - @firebase/performance-compat@0.1.11
  - @firebase/remote-config@0.3.10
  - @firebase/remote-config-compat@0.1.11
  - @firebase/storage@0.9.8
  - @firebase/storage-compat@0.1.16

## 9.8.3

### Patch Changes

- [`2cd1cc76f`](https://github.com/firebase/firebase-js-sdk/commit/2cd1cc76f2a308135cd60f424fe09084a34b5cb5) [#6307](https://github.com/firebase/firebase-js-sdk/pull/6307) (fixes [#6300](https://github.com/firebase/firebase-js-sdk/issues/6300)) - fix: add type declarations to exports field

- Updated dependencies [[`2cd1cc76f`](https://github.com/firebase/firebase-js-sdk/commit/2cd1cc76f2a308135cd60f424fe09084a34b5cb5), [`497d34c84`](https://github.com/firebase/firebase-js-sdk/commit/497d34c8472a19cb8baca56985c98346e5a4727d), [`d6338f0af`](https://github.com/firebase/firebase-js-sdk/commit/d6338f0af0f9914d2cd9a16435a9e2ef267d2f4c), [`d4b52b612`](https://github.com/firebase/firebase-js-sdk/commit/d4b52b612cf73610c57a3c08a0415ab7b622a70a), [`c66d59c3d`](https://github.com/firebase/firebase-js-sdk/commit/c66d59c3dcfea71bcdb61715f59911dd8a18d717)]:
  - @firebase/analytics-compat@0.1.11
  - @firebase/analytics@0.7.10
  - @firebase/app-check-compat@0.2.9
  - @firebase/app-check@0.5.9
  - @firebase/app-compat@0.1.27
  - @firebase/app@0.7.26
  - @firebase/auth-compat@0.2.16
  - @firebase/auth@0.20.3
  - @firebase/database-compat@0.2.1
  - @firebase/database@0.13.1
  - @firebase/firestore-compat@0.1.19
  - @firebase/firestore@3.4.10
  - @firebase/functions-compat@0.2.2
  - @firebase/functions@0.8.2
  - @firebase/installations@0.5.10
  - @firebase/messaging-compat@0.1.14
  - @firebase/messaging@0.9.14
  - @firebase/performance-compat@0.1.10
  - @firebase/performance@0.5.10
  - @firebase/remote-config-compat@0.1.10
  - @firebase/remote-config@0.3.9
  - @firebase/storage-compat@0.1.15
  - @firebase/storage@0.9.7
  - @firebase/util@1.6.1

## 9.8.2

### Patch Changes

- Updated dependencies [[`63ac2ed28`](https://github.com/firebase/firebase-js-sdk/commit/63ac2ed28f237950290a7af2dcdcf1518ddaee4b), [`88517b591`](https://github.com/firebase/firebase-js-sdk/commit/88517b59179410e43d5d5129a1fefc355cd1d4eb), [`63ac2ed28`](https://github.com/firebase/firebase-js-sdk/commit/63ac2ed28f237950290a7af2dcdcf1518ddaee4b)]:
  - @firebase/app@0.7.25
  - @firebase/auth@0.20.2
  - @firebase/auth-compat@0.2.15
  - @firebase/app-compat@0.1.26

## 9.8.1

### Patch Changes

- Updated dependencies [[`07cf0f1c9`](https://github.com/firebase/firebase-js-sdk/commit/07cf0f1c9033373bf1d3a8a1958385f177506c6c)]:
  - @firebase/app@0.7.24
  - @firebase/auth@0.20.1
  - @firebase/app-compat@0.1.25
  - @firebase/auth-compat@0.2.14

## 9.8.0

### Minor Changes

- [`63caee2a5`](https://github.com/firebase/firebase-js-sdk/commit/63caee2a536892c9359a6ca5860d60294ce633e3) [#6237](https://github.com/firebase/firebase-js-sdk/pull/6237) - Bump main package due to minor bumps in auth and database.

### Patch Changes

- Updated dependencies [[`874cdbbcc`](https://github.com/firebase/firebase-js-sdk/commit/874cdbbccbc2bf8f4ee18abe220e87dc52e6a8db), [`9c5c9c36d`](https://github.com/firebase/firebase-js-sdk/commit/9c5c9c36da80b98b73cfd60ef2e2965087e9f801), [`dfab18af6`](https://github.com/firebase/firebase-js-sdk/commit/dfab18af66beeed14b2524f926af5bda506856a6), [`1ac3c9d41`](https://github.com/firebase/firebase-js-sdk/commit/1ac3c9d41e8f69a94c64c6e0caf5f1a159b7dc3c), [`9c6808fea`](https://github.com/firebase/firebase-js-sdk/commit/9c6808fea231d1ab6de6f6ab548c67b751a12a78)]:
  - @firebase/database@0.13.0
  - @firebase/util@1.6.0
  - @firebase/app@0.7.23
  - @firebase/installations@0.5.9
  - @firebase/messaging@0.9.13
  - @firebase/firestore@3.4.9
  - @firebase/auth@0.20.0
  - @firebase/auth-compat@0.2.13
  - @firebase/database-compat@0.2.0
  - @firebase/analytics@0.7.9
  - @firebase/analytics-compat@0.1.10
  - @firebase/app-check@0.5.8
  - @firebase/app-check-compat@0.2.8
  - @firebase/app-compat@0.1.24
  - @firebase/firestore-compat@0.1.18
  - @firebase/functions@0.8.1
  - @firebase/functions-compat@0.2.1
  - @firebase/messaging-compat@0.1.13
  - @firebase/performance@0.5.9
  - @firebase/performance-compat@0.1.9
  - @firebase/remote-config@0.3.8
  - @firebase/remote-config-compat@0.1.9
  - @firebase/storage@0.9.6
  - @firebase/storage-compat@0.1.14

## 9.7.0

### Minor Changes

- [`e76305a0f`](https://github.com/firebase/firebase-js-sdk/commit/e76305a0f2523a9dafe93c091708abcf14ac5b31) [#6191](https://github.com/firebase/firebase-js-sdk/pull/6191) - Minor version bump to umbrella package to match functions bump.

### Patch Changes

- Updated dependencies [[`c69c6898a`](https://github.com/firebase/firebase-js-sdk/commit/c69c6898a3d14ddcc6c6cafd3a219064b500c4f6), [`38da5d9be`](https://github.com/firebase/firebase-js-sdk/commit/38da5d9be4a001038548947a85c9b612e5275e32)]:
  - @firebase/app@0.7.22
  - @firebase/functions-compat@0.2.0
  - @firebase/functions@0.8.0
  - @firebase/app-check@0.5.7
  - @firebase/app-compat@0.1.23
  - @firebase/app-check-compat@0.2.7

## 9.6.11

### Patch Changes

- Updated dependencies [[`e9e5f6b3c`](https://github.com/firebase/firebase-js-sdk/commit/e9e5f6b3ca9d61323b22f87986d9959f5297ec59), [`05dc9d6a0`](https://github.com/firebase/firebase-js-sdk/commit/05dc9d6a0db3058611dd7a2dc34daa726f9ba20d), [`7a4e65cef`](https://github.com/firebase/firebase-js-sdk/commit/7a4e65cef9468a20fb32dc112aa7113345bc76c5)]:
  - @firebase/util@1.5.2
  - @firebase/firestore@3.4.8
  - @firebase/database@0.12.8
  - @firebase/database-compat@0.1.8
  - @firebase/analytics@0.7.8
  - @firebase/analytics-compat@0.1.9
  - @firebase/app@0.7.21
  - @firebase/app-check@0.5.6
  - @firebase/app-check-compat@0.2.6
  - @firebase/app-compat@0.1.22
  - @firebase/auth@0.19.12
  - @firebase/auth-compat@0.2.12
  - @firebase/firestore-compat@0.1.17
  - @firebase/functions@0.7.11
  - @firebase/functions-compat@0.1.12
  - @firebase/installations@0.5.8
  - @firebase/messaging@0.9.12
  - @firebase/messaging-compat@0.1.12
  - @firebase/performance@0.5.8
  - @firebase/performance-compat@0.1.8
  - @firebase/remote-config@0.3.7
  - @firebase/remote-config-compat@0.1.8
  - @firebase/storage@0.9.5
  - @firebase/storage-compat@0.1.13

## 9.6.10

### Patch Changes

- Updated dependencies [[`3198d58dc`](https://github.com/firebase/firebase-js-sdk/commit/3198d58dcedbf7583914dbcc76984f6f7df8d2ef), [`349648917`](https://github.com/firebase/firebase-js-sdk/commit/34964891701cf68699b053d85010c78c6db27a38), [`69aa7b02d`](https://github.com/firebase/firebase-js-sdk/commit/69aa7b02df3b4d1f9832b7713951936b6bf32ca9)]:
  - @firebase/util@1.5.1
  - @firebase/app-check-compat@0.2.5
  - @firebase/firestore@3.4.7
  - @firebase/analytics@0.7.7
  - @firebase/analytics-compat@0.1.8
  - @firebase/app@0.7.20
  - @firebase/app-check@0.5.5
  - @firebase/app-compat@0.1.21
  - @firebase/auth@0.19.11
  - @firebase/auth-compat@0.2.11
  - @firebase/database@0.12.7
  - @firebase/database-compat@0.1.7
  - @firebase/firestore-compat@0.1.16
  - @firebase/functions@0.7.10
  - @firebase/functions-compat@0.1.11
  - @firebase/installations@0.5.7
  - @firebase/messaging@0.9.11
  - @firebase/messaging-compat@0.1.11
  - @firebase/performance@0.5.7
  - @firebase/performance-compat@0.1.7
  - @firebase/remote-config@0.3.6
  - @firebase/remote-config-compat@0.1.7
  - @firebase/storage@0.9.4
  - @firebase/storage-compat@0.1.12

## 9.6.9

### Patch Changes

- Updated dependencies [[`2d672cead`](https://github.com/firebase/firebase-js-sdk/commit/2d672cead167187cb714cd89b638c0884ba58f03), [`7405e7d59`](https://github.com/firebase/firebase-js-sdk/commit/7405e7d593b40c9945c32ffbe66ac6fb11e2991e), [`a7f4a2eb6`](https://github.com/firebase/firebase-js-sdk/commit/a7f4a2eb6ed08596dffe75825bca1a2034bfcd2e), [`ddeff8384`](https://github.com/firebase/firebase-js-sdk/commit/ddeff8384ab8a927f02244e2591db525fd58c7dd), [`927c1afc1`](https://github.com/firebase/firebase-js-sdk/commit/927c1afc103e4f9b8a75320d3946a4c840445a2a)]:
  - @firebase/app@0.7.19
  - @firebase/installations@0.5.6
  - @firebase/messaging@0.9.10
  - @firebase/util@1.5.0
  - @firebase/auth-compat@0.2.10
  - @firebase/auth@0.19.10
  - @firebase/app-check@0.5.4
  - @firebase/analytics@0.7.6
  - @firebase/app-compat@0.1.20
  - @firebase/database@0.12.6
  - @firebase/firestore@3.4.6
  - @firebase/functions@0.7.9
  - @firebase/performance@0.5.6
  - @firebase/remote-config@0.3.5
  - @firebase/storage@0.9.3
  - @firebase/messaging-compat@0.1.10
  - @firebase/analytics-compat@0.1.7
  - @firebase/app-check-compat@0.2.4
  - @firebase/database-compat@0.1.6
  - @firebase/firestore-compat@0.1.15
  - @firebase/functions-compat@0.1.10
  - @firebase/performance-compat@0.1.6
  - @firebase/remote-config-compat@0.1.6
  - @firebase/storage-compat@0.1.11

## 9.6.8

### Patch Changes

- Updated dependencies [[`b3e4af842`](https://github.com/firebase/firebase-js-sdk/commit/b3e4af842786af7371430fa5b04a814435faa791), [`1588990b7`](https://github.com/firebase/firebase-js-sdk/commit/1588990b7fb06b6fa545c0d478663e137ec0ea07)]:
  - @firebase/messaging@0.9.9
  - @firebase/app@0.7.18
  - @firebase/messaging-compat@0.1.9
  - @firebase/app-compat@0.1.19

## 9.6.7

### Patch Changes

- Updated dependencies [[`bb8f37c3e`](https://github.com/firebase/firebase-js-sdk/commit/bb8f37c3e83e73876d14fa751cb04ae5e1367394), [`f5ac47fb1`](https://github.com/firebase/firebase-js-sdk/commit/f5ac47fb1a44f7b985fcae1d934e1ffb6ba41d67), [`c1b9cf120`](https://github.com/firebase/firebase-js-sdk/commit/c1b9cf1201807fc177a89c9613c06130524563e4), [`e9619685b`](https://github.com/firebase/firebase-js-sdk/commit/e9619685b9153f7d6f8767e09e2e1eacc337df76), [`3a8d4c1d1`](https://github.com/firebase/firebase-js-sdk/commit/3a8d4c1d1a5e5fda5906b1feb96324efb68739cd)]:
  - @firebase/app@0.7.17
  - @firebase/firestore@3.4.5
  - @firebase/auth@0.19.9
  - @firebase/app-compat@0.1.18
  - @firebase/firestore-compat@0.1.14
  - @firebase/auth-compat@0.2.9

## 9.6.6

### Patch Changes

- Updated dependencies [[`af9234866`](https://github.com/firebase/firebase-js-sdk/commit/af923486662bc9449cca122b55840b045c9b4a5a), [`0a04a1c06`](https://github.com/firebase/firebase-js-sdk/commit/0a04a1c0657d74657b88aa5e67608b815cb3c03d)]:
  - @firebase/app@0.7.16
  - @firebase/auth@0.19.8
  - @firebase/messaging@0.9.8
  - @firebase/app-compat@0.1.17
  - @firebase/auth-compat@0.2.8
  - @firebase/messaging-compat@0.1.8

## 9.6.5

### Patch Changes

- Updated dependencies [[`4983f4d5a`](https://github.com/firebase/firebase-js-sdk/commit/4983f4d5a0dc385c5b3e042ace44c8204d3cce81), [`e28b0e413`](https://github.com/firebase/firebase-js-sdk/commit/e28b0e413decb115c846a7b5ed1e63dbf55c56ab), [`d612d6f6e`](https://github.com/firebase/firebase-js-sdk/commit/d612d6f6e4d3113d45427b7df68459c0a3e31a1f), [`e04b7452b`](https://github.com/firebase/firebase-js-sdk/commit/e04b7452bae10e6525cfb9c551f76a1aa98f9078), [`2820674b8`](https://github.com/firebase/firebase-js-sdk/commit/2820674b848e918ab164e7d0ec9d5b838bbfa6e0)]:
  - @firebase/app@0.7.15
  - @firebase/auth-compat@0.2.7
  - @firebase/auth@0.19.7
  - @firebase/firestore@3.4.4
  - @firebase/functions@0.7.8
  - @firebase/storage@0.9.2
  - @firebase/app-compat@0.1.16
  - @firebase/storage-compat@0.1.10
  - @firebase/firestore-compat@0.1.13
  - @firebase/functions-compat@0.1.9

## 9.6.4

### Patch Changes

- Updated dependencies [[`93e6126b3`](https://github.com/firebase/firebase-js-sdk/commit/93e6126b3dfde795423109f5aaaf0a010cb142b6), [`67b6decbb`](https://github.com/firebase/firebase-js-sdk/commit/67b6decbb9b5ee806d4109b9b6c188c4933e1270), [`922e9ed9a`](https://github.com/firebase/firebase-js-sdk/commit/922e9ed9a68c130aefa0cdb9b27720b73011c397)]:
  - @firebase/app@0.7.14
  - @firebase/messaging@0.9.7
  - @firebase/messaging-compat@0.1.7
  - @firebase/auth@0.19.6
  - @firebase/app-compat@0.1.15
  - @firebase/auth-compat@0.2.6

## 9.6.3

### Patch Changes

- Updated dependencies [[`044a8d7f9`](https://github.com/firebase/firebase-js-sdk/commit/044a8d7f95a0ba0d34123ff5fd7a4bcb1bd3d328), [`ff2f7d4c8`](https://github.com/firebase/firebase-js-sdk/commit/ff2f7d4c85c0bda94b14d66237faa0e5da93bfa4), [`88d43ec00`](https://github.com/firebase/firebase-js-sdk/commit/88d43ec0027ff857923ab41255b3650e666fa29e), [`3c20727d8`](https://github.com/firebase/firebase-js-sdk/commit/3c20727d83f2d68edc108e8112b06d3232a7d310)]:
  - @firebase/app@0.7.13
  - @firebase/firestore@3.4.3
  - @firebase/messaging@0.9.6
  - @firebase/app-compat@0.1.14
  - @firebase/firestore-compat@0.1.12
  - @firebase/messaging-compat@0.1.6

## 9.6.2

### Patch Changes

- Updated dependencies [[`3b481f572`](https://github.com/firebase/firebase-js-sdk/commit/3b481f572456e1eab3435bfc25717770d95a8c49), [`e3a5248fc`](https://github.com/firebase/firebase-js-sdk/commit/e3a5248fc8536fe2ca6d97483aa7e1b3f737dd17), [`7f05d22e8`](https://github.com/firebase/firebase-js-sdk/commit/7f05d22e827f1fd0732ad33fda203a20566d3964)]:
  - @firebase/firestore@3.4.2
  - @firebase/storage@0.9.1
  - @firebase/util@1.4.3
  - @firebase/auth-compat@0.2.5
  - @firebase/auth@0.19.5
  - @firebase/firestore-compat@0.1.11
  - @firebase/storage-compat@0.1.9
  - @firebase/analytics@0.7.5
  - @firebase/analytics-compat@0.1.6
  - @firebase/app@0.7.12
  - @firebase/app-check@0.5.3
  - @firebase/app-check-compat@0.2.3
  - @firebase/app-compat@0.1.13
  - @firebase/database@0.12.5
  - @firebase/database-compat@0.1.5
  - @firebase/functions@0.7.7
  - @firebase/functions-compat@0.1.8
  - @firebase/installations@0.5.5
  - @firebase/messaging@0.9.5
  - @firebase/messaging-compat@0.1.5
  - @firebase/performance@0.5.5
  - @firebase/performance-compat@0.1.5
  - @firebase/remote-config@0.3.4
  - @firebase/remote-config-compat@0.1.5

## 9.6.1

### Patch Changes

- Updated dependencies [[`fd8cd3ec4`](https://github.com/firebase/firebase-js-sdk/commit/fd8cd3ec4b7d0747fca258d468ee094573a08bbb), [`8298cf8a9`](https://github.com/firebase/firebase-js-sdk/commit/8298cf8a9343dbba6c628d64941dfbe5d17c44aa), [`a777385d6`](https://github.com/firebase/firebase-js-sdk/commit/a777385d67653cdcc3b839149dde867f32b48369), [`dc6b447ba`](https://github.com/firebase/firebase-js-sdk/commit/dc6b447bac4e899a0c4741ec18bf19e2ae66731a)]:
  - @firebase/app@0.7.11
  - @firebase/firestore@3.4.1
  - @firebase/firestore-compat@0.1.10
  - @firebase/auth@0.19.4
  - @firebase/app-compat@0.1.12
  - @firebase/auth-compat@0.2.4

## 9.6.0

### Minor Changes

- [`086df7c7e`](https://github.com/firebase/firebase-js-sdk/commit/086df7c7e0299cedd9f3cff9080f46ca25cab7cd) [#5634](https://github.com/firebase/firebase-js-sdk/pull/5634) - AppCheck integration for Firestore

### Patch Changes

- Updated dependencies [[`086df7c7e`](https://github.com/firebase/firebase-js-sdk/commit/086df7c7e0299cedd9f3cff9080f46ca25cab7cd)]:
  - @firebase/app@0.7.10
  - @firebase/firestore@3.4.0
  - @firebase/app-compat@0.1.11
  - @firebase/firestore-compat@0.1.9

## 9.5.0

### Minor Changes

- [`e34e98e73`](https://github.com/firebase/firebase-js-sdk/commit/e34e98e73a72f77ee87d9005d6728402129deda9) [#5672](https://github.com/firebase/firebase-js-sdk/pull/5672) (fixes [#76](https://github.com/firebase/firebase-js-sdk/issues/76)) - Adds `getBytes()`, `getStream()` and `getBlob()`, which allow direct file downloads from the SDK.

### Patch Changes

- Updated dependencies [[`e34e98e73`](https://github.com/firebase/firebase-js-sdk/commit/e34e98e73a72f77ee87d9005d6728402129deda9), [`0394cc97b`](https://github.com/firebase/firebase-js-sdk/commit/0394cc97b98f04dae87b718655eb46174275ebc2), [`6f0049e66`](https://github.com/firebase/firebase-js-sdk/commit/6f0049e66064809ae990a2d9461e28b2d6d08d19), [`7a5bc84bd`](https://github.com/firebase/firebase-js-sdk/commit/7a5bc84bd84a8d1b422204f30a59f06d5b60f1bd), [`ce39a1a07`](https://github.com/firebase/firebase-js-sdk/commit/ce39a1a07e8710e43cc66d9e7db882f185211a9a)]:
  - @firebase/app@0.7.9
  - @firebase/storage@0.9.0
  - @firebase/storage-compat@0.1.8
  - @firebase/app-check@0.5.2
  - @firebase/firestore@3.3.1
  - @firebase/app-compat@0.1.10
  - @firebase/app-check-compat@0.2.2
  - @firebase/firestore-compat@0.1.8

## 9.4.1

### Patch Changes

- Updated dependencies [[`3b338dbd8`](https://github.com/firebase/firebase-js-sdk/commit/3b338dbd8cdfdc73267cd052b1852a1358b05eaf), [`1583a8202`](https://github.com/firebase/firebase-js-sdk/commit/1583a82022bfd404e94f28d1786e596d6b5a9f43), [`e0fe2b668`](https://github.com/firebase/firebase-js-sdk/commit/e0fe2b668b64b64d842988c2c147d3de66148f48)]:
  - @firebase/app@0.7.8
  - @firebase/functions@0.7.6
  - @firebase/auth@0.19.3
  - @firebase/storage@0.8.7
  - @firebase/app-compat@0.1.9
  - @firebase/functions-compat@0.1.7
  - @firebase/auth-compat@0.2.3
  - @firebase/storage-compat@0.1.7

## 9.4.0

### Minor Changes

- [`532b3cd93`](https://github.com/firebase/firebase-js-sdk/commit/532b3cd939c5a2c13987a21e38a0a121c5dfca04) [#5675](https://github.com/firebase/firebase-js-sdk/pull/5675) (fixes [#5661](https://github.com/firebase/firebase-js-sdk/issues/5661)) - Expanded `Firestore.WithFieldValue<T>` to include `T`. This allows developers to delegate `WithFieldValue<T>` inside wrappers of type `T` to avoid exposing Firebase types beyond Firebase-specific logic.

### Patch Changes

- [`3281315fa`](https://github.com/firebase/firebase-js-sdk/commit/3281315fae9c6f535f9d5052ee17d60861ea569a) [#5708](https://github.com/firebase/firebase-js-sdk/pull/5708) (fixes [#1487](https://github.com/firebase/firebase-js-sdk/issues/1487)) - Update build scripts to work with the exports field

- Updated dependencies [[`532b3cd93`](https://github.com/firebase/firebase-js-sdk/commit/532b3cd939c5a2c13987a21e38a0a121c5dfca04), [`3281315fa`](https://github.com/firebase/firebase-js-sdk/commit/3281315fae9c6f535f9d5052ee17d60861ea569a), [`dbd54f7c9`](https://github.com/firebase/firebase-js-sdk/commit/dbd54f7c9ef0b5d78d491e26d816084a478bdf04)]:
  - @firebase/firestore@3.3.0
  - @firebase/analytics-compat@0.1.5
  - @firebase/analytics@0.7.4
  - @firebase/app-check-compat@0.2.1
  - @firebase/app-check@0.5.1
  - @firebase/app-compat@0.1.8
  - @firebase/app@0.7.7
  - @firebase/auth-compat@0.2.2
  - @firebase/auth@0.19.2
  - @firebase/database-compat@0.1.4
  - @firebase/database@0.12.4
  - @firebase/firestore-compat@0.1.7
  - @firebase/functions-compat@0.1.6
  - @firebase/functions@0.7.5
  - @firebase/installations@0.5.4
  - @firebase/messaging-compat@0.1.4
  - @firebase/messaging@0.9.4
  - @firebase/performance-compat@0.1.4
  - @firebase/performance@0.5.4
  - @firebase/remote-config-compat@0.1.4
  - @firebase/remote-config@0.3.3
  - @firebase/storage-compat@0.1.6
  - @firebase/storage@0.8.6
  - @firebase/util@1.4.2

## 9.3.0

### Minor Changes

- [`61604979c`](https://github.com/firebase/firebase-js-sdk/commit/61604979cb35647610ea385a6ba0ca67cb03f5d1) [#5595](https://github.com/firebase/firebase-js-sdk/pull/5595) - Add ReCAPTCHA Enterprise as an attestation option for App Check.

### Patch Changes

- Updated dependencies [[`31bd6f27f`](https://github.com/firebase/firebase-js-sdk/commit/31bd6f27f965a561f814bad1110a43849a6a9cbf), [`2322b6023`](https://github.com/firebase/firebase-js-sdk/commit/2322b6023c628cd9f4f4172767c17d215dd91684), [`61604979c`](https://github.com/firebase/firebase-js-sdk/commit/61604979cb35647610ea385a6ba0ca67cb03f5d1), [`0765b5e19`](https://github.com/firebase/firebase-js-sdk/commit/0765b5e19c3e949bb33233ee52c8e33f01418e54)]:
  - @firebase/auth-compat@0.2.1
  - @firebase/auth@0.19.1
  - @firebase/analytics@0.7.3
  - @firebase/analytics-compat@0.1.4
  - @firebase/app@0.7.6
  - @firebase/app-check@0.5.0
  - @firebase/app-check-compat@0.2.0
  - @firebase/app-compat@0.1.7
  - @firebase/database@0.12.3
  - @firebase/database-compat@0.1.3
  - @firebase/firestore-compat@0.1.6
  - @firebase/functions@0.7.4
  - @firebase/functions-compat@0.1.5
  - @firebase/installations@0.5.3
  - @firebase/messaging@0.9.3
  - @firebase/messaging-compat@0.1.3
  - @firebase/performance@0.5.3
  - @firebase/performance-compat@0.1.3
  - @firebase/remote-config@0.3.2
  - @firebase/remote-config-compat@0.1.3
  - @firebase/storage@0.8.5
  - @firebase/storage-compat@0.1.5
  - @firebase/util@1.4.1
  - @firebase/firestore@3.2.1

## 9.2.0

### Minor Changes

- [`4d3640481`](https://github.com/firebase/firebase-js-sdk/commit/4d36404812a7ca24ced5e1aabf6d8aa03de4e08a) [#5532](https://github.com/firebase/firebase-js-sdk/pull/5532) (fixes [#5499](https://github.com/firebase/firebase-js-sdk/issues/5499)) - Fix exports field to also point to Node ESM builds. This change requires Node.js version 10+.

* [`b6f30c24f`](https://github.com/firebase/firebase-js-sdk/commit/b6f30c24fdf096ac4e8bdba32b9c1380903a7507) [#5617](https://github.com/firebase/firebase-js-sdk/pull/5617) (fixes [#5610](https://github.com/firebase/firebase-js-sdk/issues/5610)) - Fix behavior on subsequent calls to `getRedirectResult()`

### Patch Changes

- [`f0f6d74b5`](https://github.com/firebase/firebase-js-sdk/commit/f0f6d74b58312f7e577743e58abb030ffe38c295) [#5664](https://github.com/firebase/firebase-js-sdk/pull/5664) (fixes [#5644](https://github.com/firebase/firebase-js-sdk/issues/5644)) - Fix compatability layer errors that were being thrown in Safari

- Updated dependencies [[`4d3640481`](https://github.com/firebase/firebase-js-sdk/commit/4d36404812a7ca24ced5e1aabf6d8aa03de4e08a), [`b6f30c24f`](https://github.com/firebase/firebase-js-sdk/commit/b6f30c24fdf096ac4e8bdba32b9c1380903a7507), [`69ff8eb54`](https://github.com/firebase/firebase-js-sdk/commit/69ff8eb549e49de51cae11a04bce023bb6e1fc02), [`2429ac105`](https://github.com/firebase/firebase-js-sdk/commit/2429ac105b0aeb15eb8c362665448c209887bada), [`4594d3fd6`](https://github.com/firebase/firebase-js-sdk/commit/4594d3fd6c7f7680b877aa2017ba35084ef6af96), [`6dacc2400`](https://github.com/firebase/firebase-js-sdk/commit/6dacc2400fdcf4432ed1977ca1eb148da6db3fc5), [`f48527617`](https://github.com/firebase/firebase-js-sdk/commit/f485276173ac0f6fb212328d00334892f4b33a9a), [`c75bbe957`](https://github.com/firebase/firebase-js-sdk/commit/c75bbe9574133ce6d1487a601c7acb4204e417aa)]:
  - @firebase/firestore@3.2.0
  - @firebase/app@0.7.5
  - @firebase/auth-compat@0.2.0
  - @firebase/auth@0.19.0
  - @firebase/firestore-compat@0.1.5
  - @firebase/app-compat@0.1.6

## 9.1.3

### Patch Changes

- Updated dependencies [[`a7e00b9eb`](https://github.com/firebase/firebase-js-sdk/commit/a7e00b9ebbb05b094a8bf620790146e750463c12), [`352cc2647`](https://github.com/firebase/firebase-js-sdk/commit/352cc26476a0c249f89d19eb371ecdcbbd067e5f), [`93795c780`](https://github.com/firebase/firebase-js-sdk/commit/93795c7801d6b28ccbbe5855fd2f3fc377b1db5f)]:
  - @firebase/storage@0.8.4
  - @firebase/database-compat@0.1.2
  - @firebase/firestore-compat@0.1.4
  - @firebase/storage-compat@0.1.4
  - @firebase/analytics@0.7.2
  - @firebase/app@0.7.4
  - @firebase/auth@0.18.3
  - @firebase/database@0.12.2
  - @firebase/firestore@3.1.1
  - @firebase/functions@0.7.3
  - @firebase/installations@0.5.2
  - @firebase/messaging@0.9.2
  - @firebase/performance@0.5.2
  - @firebase/remote-config@0.3.1
  - @firebase/analytics-compat@0.1.3
  - @firebase/app-compat@0.1.5
  - @firebase/auth-compat@0.1.6
  - @firebase/functions-compat@0.1.4
  - @firebase/messaging-compat@0.1.2
  - @firebase/performance-compat@0.1.2
  - @firebase/remote-config-compat@0.1.2

## 9.1.2

### Patch Changes

- [`3e920c888`](https://github.com/firebase/firebase-js-sdk/commit/3e920c8880ed72e86c85f64b23836d95a3246491) [#5573](https://github.com/firebase/firebase-js-sdk/pull/5573) - Fixed App Check compat package to correctly export and handle `ReCaptchaV3Provider` and `CustomProvider` classes.

- Updated dependencies [[`a4e770e58`](https://github.com/firebase/firebase-js-sdk/commit/a4e770e58d03d75a63f1ed7845589b863573b76e), [`1b0e7af13`](https://github.com/firebase/firebase-js-sdk/commit/1b0e7af130c59b867e84b3f2615248fedad5b83d), [`e1d551ddb`](https://github.com/firebase/firebase-js-sdk/commit/e1d551ddb29db0f1fdf25c986cfcae6804bc8e79), [`f7d8324a1`](https://github.com/firebase/firebase-js-sdk/commit/f7d8324a188f013f7875cf6c35fc4beb2c78c0ae), [`e456d00a7`](https://github.com/firebase/firebase-js-sdk/commit/e456d00a7d054b2e95476562a087f2b12301e800), [`3e920c888`](https://github.com/firebase/firebase-js-sdk/commit/3e920c8880ed72e86c85f64b23836d95a3246491)]:
  - @firebase/app@0.7.3
  - @firebase/app-check@0.4.2
  - @firebase/auth@0.18.2
  - @firebase/auth-compat@0.1.5
  - @firebase/app-check-compat@0.1.3
  - @firebase/app-compat@0.1.4

## 9.1.1

### Patch Changes

- Updated dependencies [[`49b0406ab`](https://github.com/firebase/firebase-js-sdk/commit/49b0406abb9b211c5b75325b0383539ac03358d1)]:
  - @firebase/app@0.7.2
  - @firebase/auth@0.18.1
  - @firebase/app-compat@0.1.3
  - @firebase/auth-compat@0.1.4

## 9.1.0

### Minor Changes

- [`f90c1d081`](https://github.com/firebase/firebase-js-sdk/commit/f90c1d081ee6be472b3a372e1f01f7a5cace3155) [#3623](https://github.com/firebase/firebase-js-sdk/pull/3623) - Issue 2393 - Add environment check to Remote-Config Module

### Patch Changes

- Updated dependencies [[`dfe65ff9b`](https://github.com/firebase/firebase-js-sdk/commit/dfe65ff9bfa66d318d45e2a666e302867ae53a01), [`b835b4cba`](https://github.com/firebase/firebase-js-sdk/commit/b835b4cbabc4b7b180ae38b908c49205ce31a422), [`f90c1d081`](https://github.com/firebase/firebase-js-sdk/commit/f90c1d081ee6be472b3a372e1f01f7a5cace3155), [`08c098211`](https://github.com/firebase/firebase-js-sdk/commit/08c098211f44a79a5b8d30c6b4222d560ff522a3), [`f78ceca1c`](https://github.com/firebase/firebase-js-sdk/commit/f78ceca1cf9198f5d371320e8814c859c261cf67), [`e62d02e52`](https://github.com/firebase/firebase-js-sdk/commit/e62d02e52e50fe53b3db90e9641df25a42742b15), [`a5d87bc5c`](https://github.com/firebase/firebase-js-sdk/commit/a5d87bc5c5d6360d5fa2386fe351937463bc45b8), [`a99943fe3`](https://github.com/firebase/firebase-js-sdk/commit/a99943fe3bd5279761aa29d138ec91272b06df39), [`b835b4cba`](https://github.com/firebase/firebase-js-sdk/commit/b835b4cbabc4b7b180ae38b908c49205ce31a422), [`07b88e6e8`](https://github.com/firebase/firebase-js-sdk/commit/07b88e6e80f60525c66bf330d28160dbef2d0a2c), [`b835b4cba`](https://github.com/firebase/firebase-js-sdk/commit/b835b4cbabc4b7b180ae38b908c49205ce31a422), [`b835b4cba`](https://github.com/firebase/firebase-js-sdk/commit/b835b4cbabc4b7b180ae38b908c49205ce31a422), [`4d2a54fb0`](https://github.com/firebase/firebase-js-sdk/commit/4d2a54fb0611ab1987ad415c265440b9bbbc28c6), [`c2362214a`](https://github.com/firebase/firebase-js-sdk/commit/c2362214ad6154ce013d3815a6f1ccd061679f66), [`b79bd33e4`](https://github.com/firebase/firebase-js-sdk/commit/b79bd33e4d3fe6c051b29a85d5141fcb8dcc8d2d), [`a99943fe3`](https://github.com/firebase/firebase-js-sdk/commit/a99943fe3bd5279761aa29d138ec91272b06df39)]:
  - @firebase/database-compat@0.1.1
  - @firebase/database@0.12.1
  - @firebase/app-check@0.4.1
  - @firebase/app-check-compat@0.1.2
  - @firebase/remote-config@0.3.0
  - @firebase/firestore-compat@0.1.3
  - @firebase/firestore@3.1.0
  - @firebase/auth@0.18.0
  - @firebase/util@1.4.0
  - @firebase/performance@0.5.1
  - @firebase/performance-compat@0.1.1
  - @firebase/messaging@0.9.1
  - @firebase/analytics@0.7.1
  - @firebase/messaging-compat@0.1.1
  - @firebase/analytics-compat@0.1.2
  - @firebase/remote-config-compat@0.1.1
  - @firebase/auth-compat@0.1.3
  - @firebase/storage@0.8.3
  - @firebase/app@0.7.1
  - @firebase/app-compat@0.1.2
  - @firebase/functions@0.7.2
  - @firebase/functions-compat@0.1.3
  - @firebase/installations@0.5.1
  - @firebase/storage-compat@0.1.3

## 9.0.2

### Patch Changes

- Updated dependencies [[`08ec55d6d`](https://github.com/firebase/firebase-js-sdk/commit/08ec55d6dfcc85207fbdcdde77d6508f27998603), [`8180a2b77`](https://github.com/firebase/firebase-js-sdk/commit/8180a2b77d331c4d01a000e35f51dc61af660eb7), [`b8462f248`](https://github.com/firebase/firebase-js-sdk/commit/b8462f2489fb6f37691b136c9a5d453207dccc06), [`271303f3c`](https://github.com/firebase/firebase-js-sdk/commit/271303f3ca6fa47c646177a41d7a3e3f31e1d296), [`bf5772f64`](https://github.com/firebase/firebase-js-sdk/commit/bf5772f645207c24f3218914d27fdbe4e76584a2), [`dca28a10d`](https://github.com/firebase/firebase-js-sdk/commit/dca28a10dac4409c84d5a991094f7b5a4f3e5c7f), [`deda8cd85`](https://github.com/firebase/firebase-js-sdk/commit/deda8cd85e365c36b657dbe8a233b16bcf751ea7), [`66d4a1e5d`](https://github.com/firebase/firebase-js-sdk/commit/66d4a1e5d8e1b8b952e21fc3190ec7076d8161ea)]:
  - @firebase/auth@0.17.2
  - @firebase/firestore@3.0.2
  - @firebase/functions@0.7.1
  - @firebase/storage@0.8.2
  - @firebase/auth-compat@0.1.2
  - @firebase/firestore-compat@0.1.2
  - @firebase/functions-compat@0.1.2
  - @firebase/storage-compat@0.1.2

## 9.0.1

### Patch Changes

- Updated dependencies [[`66596f3f8`](https://github.com/firebase/firebase-js-sdk/commit/66596f3f8c747158bf30b62d8f579f7eecf97081), [`cd15df0d1`](https://github.com/firebase/firebase-js-sdk/commit/cd15df0d1f51110f448e4284244b06be8d37f1c3), [`cd15df0d1`](https://github.com/firebase/firebase-js-sdk/commit/cd15df0d1f51110f448e4284244b06be8d37f1c3), [`1b33fda40`](https://github.com/firebase/firebase-js-sdk/commit/1b33fda40ddc48e9ed28e94607bf100159f5b80e), [`6163bb282`](https://github.com/firebase/firebase-js-sdk/commit/6163bb282b4e3b6fe5f405c3b3e35d5691d41677)]:
  - @firebase/auth@0.17.1
  - @firebase/analytics-compat@0.1.1
  - @firebase/app-check-compat@0.1.1
  - @firebase/app-compat@0.1.1
  - @firebase/functions-compat@0.1.1
  - @firebase/firestore@3.0.1
  - @firebase/storage@0.8.1
  - @firebase/auth-compat@0.1.1
  - @firebase/firestore-compat@0.1.1
  - @firebase/storage-compat@0.1.1

## 9.0.0

### Major Changes

- [`5bc6afb75`](https://github.com/firebase/firebase-js-sdk/commit/5bc6afb75b5267bad5940c32458c315e5394321d) [#5268](https://github.com/firebase/firebase-js-sdk/pull/5268) (fixes [#4277](https://github.com/firebase/firebase-js-sdk/issues/4277)) - This change contains multiple quality-of-life improvements when using the `FirestoreDataConverter` in `@firebase/firestore/lite` and `@firebase/firestore`:
  - Support for passing in `FieldValue` property values when using a converter (via `WithFieldValue<T>` and `PartialWithFieldValue<T>`).
  - Support for omitting properties in nested fields when performing a set operation with `{merge: true}` with a converter (via `PartialWithFieldValue<T>`).
  - Support for typed update operations when using a converter (via the newly typed `UpdateData`). Improperly typed fields in
    update operations on typed document references will no longer compile.

* [`cdada6c68`](https://github.com/firebase/firebase-js-sdk/commit/cdada6c68f9740d13dd6674bcb658e28e68253b6) [#5345](https://github.com/firebase/firebase-js-sdk/pull/5345) (fixes [#5015](https://github.com/firebase/firebase-js-sdk/issues/5015)) - Release modularized SDKs

### Patch Changes

- Updated dependencies [[`5bc6afb75`](https://github.com/firebase/firebase-js-sdk/commit/5bc6afb75b5267bad5940c32458c315e5394321d), [`cdada6c68`](https://github.com/firebase/firebase-js-sdk/commit/cdada6c68f9740d13dd6674bcb658e28e68253b6)]:
  - @firebase/firestore@3.0.0
  - @firebase/firestore-compat@0.1.0
  - @firebase/analytics@0.7.0
  - @firebase/analytics-compat@0.1.0
  - @firebase/app@0.7.0
  - @firebase/app-check@0.4.0
  - @firebase/app-check-compat@0.1.0
  - @firebase/app-compat@0.1.0
  - @firebase/app-types@0.7.0
  - @firebase/auth@0.17.0
  - @firebase/auth-compat@0.1.0
  - @firebase/database@0.12.0
  - @firebase/database-compat@0.1.0
  - @firebase/functions@0.7.0
  - @firebase/functions-compat@0.1.0
  - @firebase/installations@0.5.0
  - @firebase/messaging@0.9.0
  - @firebase/messaging-compat@0.1.0
  - @firebase/performance@0.5.0
  - @firebase/performance-compat@0.1.0
  - @firebase/remote-config@0.2.0
  - @firebase/remote-config-compat@0.1.0
  - @firebase/storage@0.8.0
  - @firebase/storage-compat@0.1.0

## 8.10.0

### Minor Changes

- [`d0710d500`](https://github.com/firebase/firebase-js-sdk/commit/d0710d5006a07318213163127051eebf0c339383) [#5139](https://github.com/firebase/firebase-js-sdk/pull/5139) - Allows retrieval of `messageId` from `MessagePayload`.

* [`3c6a11c8d`](https://github.com/firebase/firebase-js-sdk/commit/3c6a11c8d0b35afddb50e9c3e0c4d2e30f642131) [#5282](https://github.com/firebase/firebase-js-sdk/pull/5282) - Implement mockUserToken for Storage and fix JWT format bugs.

### Patch Changes

- Updated dependencies [[`fbb32e7bf`](https://github.com/firebase/firebase-js-sdk/commit/fbb32e7bff32942bea16385fc387b8c22952ed4d), [`d0710d500`](https://github.com/firebase/firebase-js-sdk/commit/d0710d5006a07318213163127051eebf0c339383), [`3c6a11c8d`](https://github.com/firebase/firebase-js-sdk/commit/3c6a11c8d0b35afddb50e9c3e0c4d2e30f642131), [`f825b1d83`](https://github.com/firebase/firebase-js-sdk/commit/f825b1d83228747e404aaefd9f3948d12257d0fc)]:
  - @firebase/storage@0.7.0
  - @firebase/messaging@0.8.0
  - @firebase/database@0.11.0
  - @firebase/firestore@2.4.0
  - @firebase/util@1.3.0
  - @firebase/functions@0.6.15
  - @firebase/analytics@0.6.18
  - @firebase/app@0.6.30
  - @firebase/app-check@0.3.2
  - @firebase/installations@0.4.32
  - @firebase/performance@0.4.18
  - @firebase/remote-config@0.1.43

## 8.9.1

### Patch Changes

- [`f1027e3c2`](https://github.com/firebase/firebase-js-sdk/commit/f1027e3c24cab52046766a898c6702860f5ad3f6) [#5261](https://github.com/firebase/firebase-js-sdk/pull/5261) (fixes [#5258](https://github.com/firebase/firebase-js-sdk/issues/5258)) - Fixed argument typings for `activate()`.

- Updated dependencies [[`f1027e3c2`](https://github.com/firebase/firebase-js-sdk/commit/f1027e3c24cab52046766a898c6702860f5ad3f6)]:
  - @firebase/app-check@0.3.1

## 8.9.0

### Minor Changes

- [`8599d9141`](https://github.com/firebase/firebase-js-sdk/commit/8599d91416ae8ac5202742f11cee00666d3360ec) [#4902](https://github.com/firebase/firebase-js-sdk/pull/4902) - Add `RecaptchaV3Provider` and `CustomProvider` classes that can be supplied to `firebase.appCheck().activate()`.

* [`bd50d8310`](https://github.com/firebase/firebase-js-sdk/commit/bd50d83107be3d87064f72800c608abc94ae3456) [#5206](https://github.com/firebase/firebase-js-sdk/pull/5206) - Fix formatting of links in comments and update some event typings to correctly match GA4 specs.

### Patch Changes

- Updated dependencies [[`5bda08eee`](https://github.com/firebase/firebase-js-sdk/commit/5bda08eee4e0c4007b1d858edcbcc8020604d560), [`8599d9141`](https://github.com/firebase/firebase-js-sdk/commit/8599d91416ae8ac5202742f11cee00666d3360ec)]:
  - @firebase/storage@0.6.2
  - @firebase/app-check@0.3.0
  - @firebase/analytics@0.6.17

## 8.8.1

### Patch Changes

- Updated dependencies [[`a3cbe719b`](https://github.com/firebase/firebase-js-sdk/commit/a3cbe719b1bd733a5c4c15ee0d0e6388d512054c), [`3d10d33bc`](https://github.com/firebase/firebase-js-sdk/commit/3d10d33bc167177fecbf86d2a6574af2e4e210f9)]:
  - @firebase/util@1.2.0
  - @firebase/app-types@0.6.3
  - @firebase/analytics@0.6.16
  - @firebase/app@0.6.29
  - @firebase/app-check@0.2.1
  - @firebase/database@0.10.9
  - @firebase/firestore@2.3.10
  - @firebase/installations@0.4.31
  - @firebase/messaging@0.7.15
  - @firebase/performance@0.4.17
  - @firebase/remote-config@0.1.42
  - @firebase/storage@0.6.1
  - @firebase/functions@0.6.14

## 8.8.0

### Minor Changes

- [`b3caa5158`](https://github.com/firebase/firebase-js-sdk/commit/b3caa515846d2bfcf4a95dedff69f08d503cbfc2) [#5149](https://github.com/firebase/firebase-js-sdk/pull/5149) - Add NodeJS support to Cloud Storage for Firebase. This release changes the `main` field in package.json to point to a Node specific build. If you are building a bundle for browser usage, please make sure that your bundler uses the `browser` field (the default).

* [`02586c975`](https://github.com/firebase/firebase-js-sdk/commit/02586c9754318b01a0051561d2c7c4906059b5af) [#5070](https://github.com/firebase/firebase-js-sdk/pull/5070) - Add `firebase_screen` and `firebase_screen_class` to `logEvent()` overload for `screen_view` events.

### Patch Changes

- [`2cd9d7c39`](https://github.com/firebase/firebase-js-sdk/commit/2cd9d7c394dd0c84f285fbcfa4b0a5d79509451f) [#5147](https://github.com/firebase/firebase-js-sdk/pull/5147) (fixes [#5047](https://github.com/firebase/firebase-js-sdk/issues/5047)) - Fixed an issue that prevented Timestamps from being used via `update()` when connected to the Emulator

- Updated dependencies [[`b3caa5158`](https://github.com/firebase/firebase-js-sdk/commit/b3caa515846d2bfcf4a95dedff69f08d503cbfc2), [`b51be1da3`](https://github.com/firebase/firebase-js-sdk/commit/b51be1da318a8f79ff159bcb8be9797d192519fd), [`2cd9d7c39`](https://github.com/firebase/firebase-js-sdk/commit/2cd9d7c394dd0c84f285fbcfa4b0a5d79509451f), [`fb3e35965`](https://github.com/firebase/firebase-js-sdk/commit/fb3e35965b23f88e318dd877fabade16cdcb6385)]:
  - @firebase/storage@0.6.0
  - @firebase/firestore@2.3.9
  - @firebase/database@0.10.8
  - @firebase/analytics@0.6.15

## 8.7.1

### Patch Changes

- Updated dependencies [[`99414a51c`](https://github.com/firebase/firebase-js-sdk/commit/99414a51ca5cd25f69a96e4c9949ad5b84e3f64e)]:
  - @firebase/database@0.10.7

## 8.7.0

### Minor Changes

- [`870dd5e35`](https://github.com/firebase/firebase-js-sdk/commit/870dd5e3594f5b588bdc2801c60c6d984d1d08cc) [#5033](https://github.com/firebase/firebase-js-sdk/pull/5033) - Added `getToken()` and `onTokenChanged` methods to App Check.

### Patch Changes

- Updated dependencies [[`870dd5e35`](https://github.com/firebase/firebase-js-sdk/commit/870dd5e3594f5b588bdc2801c60c6d984d1d08cc), [`5d007b8fb`](https://github.com/firebase/firebase-js-sdk/commit/5d007b8fb64ac26c2f82704398965e9f3deda58a), [`5d31e2192`](https://github.com/firebase/firebase-js-sdk/commit/5d31e2192d0ea68a768bc7826ad5aa830c2bc36c), [`56a6a9d4a`](https://github.com/firebase/firebase-js-sdk/commit/56a6a9d4af2766154584a0f66d3c4d8024d74ba5)]:
  - @firebase/app-check@0.2.0
  - @firebase/auth@0.16.8
  - @firebase/firestore@2.3.8
  - @firebase/storage@0.5.6
  - @firebase/analytics@0.6.14
  - @firebase/app@0.6.28
  - @firebase/database@0.10.6
  - @firebase/functions@0.6.13
  - @firebase/installations@0.4.30
  - @firebase/messaging@0.7.14
  - @firebase/performance@0.4.16
  - @firebase/remote-config@0.1.41

## 8.6.8

### Patch Changes

- Updated dependencies [[`c81cf82fa`](https://github.com/firebase/firebase-js-sdk/commit/c81cf82fac14cbfaebc0e440235c3fb38af22d38)]:
  - @firebase/auth@0.16.7
  - @firebase/storage@0.5.5
  - @firebase/analytics@0.6.13
  - @firebase/app@0.6.27
  - @firebase/app-check@0.1.4
  - @firebase/database@0.10.5
  - @firebase/firestore@2.3.7
  - @firebase/functions@0.6.12
  - @firebase/installations@0.4.29
  - @firebase/messaging@0.7.13
  - @firebase/performance@0.4.15
  - @firebase/remote-config@0.1.40

## 8.6.7

### Patch Changes

- Updated dependencies [[`1d54447ca`](https://github.com/firebase/firebase-js-sdk/commit/1d54447ca928ab50228600858978bb3b341c0507)]:
  - @firebase/app@0.6.26
  - @firebase/firestore@2.3.6

## 8.6.6

### Patch Changes

- Updated dependencies [[`4c4b6aed9`](https://github.com/firebase/firebase-js-sdk/commit/4c4b6aed9757c9a7e75fb698a15e53274f93880b)]:
  - @firebase/firestore@2.3.5
  - @firebase/analytics@0.6.12
  - @firebase/app@0.6.25
  - @firebase/app-check@0.1.3
  - @firebase/database@0.10.4
  - @firebase/functions@0.6.11
  - @firebase/installations@0.4.28
  - @firebase/messaging@0.7.12
  - @firebase/performance@0.4.14
  - @firebase/remote-config@0.1.39
  - @firebase/storage@0.5.4

## 8.6.5

### Patch Changes

- Updated dependencies []:
  - @firebase/app@0.6.24
  - @firebase/firestore@2.3.4

## 8.6.4

### Patch Changes

- [`b49345d31`](https://github.com/firebase/firebase-js-sdk/commit/b49345d31cdd3dfd42d65768156818dc09c7fa61) [#4283](https://github.com/firebase/firebase-js-sdk/pull/4283) (fixes [#4235](https://github.com/firebase/firebase-js-sdk/issues/4235)) - set firebase.SDK_VERSION to the latest value

- Updated dependencies [[`92e4e8d29`](https://github.com/firebase/firebase-js-sdk/commit/92e4e8d2996c690837a203a868b0d26bf6e3ad84)]:
  - @firebase/functions@0.6.10
  - @firebase/analytics@0.6.11
  - @firebase/app@0.6.23
  - @firebase/app-check@0.1.2
  - @firebase/database@0.10.3
  - @firebase/firestore@2.3.3
  - @firebase/installations@0.4.27
  - @firebase/messaging@0.7.11
  - @firebase/performance@0.4.13
  - @firebase/remote-config@0.1.38
  - @firebase/storage@0.5.3

## 8.6.3

### Patch Changes

- Updated dependencies [[`169174520`](https://github.com/firebase/firebase-js-sdk/commit/169174520f6451f5741fd50e8957d4097895e97a), [`2a5039ee3`](https://github.com/firebase/firebase-js-sdk/commit/2a5039ee3242fb4109da9dee36ac978d78519334)]:
  - @firebase/firestore@2.3.2
  - @firebase/database@0.10.2

## 8.6.2

### Patch Changes

- Updated dependencies [[`de68cdca2`](https://github.com/firebase/firebase-js-sdk/commit/de68cdca21c6ba5a890807857b529c2187e4adba), [`96a47097f`](https://github.com/firebase/firebase-js-sdk/commit/96a47097f36fa33f16b3f63b8cc72d256710e528), [`997040ace`](https://github.com/firebase/firebase-js-sdk/commit/997040ace70de0891c9dea78b6da89e4886163b9)]:
  - @firebase/auth@0.16.6
  - @firebase/firestore@2.3.1
  - @firebase/functions@0.6.9

## 8.6.1

### Patch Changes

- Updated dependencies [[`60e834739`](https://github.com/firebase/firebase-js-sdk/commit/60e83473940e60f8390b1b0f97cf45a1733f66f0), [`5b202f852`](https://github.com/firebase/firebase-js-sdk/commit/5b202f852ca68b35b06b0ea17e4b6b8c446c651c)]:
  - @firebase/app@0.6.22
  - @firebase/app-check@0.1.1
  - @firebase/database@0.10.1

## 8.6.0

### Minor Changes

- [`81c131abe`](https://github.com/firebase/firebase-js-sdk/commit/81c131abea7001c5933156ff6b0f3925f16ff052) [#4860](https://github.com/firebase/firebase-js-sdk/pull/4860) - Release the Firebase App Check package.

### Patch Changes

- [`cc7207e25`](https://github.com/firebase/firebase-js-sdk/commit/cc7207e25f09870c6c718b8e209e694661676d27) [#4870](https://github.com/firebase/firebase-js-sdk/pull/4870) - Fix database.useEmulator typing.

- Updated dependencies [[`81c131abe`](https://github.com/firebase/firebase-js-sdk/commit/81c131abea7001c5933156ff6b0f3925f16ff052)]:
  - @firebase/app-check@0.1.0

## 8.5.0

### Minor Changes

- [`97f61e6f3`](https://github.com/firebase/firebase-js-sdk/commit/97f61e6f3d24e5b4c92ed248bb531233a94b9eaf) [#4837](https://github.com/firebase/firebase-js-sdk/pull/4837) (fixes [#4715](https://github.com/firebase/firebase-js-sdk/issues/4715)) - Add mockUserToken support for Firestore.

* [`ac4ad08a2`](https://github.com/firebase/firebase-js-sdk/commit/ac4ad08a284397ec966e991dd388bb1fba857467) [#4792](https://github.com/firebase/firebase-js-sdk/pull/4792) - Add mockUserToken support for database emulator.

### Patch Changes

- Updated dependencies [[`97f61e6f3`](https://github.com/firebase/firebase-js-sdk/commit/97f61e6f3d24e5b4c92ed248bb531233a94b9eaf), [`e123f241c`](https://github.com/firebase/firebase-js-sdk/commit/e123f241c0cf39a983645582c4e42b7a5bff7bd6), [`ac4ad08a2`](https://github.com/firebase/firebase-js-sdk/commit/ac4ad08a284397ec966e991dd388bb1fba857467)]:
  - @firebase/firestore@2.3.0
  - @firebase/app@0.6.21
  - @firebase/database@0.10.0
  - @firebase/util@1.1.0
  - @firebase/analytics@0.6.10
  - @firebase/functions@0.6.8
  - @firebase/installations@0.4.26
  - @firebase/messaging@0.7.10
  - @firebase/performance@0.4.12
  - @firebase/remote-config@0.1.37
  - @firebase/storage@0.5.2

## 8.4.3

### Patch Changes

- Updated dependencies [[`8d63eacf9`](https://github.com/firebase/firebase-js-sdk/commit/8d63eacf964c6e6b3b8ffe06bf682844ee430fbc), [`d422436d1`](https://github.com/firebase/firebase-js-sdk/commit/d422436d1d83f82aee8028e3a24c8e18d9d7c098)]:
  - @firebase/database@0.9.12

## 8.4.2

### Patch Changes

- Updated dependencies [[`633463e2a`](https://github.com/firebase/firebase-js-sdk/commit/633463e2abfdef7dbb6d9bf5275df21d6a01fcb6), [`c65883680`](https://github.com/firebase/firebase-js-sdk/commit/c658836806e0a5fef11fa61cd68f98960567f31b), [`364e336a0`](https://github.com/firebase/firebase-js-sdk/commit/364e336a04e419d019846d702cf27144aeb8939e), [`191184eb4`](https://github.com/firebase/firebase-js-sdk/commit/191184eb454109bff9198274fc416664b126d7ec)]:
  - @firebase/firestore@2.2.5
  - @firebase/storage@0.5.1
  - @firebase/database@0.9.11
  - @firebase/auth@0.16.5

## 8.4.1

### Patch Changes

- Updated dependencies [[`74fa5064a`](https://github.com/firebase/firebase-js-sdk/commit/74fa5064ae6a183b229975dc858c5ee0f567d0d4)]:
  - @firebase/database@0.9.10

## 8.4.0

### Minor Changes

- [`5ae73656d`](https://github.com/firebase/firebase-js-sdk/commit/5ae73656d976fa724ea6ca86d496e9531c95b29c) [#4346](https://github.com/firebase/firebase-js-sdk/pull/4346) - Add `storage().useEmulator()` method to enable emulator mode for storage, allowing users
  to set a storage emulator host and port.

### Patch Changes

- [`7354a0ed4`](https://github.com/firebase/firebase-js-sdk/commit/7354a0ed438f4e3df6577e4927e8c8f8f1fbbfda) [#4720](https://github.com/firebase/firebase-js-sdk/pull/4720) - Internal changes to Database and Validation APIs.

- Updated dependencies [[`7354a0ed4`](https://github.com/firebase/firebase-js-sdk/commit/7354a0ed438f4e3df6577e4927e8c8f8f1fbbfda), [`6db185be5`](https://github.com/firebase/firebase-js-sdk/commit/6db185be5ed297ba2a8b6c0a098319131da7b552), [`5ae73656d`](https://github.com/firebase/firebase-js-sdk/commit/5ae73656d976fa724ea6ca86d496e9531c95b29c)]:
  - @firebase/util@1.0.0
  - @firebase/database@0.9.9
  - @firebase/firestore@2.2.4
  - @firebase/storage@0.5.0
  - @firebase/analytics@0.6.9
  - @firebase/app@0.6.20
  - @firebase/installations@0.4.25
  - @firebase/messaging@0.7.9
  - @firebase/performance@0.4.11
  - @firebase/remote-config@0.1.36
  - @firebase/functions@0.6.7

## 8.3.3

### Patch Changes

- Updated dependencies [[`f24d8961b`](https://github.com/firebase/firebase-js-sdk/commit/f24d8961b3b87821413297688803fc85113086b3)]:
  - @firebase/app-types@0.6.2
  - @firebase/app@0.6.19
  - @firebase/analytics@0.6.8
  - @firebase/database@0.9.8
  - @firebase/firestore@2.2.3
  - @firebase/functions@0.6.6
  - @firebase/installations@0.4.24
  - @firebase/messaging@0.7.8
  - @firebase/performance@0.4.10
  - @firebase/remote-config@0.1.35
  - @firebase/storage@0.4.7

## 8.3.2

### Patch Changes

- Updated dependencies [[`de5f90501`](https://github.com/firebase/firebase-js-sdk/commit/de5f9050137acc9ed1490082e5aa429b5de3cb2a), [`4cb0945c6`](https://github.com/firebase/firebase-js-sdk/commit/4cb0945c6e7d9ba729d34f893942f039443346aa)]:
  - @firebase/util@0.4.1
  - @firebase/firestore@2.2.2
  - @firebase/analytics@0.6.7
  - @firebase/app@0.6.18
  - @firebase/database@0.9.7
  - @firebase/installations@0.4.23
  - @firebase/messaging@0.7.7
  - @firebase/performance@0.4.9
  - @firebase/remote-config@0.1.34
  - @firebase/storage@0.4.6
  - @firebase/functions@0.6.5

## 8.3.1

### Patch Changes

- Updated dependencies [[`5c1a83ed7`](https://github.com/firebase/firebase-js-sdk/commit/5c1a83ed70bae979322bd8751c0885d683ce4bf3)]:
  - @firebase/database@0.9.6
  - @firebase/firestore@2.2.1
  - @firebase/functions@0.6.4
  - @firebase/remote-config@0.1.33
  - @firebase/storage@0.4.5
  - @firebase/analytics@0.6.6
  - @firebase/app@0.6.17
  - @firebase/installations@0.4.22
  - @firebase/messaging@0.7.6
  - @firebase/performance@0.4.8

## 8.3.0

### Minor Changes

- [`b6080a857`](https://github.com/firebase/firebase-js-sdk/commit/b6080a857b1b56e10db041e6357acd69154e31fb) [#4577](https://github.com/firebase/firebase-js-sdk/pull/4577) - Added support to remove a FirestoreDataConverter on a Firestore reference by calling `withConverter(null)`

### Patch Changes

- Updated dependencies [[`ec95df3d0`](https://github.com/firebase/firebase-js-sdk/commit/ec95df3d07e5f091f2a7f7327e46417f64d04b4e), [`b6080a857`](https://github.com/firebase/firebase-js-sdk/commit/b6080a857b1b56e10db041e6357acd69154e31fb)]:
  - @firebase/util@0.4.0
  - @firebase/firestore@2.2.0
  - @firebase/analytics@0.6.5
  - @firebase/app@0.6.16
  - @firebase/database@0.9.5
  - @firebase/installations@0.4.21
  - @firebase/messaging@0.7.5
  - @firebase/performance@0.4.7
  - @firebase/remote-config@0.1.32
  - @firebase/storage@0.4.4
  - @firebase/functions@0.6.3

## 8.2.10

### Patch Changes

- [`d4ba8daa2`](https://github.com/firebase/firebase-js-sdk/commit/d4ba8daa298ec00f1800374e2bc5c6200575a233) [#4469](https://github.com/firebase/firebase-js-sdk/pull/4469) - Change the `eventParams` argument in the signature of `analytics().logEvent()` to be optional.

## 8.2.9

### Patch Changes

- Updated dependencies []:
  - @firebase/analytics@0.6.4
  - @firebase/app@0.6.15
  - @firebase/database@0.9.4
  - @firebase/firestore@2.1.7
  - @firebase/functions@0.6.2
  - @firebase/installations@0.4.20
  - @firebase/messaging@0.7.4
  - @firebase/performance@0.4.6
  - @firebase/remote-config@0.1.31
  - @firebase/storage@0.4.3

## 8.2.8

### Patch Changes

- Updated dependencies [[`74bf52009`](https://github.com/firebase/firebase-js-sdk/commit/74bf52009b291a62deabfd865084d4e0fcacc483)]:
  - @firebase/analytics@0.6.3
  - @firebase/auth@0.16.4

## 8.2.7

### Patch Changes

- [`05614aa86`](https://github.com/firebase/firebase-js-sdk/commit/05614aa86614994b69df154bd6ce34861fae37a5) [#4427](https://github.com/firebase/firebase-js-sdk/pull/4427) - Add `startAfter()` and `endBefore()` to the Realtime Database TypeScript definitions.

- Updated dependencies [[`a718518e9`](https://github.com/firebase/firebase-js-sdk/commit/a718518e935931709669ea2e88f9711143655e61), [`3d0cd6f33`](https://github.com/firebase/firebase-js-sdk/commit/3d0cd6f33127e75e15aec9b6589eea360827df7a), [`318af5471`](https://github.com/firebase/firebase-js-sdk/commit/318af54715dc61a09897b144dd8841fec1abd8a3), [`05614aa86`](https://github.com/firebase/firebase-js-sdk/commit/05614aa86614994b69df154bd6ce34861fae37a5)]:
  - @firebase/firestore@2.1.6
  - @firebase/database@0.9.3

## 8.2.6

### Patch Changes

- Updated dependencies [[`73bb561e1`](https://github.com/firebase/firebase-js-sdk/commit/73bb561e18ea42286a54d28648636bf1ac7fcfe0), [`9533688b1`](https://github.com/firebase/firebase-js-sdk/commit/9533688b1e39e58a550ec0527a0363270d73c5b5), [`0af2bdfc6`](https://github.com/firebase/firebase-js-sdk/commit/0af2bdfc6b8be3f362cd630e2a917c5a070c568e)]:
  - @firebase/auth@0.16.3
  - @firebase/firestore@2.1.5
  - @firebase/database@0.9.2

## 8.2.5

### Patch Changes

- Updated dependencies [[`749c7f3d9`](https://github.com/firebase/firebase-js-sdk/commit/749c7f3d985f978cd2a204cbc28c3fff09458b5b), [`04a0fea9e`](https://github.com/firebase/firebase-js-sdk/commit/04a0fea9ef291a7da244665289a1aed32e4e7a3b)]:
  - @firebase/app@0.6.14
  - @firebase/firestore@2.1.4
  - @firebase/database@0.9.1

## 8.2.4

### Patch Changes

- [`92a7f4345`](https://github.com/firebase/firebase-js-sdk/commit/92a7f434536051bedd00bc1be7e774174378aa7d) [#4280](https://github.com/firebase/firebase-js-sdk/pull/4280) - Add the `useEmulator()` function and `emulatorConfig` to the `firebase` package externs

- Updated dependencies [[`cb835e723`](https://github.com/firebase/firebase-js-sdk/commit/cb835e723fab2a85a4e073a3f09354e3e6520dd1), [`6ac66baa0`](https://github.com/firebase/firebase-js-sdk/commit/6ac66baa0e7ac8dd90a6d6136a020cdd54710df5), [`92a7f4345`](https://github.com/firebase/firebase-js-sdk/commit/92a7f434536051bedd00bc1be7e774174378aa7d)]:
  - @firebase/database@0.9.0
  - @firebase/firestore@2.1.3
  - @firebase/auth@0.16.2

## 8.2.3

### Patch Changes

- Updated dependencies [[`50abe6c4d`](https://github.com/firebase/firebase-js-sdk/commit/50abe6c4d455693ef6a3a3c1bc8ef6ab5b8bd9ea)]:
  - @firebase/database@0.8.3

## 8.2.2

### Patch Changes

- Updated dependencies [[`487f8e1d2`](https://github.com/firebase/firebase-js-sdk/commit/487f8e1d2c6bd1a54305f2b0f148b4985f3cea8e), [`6069b1d6c`](https://github.com/firebase/firebase-js-sdk/commit/6069b1d6c521d05dde821f21bcc7e02913180ae5), [`ba59a0f90`](https://github.com/firebase/firebase-js-sdk/commit/ba59a0f909a1eb59d23b887bba30b6f86d63c931)]:
  - @firebase/database@0.8.2
  - @firebase/firestore@2.1.2

## 8.2.1

### Patch Changes

- Updated dependencies [[`9fd3f5233`](https://github.com/firebase/firebase-js-sdk/commit/9fd3f5233077b45c5101789c427db51835484ce0), [`44b5251d0`](https://github.com/firebase/firebase-js-sdk/commit/44b5251d0527d1aa768959765ff04093a04dd8ab)]:
  - @firebase/auth@0.16.1
  - @firebase/firestore@2.1.1

## 8.2.0

### Minor Changes

- [`b662f8c0a`](https://github.com/firebase/firebase-js-sdk/commit/b662f8c0a9890cbdcf53cce7fe01c2a8a52d3d2d) [#4168](https://github.com/firebase/firebase-js-sdk/pull/4168) - Release Firestore Bundles (pre-packaged Firestore data). For NPM users, this can
  be enabled via an additional import: 'firebase/firestore/bundle'. For CDN usage,
  it is enabled by default.

* [`c9f379cf7`](https://github.com/firebase/firebase-js-sdk/commit/c9f379cf7ef2c5938512a45b63008bbb135926ed) [#4112](https://github.com/firebase/firebase-js-sdk/pull/4112) - Add option to hide banner in auth when using the emulator

### Patch Changes

- [`6f2c7b7aa`](https://github.com/firebase/firebase-js-sdk/commit/6f2c7b7aae72d7be88c7a477f1a5d38bd5e8dfe4) [#3896](https://github.com/firebase/firebase-js-sdk/pull/3896) - Dispatch up to 1000 events for each network request when collecting performance events.

- Updated dependencies [[`b662f8c0a`](https://github.com/firebase/firebase-js-sdk/commit/b662f8c0a9890cbdcf53cce7fe01c2a8a52d3d2d), [`1b5407372`](https://github.com/firebase/firebase-js-sdk/commit/1b54073726db8cefd994492d0cfba7c5f619f14b), [`6f2c7b7aa`](https://github.com/firebase/firebase-js-sdk/commit/6f2c7b7aae72d7be88c7a477f1a5d38bd5e8dfe4), [`c9f379cf7`](https://github.com/firebase/firebase-js-sdk/commit/c9f379cf7ef2c5938512a45b63008bbb135926ed)]:
  - @firebase/firestore@2.1.0
  - @firebase/performance@0.4.5
  - @firebase/auth@0.16.0

## 8.1.2

### Patch Changes

- [`11563b227`](https://github.com/firebase/firebase-js-sdk/commit/11563b227f30c9282c45e4a8128d5679954dcfd1) [#4146](https://github.com/firebase/firebase-js-sdk/pull/4146) - Fix issue with IndexedDB retry logic causing uncaught errors

- Updated dependencies [[`1849b0d0f`](https://github.com/firebase/firebase-js-sdk/commit/1849b0d0f0bbca56e50bea01979d20ada58040dc), [`8993f16b8`](https://github.com/firebase/firebase-js-sdk/commit/8993f16b81b4b386f2ac5195950235a6a43ed9bc), [`11563b227`](https://github.com/firebase/firebase-js-sdk/commit/11563b227f30c9282c45e4a8128d5679954dcfd1)]:
  - @firebase/firestore@2.0.5
  - @firebase/auth@0.15.3

## 8.1.1

### Patch Changes

- [`4f6313262`](https://github.com/firebase/firebase-js-sdk/commit/4f63132622fa46ca7373ab93440c76bcb1822620) [#4096](https://github.com/firebase/firebase-js-sdk/pull/4096) - Add the missing type definition for 'Query.get()' for RTDB

- Updated dependencies [[`9822e125c`](https://github.com/firebase/firebase-js-sdk/commit/9822e125c399ae7271d4a9077f82b184a44526e4)]:
  - @firebase/firestore@2.0.4
  - @firebase/database@0.8.1

## 8.1.0

### Minor Changes

- [`34973cde2`](https://github.com/firebase/firebase-js-sdk/commit/34973cde218e570baccd235d5bb6c6146559f80b) [#3812](https://github.com/firebase/firebase-js-sdk/pull/3812) - Add a `get` method for database queries that returns server result when connected

### Patch Changes

- Updated dependencies [[`6c6c49ad6`](https://github.com/firebase/firebase-js-sdk/commit/6c6c49ad6b3c3d66e9ecb8397c4ac39bea256e80), [`e0bf3f70b`](https://github.com/firebase/firebase-js-sdk/commit/e0bf3f70bf82f3587e60ab4484fe37d01cea0051), [`34973cde2`](https://github.com/firebase/firebase-js-sdk/commit/34973cde218e570baccd235d5bb6c6146559f80b)]:
  - @firebase/firestore@2.0.3
  - @firebase/database@0.8.0

## 8.0.2

### Patch Changes

- Updated dependencies [[`d2adf4e3e`](https://github.com/firebase/firebase-js-sdk/commit/d2adf4e3e69da3a4312828137f9721ea84b87fe2), [`c2b215c19`](https://github.com/firebase/firebase-js-sdk/commit/c2b215c1950b2f75abb6a8dd58544a79bda968f6), [`6dffdf2eb`](https://github.com/firebase/firebase-js-sdk/commit/6dffdf2eb1323ec9047af4ed78302a68f7dacce3), [`484e90a1d`](https://github.com/firebase/firebase-js-sdk/commit/484e90a1d8f63e04268ff5bce4e3e0873c56c8e1), [`f9dc50e35`](https://github.com/firebase/firebase-js-sdk/commit/f9dc50e3520d50b70eecd28b81887e0053f9f636)]:
  - @firebase/firestore@2.0.2
  - @firebase/auth@0.15.2
  - @firebase/storage@0.4.2

## 8.0.1

### Patch Changes

- Updated dependencies [[`54a46f89c`](https://github.com/firebase/firebase-js-sdk/commit/54a46f89c1c45435c76412fa2ed296e986c2f6ab), [`9cf727fcc`](https://github.com/firebase/firebase-js-sdk/commit/9cf727fcc3d049551b16ae0698ac33dc2fe45ada), [`007ddd1eb`](https://github.com/firebase/firebase-js-sdk/commit/007ddd1eb6be0a66df7b1c3264d8dff8857d8399)]:
  - @firebase/messaging@0.7.3
  - @firebase/util@0.3.4
  - @firebase/firestore@2.0.1
  - @firebase/functions@0.6.1
  - @firebase/analytics@0.6.2
  - @firebase/app@0.6.13
  - @firebase/database@0.7.1
  - @firebase/installations@0.4.19
  - @firebase/performance@0.4.4
  - @firebase/remote-config@0.1.30
  - @firebase/storage@0.4.1

## 8.0.0

### Major Changes

- [`a5768b0aa`](https://github.com/firebase/firebase-js-sdk/commit/a5768b0aa7d7ce732279931aa436e988c9f36487) [#3932](https://github.com/firebase/firebase-js-sdk/pull/3932) - Point browser field to esm build. Now you need to use default import instead of namespace import to import firebase.

  Before this change

  ```
  import * as firebase from 'firebase/app';
  ```

  After this change

  ```
  import firebase from 'firebase/app';
  ```

* [`8939aeca0`](https://github.com/firebase/firebase-js-sdk/commit/8939aeca02921f9eacf1badb1068de22f670293e) [#3944](https://github.com/firebase/firebase-js-sdk/pull/3944) - Removed the undocumented `Firestore.logLevel` property.

- [`344bd8856`](https://github.com/firebase/firebase-js-sdk/commit/344bd88566e2c42fd7ee92f28bb0f784629b48ee) [#3943](https://github.com/firebase/firebase-js-sdk/pull/3943) - Removed deprecated `experimentalTabSynchronization` settings. To enable multi-tab synchronization, use `synchronizeTabs` instead.

* [`4b540f91d`](https://github.com/firebase/firebase-js-sdk/commit/4b540f91dbad217e8ec04b382b4c724308cb3df1) [#3939](https://github.com/firebase/firebase-js-sdk/pull/3939) - This releases removes all input validation. Please use our TypeScript types to validate API usage.

- [`ffef32e38`](https://github.com/firebase/firebase-js-sdk/commit/ffef32e3837d3ee1098129b237e7a6e2e738182d) [#3897](https://github.com/firebase/firebase-js-sdk/pull/3897) (fixes [#3879](https://github.com/firebase/firebase-js-sdk/issues/3879)) - Removed the `timestampsInSnapshots` option from `FirestoreSettings`. Now, Firestore always returns `Timestamp` values for all timestamp values.

* [`b247ffa76`](https://github.com/firebase/firebase-js-sdk/commit/b247ffa760aec1636de6cfc78851f97a840181ae) [#3967](https://github.com/firebase/firebase-js-sdk/pull/3967) - This releases removes all input validation. Please use our TypeScript types to validate API usage.

### Minor Changes

- [`ef33328f7`](https://github.com/firebase/firebase-js-sdk/commit/ef33328f7cb7d585a1304ed39649f5b69a111b3c) [#3904](https://github.com/firebase/firebase-js-sdk/pull/3904) - Add a useEmulator(host, port) method to Realtime Database

* [`79b049375`](https://github.com/firebase/firebase-js-sdk/commit/79b04937537b90422e051086112f6b43c2880cdb) [#3909](https://github.com/firebase/firebase-js-sdk/pull/3909) - Add a useEmulator(host, port) method to Firestore

- [`0322c1bda`](https://github.com/firebase/firebase-js-sdk/commit/0322c1bda93b2885b995e3df2b63b48314546961) [#3906](https://github.com/firebase/firebase-js-sdk/pull/3906) - Add a useEmulator(host, port) method to Cloud Functions

### Patch Changes

- [`602ec18e9`](https://github.com/firebase/firebase-js-sdk/commit/602ec18e92fd365a3a6432ff3a5f6a31013eb1f5) [#3968](https://github.com/firebase/firebase-js-sdk/pull/3968) - Updated the type definition for `ThenableReference` to only implement `then` and `catch`, which matches the implementation.

- Updated dependencies [[`ef33328f7`](https://github.com/firebase/firebase-js-sdk/commit/ef33328f7cb7d585a1304ed39649f5b69a111b3c), [`a5768b0aa`](https://github.com/firebase/firebase-js-sdk/commit/a5768b0aa7d7ce732279931aa436e988c9f36487), [`8939aeca0`](https://github.com/firebase/firebase-js-sdk/commit/8939aeca02921f9eacf1badb1068de22f670293e), [`79b049375`](https://github.com/firebase/firebase-js-sdk/commit/79b04937537b90422e051086112f6b43c2880cdb), [`344bd8856`](https://github.com/firebase/firebase-js-sdk/commit/344bd88566e2c42fd7ee92f28bb0f784629b48ee), [`0322c1bda`](https://github.com/firebase/firebase-js-sdk/commit/0322c1bda93b2885b995e3df2b63b48314546961), [`4b540f91d`](https://github.com/firebase/firebase-js-sdk/commit/4b540f91dbad217e8ec04b382b4c724308cb3df1), [`ffef32e38`](https://github.com/firebase/firebase-js-sdk/commit/ffef32e3837d3ee1098129b237e7a6e2e738182d), [`7d916d905`](https://github.com/firebase/firebase-js-sdk/commit/7d916d905ba16816ac8ac7c8748c83831ff614ce), [`602ec18e9`](https://github.com/firebase/firebase-js-sdk/commit/602ec18e92fd365a3a6432ff3a5f6a31013eb1f5), [`b247ffa76`](https://github.com/firebase/firebase-js-sdk/commit/b247ffa760aec1636de6cfc78851f97a840181ae), [`9719635fe`](https://github.com/firebase/firebase-js-sdk/commit/9719635fe2ecbb5b981076ce4807d0df775b8332)]:
  - @firebase/database@0.7.0
  - @firebase/app@0.6.12
  - @firebase/auth@0.15.1
  - @firebase/firestore@2.0.0
  - @firebase/functions@0.6.0
  - @firebase/performance@0.4.3
  - @firebase/remote-config@0.1.29
  - @firebase/util@0.3.3
  - @firebase/storage@0.4.0
  - @firebase/analytics@0.6.1
  - @firebase/installations@0.4.18
  - @firebase/messaging@0.7.2

## 7.24.0

### Minor Changes

- [`eeb1dfa4f`](https://github.com/firebase/firebase-js-sdk/commit/eeb1dfa4f629dc5cf328e4b4a224369c0670c312) [#3810](https://github.com/firebase/firebase-js-sdk/pull/3810) - Add ability to configure the SDK to communicate with the Firebase Auth emulator.

* [`4f997bce1`](https://github.com/firebase/firebase-js-sdk/commit/4f997bce102be272b76836b6bcba96ea7de857bc) [#3724](https://github.com/firebase/firebase-js-sdk/pull/3724) - Adds a new `experimentalAutoDetectLongPolling` to FirestoreSettings. When
  enabled, the SDK's underlying transport (WebChannel) automatically detects if
  long-polling should be used. This is very similar to
  `experimentalForceLongPolling`, but only uses long-polling if required.

### Patch Changes

- Updated dependencies [[`eeb1dfa4f`](https://github.com/firebase/firebase-js-sdk/commit/eeb1dfa4f629dc5cf328e4b4a224369c0670c312), [`916770f3c`](https://github.com/firebase/firebase-js-sdk/commit/916770f3cfc0ca9eae92fbf33558b7175cf2cf78), [`2bea0a367`](https://github.com/firebase/firebase-js-sdk/commit/2bea0a367da8de06bae29e1459b7cbe3cdfde540), [`4f997bce1`](https://github.com/firebase/firebase-js-sdk/commit/4f997bce102be272b76836b6bcba96ea7de857bc)]:
  - @firebase/auth@0.15.0
  - @firebase/firestore@1.18.0

## 7.23.0

### Minor Changes

- [`d4db75ff8`](https://github.com/firebase/firebase-js-sdk/commit/d4db75ff81388430489bd561ac2247fe9e0b6eb5) [#3836](https://github.com/firebase/firebase-js-sdk/pull/3836) (fixes [#3573](https://github.com/firebase/firebase-js-sdk/issues/3573)) - Analytics now warns instead of throwing if it detects a browser environment where analytics does not work.

### Patch Changes

- [`48b0b0f7c`](https://github.com/firebase/firebase-js-sdk/commit/48b0b0f7c9137652f438cf04395debddeb3711d0) [#3850](https://github.com/firebase/firebase-js-sdk/pull/3850) - Moved `loggingEnabled` check to wait until performance initialization finishes, thus avoid dropping custom traces right after getting `performance` object.

* [`8728e1a0f`](https://github.com/firebase/firebase-js-sdk/commit/8728e1a0fc9027a21e3b77e4a058a7e8513a4646) [#3866](https://github.com/firebase/firebase-js-sdk/pull/3866) - Throws exception when startTime or duration is not positive value in `trace.record()` API.

* Updated dependencies [[`48b0b0f7c`](https://github.com/firebase/firebase-js-sdk/commit/48b0b0f7c9137652f438cf04395debddeb3711d0), [`a10c18f89`](https://github.com/firebase/firebase-js-sdk/commit/a10c18f8996fc35942779f5fea5690ae5d102bb0), [`d4db75ff8`](https://github.com/firebase/firebase-js-sdk/commit/d4db75ff81388430489bd561ac2247fe9e0b6eb5), [`8728e1a0f`](https://github.com/firebase/firebase-js-sdk/commit/8728e1a0fc9027a21e3b77e4a058a7e8513a4646)]:
  - @firebase/performance@0.4.2
  - @firebase/firestore@1.17.3
  - @firebase/analytics@0.6.0

## 7.22.1

### Patch Changes

- Updated dependencies [[`b6b1fd95c`](https://github.com/firebase/firebase-js-sdk/commit/b6b1fd95cbeeabc38daa574ce7cf0b7dd34cf550)]:
  - @firebase/functions@0.5.1

## 7.22.0

### Minor Changes

- [`a6af7c279`](https://github.com/firebase/firebase-js-sdk/commit/a6af7c27925da47fa62ee3b7b0a267a272c52220) [#3825](https://github.com/firebase/firebase-js-sdk/pull/3825) - Allow setting a custom domain for callable Cloud Functions.

### Patch Changes

- Updated dependencies [[`2be43eadf`](https://github.com/firebase/firebase-js-sdk/commit/2be43eadf756e45da7ad3ae7ba104ac5f0e557fa), [`a6af7c279`](https://github.com/firebase/firebase-js-sdk/commit/a6af7c27925da47fa62ee3b7b0a267a272c52220)]:
  - @firebase/firestore@1.17.2
  - @firebase/functions@0.5.0

## 7.21.1

### Patch Changes

- [`7bf73797d`](https://github.com/firebase/firebase-js-sdk/commit/7bf73797dfe5271b8f380ce4bd2497d8589f05d9) [#3813](https://github.com/firebase/firebase-js-sdk/pull/3813) (fixes [#414](https://github.com/firebase/firebase-js-sdk/issues/414)) - Escape unicodes when generating CDN scripts, so they work correctly in environments that requires UTF-8, for example, in Chrome extension.

- Updated dependencies [[`4dc8817c3`](https://github.com/firebase/firebase-js-sdk/commit/4dc8817c3faf172152a5b1e7778d0ce844510f97), [`16c6ba979`](https://github.com/firebase/firebase-js-sdk/commit/16c6ba9793681f1695f855f22a19a618ceface5f)]:
  - @firebase/firestore@1.17.1

## 7.21.0

### Minor Changes

- [`f9004177e`](https://github.com/firebase/firebase-js-sdk/commit/f9004177e76f00fc484d30c0c0e7b1bc2da033f9) [#3772](https://github.com/firebase/firebase-js-sdk/pull/3772) - [feature] Added `not-in` and `!=` query operators for use with `.where()`. `not-in` finds documents where a specified field’s value is not in a specified array. `!=` finds documents where a specified field's value does not equal the specified value. Neither query operator will match documents where the specified field is not present.

### Patch Changes

- Updated dependencies [[`3d9b5a595`](https://github.com/firebase/firebase-js-sdk/commit/3d9b5a595813b6c4f7f6ef4e3625ae8856a9fa23), [`f9004177e`](https://github.com/firebase/firebase-js-sdk/commit/f9004177e76f00fc484d30c0c0e7b1bc2da033f9), [`e81c429ae`](https://github.com/firebase/firebase-js-sdk/commit/e81c429aec43cd4467089bfed68eafafba6e8ee2), [`a8ff3dbaa`](https://github.com/firebase/firebase-js-sdk/commit/a8ff3dbaacd06371e6652a6d639ef2d9bead612b)]:
  - @firebase/database@0.6.13
  - @firebase/firestore@1.17.0

## 7.20.0

### Minor Changes

- [`fb3b095e4`](https://github.com/firebase/firebase-js-sdk/commit/fb3b095e4b7c8f57fdb3172bc039c84576abf290) [#2800](https://github.com/firebase/firebase-js-sdk/pull/2800) - Analytics now dynamically fetches the app's Measurement ID from the Dynamic Config backend
  instead of depending on the local Firebase config. It will fall back to any `measurementId`
  value found in the local config if the Dynamic Config fetch fails.

### Patch Changes

- Updated dependencies [[`249d40cb6`](https://github.com/firebase/firebase-js-sdk/commit/249d40cb692366f686a50c06c44ec81e4cae23d7), [`d347c6ca1`](https://github.com/firebase/firebase-js-sdk/commit/d347c6ca1bcb7cd48ab2e4f7954cabafe761aea7), [`fb3b095e4`](https://github.com/firebase/firebase-js-sdk/commit/fb3b095e4b7c8f57fdb3172bc039c84576abf290), [`dc9892565`](https://github.com/firebase/firebase-js-sdk/commit/dc989256566b8379f475c722370ccbd8f47527c3), [`fb3b095e4`](https://github.com/firebase/firebase-js-sdk/commit/fb3b095e4b7c8f57fdb3172bc039c84576abf290), [`fb3b095e4`](https://github.com/firebase/firebase-js-sdk/commit/fb3b095e4b7c8f57fdb3172bc039c84576abf290)]:
  - @firebase/firestore@1.16.7
  - @firebase/database@0.6.12
  - @firebase/remote-config@0.1.28
  - @firebase/messaging@0.7.1
  - @firebase/util@0.3.2
  - @firebase/analytics@0.5.0
  - @firebase/app@0.6.11
  - @firebase/functions@0.4.51
  - @firebase/installations@0.4.17
  - @firebase/performance@0.4.1
  - @firebase/storage@0.3.43

## 7.19.1

### Patch Changes

- [`61b4cd31b`](https://github.com/firebase/firebase-js-sdk/commit/61b4cd31b961c90354be38b18af5fbea9da8d5a3) [#3464](https://github.com/firebase/firebase-js-sdk/pull/3464) (fixes [#3354](https://github.com/firebase/firebase-js-sdk/issues/3354)) - feat: Added `merge` option to `firestore.settings()`, which merges the provided settings with
  settings from a previous call. This allows adding settings on top of the settings that were applied
  by `@firebase/testing`.
- Updated dependencies [[`61b4cd31b`](https://github.com/firebase/firebase-js-sdk/commit/61b4cd31b961c90354be38b18af5fbea9da8d5a3)]:
  - @firebase/firestore@1.16.6

## 7.19.0

### Minor Changes

- [`67501b980`](https://github.com/firebase/firebase-js-sdk/commit/67501b9806c7014738080bc0be945b2c0748c17e) [#3424](https://github.com/firebase/firebase-js-sdk/pull/3424) - Issue 2393 - Add environment check to Performance Module

### Patch Changes

- Updated dependencies [[`67501b980`](https://github.com/firebase/firebase-js-sdk/commit/67501b9806c7014738080bc0be945b2c0748c17e), [`960093d5b`](https://github.com/firebase/firebase-js-sdk/commit/960093d5b3ada866709c1a51b4ca175c3a01f1f3), [`b97c7e758`](https://github.com/firebase/firebase-js-sdk/commit/b97c7e758b1e2a370cb72a7aac14c17a54531a36)]:
  - @firebase/performance@0.4.0
  - @firebase/firestore@1.16.5

## 7.18.0

### Minor Changes

- [`29327b21`](https://github.com/firebase/firebase-js-sdk/commit/29327b2198391a9f1e545bcd1172a4b3e12a522c) [#3234](https://github.com/firebase/firebase-js-sdk/pull/3234) - Add `getToken(options:{serviceWorkerRegistration, vapidKey})`,`onBackgroundMessage`.
  Deprecate `setBackgroundMessageHandler`, `onTokenRefresh`, `useVapidKey`, `useServiceWorker`, `getToken`.

  Add Typing `MessagePayload`, `NotificationPayload`, `FcmOptions`.

### Patch Changes

- [`d4ca3da0`](https://github.com/firebase/firebase-js-sdk/commit/d4ca3da0a59fcea1261ba69d7eb663bba38d3089) [#3585](https://github.com/firebase/firebase-js-sdk/pull/3585) - Extended Usage of `isIndexedDBAvailable` to Service Worker

* [`2a0d254f`](https://github.com/firebase/firebase-js-sdk/commit/2a0d254fa58e607842fc0380c8cfa7bbbb69df75) [#3555](https://github.com/firebase/firebase-js-sdk/pull/3555) - Added Browser Extension check for Firebase Analytics. `analytics.isSupported()` will now return `Promise<false>` for extension environments.

* Updated dependencies [[`36be62a8`](https://github.com/firebase/firebase-js-sdk/commit/36be62a85c3cc47c15c9a59f20cdfcd7d0a72ad9), [`d4ca3da0`](https://github.com/firebase/firebase-js-sdk/commit/d4ca3da0a59fcea1261ba69d7eb663bba38d3089), [`2a0d254f`](https://github.com/firebase/firebase-js-sdk/commit/2a0d254fa58e607842fc0380c8cfa7bbbb69df75), [`29327b21`](https://github.com/firebase/firebase-js-sdk/commit/29327b2198391a9f1e545bcd1172a4b3e12a522c), [`68995c24`](https://github.com/firebase/firebase-js-sdk/commit/68995c2422a479d42b9c972bab3da4d544b9f002)]:
  - @firebase/firestore@1.16.4
  - @firebase/util@0.3.1
  - @firebase/analytics@0.4.2
  - @firebase/messaging@0.7.0
  - @firebase/app@0.6.10
  - @firebase/database@0.6.11
  - @firebase/installations@0.4.16
  - @firebase/performance@0.3.11
  - @firebase/remote-config@0.1.27
  - @firebase/storage@0.3.42
  - @firebase/functions@0.4.50

## 7.17.2

### Patch Changes

- Updated dependencies [[`ef348fed`](https://github.com/firebase/firebase-js-sdk/commit/ef348fed291338351706a697cbb9fb17a9d06ff4)]:
  - @firebase/database@0.6.10
  - @firebase/firestore@1.16.3

## 7.17.1

### Patch Changes

- [`a87676b8`](https://github.com/firebase/firebase-js-sdk/commit/a87676b84b78ccc2f057a22eb947a5d13402949c) [#3472](https://github.com/firebase/firebase-js-sdk/pull/3472) - - Fix an error where an analytics PR included a change to `@firebase/util`, but
  the util package was not properly included in the changeset for a patch bump.

  - `@firebase/util` adds environment check methods `isIndexedDBAvailable`
    `validateIndexedDBOpenable`, and `areCookiesEnabled`.

- Updated dependencies [[`a87676b8`](https://github.com/firebase/firebase-js-sdk/commit/a87676b84b78ccc2f057a22eb947a5d13402949c)]:
  - @firebase/analytics@0.4.1
  - @firebase/util@0.3.0
  - @firebase/app@0.6.9
  - @firebase/database@0.6.9
  - @firebase/firestore@1.16.2
  - @firebase/installations@0.4.15
  - @firebase/messaging@0.6.21
  - @firebase/performance@0.3.10
  - @firebase/remote-config@0.1.26
  - @firebase/storage@0.3.41
  - @firebase/functions@0.4.49

## 7.17.0

### Minor Changes

- [`02419ce8`](https://github.com/firebase/firebase-js-sdk/commit/02419ce8470141f012d9ce425a6a4a4aa912e480) [#3165](https://github.com/firebase/firebase-js-sdk/pull/3165) - Issue 2393 fix - analytics module

  - Added a public method `isSupported` to Analytics module which returns true if current browser context supports initialization of analytics module.
  - Added runtime checks to Analytics module that validate if cookie is enabled in current browser and if current browser environment supports indexedDB functionalities.

### Patch Changes

- Updated dependencies [[`02419ce8`](https://github.com/firebase/firebase-js-sdk/commit/02419ce8470141f012d9ce425a6a4a4aa912e480), [`ee33ebf7`](https://github.com/firebase/firebase-js-sdk/commit/ee33ebf726b1dc31ab4817e7a1923f7b2757e17c)]:
  - @firebase/analytics@0.4.0
  - @firebase/storage@0.3.40

## 7.16.1

### Patch Changes

- [`9c409ea7`](https://github.com/firebase/firebase-js-sdk/commit/9c409ea74efd00fe17058c5c8b74450fae67e9ee) [#3224](https://github.com/firebase/firebase-js-sdk/pull/3224) Thanks [@schmidt-sebastian](https://github.com/schmidt-sebastian)! - [fix] Updated the TypeScript types for all APIs using Observers to allow callback omission.

* [`5a355360`](https://github.com/firebase/firebase-js-sdk/commit/5a3553609da893d45f7fe1897387f72eaedf2fe0) [#3162](https://github.com/firebase/firebase-js-sdk/pull/3162) Thanks [@schmidt-sebastian](https://github.com/schmidt-sebastian)! - The SDK no longer crashes if an IndexedDB failure occurs when unsubscribing from a Query.

- [`c2b737b2`](https://github.com/firebase/firebase-js-sdk/commit/c2b737b2187cb525af4d926ca477102db7835420) [#3228](https://github.com/firebase/firebase-js-sdk/pull/3228) Thanks [@schmidt-sebastian](https://github.com/schmidt-sebastian)! - [fix] Instead of using production auth, the SDK will use test credentials
  to connect to the Emulator when the RTDB SDK is used via the Firebase
  Admin SDK.

* [`9a9a81fe`](https://github.com/firebase/firebase-js-sdk/commit/9a9a81fe4f001f23e9fe1db054c2e7159fca3ae3) [#3279](https://github.com/firebase/firebase-js-sdk/pull/3279) Thanks [@schmidt-sebastian](https://github.com/schmidt-sebastian)! - [fixed] Removed a delay that may have prevented Firestore from immediately
  reestablishing a network connection if a connectivity change occurred while
  the app was in the background.
* Updated dependencies [[`b6145466`](https://github.com/firebase/firebase-js-sdk/commit/b6145466835e22495b94d2bcfc45813e81496085), [`9c409ea7`](https://github.com/firebase/firebase-js-sdk/commit/9c409ea74efd00fe17058c5c8b74450fae67e9ee), [`5a355360`](https://github.com/firebase/firebase-js-sdk/commit/5a3553609da893d45f7fe1897387f72eaedf2fe0), [`c2b737b2`](https://github.com/firebase/firebase-js-sdk/commit/c2b737b2187cb525af4d926ca477102db7835420), [`9a9a81fe`](https://github.com/firebase/firebase-js-sdk/commit/9a9a81fe4f001f23e9fe1db054c2e7159fca3ae3)]:
  - @firebase/auth@0.14.9
  - @firebase/storage@0.3.39
  - @firebase/firestore@1.16.1
  - @firebase/database@0.6.8

## 7.16.0

### Minor Changes

- [`39ca8ecf`](https://github.com/firebase/firebase-js-sdk/commit/39ca8ecf940472159d0bc58212f34a70146da60c) [#3254](https://github.com/firebase/firebase-js-sdk/pull/3254) Thanks [@thebrianchen](https://github.com/thebrianchen)! - Added support for `set()` with merge options when using `FirestoreDataConverter`.

* [`877c060c`](https://github.com/firebase/firebase-js-sdk/commit/877c060c47bb29a8efbd2b96d35d3334fd9d9a98) [#3251](https://github.com/firebase/firebase-js-sdk/pull/3251) Thanks [@schmidt-sebastian](https://github.com/schmidt-sebastian)! - Re-adding the ReactNative bundle, which allows Firestore to be used without `btoa`/`atob` Polyfills.

### Patch Changes

- [`a754645e`](https://github.com/firebase/firebase-js-sdk/commit/a754645ec2be1b8c205f25f510196eee298b0d6e) [#3297](https://github.com/firebase/firebase-js-sdk/pull/3297) Thanks [@renovate](https://github.com/apps/renovate)! - Update dependency typescript to v3.9.5

* [`17c628eb`](https://github.com/firebase/firebase-js-sdk/commit/17c628eb228c21ad1d4db83fdae08d1142a2b902) [#3312](https://github.com/firebase/firebase-js-sdk/pull/3312) Thanks [@Feiyang1](https://github.com/Feiyang1)! - Fixed an issue where we try to update token for every getToken() call because we don't save the updated token in the IndexedDB.

- [`bb740836`](https://github.com/firebase/firebase-js-sdk/commit/bb7408361519aa9a58c8256ae01914cf2830e118) [#3330](https://github.com/firebase/firebase-js-sdk/pull/3330) Thanks [@Feiyang1](https://github.com/Feiyang1)! - Clear timeout after a successful response or after the request is canceled. Fixes [issue 3289](https://github.com/firebase/firebase-js-sdk/issues/3289).

* [`e90304c8`](https://github.com/firebase/firebase-js-sdk/commit/e90304c8ac4341d8b23b55da784eb21348b04025) [#3309](https://github.com/firebase/firebase-js-sdk/pull/3309) Thanks [@schmidt-sebastian](https://github.com/schmidt-sebastian)! - Removed internal wrapper around our public API that was meant to prevent incorrect SDK usage for JavaScript users, but caused our SDK to stop working in IE11.

- [`469c8bdf`](https://github.com/firebase/firebase-js-sdk/commit/469c8bdf18c4a22e99d595a9896af2f934df20fd) [#3221](https://github.com/firebase/firebase-js-sdk/pull/3221) Thanks [@zwu52](https://github.com/zwu52)! - Added support for `onMessage` so the internal callback can work with [Subscriber](https://rxjs.dev/api/index/class/Subscriber)

- Updated dependencies [[`a754645e`](https://github.com/firebase/firebase-js-sdk/commit/a754645ec2be1b8c205f25f510196eee298b0d6e), [`17c628eb`](https://github.com/firebase/firebase-js-sdk/commit/17c628eb228c21ad1d4db83fdae08d1142a2b902), [`bb740836`](https://github.com/firebase/firebase-js-sdk/commit/bb7408361519aa9a58c8256ae01914cf2830e118), [`39ca8ecf`](https://github.com/firebase/firebase-js-sdk/commit/39ca8ecf940472159d0bc58212f34a70146da60c), [`877c060c`](https://github.com/firebase/firebase-js-sdk/commit/877c060c47bb29a8efbd2b96d35d3334fd9d9a98), [`e90304c8`](https://github.com/firebase/firebase-js-sdk/commit/e90304c8ac4341d8b23b55da784eb21348b04025), [`469c8bdf`](https://github.com/firebase/firebase-js-sdk/commit/469c8bdf18c4a22e99d595a9896af2f934df20fd)]:
  - @firebase/analytics@0.3.9
  - @firebase/app@0.6.8
  - @firebase/auth@0.14.8
  - @firebase/database@0.6.7
  - @firebase/firestore@1.16.0
  - @firebase/functions@0.4.48
  - @firebase/installations@0.4.14
  - @firebase/messaging@0.6.20
  - @firebase/performance@0.3.9
  - @firebase/remote-config@0.1.25
  - @firebase/storage@0.3.38<|MERGE_RESOLUTION|>--- conflicted
+++ resolved
@@ -1,7 +1,5 @@
 # firebase
 
-<<<<<<< HEAD
-=======
 ## 12.5.0
 
 ### Minor Changes
@@ -24,7 +22,6 @@
   - @firebase/auth-compat@0.6.1
   - @firebase/app-compat@0.5.5
 
->>>>>>> c47bd717
 ## 12.4.0
 
 ### Minor Changes
