--- conflicted
+++ resolved
@@ -1,7 +1,5 @@
 # firebase
 
-<<<<<<< HEAD
-=======
 ## 11.9.1
 
 ### Patch Changes
@@ -29,7 +27,6 @@
   - @firebase/app-compat@0.4.1
   - @firebase/firestore-compat@0.3.52
 
->>>>>>> 86155b3c
 ## 11.8.1
 
 ### Patch Changes
