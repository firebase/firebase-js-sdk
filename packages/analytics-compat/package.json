--- conflicted
+++ resolved
@@ -1,10 +1,6 @@
 {
   "name": "@firebase/analytics-compat",
-<<<<<<< HEAD
-  "version": "0.2.16",
-=======
   "version": "0.2.18",
->>>>>>> 4b349837
   "description": "",
   "author": "Firebase <firebase-support@google.com> (https://firebase.google.com/)",
   "main": "dist/index.cjs.js",
@@ -26,17 +22,10 @@
     "@firebase/app-compat": "0.x"
   },
   "devDependencies": {
-<<<<<<< HEAD
-    "@firebase/app-compat": "0.2.46",
-    "rollup": "2.79.1",
-    "@rollup/plugin-json": "4.1.0",
-    "rollup-plugin-typescript2": "0.31.2",
-=======
     "@firebase/app-compat": "0.2.53",
     "rollup": "2.79.2",
     "@rollup/plugin-json": "6.1.0",
     "rollup-plugin-typescript2": "0.36.0",
->>>>>>> 4b349837
     "typescript": "5.5.4"
   },
   "repository": {
@@ -63,17 +52,10 @@
   },
   "typings": "dist/src/index.d.ts",
   "dependencies": {
-<<<<<<< HEAD
-    "@firebase/component": "0.6.11",
-    "@firebase/analytics": "0.10.10",
-    "@firebase/analytics-types": "0.8.3",
-    "@firebase/util": "1.10.2",
-=======
     "@firebase/component": "0.6.13",
     "@firebase/analytics": "0.10.12",
     "@firebase/analytics-types": "0.8.3",
     "@firebase/util": "1.11.0",
->>>>>>> 4b349837
     "tslib": "^2.1.0"
   },
   "nyc": {
