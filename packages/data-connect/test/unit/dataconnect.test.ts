/**
 * @license
 * Copyright 2024 Google LLC
 *
 * Licensed under the Apache License, Version 2.0 (the "License");
 * you may not use this file except in compliance with the License.
 * You may obtain a copy of the License at
 *
 *   http://www.apache.org/licenses/LICENSE-2.0
 *
 * Unless required by applicable law or agreed to in writing, software
 * distributed under the License is distributed on an "AS IS" BASIS,
 * WITHOUT WARRANTIES OR CONDITIONS OF ANY KIND, either express or implied.
 * See the License for the specific language governing permissions and
 * limitations under the License.
 */

import { deleteApp, initializeApp } from '@firebase/app';
import { expect } from 'chai';

import { ConnectorConfig, getDataConnect } from '../../src';

describe('Data Connect Test', () => {
<<<<<<< HEAD
    it('should throw an error if `projectId` is not provided', () => {
        const app = initializeApp({projectId: undefined}, 'a');
        expect(() => getDataConnect(app,{ connector: 'c', location: 'l', service: 's'})).to.throw('Project ID must be provided. Did you pass in a proper projectId to initializeApp?');
        deleteApp(app);
    });
    it('should not throw an error if `projectId` is provided', () => {
        const projectId = 'p';
        initializeApp({ projectId});
        expect(() => getDataConnect({ connector: 'c', location: 'l', service: 's'})).to.not.throw('Project ID must be provided. Did you pass in a proper projectId to initializeApp?');
        const dc = getDataConnect({ connector: 'c', location: 'l', service: 's'});
        expect(dc.app.options.projectId).to.eq(projectId);
    });
    it('should throw an error if `connectorConfig` is not provided', () => {
        const projectId = 'p';
        initializeApp({ projectId});
        expect(() => getDataConnect({ } as ConnectorConfig)).to.throw('DC Option Required');
        const dc = getDataConnect({ connector: 'c', location: 'l', service: 's'});
        expect(dc.app.options.projectId).to.eq(projectId);
    });
=======
  it('should throw an error if `projectId` is not provided', async () => {
    const app = initializeApp({});
    expect(() =>
      getDataConnect({ connector: 'c', location: 'l', service: 's' })
    ).to.throw(
      'Project ID must be provided. Did you pass in a proper projectId to initializeApp?'
    );
    await deleteApp(app);
  });
  it('should not throw an error if `projectId` is provided', () => {
    const projectId = 'p';
    initializeApp({ projectId });
    expect(() =>
      getDataConnect({ connector: 'c', location: 'l', service: 's' })
    ).to.not.throw(
      'Project ID must be provided. Did you pass in a proper projectId to initializeApp?'
    );
    const dc = getDataConnect({ connector: 'c', location: 'l', service: 's' });
    expect(dc.app.options.projectId).to.eq(projectId);
  });
  it('should throw an error if `connectorConfig` is not provided', () => {
    const projectId = 'p';
    initializeApp({ projectId });
    expect(() => getDataConnect({} as ConnectorConfig)).to.throw(
      'DC Option Required'
    );
    const dc = getDataConnect({ connector: 'c', location: 'l', service: 's' });
    expect(dc.app.options.projectId).to.eq(projectId);
  });
>>>>>>> 92caa93f
});<|MERGE_RESOLUTION|>--- conflicted
+++ resolved
@@ -21,7 +21,6 @@
 import { ConnectorConfig, getDataConnect } from '../../src';
 
 describe('Data Connect Test', () => {
-<<<<<<< HEAD
     it('should throw an error if `projectId` is not provided', () => {
         const app = initializeApp({projectId: undefined}, 'a');
         expect(() => getDataConnect(app,{ connector: 'c', location: 'l', service: 's'})).to.throw('Project ID must be provided. Did you pass in a proper projectId to initializeApp?');
@@ -41,35 +40,4 @@
         const dc = getDataConnect({ connector: 'c', location: 'l', service: 's'});
         expect(dc.app.options.projectId).to.eq(projectId);
     });
-=======
-  it('should throw an error if `projectId` is not provided', async () => {
-    const app = initializeApp({});
-    expect(() =>
-      getDataConnect({ connector: 'c', location: 'l', service: 's' })
-    ).to.throw(
-      'Project ID must be provided. Did you pass in a proper projectId to initializeApp?'
-    );
-    await deleteApp(app);
-  });
-  it('should not throw an error if `projectId` is provided', () => {
-    const projectId = 'p';
-    initializeApp({ projectId });
-    expect(() =>
-      getDataConnect({ connector: 'c', location: 'l', service: 's' })
-    ).to.not.throw(
-      'Project ID must be provided. Did you pass in a proper projectId to initializeApp?'
-    );
-    const dc = getDataConnect({ connector: 'c', location: 'l', service: 's' });
-    expect(dc.app.options.projectId).to.eq(projectId);
-  });
-  it('should throw an error if `connectorConfig` is not provided', () => {
-    const projectId = 'p';
-    initializeApp({ projectId });
-    expect(() => getDataConnect({} as ConnectorConfig)).to.throw(
-      'DC Option Required'
-    );
-    const dc = getDataConnect({ connector: 'c', location: 'l', service: 's' });
-    expect(dc.app.options.projectId).to.eq(projectId);
-  });
->>>>>>> 92caa93f
 });