--- conflicted
+++ resolved
@@ -21,16 +21,6 @@
 import { ConnectorConfig, getDataConnect } from '../../src';
 
 describe('Data Connect Test', () => {
-<<<<<<< HEAD
-  it('should throw an error if `projectId` is not provided', () => {
-    const app = initializeApp({});
-    expect(() =>
-      getDataConnect({ connector: 'c', location: 'l', service: 's' })
-    ).to.throw(
-      'Project ID must be provided. Did you pass in a proper projectId to initializeApp?'
-    );
-    deleteApp(app);
-=======
   it('should throw an error if `projectId` is not provided', async () => {
     const app = initializeApp({ projectId: undefined }, 'a');
     expect(() =>
@@ -39,7 +29,6 @@
       'Project ID must be provided. Did you pass in a proper projectId to initializeApp?'
     );
     await deleteApp(app);
->>>>>>> 608cebf2
   });
   it('should not throw an error if `projectId` is provided', () => {
     const projectId = 'p';
