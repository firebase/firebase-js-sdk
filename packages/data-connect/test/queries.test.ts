--- conflicted
+++ resolved
@@ -164,11 +164,7 @@
     });
     connectDataConnectEmulator(fakeInstance, 'localhost', Number(0));
     const taskListQuery = queryRef<TaskListResponse>(dc, 'listPosts');
-<<<<<<< HEAD
-    expect(executeQuery(taskListQuery)).to.eventually.be.rejectedWith(
-=======
     await expect(executeQuery(taskListQuery)).to.eventually.be.rejectedWith(
->>>>>>> 92caa93f
       'ECONNREFUSED'
     );
   });
