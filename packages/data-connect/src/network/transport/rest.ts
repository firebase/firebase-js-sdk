/**
 * @license
 * Copyright 2024 Google LLC
 *
 * Licensed under the Apache License, Version 2.0 (the "License");
 * you may not use this file except in compliance with the License.
 * You may obtain a copy of the License at
 *
 *   http://www.apache.org/licenses/LICENSE-2.0
 *
 * Unless required by applicable law or agreed to in writing, software
 * distributed under the License is distributed on an "AS IS" BASIS,
 * WITHOUT WARRANTIES OR CONDITIONS OF ANY KIND, either express or implied.
 * See the License for the specific language governing permissions and
 * limitations under the License.
 */

import { DataConnectOptions, TransportOptions } from '../../api/DataConnect';
import { DataConnectError, Code } from '../../core/error';
import { AuthTokenProvider } from '../../core/FirebaseAuthProvider';
import { logDebug } from '../../logger';
import { addToken, urlBuilder } from '../../util/url';
import { dcFetch } from '../fetch';

import { DataConnectTransport } from '.';
import { AppCheckTokenProvider } from '../../core/AppCheckTokenProvider';

export class RESTTransport implements DataConnectTransport {
  private _host = '';
  private _port: number | undefined;
  private _location = 'l';
  private _connectorName = '';
  private _secure = true;
  private _project = 'p';
  private _serviceName: string;
  private _accessToken: string | null = null;
  private _appCheckToken: string | null = null;
  private _authInitialized = false;
  private _lastToken: string | null = null;
  constructor(
    options: DataConnectOptions,
    private apiKey?: string | undefined,
    private authProvider?: AuthTokenProvider | undefined,
<<<<<<< HEAD
    transportOptions?: TransportOptions | undefined,
    private _isUsingGen = false
=======
    private appCheckProvider?: AppCheckTokenProvider | undefined,
    transportOptions?: TransportOptions | undefined
>>>>>>> 45e969b6
  ) {
    if (transportOptions) {
      if (typeof transportOptions.port === 'number') {
        this._port = transportOptions.port;
      }
      if (typeof transportOptions.sslEnabled !== 'undefined') {
        this._secure = transportOptions.sslEnabled;
      }
      this._host = transportOptions.host;
    }
    const { location, projectId: project, connector, service } = options;
    if (location) {
      this._location = location;
    }
    if (project) {
      this._project = project;
    }
    this._serviceName = service;
    if (!connector) {
      throw new DataConnectError(
        Code.INVALID_ARGUMENT,
        'Connector Name required!'
      );
    }
    this._connectorName = connector;
    this.authProvider?.addTokenChangeListener(token => {
      logDebug(`New Token Available: ${token}`);
      this._accessToken = token;
    });
    this.appCheckProvider?.addTokenChangeListener(result => {
      const { token } = result;
      logDebug(`New App Check Token Available: ${token}`);
      this._appCheckToken = token;
    });
  }
  get endpointUrl(): string {
    return urlBuilder(
      {
        connector: this._connectorName,
        location: this._location,
        projectId: this._project,
        service: this._serviceName
      },
      { host: this._host, sslEnabled: this._secure, port: this._port }
    );
  }
  useEmulator(host: string, port?: number, isSecure?: boolean): void {
    this._host = host;
    if (typeof port === 'number') {
      this._port = port;
    }
    if (typeof isSecure !== 'undefined') {
      this._secure = isSecure;
    }
  }
  onTokenChanged(newToken: string | null): void {
    this._accessToken = newToken;
  }

  getWithAuth(forceToken = false): Promise<string> {
    let starterPromise: Promise<string | null> = new Promise(resolve =>
      resolve(this._accessToken)
    );
    if (!this._authInitialized) {
      if (this.authProvider) {
        starterPromise = this.authProvider
          .getToken(/*forceToken=*/ forceToken)
          .then(data => {
            if (!data) {
              return null;
            }
            this._accessToken = data.accessToken;
            return this._accessToken;
          });
      } else {
        starterPromise = new Promise(resolve => resolve(''));
      }
    }
    return starterPromise;
  }

  _setLastToken(lastToken: string | null): void {
    this._lastToken = lastToken;
  }

  withRetry<T>(
    promiseFactory: () => Promise<{ data: T; errors: Error[] }>,
    retry = false
  ): Promise<{ data: T; errors: Error[] }> {
    let isNewToken = false;
    return this.getWithAuth(retry)
      .then(res => {
        isNewToken = this._lastToken !== res;
        this._lastToken = res;
        return res;
      })
      .then(promiseFactory)
      .catch(err => {
        // Only retry if the result is unauthorized and the last token isn't the same as the new one.
        if (
          'code' in err &&
          err.code === Code.UNAUTHORIZED &&
          !retry &&
          isNewToken
        ) {
          logDebug('Retrying due to unauthorized');
          return this.withRetry(promiseFactory, true);
        }
        throw err;
      });
  }

  // TODO(mtewani): Update U to include shape of body defined in line 13.
  invokeQuery: <T, U>(
    queryName: string,
    body?: U
  ) => PromiseLike<{ data: T; errors: Error[] }> = <T, U = unknown>(
    queryName: string,
    body: U
  ) => {
    const abortController = new AbortController();
    // TODO(mtewani): Update to proper value
    const withAuth = this.withRetry(() =>
      dcFetch<T, U>(
        addToken(`${this.endpointUrl}:executeQuery`, this.apiKey),
        {
          name: `projects/${this._project}/locations/${this._location}/services/${this._serviceName}/connectors/${this._connectorName}`,
          operationName: queryName,
          variables: body
        } as unknown as U, // TODO(mtewani): This is a patch, fix this.
        abortController,
        this._accessToken,
<<<<<<< HEAD
        this._isUsingGen
      )
    );
=======
        this._appCheckToken
      );
    });
>>>>>>> 45e969b6

    return {
      then: withAuth.then.bind(withAuth),
      catch: withAuth.catch.bind(withAuth)
    };
  };
  invokeMutation: <T, U>(
    queryName: string,
    body?: U
  ) => PromiseLike<{ data: T; errors: Error[] }> = <T, U = unknown>(
    mutationName: string,
    body: U
  ) => {
    const abortController = new AbortController();
    const taskResult = this.withRetry(() => {
      return dcFetch<T, U>(
        addToken(`${this.endpointUrl}:executeMutation`, this.apiKey),
        {
          name: `projects/${this._project}/locations/${this._location}/services/${this._serviceName}/connectors/${this._connectorName}`,
          operationName: mutationName,
          variables: body
        } as unknown as U,
        abortController,
        this._accessToken,
<<<<<<< HEAD
        this._isUsingGen
=======
        this._appCheckToken
>>>>>>> 45e969b6
      );
    });

    return {
      then: taskResult.then.bind(taskResult),
      // catch: taskResult.catch.bind(taskResult),
      // finally: taskResult.finally.bind(taskResult),
      cancel: () => abortController.abort()
    };
  };
}<|MERGE_RESOLUTION|>--- conflicted
+++ resolved
@@ -41,13 +41,9 @@
     options: DataConnectOptions,
     private apiKey?: string | undefined,
     private authProvider?: AuthTokenProvider | undefined,
-<<<<<<< HEAD
+    private appCheckProvider?: AppCheckTokenProvider | undefined,
     transportOptions?: TransportOptions | undefined,
-    private _isUsingGen = false
-=======
-    private appCheckProvider?: AppCheckTokenProvider | undefined,
-    transportOptions?: TransportOptions | undefined
->>>>>>> 45e969b6
+    private _isUsingGen = false,
   ) {
     if (transportOptions) {
       if (typeof transportOptions.port === 'number') {
@@ -180,15 +176,10 @@
         } as unknown as U, // TODO(mtewani): This is a patch, fix this.
         abortController,
         this._accessToken,
-<<<<<<< HEAD
+        this._appCheckToken,
         this._isUsingGen
       )
     );
-=======
-        this._appCheckToken
-      );
-    });
->>>>>>> 45e969b6
 
     return {
       then: withAuth.then.bind(withAuth),
@@ -213,11 +204,8 @@
         } as unknown as U,
         abortController,
         this._accessToken,
-<<<<<<< HEAD
+        this._appCheckToken,
         this._isUsingGen
-=======
-        this._appCheckToken
->>>>>>> 45e969b6
       );
     });
 
