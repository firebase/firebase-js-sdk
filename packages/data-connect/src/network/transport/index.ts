--- conflicted
+++ resolved
@@ -53,12 +53,8 @@
   options: DataConnectOptions,
   apiKey?: string,
   authProvider?: AuthTokenProvider,
-<<<<<<< HEAD
+  appCheckProvider?: AppCheckTokenProvider,
   transportOptions?: TransportOptions,
   _isUsingGen?: boolean
-=======
-  appCheckProvider?: AppCheckTokenProvider,
-  transportOptions?: TransportOptions
->>>>>>> 45e969b6
 ) => DataConnectTransport;
 export * from '../../core/FirebaseAuthProvider';