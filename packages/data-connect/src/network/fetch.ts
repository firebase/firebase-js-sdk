--- conflicted
+++ resolved
@@ -70,14 +70,7 @@
           'Error while performing request: ' + JSON.stringify(jsonResponse)
         );
         if (response.status === 401) {
-<<<<<<< HEAD
-          throw new DataConnectError(
-            Code.UNAUTHORIZED,
-            JSON.stringify(jsonResponse)
-          );
-=======
           throw new DataConnectError(Code.UNAUTHORIZED, message);
->>>>>>> 608cebf2
         }
         throw new DataConnectError(Code.OTHER, message);
       }
