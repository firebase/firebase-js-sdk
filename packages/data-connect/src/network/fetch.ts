--- conflicted
+++ resolved
@@ -69,16 +69,8 @@
         logError(
           'Error while performing request: ' + JSON.stringify(jsonResponse)
         );
-<<<<<<< HEAD
         if(response.status === 401) {
           throw new DataConnectError(Code.UNAUTHORIZED, message);
-=======
-        if (response.status === 401) {
-          throw new DataConnectError(
-            Code.UNAUTHORIZED,
-            JSON.stringify(jsonResponse)
-          );
->>>>>>> 92caa93f
         }
         throw new DataConnectError(Code.OTHER, message);
       }
