# @firebase/data-connect
## UNRELEASED
* Updated reporting to use @firebase/data-connect instead of @firebase/connect
* Added functionality to retry queries and mutations if the server responds with UNAUTHENTICATED.
<<<<<<< HEAD
* Moved `validateArgs` to core SDK
=======
* Updated errors to only show relevant details to the user.
>>>>>>> 608cebf2
<|MERGE_RESOLUTION|>--- conflicted
+++ resolved
@@ -2,8 +2,5 @@
 ## UNRELEASED
 * Updated reporting to use @firebase/data-connect instead of @firebase/connect
 * Added functionality to retry queries and mutations if the server responds with UNAUTHENTICATED.
-<<<<<<< HEAD
 * Moved `validateArgs` to core SDK
-=======
-* Updated errors to only show relevant details to the user.
->>>>>>> 608cebf2
+* Updated errors to only show relevant details to the user.