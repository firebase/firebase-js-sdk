/**
 * @license
 * Copyright 2020 Google LLC
 *
 * Licensed under the Apache License, Version 2.0 (the "License");
 * you may not use this file except in compliance with the License.
 * You may obtain a copy of the License at
 *
 *   http://www.apache.org/licenses/LICENSE-2.0
 *
 * Unless required by applicable law or agreed to in writing, software
 * distributed under the License is distributed on an "AS IS" BASIS,
 * WITHOUT WARRANTIES OR CONDITIONS OF ANY KIND, either express or implied.
 * See the License for the specific language governing permissions and
 * limitations under the License.
 */

<<<<<<< HEAD
// eslint-disable-next-line import/no-extraneous-dependencies
import { _registerComponent, registerVersion } from '@firebase/app-exp';
import { Component, ComponentType } from '@firebase/component';

import { version } from '../package.json';
import {
  FirebaseDatabase,
  repoManagerDatabaseFromApp
} from '../src/exp/Database';
=======
import { registerDatabase } from './register';
>>>>>>> 8e1ace47

export {
  FirebaseDatabase,
  enableLogging,
  getDatabase,
  goOffline,
  goOnline,
  useDatabaseEmulator
} from '../src/exp/Database';
export {
  Query,
  Reference,
  ListenOptions,
  Unsubscribe,
  ThenableReference
} from '../src/exp/Reference';
export { OnDisconnect } from '../src/exp/OnDisconnect';
export {
  DataSnapshot,
  EventType,
  QueryConstraint,
  QueryConstraintType,
  endAt,
  endBefore,
  equalTo,
  get,
  limitToFirst,
  limitToLast,
  off,
  onChildAdded,
  onChildChanged,
  onChildMoved,
  onChildRemoved,
  onDisconnect,
  onValue,
  orderByChild,
  orderByKey,
  orderByPriority,
  orderByValue,
  push,
  query,
  ref,
  refFromURL,
  remove,
  set,
  setPriority,
  setWithPriority,
  startAfter,
  startAt,
  update
} from '../src/exp/Reference_impl';
export { increment, serverTimestamp } from '../src/exp/ServerValue';
export {
  runTransaction,
  TransactionOptions,
  TransactionResult
} from '../src/exp/Transaction';

<<<<<<< HEAD
declare module '@firebase/component' {
  interface NameServiceMapping {
    'database-exp': FirebaseDatabase;
  }
}

function registerDatabase(): void {
  _registerComponent(
    new Component(
      'database-exp',
      (container, { instanceIdentifier: url }) => {
        const app = container.getProvider('app-exp').getImmediate()!;
        const authProvider = container.getProvider('auth-internal');
        return repoManagerDatabaseFromApp(app, authProvider, url);
      },
      ComponentType.PUBLIC
    ).setMultipleInstances(true)
  );
  registerVersion('database-exp', version, 'node');
}

=======
>>>>>>> 8e1ace47
registerDatabase();<|MERGE_RESOLUTION|>--- conflicted
+++ resolved
@@ -15,19 +15,7 @@
  * limitations under the License.
  */
 
-<<<<<<< HEAD
-// eslint-disable-next-line import/no-extraneous-dependencies
-import { _registerComponent, registerVersion } from '@firebase/app-exp';
-import { Component, ComponentType } from '@firebase/component';
-
-import { version } from '../package.json';
-import {
-  FirebaseDatabase,
-  repoManagerDatabaseFromApp
-} from '../src/exp/Database';
-=======
 import { registerDatabase } from './register';
->>>>>>> 8e1ace47
 
 export {
   FirebaseDatabase,
@@ -86,28 +74,4 @@
   TransactionResult
 } from '../src/exp/Transaction';
 
-<<<<<<< HEAD
-declare module '@firebase/component' {
-  interface NameServiceMapping {
-    'database-exp': FirebaseDatabase;
-  }
-}
-
-function registerDatabase(): void {
-  _registerComponent(
-    new Component(
-      'database-exp',
-      (container, { instanceIdentifier: url }) => {
-        const app = container.getProvider('app-exp').getImmediate()!;
-        const authProvider = container.getProvider('auth-internal');
-        return repoManagerDatabaseFromApp(app, authProvider, url);
-      },
-      ComponentType.PUBLIC
-    ).setMultipleInstances(true)
-  );
-  registerVersion('database-exp', version, 'node');
-}
-
-=======
->>>>>>> 8e1ace47
 registerDatabase();