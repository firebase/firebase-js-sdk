--- conflicted
+++ resolved
@@ -1,7 +1,5 @@
 # Unreleased
 
-<<<<<<< HEAD
-=======
 ## 1.0.14
 
 ### Patch Changes
@@ -36,7 +34,6 @@
   - @firebase/util@1.10.3
   - @firebase/component@0.6.12
 
->>>>>>> 4b349837
 ## 1.0.10
 
 ### Patch Changes
