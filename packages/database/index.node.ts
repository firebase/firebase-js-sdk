--- conflicted
+++ resolved
@@ -48,9 +48,13 @@
  * @param version custom version e.g. firebase-admin version
  * @param nodeAdmin true if the SDK is being initialized from Firebase Admin.
  */
-<<<<<<< HEAD
-export function initStandalone(app: FirebaseApp, url: string, version: string) {
-  CONSTANTS.NODE_ADMIN = true;
+export function initStandalone(
+  app: FirebaseApp,
+  url: string,
+  version: string,
+  nodeAdmin = true
+) {
+  CONSTANTS.NODE_ADMIN = nodeAdmin;
   return INTERNAL.initStandalone({
     app,
     url,
@@ -58,48 +62,6 @@
     // firebase-admin-node's app.INTERNAL implements FirebaseAuthInternal interface
     // eslint-disable-next-line @typescript-eslint/no-explicit-any
     customAuthImpl: (app as any).INTERNAL as FirebaseAuthInternal,
-=======
-export function initStandalone(
-  app: FirebaseApp,
-  url: string,
-  version: string,
-  nodeAdmin: boolean = true
-) {
-  /**
-   * This should allow the firebase-admin package to provide a custom version
-   * to the backend
-   */
-  CONSTANTS.NODE_ADMIN = nodeAdmin;
-  setSDKVersion(version);
-
-  /**
-   * Create a 'auth-internal' component using firebase-admin-node's implementation
-   * that implements FirebaseAuthInternal.
-   * ComponentContainer('database-admin') is just a placeholder that doesn't perform
-   * any actual function.
-   */
-  const authProvider = new Provider<FirebaseAuthInternalName>(
-    'auth-internal',
-    new ComponentContainer('database-admin')
-  );
-  authProvider.setComponent(
-    new Component(
-      'auth-internal',
-      // firebase-admin-node's app.INTERNAL implements FirebaseAuthInternal interface
-      // eslint-disable-next-line @typescript-eslint/no-explicit-any
-      () => (app as any).INTERNAL,
-      ComponentType.PRIVATE
-    )
-  );
-
-  return {
-    instance: RepoManager.getInstance().databaseFromApp(
-      app,
-      authProvider,
-      url,
-      nodeAdmin
-    ) as types.Database,
->>>>>>> ff66d8cc
     namespace: {
       Reference,
       Query,
@@ -109,7 +71,8 @@
       INTERNAL,
       ServerValue,
       TEST_ACCESS
-    }
+    },
+    nodeAdmin
   });
 }
 
