--- conflicted
+++ resolved
@@ -17,14 +17,9 @@
 
 // eslint-disable-next-line import/no-extraneous-dependencies
 import { _FirebaseService, _getProvider, FirebaseApp } from '@firebase/app-exp';
-<<<<<<< HEAD
-import { Reference } from '../api/Reference';
-=======
->>>>>>> 72b1096d
 import { FirebaseAuthInternalName } from '@firebase/auth-interop-types';
 import { Provider } from '@firebase/component';
 
-import { Database, repoManagerDatabaseFromApp } from '../api/Database';
 import { Reference } from '../api/Reference';
 
 /**
