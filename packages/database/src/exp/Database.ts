/**
 * @license
 * Copyright 2020 Google LLC
 *
 * Licensed under the Apache License, Version 2.0 (the "License");
 * you may not use this file except in compliance with the License.
 * You may obtain a copy of the License at
 *
 *   http://www.apache.org/licenses/LICENSE-2.0
 *
 * Unless required by applicable law or agreed to in writing, software
 * distributed under the License is distributed on an "AS IS" BASIS,
 * WITHOUT WARRANTIES OR CONDITIONS OF ANY KIND, either express or implied.
 * See the License for the specific language governing permissions and
 * limitations under the License.
 */

import {
  _FirebaseService,
  _getProvider,
  FirebaseApp,
  getApp
  // eslint-disable-next-line import/no-extraneous-dependencies
} from '@firebase/app-exp';
import { FirebaseAuthInternalName } from '@firebase/auth-interop-types';
import { Provider } from '@firebase/component';
import { getModularInstance } from '@firebase/util';

import {
  AuthTokenProvider,
  EmulatorAdminTokenProvider,
  FirebaseAuthTokenProvider
} from '../core/AuthTokenProvider';
import { Repo, repoInterrupt, repoResume, repoStart } from '../core/Repo';
import { RepoInfo } from '../core/RepoInfo';
import { parseRepoInfo } from '../core/util/libs/parser';
import { newEmptyPath, pathIsEmpty } from '../core/util/Path';
import {
  fatal,
  log,
  enableLogging as enableLoggingImpl
} from '../core/util/util';
import { validateUrl } from '../core/util/validation';

import { ReferenceImpl } from './Reference_impl';

/**
 * This variable is also defined in the firebase node.js admin SDK. Before
 * modifying this definition, consult the definition in:
 *
 * https://github.com/firebase/firebase-admin-node
 *
 * and make sure the two are consistent.
 */
const FIREBASE_DATABASE_EMULATOR_HOST_VAR = 'FIREBASE_DATABASE_EMULATOR_HOST';

/**
 * Creates and caches Repo instances.
 */
const repos: {
  [appName: string]: {
    [dbUrl: string]: Repo;
  };
} = {};

/**
 * If true, new Repos will be created to use ReadonlyRestClient (for testing purposes).
 */
let useRestClient = false;

/**
 * Update an existing repo in place to point to a new host/port.
 */
function repoManagerApplyEmulatorSettings(
  repo: Repo,
  host: string,
  port: number
): void {
  repo.repoInfo_ = new RepoInfo(
    `${host}:${port}`,
    /* secure= */ false,
    repo.repoInfo_.namespace,
    repo.repoInfo_.webSocketOnly,
    repo.repoInfo_.nodeAdmin,
    repo.repoInfo_.persistenceKey,
    repo.repoInfo_.includeNamespaceInQueryParams
  );

  if (repo.repoInfo_.nodeAdmin) {
    repo.authTokenProvider_ = new EmulatorAdminTokenProvider();
  }
}

/**
 * This function should only ever be called to CREATE a new database instance.
<<<<<<< HEAD
 * @internal
=======
>>>>>>> 7354a0ed
 */
export function repoManagerDatabaseFromApp(
  app: FirebaseApp,
  authProvider: Provider<FirebaseAuthInternalName>,
  url?: string,
  nodeAdmin?: boolean
): FirebaseDatabase {
  let dbUrl: string | undefined = url || app.options.databaseURL;
  if (dbUrl === undefined) {
    if (!app.options.projectId) {
      fatal(
        "Can't determine Firebase Database URL. Be sure to include " +
          ' a Project ID when calling firebase.initializeApp().'
      );
    }

    log('Using default host for project ', app.options.projectId);
    dbUrl = `${app.options.projectId}-default-rtdb.firebaseio.com`;
  }

  let parsedUrl = parseRepoInfo(dbUrl, nodeAdmin);
  let repoInfo = parsedUrl.repoInfo;

  let isEmulator: boolean;

  let dbEmulatorHost: string | undefined = undefined;
  if (typeof process !== 'undefined') {
    dbEmulatorHost = process.env[FIREBASE_DATABASE_EMULATOR_HOST_VAR];
  }

  if (dbEmulatorHost) {
    isEmulator = true;
    dbUrl = `http://${dbEmulatorHost}?ns=${repoInfo.namespace}`;
    parsedUrl = parseRepoInfo(dbUrl, nodeAdmin);
    repoInfo = parsedUrl.repoInfo;
  } else {
    isEmulator = !parsedUrl.repoInfo.secure;
  }

  const authTokenProvider =
    nodeAdmin && isEmulator
      ? new EmulatorAdminTokenProvider()
      : new FirebaseAuthTokenProvider(app.name, app.options, authProvider);

  validateUrl('Invalid Firebase Database URL', parsedUrl);
  if (!pathIsEmpty(parsedUrl.path)) {
    fatal(
      'Database URL must point to the root of a Firebase Database ' +
        '(not including a child path).'
    );
  }

  const repo = repoManagerCreateRepo(repoInfo, app, authTokenProvider);
  return new FirebaseDatabase(repo, app);
}

/**
 * Remove the repo and make sure it is disconnected.
 *
 */
function repoManagerDeleteRepo(repo: Repo, appName: string): void {
  const appRepos = repos[appName];
  // This should never happen...
  if (!appRepos || appRepos[repo.key] !== repo) {
    fatal(`Database ${appName}(${repo.repoInfo_}) has already been deleted.`);
  }
  repoInterrupt(repo);
  delete appRepos[repo.key];
}

/**
 * Ensures a repo doesn't already exist and then creates one using the
 * provided app.
 *
 * @param repoInfo - The metadata about the Repo
 * @returns The Repo object for the specified server / repoName.
 */
function repoManagerCreateRepo(
  repoInfo: RepoInfo,
  app: FirebaseApp,
  authTokenProvider: AuthTokenProvider
): Repo {
  let appRepos = repos[app.name];

  if (!appRepos) {
    appRepos = {};
    repos[app.name] = appRepos;
  }

  let repo = appRepos[repoInfo.toURLString()];
  if (repo) {
    fatal(
      'Database initialized multiple times. Please make sure the format of the database URL matches with each database() call.'
    );
  }
  repo = new Repo(repoInfo, useRestClient, authTokenProvider);
  appRepos[repoInfo.toURLString()] = repo;

  return repo;
}

/**
 * Forces us to use ReadonlyRestClient instead of PersistentConnection for new Repos.
 */
export function repoManagerForceRestClient(forceRestClient: boolean): void {
  useRestClient = forceRestClient;
}

/**
 * Class representing a Firebase Realtime Database.
 */
export class FirebaseDatabase implements _FirebaseService {
  /** Represents a database instance. */
  readonly 'type' = 'database';

  /** Track if the instance has been used (root or repo accessed) */
  _instanceStarted: boolean = false;

  /** Backing state for root_ */
  private _rootInternal?: ReferenceImpl;

  /** @hideconstructor */
  constructor(
    private _repoInternal: Repo,
    /** The FirebaseApp associated with this Realtime Database instance. */
    readonly app: FirebaseApp
  ) {}

  get _repo(): Repo {
    if (!this._instanceStarted) {
      repoStart(
        this._repoInternal,
        this.app.options.appId,
        this.app.options['databaseAuthVariableOverride']
      );
      this._instanceStarted = true;
    }
    return this._repoInternal;
  }

  get _root(): ReferenceImpl {
    if (!this._rootInternal) {
      this._rootInternal = new ReferenceImpl(this._repo, newEmptyPath());
    }
    return this._rootInternal;
  }

  _delete(): Promise<void> {
    this._checkNotDeleted('delete');
    repoManagerDeleteRepo(this._repo, this.app.name);
    this._repoInternal = null;
    this._rootInternal = null;
    return Promise.resolve();
  }

  _checkNotDeleted(apiName: string) {
    if (this._rootInternal === null) {
      fatal('Cannot call ' + apiName + ' on a deleted database.');
    }
  }
}

/**
 * Returns the instance of the Realtime Database SDK that is associated
 * with the provided {@link FirebaseApp}. Initializes a new instance with
 * with default settings if no instance exists or if the existing instance uses
 * a custom database URL.
 *
 * @param app - The {@link FirebaseApp} instance that the returned Realtime
 * Database instance is associated with.
 * @param url - The URL of the Realtime Database instance to connect to. If not
 * provided, the SDK connects to the default instance of the Firebase App.
 * @returns The `FirebaseDatabase` instance of the provided app.
 */
export function getDatabase(
  app: FirebaseApp = getApp(),
  url?: string
): FirebaseDatabase {
  return _getProvider(app, 'database-exp').getImmediate({
    identifier: url
  }) as FirebaseDatabase;
}

/**
 * Modify the provided instance to communicate with the Realtime Database
 * emulator.
 *
 * <p>Note: This method must be called before performing any other operation.
 *
 * @param db - The instance to modify.
 * @param host - The emulator host (ex: localhost)
 * @param port - The emulator port (ex: 8080)
 */
export function useDatabaseEmulator(
  db: FirebaseDatabase,
  host: string,
  port: number
): void {
  db = getModularInstance(db);
  db._checkNotDeleted('useEmulator');
  if (db._instanceStarted) {
    fatal(
      'Cannot call useEmulator() after instance has already been initialized.'
    );
  }
  // Modify the repo to apply emulator settings
  repoManagerApplyEmulatorSettings(db._repo, host, port);
}

/**
 * Disconnects from the server (all Database operations will be completed
 * offline).
 *
 * The client automatically maintains a persistent connection to the Database
 * server, which will remain active indefinitely and reconnect when
 * disconnected. However, the `goOffline()` and `goOnline()` methods may be used
 * to control the client connection in cases where a persistent connection is
 * undesirable.
 *
 * While offline, the client will no longer receive data updates from the
 * Database. However, all Database operations performed locally will continue to
 * immediately fire events, allowing your application to continue behaving
 * normally. Additionally, each operation performed locally will automatically
 * be queued and retried upon reconnection to the Database server.
 *
 * To reconnect to the Database and begin receiving remote events, see
 * `goOnline()`.
 *
 * @param db - The instance to disconnect.
 */
export function goOffline(db: FirebaseDatabase): void {
  db = getModularInstance(db);
  db._checkNotDeleted('goOffline');
  repoInterrupt(db._repo);
}

/**
 * Reconnects to the server and synchronizes the offline Database state
 * with the server state.
 *
 * This method should be used after disabling the active connection with
 * `goOffline()`. Once reconnected, the client will transmit the proper data
 * and fire the appropriate events so that your client "catches up"
 * automatically.
 *
 * @param db - The instance to reconnect.
 */
export function goOnline(db: FirebaseDatabase): void {
  db = getModularInstance(db);
  db._checkNotDeleted('goOnline');
  repoResume(db._repo);
}

/**
 * Logs debugging information to the console.
 *
 * @param enabled - Enables logging if `true`, disables logging if `false`.
 * @param persistent - Remembers the logging state between page refreshes if
 * `true`.
 */
export function enableLogging(enabled: boolean, persistent?: boolean);

/**
 * Logs debugging information to the console.
 *
 * @param logger - A custom logger function to control how things get logged.
<<<<<<< HEAD
 * @param persistent - Remembers the logging state between page refreshes if
 * `true`.
 */
export function enableLogging(
  logger?: (message: string) => unknown,
  persistent?: boolean
);
=======
 */
export function enableLogging(logger: (message: string) => unknown);
>>>>>>> 7354a0ed

export function enableLogging(
  logger: boolean | ((message: string) => unknown),
  persistent?: boolean
): void {
  enableLoggingImpl(logger, persistent);
}<|MERGE_RESOLUTION|>--- conflicted
+++ resolved
@@ -93,10 +93,7 @@
 
 /**
  * This function should only ever be called to CREATE a new database instance.
-<<<<<<< HEAD
  * @internal
-=======
->>>>>>> 7354a0ed
  */
 export function repoManagerDatabaseFromApp(
   app: FirebaseApp,
@@ -363,18 +360,8 @@
  * Logs debugging information to the console.
  *
  * @param logger - A custom logger function to control how things get logged.
-<<<<<<< HEAD
- * @param persistent - Remembers the logging state between page refreshes if
- * `true`.
- */
-export function enableLogging(
-  logger?: (message: string) => unknown,
-  persistent?: boolean
-);
-=======
  */
 export function enableLogging(logger: (message: string) => unknown);
->>>>>>> 7354a0ed
 
 export function enableLogging(
   logger: boolean | ((message: string) => unknown),
