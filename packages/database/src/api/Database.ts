--- conflicted
+++ resolved
@@ -91,28 +91,12 @@
   emulatorOptions: RepoInfoEmulatorOptions,
   tokenProvider?: AuthTokenProvider
 ): void {
-<<<<<<< HEAD
-  let ssl = false;
-  let finalHost = hostAndPort;
-  if (/^https:\/\//.test(finalHost)) {
-    ssl = true;
-    finalHost = finalHost.substring(8);
-  }
-  if (/^wss:\/\//.test(finalHost)) {
-    ssl = true;
-    finalHost = finalHost.substring(6);
-  }
-  repo.repoInfo_ = new RepoInfo(
-    finalHost,
-    /* secure= */ ssl,
-=======
   const portIndex = hostAndPort.lastIndexOf(':');
   const host = hostAndPort.substring(0, portIndex);
   const useSsl = isCloudWorkstation(host);
   repo.repoInfo_ = new RepoInfo(
     hostAndPort,
     /* secure= */ useSsl,
->>>>>>> 35ad5266
     repo.repoInfo_.namespace,
     repo.repoInfo_.webSocketOnly,
     repo.repoInfo_.nodeAdmin,
