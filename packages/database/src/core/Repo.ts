--- conflicted
+++ resolved
@@ -25,7 +25,7 @@
 } from '@firebase/util';
 
 import { FirebaseAppLike } from '../api/Database';
-import { Query } from '../api/Query';
+import { EventRegistration, Query } from '../api/Reference';
 
 import { AuthTokenProvider } from './AuthTokenProvider';
 import { PersistentConnection } from './PersistentConnection';
@@ -104,29 +104,6 @@
   eventQueueRaiseEventsAtPath,
   eventQueueRaiseEventsForChangedPath
 } from './view/EventQueue';
-import { EventRegistration } from './view/EventRegistration';
-<<<<<<< HEAD
-import { StatsCollection } from './stats/StatsCollection';
-import { Event } from './view/Event';
-import { Node } from './snap/Node';
-import { Indexable } from './util/misc';
-import {
-  Tree,
-  treeForEachAncestor,
-  treeForEachChild,
-  treeForEachDescendant,
-  treeGetPath,
-  treeGetValue,
-  treeHasChildren,
-  treeSetValue,
-  treeSubTree
-} from './util/Tree';
-import { isValidPriority, validateFirebaseData } from './util/validation';
-import { ChildrenNode } from './snap/ChildrenNode';
-import { Reference } from '../api/Reference';
-import { FirebaseAppLike } from './RepoManager';
-=======
->>>>>>> 72b1096d
 
 const INTERRUPT_REASON = 'repo_interrupt';
 
@@ -162,15 +139,11 @@
 interface Transaction {
   path: Path;
   update: (a: unknown) => unknown;
-<<<<<<< HEAD
-  onComplete: (error: Error, committed: boolean, node: Node | null) => void;
-=======
   onComplete: (
     error: Error | null,
     committed: boolean,
     node: Node | null
   ) => void;
->>>>>>> 72b1096d
   status: TransactionStatus;
   order: number;
   applyLocally: boolean;
@@ -895,14 +868,8 @@
   repo: Repo,
   path: Path,
   transactionUpdate: (a: unknown) => unknown,
-<<<<<<< HEAD
-  onComplete:
-    | ((error: Error, committed: boolean, node: Node | null) => void)
-    | null,
-=======
   onComplete: ((error: Error, committed: boolean, node: Node) => void) | null,
   unwatcher: () => void,
->>>>>>> 72b1096d
   applyLocally: boolean
 ): void {
   repoLog(repo, 'transaction on ' + path);
@@ -941,10 +908,6 @@
     transaction.currentOutputSnapshotRaw = null;
     transaction.currentOutputSnapshotResolved = null;
     if (transaction.onComplete) {
-<<<<<<< HEAD
-=======
-      // We just set the input snapshot, so this cast should be safe
->>>>>>> 72b1096d
       transaction.onComplete(null, false, transaction.currentInputSnapshot);
     }
   } else {
@@ -1123,10 +1086,6 @@
           if (queue[i].onComplete) {
             // We never unset the output snapshot, and given that this
             // transaction is complete, it should be set
-<<<<<<< HEAD
-            const node = queue[i].currentOutputSnapshotResolved as Node;
-            callbacks.push(() => queue[i].onComplete(null, true, node));
-=======
             callbacks.push(() =>
               queue[i].onComplete(
                 null,
@@ -1134,7 +1093,6 @@
                 queue[i].currentOutputSnapshotResolved
               )
             );
->>>>>>> 72b1096d
           }
           queue[i].unwatcher();
         }
@@ -1341,16 +1299,9 @@
 
       if (queue[i].onComplete) {
         if (abortReason === 'nodata') {
-<<<<<<< HEAD
-          const ref = new Reference(repo, queue[i].path);
-          // We set this field immediately, so it's safe to cast to an actual snapshot
-          const lastInput /** @type {!Node} */ = queue[i].currentInputSnapshot;
-          callbacks.push(() => queue[i].onComplete(null, false, lastInput));
-=======
           callbacks.push(() =>
             queue[i].onComplete(null, false, queue[i].currentInputSnapshot)
           );
->>>>>>> 72b1096d
         } else {
           callbacks.push(() =>
             queue[i].onComplete(new Error(abortReason), false, null)
