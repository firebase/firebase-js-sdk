--- conflicted
+++ resolved
@@ -18,13 +18,8 @@
 import { FirebaseApp } from '@firebase/app-types';
 import { safeGet } from '@firebase/util';
 import { Repo } from './Repo';
-<<<<<<< HEAD
-import { fatal } from './util/util';
+import { fatal, FIREBASE_DATABASE_EMULATOR_HOST_VAR } from './util/util';
 import { parseRepoInfo, parseDatabaseURL } from './util/libs/parser';
-=======
-import { fatal, FIREBASE_DATABASE_EMULATOR_HOST_VAR } from './util/util';
-import { parseRepoInfo, parseURL } from './util/libs/parser';
->>>>>>> 4ebedd07
 import { validateUrl } from './util/validation';
 import './Repo_transaction';
 import { Database } from '../api/Database';
