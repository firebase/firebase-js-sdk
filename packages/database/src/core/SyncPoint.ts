/**
 * @license
 * Copyright 2017 Google LLC
 *
 * Licensed under the Apache License, Version 2.0 (the "License");
 * you may not use this file except in compliance with the License.
 * You may obtain a copy of the License at
 *
 *   http://www.apache.org/licenses/LICENSE-2.0
 *
 * Unless required by applicable law or agreed to in writing, software
 * distributed under the License is distributed on an "AS IS" BASIS,
 * WITHOUT WARRANTIES OR CONDITIONS OF ANY KIND, either express or implied.
 * See the License for the specific language governing permissions and
 * limitations under the License.
 */

import { CacheNode } from './view/CacheNode';
import { ChildrenNode } from './snap/ChildrenNode';
import { assert } from '@firebase/util';
import { ViewCache } from './view/ViewCache';
import { View } from './view/View';
import { Operation } from './operation/Operation';
import { WriteTreeRef } from './WriteTree';
import { Query } from '../api/Query';
import { EventRegistration } from './view/EventRegistration';
import { Node } from './snap/Node';
import { Path } from './util/Path';
import { Event } from './view/Event';
import { ReferenceConstructor } from '../api/Reference';

/**
 * SyncPoint represents a single location in a SyncTree with 1 or more event registrations, meaning we need to
 * maintain 1 or more Views at this location to cache server data and raise appropriate events for server changes
 * and user writes (set, transaction, update).
 *
 * It's responsible for:
 *  - Maintaining the set of 1 or more views necessary at this location (a SyncPoint with 0 views should be removed).
 *  - Proxying user / server operations to the views as appropriate (i.e. applyServerOverwrite,
 *    applyUserOverwrite, etc.)
 */

let referenceConstructor: ReferenceConstructor;

export function syncPointSetReferenceConstructor(
  val: ReferenceConstructor
): void {
  assert(
    !referenceConstructor,
    '__referenceConstructor has already been defined'
  );
  referenceConstructor = val;
}

function syncPointGetReferenceConstructor(): ReferenceConstructor {
  assert(referenceConstructor, 'Reference.ts has not been loaded');
  return referenceConstructor;
}

export class SyncPoint {
  /**
   * The Views being tracked at this location in the tree, stored as a map where the key is a
   * queryId and the value is the View for that query.
   *
   * NOTE: This list will be quite small (usually 1, but perhaps 2 or 3; any more is an odd use case).
   */
  readonly views: Map<string, View> = new Map();
}

export function syncPointIsEmpty(syncPoint: SyncPoint): boolean {
  return syncPoint.views.size === 0;
}

export function syncPointApplyOperation(
  syncPoint: SyncPoint,
  operation: Operation,
  writesCache: WriteTreeRef,
  optCompleteServerCache: Node | null
): Event[] {
  const queryId = operation.source.queryId;
  if (queryId !== null) {
    const view = syncPoint.views.get(queryId);
    assert(view != null, 'SyncTree gave us an op for an invalid query.');
    return view.applyOperation(operation, writesCache, optCompleteServerCache);
  } else {
    let events: Event[] = [];

<<<<<<< HEAD
    for (const view of syncPoint.views.values()) {
      events = events.concat(
        view.applyOperation(operation, writesCache, optCompleteServerCache)
=======
      return events;
    }
  }

  /**
   * Get a view for the specified query.
   *
   * @param query The query to return a view for
   * @param writesCache
   * @param serverCache
   * @param serverCacheComplete
   * @return Events to raise.
   */
  getView(
    query: Query,
    writesCache: WriteTreeRef,
    serverCache: Node | null,
    serverCacheComplete: boolean
  ): View {
    const queryId = query.queryIdentifier();
    const view = this.views.get(queryId);
    if (!view) {
      // TODO: make writesCache take flag for complete server node
      let eventCache = writesCache.calcCompleteEventCache(
        serverCacheComplete ? serverCache : null
      );
      let eventCacheComplete = false;
      if (eventCache) {
        eventCacheComplete = true;
      } else if (serverCache instanceof ChildrenNode) {
        eventCache = writesCache.calcCompleteEventChildren(serverCache);
        eventCacheComplete = false;
      } else {
        eventCache = ChildrenNode.EMPTY_NODE;
        eventCacheComplete = false;
      }
      const viewCache = new ViewCache(
        new CacheNode(eventCache, eventCacheComplete, false),
        new CacheNode(serverCache, serverCacheComplete, false)
>>>>>>> 4cbff183
      );
    }

    return events;
  }
}

/**
 * Get a view for the specified query.
 *
 * @param query The query to return a view for
 * @param writesCache
 * @param serverCache
 * @param serverCacheComplete
 * @return Events to raise.
 */
export function syncPointGetView(
  syncPoint: SyncPoint,
  query: Query,
  writesCache: WriteTreeRef,
  serverCache: Node | null,
  serverCacheComplete: boolean
): View {
  const queryId = query.queryIdentifier();
  const view = syncPoint.views.get(queryId);
  if (!view) {
    // TODO: make writesCache take flag for complete server node
    let eventCache = writesCache.calcCompleteEventCache(
      serverCacheComplete ? serverCache : null
    );
    let eventCacheComplete = false;
    if (eventCache) {
      eventCacheComplete = true;
    } else if (serverCache instanceof ChildrenNode) {
      eventCache = writesCache.calcCompleteEventChildren(serverCache);
      eventCacheComplete = false;
    } else {
      eventCache = ChildrenNode.EMPTY_NODE;
      eventCacheComplete = false;
    }
    const viewCache = new ViewCache(
      new CacheNode(eventCache, eventCacheComplete, false),
      new CacheNode(serverCache, serverCacheComplete, false)
    );
    return new View(query, viewCache);
  }
  return view;
}

/**
 * Add an event callback for the specified query.
 *
 * @param query
 * @param eventRegistration
 * @param writesCache
 * @param serverCache Complete server cache, if we have it.
 * @param serverCacheComplete
 * @return Events to raise.
 */
export function syncPointAddEventRegistration(
  syncPoint: SyncPoint,
  query: Query,
  eventRegistration: EventRegistration,
  writesCache: WriteTreeRef,
  serverCache: Node | null,
  serverCacheComplete: boolean
): Event[] {
  const view = syncPointGetView(
    syncPoint,
    query,
    writesCache,
    serverCache,
    serverCacheComplete
  );
  if (!syncPoint.views.has(query.queryIdentifier())) {
    syncPoint.views.set(query.queryIdentifier(), view);
  }
  // This is guaranteed to exist now, we just created anything that was missing
  view.addEventRegistration(eventRegistration);
  return view.getInitialEvents(eventRegistration);
}

/**
 * Remove event callback(s).  Return cancelEvents if a cancelError is specified.
 *
 * If query is the default query, we'll check all views for the specified eventRegistration.
 * If eventRegistration is null, we'll remove all callbacks for the specified view(s).
 *
 * @param eventRegistration If null, remove all callbacks.
 * @param cancelError If a cancelError is provided, appropriate cancel events will be returned.
 * @return removed queries and any cancel events
 */
export function syncPointRemoveEventRegistration(
  syncPoint: SyncPoint,
  query: Query,
  eventRegistration: EventRegistration | null,
  cancelError?: Error
): { removed: Query[]; events: Event[] } {
  const queryId = query.queryIdentifier();
  const removed: Query[] = [];
  let cancelEvents: Event[] = [];
  const hadCompleteView = syncPointHasCompleteView(syncPoint);
  if (queryId === 'default') {
    // When you do ref.off(...), we search all views for the registration to remove.
    for (const [viewQueryId, view] of syncPoint.views.entries()) {
      cancelEvents = cancelEvents.concat(
        view.removeEventRegistration(eventRegistration, cancelError)
      );
      if (view.isEmpty()) {
        syncPoint.views.delete(viewQueryId);

        // We'll deal with complete views later.
        if (!view.getQuery().getQueryParams().loadsAllData()) {
          removed.push(view.getQuery());
        }
      }
    }
  } else {
    // remove the callback from the specific view.
    const view = syncPoint.views.get(queryId);
    if (view) {
      cancelEvents = cancelEvents.concat(
        view.removeEventRegistration(eventRegistration, cancelError)
      );
      if (view.isEmpty()) {
        syncPoint.views.delete(queryId);

        // We'll deal with complete views later.
        if (!view.getQuery().getQueryParams().loadsAllData()) {
          removed.push(view.getQuery());
        }
      }
    }
  }

  if (hadCompleteView && !syncPointHasCompleteView(syncPoint)) {
    // We removed our last complete view.
    removed.push(
      new (syncPointGetReferenceConstructor())(query.repo, query.path)
    );
  }

  return { removed, events: cancelEvents };
}

export function syncPointGetQueryViews(syncPoint: SyncPoint): View[] {
  const result = [];
  for (const view of syncPoint.views.values()) {
    if (!view.getQuery().getQueryParams().loadsAllData()) {
      result.push(view);
    }
  }
  return result;
}

/**
 * @param path The path to the desired complete snapshot
 * @return A complete cache, if it exists
 */
export function syncPointGetCompleteServerCache(
  syncPoint: SyncPoint,
  path: Path
): Node | null {
  let serverCache: Node | null = null;
  for (const view of syncPoint.views.values()) {
    serverCache = serverCache || view.getCompleteServerCache(path);
  }
  return serverCache;
}

export function syncPointViewForQuery(
  syncPoint: SyncPoint,
  query: Query
): View | null {
  const params = query.getQueryParams();
  if (params.loadsAllData()) {
    return syncPointGetCompleteView(syncPoint);
  } else {
    const queryId = query.queryIdentifier();
    return syncPoint.views.get(queryId);
  }
}

export function syncPointViewExistsForQuery(
  syncPoint: SyncPoint,
  query: Query
): boolean {
  return syncPointViewForQuery(syncPoint, query) != null;
}

export function syncPointHasCompleteView(syncPoint: SyncPoint): boolean {
  return syncPointGetCompleteView(syncPoint) != null;
}

export function syncPointGetCompleteView(syncPoint: SyncPoint): View | null {
  for (const view of syncPoint.views.values()) {
    if (view.getQuery().getQueryParams().loadsAllData()) {
      return view;
    }
  }
  return null;
}<|MERGE_RESOLUTION|>--- conflicted
+++ resolved
@@ -29,6 +29,8 @@
 import { Event } from './view/Event';
 import { ReferenceConstructor } from '../api/Reference';
 
+let referenceConstructor: ReferenceConstructor;
+
 /**
  * SyncPoint represents a single location in a SyncTree with 1 or more event registrations, meaning we need to
  * maintain 1 or more Views at this location to cache server data and raise appropriate events for server changes
@@ -39,8 +41,15 @@
  *  - Proxying user / server operations to the views as appropriate (i.e. applyServerOverwrite,
  *    applyUserOverwrite, etc.)
  */
-
-let referenceConstructor: ReferenceConstructor;
+export class SyncPoint {
+  /**
+   * The Views being tracked at this location in the tree, stored as a map where the key is a
+   * queryId and the value is the View for that query.
+   *
+   * NOTE: This list will be quite small (usually 1, but perhaps 2 or 3; any more is an odd use case).
+   */
+  readonly views: Map<string, View> = new Map();
+}
 
 export function syncPointSetReferenceConstructor(
   val: ReferenceConstructor
@@ -55,16 +64,6 @@
 function syncPointGetReferenceConstructor(): ReferenceConstructor {
   assert(referenceConstructor, 'Reference.ts has not been loaded');
   return referenceConstructor;
-}
-
-export class SyncPoint {
-  /**
-   * The Views being tracked at this location in the tree, stored as a map where the key is a
-   * queryId and the value is the View for that query.
-   *
-   * NOTE: This list will be quite small (usually 1, but perhaps 2 or 3; any more is an odd use case).
-   */
-  readonly views: Map<string, View> = new Map();
 }
 
 export function syncPointIsEmpty(syncPoint: SyncPoint): boolean {
@@ -85,51 +84,9 @@
   } else {
     let events: Event[] = [];
 
-<<<<<<< HEAD
     for (const view of syncPoint.views.values()) {
       events = events.concat(
         view.applyOperation(operation, writesCache, optCompleteServerCache)
-=======
-      return events;
-    }
-  }
-
-  /**
-   * Get a view for the specified query.
-   *
-   * @param query The query to return a view for
-   * @param writesCache
-   * @param serverCache
-   * @param serverCacheComplete
-   * @return Events to raise.
-   */
-  getView(
-    query: Query,
-    writesCache: WriteTreeRef,
-    serverCache: Node | null,
-    serverCacheComplete: boolean
-  ): View {
-    const queryId = query.queryIdentifier();
-    const view = this.views.get(queryId);
-    if (!view) {
-      // TODO: make writesCache take flag for complete server node
-      let eventCache = writesCache.calcCompleteEventCache(
-        serverCacheComplete ? serverCache : null
-      );
-      let eventCacheComplete = false;
-      if (eventCache) {
-        eventCacheComplete = true;
-      } else if (serverCache instanceof ChildrenNode) {
-        eventCache = writesCache.calcCompleteEventChildren(serverCache);
-        eventCacheComplete = false;
-      } else {
-        eventCache = ChildrenNode.EMPTY_NODE;
-        eventCacheComplete = false;
-      }
-      const viewCache = new ViewCache(
-        new CacheNode(eventCache, eventCacheComplete, false),
-        new CacheNode(serverCache, serverCacheComplete, false)
->>>>>>> 4cbff183
       );
     }
 
