{
  "name": "@firebase/database",
  "version": "0.1.4",
  "description": "",
  "main": "dist/cjs/index.node.js",
  "browser": "dist/cjs/index.js",
  "module": "dist/esm/index.js",
  "scripts": {
    "dev": "gulp dev",
    "test": "run-p test:browser test:node",
    "test:browser": "karma start --single-run",
    "test:node": "nyc --reporter lcovonly -- mocha 'test/{,!(browser)/**/}*.test.ts' --compilers ts:ts-node/register -r src/nodePatches.ts --retries 5 --timeout 5000 --exit",
    "prepare": "gulp build"
  },
  "license": "Apache-2.0",
  "peerDependencies": {
    "@firebase/app": "^0.1.0",
    "@firebase/app-types": "^0.1.0"
  },
  "dependencies": {
<<<<<<< HEAD
    "@firebase/database-types": "^0.1.0",
    "@firebase/util": "^0.1.2",
=======
    "@firebase/util": "^0.1.3",
>>>>>>> b70a3096
    "faye-websocket": "0.11.1"
  },
  "devDependencies": {
    "@types/chai": "^4.0.4",
    "@types/mocha": "^2.2.44",
    "@types/node": "^8.0.47",
    "@types/sinon": "^2.3.7",
    "chai": "^4.1.1",
    "gulp": "gulpjs/gulp#4.0",
    "karma": "^1.7.0",
    "karma-chrome-launcher": "^2.2.0",
    "karma-cli": "^1.0.1",
    "karma-mocha": "^1.3.0",
    "karma-sauce-launcher": "^1.2.0",
    "karma-sourcemap-loader": "^0.3.7",
    "karma-spec-reporter": "^0.0.31",
    "karma-webpack": "^2.0.4",
    "mocha": "^4.0.1",
    "npm-run-all": "^4.1.1",
    "nyc": "^11.2.1",
    "sinon": "^4.0.2",
    "source-map-loader": "^0.2.3",
    "ts-loader": "^3.1.0",
    "ts-node": "^3.3.0",
    "typescript": "^2.4.2",
    "webpack": "^3.8.1"
  },
  "repository": {
    "type": "git",
    "url": "https://github.com/firebase/firebase-js-sdk/tree/master/packages/database"
  },
  "bugs": {
    "url": "https://github.com/firebase/firebase-js-sdk/issues"
  },
  "typings": "dist/esm/index.d.ts",
  "nyc": {
    "extension": [
      ".ts"
    ],
    "reportDir": "./coverage/node"
  }
}<|MERGE_RESOLUTION|>--- conflicted
+++ resolved
@@ -18,12 +18,8 @@
     "@firebase/app-types": "^0.1.0"
   },
   "dependencies": {
-<<<<<<< HEAD
     "@firebase/database-types": "^0.1.0",
-    "@firebase/util": "^0.1.2",
-=======
     "@firebase/util": "^0.1.3",
->>>>>>> b70a3096
     "faye-websocket": "0.11.1"
   },
   "devDependencies": {
