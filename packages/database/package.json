--- conflicted
+++ resolved
@@ -31,13 +31,9 @@
     "tslib": "1.10.0"
   },
   "devDependencies": {
-<<<<<<< HEAD
     "@firebase/app": "0.x",
     "@firebase/app-types": "0.x",
-    "@types/chai": "4.1.7",
-=======
     "@types/chai": "4.2.0",
->>>>>>> 0eeb71f4
     "@types/mocha": "5.2.7",
     "@types/node": "11.13.19",
     "@types/sinon": "7.0.13",
