--- conflicted
+++ resolved
@@ -20,14 +20,9 @@
   },
   "dependencies": {
     "@firebase/database-types": "0.1.1",
-<<<<<<< HEAD
-    "@firebase/util": "0.1.8",
+    "@firebase/util": "0.1.9",
     "faye-websocket": "0.11.1",
     "tslib": "^1.9.0"
-=======
-    "@firebase/util": "0.1.9",
-    "faye-websocket": "0.11.1"
->>>>>>> fc81427d
   },
   "devDependencies": {
     "@types/chai": "^4.0.4",
