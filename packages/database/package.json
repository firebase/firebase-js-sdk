{
  "name": "@firebase/database",
  "version": "0.11.0",
  "description": "",
  "author": "Firebase <firebase-support@google.com> (https://firebase.google.com/)",
  "main": "dist/index.node.cjs.js",
  "browser": "dist/index.esm2017.js",
  "module": "dist/index.esm2017.js",
  "esm5": "dist/index.esm5.js",
  "files": [
    "dist"
  ],
  "scripts": {
    "lint": "eslint -c .eslintrc.js '**/*.ts' --ignore-path '../../.gitignore'",
    "lint:fix": "eslint --fix -c .eslintrc.js '**/*.ts'  --ignore-path '../../.gitignore'",
    "prettier": "prettier --write '*.js' '*.ts' '@(exp|src|test)/**/*.ts'",
    "build": "rollup -c rollup.config.js && yarn api-report",
    "build:deps": "lerna run --scope @firebase/'{app,database}' --include-dependencies build",
    "dev": "rollup -c -w",
    "test": "run-p lint test:emulator",
    "test:ci": "node ../../scripts/run_tests_in_ci.js -s test:emulator",
    "test:all": "run-p lint test:browser test:node",
    "test:browser": "karma start --single-run",
    "test:node": "TS_NODE_FILES=true TS_NODE_CACHE=NO TS_NODE_COMPILER_OPTIONS='{\"module\":\"commonjs\"}' nyc --reporter lcovonly -- mocha 'test/{,!(browser)/**/}*.test.ts' --file src/index.node.ts --config ../../config/mocharc.node.js",
    "test:emulator": "ts-node --compiler-options='{\"module\":\"commonjs\"}' ../../scripts/emulator-testing/database-test-runner.ts",
    "api-report": "TS_NODE_COMPILER_OPTIONS='{\"module\":\"commonjs\"}' ts-node ../../repo-scripts/prune-dts/extract-public-api.ts --package database --packageRoot . --typescriptDts ./dist/src/index.d.ts --rollupDts ./dist/private.d.ts --untrimmedRollupDts ./dist/internal.d.ts --publicDts ./dist/public.d.ts && yarn api-report:api-json",
    "api-report:api-json": "rm -rf temp && api-extractor run --local --verbose",
    "doc": "api-documenter markdown --input temp --output docs"
  },
  "license": "Apache-2.0",
  "peerDependencies": {},
  "dependencies": {
<<<<<<< HEAD
=======
    "@firebase/database-types": "0.8.0",
>>>>>>> 4d747b15
    "@firebase/logger": "0.2.6",
    "@firebase/util": "1.3.0",
    "@firebase/component": "0.5.6",
    "@firebase/auth-interop-types": "0.1.6",
    "faye-websocket": "0.11.3",
    "tslib": "^2.1.0"
  },
  "devDependencies": {
<<<<<<< HEAD
    "@firebase/app": "0.6.29",
=======
    "@firebase/app": "0.6.30",
    "@firebase/app-types": "0.6.3",
>>>>>>> 4d747b15
    "rollup": "2.52.2",
    "rollup-plugin-typescript2": "0.30.0",
    "typescript": "4.2.2"
  },
  "repository": {
    "directory": "packages/database",
    "type": "git",
    "url": "https://github.com/firebase/firebase-js-sdk.git"
  },
  "bugs": {
    "url": "https://github.com/firebase/firebase-js-sdk/issues"
  },
  "typings": "dist/src/index.d.ts",
  "nyc": {
    "extension": [
      ".ts"
    ],
    "reportDir": "./coverage/node"
  }
}<|MERGE_RESOLUTION|>--- conflicted
+++ resolved
@@ -30,10 +30,6 @@
   "license": "Apache-2.0",
   "peerDependencies": {},
   "dependencies": {
-<<<<<<< HEAD
-=======
-    "@firebase/database-types": "0.8.0",
->>>>>>> 4d747b15
     "@firebase/logger": "0.2.6",
     "@firebase/util": "1.3.0",
     "@firebase/component": "0.5.6",
@@ -42,12 +38,7 @@
     "tslib": "^2.1.0"
   },
   "devDependencies": {
-<<<<<<< HEAD
-    "@firebase/app": "0.6.29",
-=======
     "@firebase/app": "0.6.30",
-    "@firebase/app-types": "0.6.3",
->>>>>>> 4d747b15
     "rollup": "2.52.2",
     "rollup-plugin-typescript2": "0.30.0",
     "typescript": "4.2.2"
