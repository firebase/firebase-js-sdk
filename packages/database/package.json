{
  "name": "@firebase/database",
  "version": "0.6.11",
  "description": "",
  "author": "Firebase <firebase-support@google.com> (https://firebase.google.com/)",
  "main": "dist/index.node.cjs.js",
  "browser": "dist/index.cjs.js",
  "module": "dist/index.esm.js",
  "esm2017": "dist/index.esm2017.js",
  "files": ["dist"],
  "scripts": {
    "lint": "eslint -c .eslintrc.js '**/*.ts' --ignore-path '../../.gitignore'",
    "lint:fix": "eslint --fix -c .eslintrc.js '**/*.ts'  --ignore-path '../../.gitignore'",
    "build": "rollup -c",
    "build:deps": "lerna run --scope @firebase/'{app,database}' --include-dependencies build",
    "dev": "rollup -c -w",
    "test": "run-p lint test:emulator",
    "test:ci": "node ../../scripts/run_tests_in_ci.js -s test:emulator",
    "test:all": "run-p lint test:browser test:node",
    "test:browser": "karma start --single-run",
    "test:node": "TS_NODE_FILES=true TS_NODE_CACHE=NO TS_NODE_COMPILER_OPTIONS='{\"module\":\"commonjs\"}' nyc --reporter lcovonly -- mocha 'test/{,!(browser)/**/}*.test.ts' --file index.node.ts --config ../../config/mocharc.node.js",
    "test:emulator": "ts-node --compiler-options='{\"module\":\"commonjs\"}' ../../scripts/emulator-testing/database-test-runner.ts",
    "prepare": "yarn build"
  },
  "license": "Apache-2.0",
  "peerDependencies": {},
  "dependencies": {
    "@firebase/database-types": "0.5.2",
    "@firebase/logger": "0.2.6",
    "@firebase/util": "0.3.1",
    "@firebase/component": "0.1.18",
    "@firebase/auth-interop-types": "0.1.5",
    "faye-websocket": "0.11.3",
    "tslib": "^1.11.1"
  },
  "devDependencies": {
    "@firebase/app": "0.6.10",
    "@firebase/app-types": "0.6.1",
<<<<<<< HEAD
    "rollup": "2.23.0",
    "rollup-plugin-typescript2": "0.27.1",
    "typescript": "4.0.2"
=======
    "rollup": "2.26.5",
    "rollup-plugin-typescript2": "0.27.2",
    "typescript": "3.9.7"
>>>>>>> c0f2be02
  },
  "repository": {
    "directory": "packages/database",
    "type": "git",
    "url": "https://github.com/firebase/firebase-js-sdk.git"
  },
  "bugs": {
    "url": "https://github.com/firebase/firebase-js-sdk/issues"
  },
  "typings": "dist/index.d.ts",
  "nyc": {
    "extension": [
      ".ts"
    ],
    "reportDir": "./coverage/node"
  }
}<|MERGE_RESOLUTION|>--- conflicted
+++ resolved
@@ -36,15 +36,9 @@
   "devDependencies": {
     "@firebase/app": "0.6.10",
     "@firebase/app-types": "0.6.1",
-<<<<<<< HEAD
-    "rollup": "2.23.0",
-    "rollup-plugin-typescript2": "0.27.1",
-    "typescript": "4.0.2"
-=======
     "rollup": "2.26.5",
     "rollup-plugin-typescript2": "0.27.2",
-    "typescript": "3.9.7"
->>>>>>> c0f2be02
+    "typescript": "4.0.2"
   },
   "repository": {
     "directory": "packages/database",
