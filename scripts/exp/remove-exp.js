/**
 * @license
 * Copyright 2020 Google LLC
 *
 * Licensed under the Apache License, Version 2.0 (the "License");
 * you may not use this file except in compliance with the License.
 * You may obtain a copy of the License at
 *
 *   http://www.apache.org/licenses/LICENSE-2.0
 *
 * Unless required by applicable law or agreed to in writing, software
 * distributed under the License is distributed on an "AS IS" BASIS,
 * WITHOUT WARRANTIES OR CONDITIONS OF ANY KIND, either express or implied.
 * See the License for the specific language governing permissions and
 * limitations under the License.
 */

/**
 * Replace "-exp" with "" in all files within the directory.
 * Used to generate reference docs without "-exp" in package names.
 */
const { argv } = require('yargs');
const path = require('path');
const {
  readdirSync,
  statSync,
  readFileSync,
  writeFileSync,
  accessSync
} = require('fs');

// can be used in command line
if (argv._[0]) {
  const dirOrFile = path.resolve(argv._[0]);
<<<<<<< HEAD
=======

>>>>>>> 28c02947
  try {
    accessSync(dirOrFile);
    if (statSync(dirOrFile).isFile()) {
      removeExpSuffixFromFile(dirOrFile);
    } else {
      removeExpSuffix(dirOrFile);
    }
<<<<<<< HEAD
  } catch (err) {}
=======
  } catch (_err) {}
>>>>>>> 28c02947
}

function removeExpSuffix(dir) {
  for (const file of readdirSync(dir)) {
    const filePath = `${dir}/${file}`;
    if (statSync(filePath).isFile()) {
      removeExpSuffixFromFile(filePath);
    }
  }
}

function removeExpSuffixFromFile(filePath) {
  const content = readFileSync(filePath, 'utf-8');

  // replace -exp with empty string
  const modified = content.replace(/-exp/g, '');

  writeFileSync(filePath, modified, 'utf-8');
}

exports.removeExpSuffix = removeExpSuffix;<|MERGE_RESOLUTION|>--- conflicted
+++ resolved
@@ -32,10 +32,6 @@
 // can be used in command line
 if (argv._[0]) {
   const dirOrFile = path.resolve(argv._[0]);
-<<<<<<< HEAD
-=======
-
->>>>>>> 28c02947
   try {
     accessSync(dirOrFile);
     if (statSync(dirOrFile).isFile()) {
@@ -43,11 +39,7 @@
     } else {
       removeExpSuffix(dirOrFile);
     }
-<<<<<<< HEAD
-  } catch (err) {}
-=======
   } catch (_err) {}
->>>>>>> 28c02947
 }
 
 function removeExpSuffix(dir) {
