---
<<<<<<< HEAD
'@firebase/firestore': minor
=======
"@firebase/firestore": minor
"firebase": minor
>>>>>>> 480d7d56
---

Introduces a new way to config Firestore SDK Cache.<|MERGE_RESOLUTION|>--- conflicted
+++ resolved
@@ -1,10 +1,6 @@
 ---
-<<<<<<< HEAD
 '@firebase/firestore': minor
-=======
-"@firebase/firestore": minor
-"firebase": minor
->>>>>>> 480d7d56
+'firebase': minor
 ---
 
 Introduces a new way to config Firestore SDK Cache.