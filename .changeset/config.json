--- conflicted
+++ resolved
@@ -18,12 +18,9 @@
     "@firebase/functions-exp",
     "@firebase/functions-types-exp",
     "firebase-exp",
-<<<<<<< HEAD
-    "@firebase/app-compat"
-=======
+    "@firebase/app-compat",
     "@firebase/changelog-generator",
     "firebase-size-analysis"
->>>>>>> 5d4d1823
   ],
   "___experimentalUnsafeOptions_WILL_CHANGE_IN_PATCH": {
     "onlyUpdatePeerDependentsWhenOutOfRange": true,
