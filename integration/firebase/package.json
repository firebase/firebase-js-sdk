{
  "name": "firebase-namespace-integration-test",
  "private": true,
  "version": "0.2.1",
  "scripts": {
    "test": "karma start --single-run",
    "test:ci": "node ../../scripts/run_tests_in_ci.js -s test"
  },
  "devDependencies": {
<<<<<<< HEAD
    "firebase": "10.3.0",
    "@types/chai": "4.3.5",
=======
    "firebase": "10.3.1",
    "@types/chai": "4.3.4",
>>>>>>> 1fd9d25e
    "@types/mocha": "9.1.1",
    "chai": "4.3.7",
    "karma": "6.4.2",
    "karma-babel-preprocessor": "8.0.2",
    "karma-chrome-launcher": "3.2.0",
    "karma-firefox-launcher": "2.1.2",
    "karma-mocha": "2.0.1",
    "karma-spec-reporter": "0.0.36",
    "karma-typescript": "5.5.4",
    "mocha": "9.2.2",
    "npm-run-all": "4.1.5",
    "typescript": "4.7.4"
  }
}<|MERGE_RESOLUTION|>--- conflicted
+++ resolved
@@ -7,13 +7,8 @@
     "test:ci": "node ../../scripts/run_tests_in_ci.js -s test"
   },
   "devDependencies": {
-<<<<<<< HEAD
-    "firebase": "10.3.0",
+    "firebase": "10.3.1",
     "@types/chai": "4.3.5",
-=======
-    "firebase": "10.3.1",
-    "@types/chai": "4.3.4",
->>>>>>> 1fd9d25e
     "@types/mocha": "9.1.1",
     "chai": "4.3.7",
     "karma": "6.4.2",
