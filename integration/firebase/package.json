{
  "name": "firebase-namespace-integration-test",
  "private": true,
  "version": "0.2.1",
  "scripts": {
    "test": "karma start --single-run",
    "test:ci": "node ../../scripts/run_tests_in_ci.js -s test"
  },
  "devDependencies": {
<<<<<<< HEAD
    "firebase": "9.7.0",
    "@types/chai": "4.3.1",
    "@types/mocha": "9.1.1",
    "chai": "4.3.6",
=======
    "firebase": "9.8.0",
    "@types/chai": "4.2.22",
    "@types/mocha": "9.0.0",
    "chai": "4.3.4",
>>>>>>> 8019e7e2
    "karma": "6.3.16",
    "karma-babel-preprocessor": "8.0.1",
    "karma-chrome-launcher": "3.1.0",
    "karma-firefox-launcher": "2.1.1",
    "karma-mocha": "2.0.1",
    "karma-spec-reporter": "0.0.32",
    "karma-typescript": "5.5.2",
    "mocha": "9.2.2",
    "npm-run-all": "4.1.5",
    "typescript": "4.2.2"
  }
}<|MERGE_RESOLUTION|>--- conflicted
+++ resolved
@@ -7,17 +7,10 @@
     "test:ci": "node ../../scripts/run_tests_in_ci.js -s test"
   },
   "devDependencies": {
-<<<<<<< HEAD
-    "firebase": "9.7.0",
+    "firebase": "9.8.0",
     "@types/chai": "4.3.1",
     "@types/mocha": "9.1.1",
     "chai": "4.3.6",
-=======
-    "firebase": "9.8.0",
-    "@types/chai": "4.2.22",
-    "@types/mocha": "9.0.0",
-    "chai": "4.3.4",
->>>>>>> 8019e7e2
     "karma": "6.3.16",
     "karma-babel-preprocessor": "8.0.1",
     "karma-chrome-launcher": "3.1.0",
