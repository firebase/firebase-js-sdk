--- conflicted
+++ resolved
@@ -15,13 +15,8 @@
     "test:memory:debug": "yarn build:memory; karma start --auto-watch --browsers Chrome"
   },
   "devDependencies": {
-<<<<<<< HEAD
-    "@firebase/app": "0.7.11",
+    "@firebase/app": "0.7.12",
     "@firebase/firestore": "3.4.1",
-=======
-    "@firebase/app": "0.7.12",
-    "@firebase/firestore-compat": "0.1.11",
->>>>>>> 044a8d7f
     "@types/mocha": "9.0.0",
     "gulp": "4.0.2",
     "gulp-filter": "7.0.0",
