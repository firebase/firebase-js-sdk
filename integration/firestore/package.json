--- conflicted
+++ resolved
@@ -14,13 +14,8 @@
     "test:memory:debug": "yarn build:memory; karma start --auto-watch --browsers Chrome"
   },
   "dependencies": {
-<<<<<<< HEAD
-    "@firebase/app": "0.10.16",
-    "@firebase/firestore": "4.7.5"
-=======
     "@firebase/app": "0.13.0",
     "@firebase/firestore": "4.7.16"
->>>>>>> 40be2dbb
   },
   "devDependencies": {
     "@types/mocha": "9.1.1",
