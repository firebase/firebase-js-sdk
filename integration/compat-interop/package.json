--- conflicted
+++ resolved
@@ -8,22 +8,6 @@
     "test:debug": "karma start --browsers Chrome --auto-watch"
   },
   "dependencies": {
-<<<<<<< HEAD
-    "@firebase/app": "0.10.16",
-    "@firebase/app-compat": "0.2.46",
-    "@firebase/analytics": "0.10.10",
-    "@firebase/analytics-compat": "0.2.16",
-    "@firebase/auth": "1.8.1",
-    "@firebase/auth-compat": "0.5.16",
-    "@firebase/functions": "0.11.10",
-    "@firebase/functions-compat": "0.3.16",
-    "@firebase/messaging": "0.12.14",
-    "@firebase/messaging-compat": "0.2.14",
-    "@firebase/performance": "0.6.11",
-    "@firebase/performance-compat": "0.2.11",
-    "@firebase/remote-config": "0.4.11",
-    "@firebase/remote-config-compat": "0.2.11"
-=======
     "@firebase/app": "0.11.4",
     "@firebase/app-compat": "0.2.53",
     "@firebase/analytics": "0.10.12",
@@ -38,7 +22,6 @@
     "@firebase/performance-compat": "0.2.15",
     "@firebase/remote-config": "0.6.0",
     "@firebase/remote-config-compat": "0.2.13"
->>>>>>> 4b349837
   },
   "devDependencies": {
     "typescript": "5.5.4"
