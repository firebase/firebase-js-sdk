--- conflicted
+++ resolved
@@ -6,11 +6,7 @@
     "test": "tsc index.ts --outDir dist"
   },
   "dependencies": {
-<<<<<<< HEAD
-    "firebase": "5.5.1"
-=======
     "firebase": "5.5.2"
->>>>>>> 950499d5
   },
   "devDependencies": {
     "typescript": "2.8.1"
