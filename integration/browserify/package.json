--- conflicted
+++ resolved
@@ -7,11 +7,7 @@
     "test": "karma start --single-run"
   },
   "dependencies": {
-<<<<<<< HEAD
-    "firebase": "5.5.1"
-=======
     "firebase": "5.5.2"
->>>>>>> 950499d5
   },
   "devDependencies": {
     "@babel/core": "7.0.0-beta.47",
