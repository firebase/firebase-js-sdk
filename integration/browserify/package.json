{
  "name": "firebase-browserify-test",
  "private": true,
  "version": "0.2.1",
  "scripts": {
    "pretest": "mkdirp dist && browserify src/namespace.test.js -o dist/namespace.test.js",
    "test": "karma start --single-run"
  },
  "dependencies": {
    "firebase": "4.12.1"
  },
  "devDependencies": {
<<<<<<< HEAD
    "browserify": "^16.1.0",
    "chai": "^4.1.1",
    "karma": "^2.0.0",
    "karma-chrome-launcher": "^2.2.0",
    "karma-firefox-launcher": "^1.1.0",
    "karma-mocha": "^1.3.0",
    "karma-sauce-launcher": "^1.2.0",
=======
    "browserify": "16.2.0",
    "chai": "4.1.2",
    "karma": "2.0.0",
    "karma-chrome-launcher": "2.2.0",
    "karma-mocha": "1.3.0",
    "karma-sauce-launcher": "1.2.0",
>>>>>>> aaee15d5
    "karma-spec-reporter": "0.0.32",
    "mkdirp": "0.5.1",
    "mocha": "5.0.5"
  }
}<|MERGE_RESOLUTION|>--- conflicted
+++ resolved
@@ -10,22 +10,13 @@
     "firebase": "4.12.1"
   },
   "devDependencies": {
-<<<<<<< HEAD
-    "browserify": "^16.1.0",
-    "chai": "^4.1.1",
-    "karma": "^2.0.0",
-    "karma-chrome-launcher": "^2.2.0",
-    "karma-firefox-launcher": "^1.1.0",
-    "karma-mocha": "^1.3.0",
-    "karma-sauce-launcher": "^1.2.0",
-=======
     "browserify": "16.2.0",
     "chai": "4.1.2",
     "karma": "2.0.0",
     "karma-chrome-launcher": "2.2.0",
+    "karma-firefox-launcher": "1.1.0",
     "karma-mocha": "1.3.0",
     "karma-sauce-launcher": "1.2.0",
->>>>>>> aaee15d5
     "karma-spec-reporter": "0.0.32",
     "mkdirp": "0.5.1",
     "mocha": "5.0.5"
