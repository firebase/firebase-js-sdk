--- conflicted
+++ resolved
@@ -9,13 +9,8 @@
     "test:manual": "mocha --exit"
   },
   "devDependencies": {
-<<<<<<< HEAD
-    "firebase": "11.0.2",
-    "chai": "4.4.1",
-=======
     "firebase": "11.8.1",
     "chai": "4.5.0",
->>>>>>> 40be2dbb
     "chromedriver": "119.0.1",
     "express": "4.21.2",
     "geckodriver": "2.0.4",
