--- conflicted
+++ resolved
@@ -9,11 +9,7 @@
     "test:manual": "mocha --exit"
   },
   "devDependencies": {
-<<<<<<< HEAD
-    "firebase": "11.0.2",
-=======
     "firebase": "11.6.0",
->>>>>>> 4b349837
     "chai": "4.4.1",
     "chromedriver": "119.0.1",
     "express": "4.20.0",
