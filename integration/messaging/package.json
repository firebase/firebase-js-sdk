{
  "name": "firebase-messaging-integration-test",
  "private": true,
  "version": "0.2.1",
  "scripts": {
    "pretest:manual": "node ./download-browsers.js",
    "test": "mocha --exit",
    "test:ci": "node ../../scripts/run_tests_in_ci.js -s test",
    "test:manual": "mocha --exit"
  },
  "devDependencies": {
<<<<<<< HEAD
    "firebase": "12.3.0",
=======
    "firebase": "12.4.0",
>>>>>>> 26150818
    "chai": "4.5.0",
    "chromedriver": "119.0.1",
    "express": "4.21.2",
    "geckodriver": "2.0.4",
    "mocha": "9.2.2",
    "selenium-assistant": "6.1.1"
  },
  "engines": {
    "node": ">=20.0.0"
  }
}<|MERGE_RESOLUTION|>--- conflicted
+++ resolved
@@ -9,11 +9,7 @@
     "test:manual": "mocha --exit"
   },
   "devDependencies": {
-<<<<<<< HEAD
-    "firebase": "12.3.0",
-=======
     "firebase": "12.4.0",
->>>>>>> 26150818
     "chai": "4.5.0",
     "chromedriver": "119.0.1",
     "express": "4.21.2",
