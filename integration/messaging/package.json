--- conflicted
+++ resolved
@@ -3,12 +3,8 @@
   "private": true,
   "version": "0.1.0",
   "scripts": {
-<<<<<<< HEAD
-    "test": "node ./download-browsers.js && mocha --exit"
-=======
     "pretest": "node ./download-browsers.js",
-    "test": "mocha --retries 3"
->>>>>>> deedb015
+    "test": "mocha --retries 3 --exit"
   },
   "dependencies": {
     "firebase": "^4.3.3"
