{
  "name": "firebase-messaging-integration-test",
  "private": true,
  "version": "0.2.1",
  "scripts": {
    "pretest:manual": "node ./download-browsers.js",
    "test": "mocha --exit",
    "test:ci": "node ../../scripts/run_tests_in_ci.js -s test",
    "test:manual": "mocha --exit"
  },
  "devDependencies": {
<<<<<<< HEAD
    "firebase": "11.8.1",
=======
    "firebase": "11.9.1",
>>>>>>> 86155b3c
    "chai": "4.5.0",
    "chromedriver": "119.0.1",
    "express": "4.21.2",
    "geckodriver": "2.0.4",
    "mocha": "9.2.2",
    "selenium-assistant": "6.1.1"
  },
  "engines": {
    "node": ">=18.0.0"
  }
}<|MERGE_RESOLUTION|>--- conflicted
+++ resolved
@@ -9,11 +9,7 @@
     "test:manual": "mocha --exit"
   },
   "devDependencies": {
-<<<<<<< HEAD
-    "firebase": "11.8.1",
-=======
     "firebase": "11.9.1",
->>>>>>> 86155b3c
     "chai": "4.5.0",
     "chromedriver": "119.0.1",
     "express": "4.21.2",
