{
  "name": "firebase-typescript-test",
  "private": true,
  "version": "0.2.1",
  "scripts": {
    "test": "karma start --single-run"
  },
  "dependencies": {
    "firebase": "4.12.1"
  },
  "devDependencies": {
<<<<<<< HEAD
    "@types/chai": "^4.1.2",
    "@types/mocha": "^2.2.48",
    "@types/node": "^9.4.6",
    "chai": "^4.1.1",
    "karma": "^2.0.0",
    "karma-chrome-launcher": "^2.2.0",
    "karma-firefox-launcher": "^1.1.0",
    "karma-mocha": "^1.3.0",
    "karma-sauce-launcher": "^1.2.0",
=======
    "@types/chai": "4.1.2",
    "@types/mocha": "5.0.0",
    "@types/node": "9.6.4",
    "chai": "4.1.2",
    "karma": "2.0.0",
    "karma-chrome-launcher": "2.2.0",
    "karma-mocha": "1.3.0",
    "karma-sauce-launcher": "1.2.0",
>>>>>>> aaee15d5
    "karma-spec-reporter": "0.0.32",
    "karma-typescript": "3.0.12",
    "mocha": "5.0.5",
    "npm-run-all": "4.1.2",
    "typescript": "2.8.1"
  }
}<|MERGE_RESOLUTION|>--- conflicted
+++ resolved
@@ -9,26 +9,15 @@
     "firebase": "4.12.1"
   },
   "devDependencies": {
-<<<<<<< HEAD
-    "@types/chai": "^4.1.2",
-    "@types/mocha": "^2.2.48",
-    "@types/node": "^9.4.6",
-    "chai": "^4.1.1",
-    "karma": "^2.0.0",
-    "karma-chrome-launcher": "^2.2.0",
-    "karma-firefox-launcher": "^1.1.0",
-    "karma-mocha": "^1.3.0",
-    "karma-sauce-launcher": "^1.2.0",
-=======
     "@types/chai": "4.1.2",
     "@types/mocha": "5.0.0",
     "@types/node": "9.6.4",
     "chai": "4.1.2",
     "karma": "2.0.0",
     "karma-chrome-launcher": "2.2.0",
+    "karma-firefox-launcher": "1.1.0",
     "karma-mocha": "1.3.0",
     "karma-sauce-launcher": "1.2.0",
->>>>>>> aaee15d5
     "karma-spec-reporter": "0.0.32",
     "karma-typescript": "3.0.12",
     "mocha": "5.0.5",
