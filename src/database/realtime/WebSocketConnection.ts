--- conflicted
+++ resolved
@@ -1,25 +1,16 @@
 import { RepoInfo } from '../core/RepoInfo';
 declare const MozWebSocket;
 
-<<<<<<< HEAD
+import firebase from "../../app";
 import { assert } from '../../utils/assert';
 import { logWrapper, splitStringBySize } from '../core/util/util';
 import { StatsManager } from '../core/stats/StatsManager';
 import { CONSTANTS } from './Constants';
+import { CONSTANTS as ENV_CONSTANTS } from "../../utils/constants";
 import { PersistentStorage } from '../core/storage/storage';
 import { jsonEval, stringify } from '../../utils/json';
+import { isNodeSdk } from "../../utils/environment";
 import { Transport } from './Transport';
-=======
-import firebase from "../../app";
-import { assert } from "../../utils/assert";
-import { logWrapper, splitStringBySize } from "../core/util/util";
-import { StatsManager } from "../core/stats/StatsManager";
-import { CONSTANTS } from "./Constants";
-import { CONSTANTS as ENV_CONSTANTS } from "../../utils/constants";
-import { PersistentStorage } from "../core/storage/storage";
-import { jsonEval, stringify } from "../../utils/json";
-import { isNodeSdk } from "../../utils/environment";
->>>>>>> 1ea6483b
 
 const WEBSOCKET_MAX_FRAME_SIZE = 16384;
 const WEBSOCKET_KEEPALIVE_INTERVAL = 45000;
@@ -81,16 +72,10 @@
     const urlParams = {};
     urlParams[CONSTANTS.VERSION_PARAM] = CONSTANTS.PROTOCOL_VERSION;
 
-<<<<<<< HEAD
-    if (typeof location !== 'undefined' &&
+    if (!isNodeSdk() &&
+      typeof location !== 'undefined' &&
       location.href &&
       location.href.indexOf(CONSTANTS.FORGE_DOMAIN) !== -1) {
-=======
-    if (!isNodeSdk() &&
-        typeof location !== 'undefined' &&
-        location.href &&
-        location.href.indexOf(CONSTANTS.FORGE_DOMAIN) !== -1) {
->>>>>>> 1ea6483b
       urlParams[CONSTANTS.REFERER_PARAM] = CONSTANTS.FORGE_REF;
     }
     if (transportSessionId) {
@@ -119,16 +104,16 @@
 
     try {
       if (isNodeSdk()) {
-        var device = ENV_CONSTANTS.NODE_ADMIN ? 'AdminNode' : 'Node';
+        const device = ENV_CONSTANTS.NODE_ADMIN ? 'AdminNode' : 'Node';
         // UA Format: Firebase/<wire_protocol>/<sdk_version>/<platform>/<device>
-        var options = {
+        const options = {
           'headers': {
             'User-Agent': 'Firebase/' + CONSTANTS.PROTOCOL_VERSION + '/' + firebase.SDK_VERSION + '/' + process.platform + '/' + device
         }};
 
         // Plumb appropriate http_proxy environment variable into faye-websocket if it exists.
-        var env = process['env'];
-        var proxy = (this.connURL.indexOf("wss://") == 0)
+        const env = process['env'];
+        const proxy = (this.connURL.indexOf("wss://") == 0)
             ? (env['HTTPS_PROXY'] || env['https_proxy'])
             : (env['HTTP_PROXY']  || env['http_proxy']);
 
