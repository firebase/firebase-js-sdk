language: node_js
node_js:
  - 8
cache: yarn

# Define global C++ compiler version
env:
  global:
    - CXX=g++-4.8
before_install:
  # Yarn defaults to an old version, make sure we
  # get an up to date version
  - npm install -g yarn
before_script:
<<<<<<< HEAD
  - yarn test:setup -- --token $FIREBASE_TOKEN --projectId $FIREBASE_PROJECT
=======
  - cp config/ci.config.json config/project.json
>>>>>>> c5e318c0
script:
  - xvfb-run yarn test
after_success:
  - yarn test:coverage

# Misc Addons/Configs
dist: trusty
sudo: required
addons:
  apt:
    sources:
      - google-chrome
      - ubuntu-toolchain-r-test
    packages:
      - google-chrome-stable
      - g++-4.8<|MERGE_RESOLUTION|>--- conflicted
+++ resolved
@@ -12,11 +12,7 @@
   # get an up to date version
   - npm install -g yarn
 before_script:
-<<<<<<< HEAD
-  - yarn test:setup -- --token $FIREBASE_TOKEN --projectId $FIREBASE_PROJECT
-=======
   - cp config/ci.config.json config/project.json
->>>>>>> c5e318c0
 script:
   - xvfb-run yarn test
 after_success:
